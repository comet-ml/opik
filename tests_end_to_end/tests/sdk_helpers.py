--- conflicted
+++ resolved
@@ -152,15 +152,10 @@
     client = OpikApi()
     client.experiments.delete_experiments_by_id(ids=[exp_id])
 
-<<<<<<< HEAD
-
-=======
->>>>>>> 2f81aea0
 def delete_experiment_items_by_id(ids: list[str]):
     client = OpikApi()
     client.experiments.delete_experiment_items(ids=ids)
 
-<<<<<<< HEAD
 
 def experiment_items_stream(exp_name: str, limit: Optional[int] = None):
     client = OpikApi()
@@ -170,11 +165,5 @@
         )
     )
     lines = data.decode("utf-8").split("\r\n")
-=======
-def experiment_items_stream(exp_name: str, limit: int = None):
-    client = OpikApi()
-    data = b''.join(client.experiments.stream_experiment_items(experiment_name=exp_name, request_options={'chunk_size': 100}))
-    lines = data.decode('utf-8').split('\r\n')
->>>>>>> 2f81aea0
     dict_list = [json.loads(line) for line in lines if line.strip()]
     return dict_list