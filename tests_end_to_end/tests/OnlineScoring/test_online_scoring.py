--- conflicted
+++ resolved
@@ -205,10 +205,7 @@
 
     @pytest.mark.regression
     @pytest.mark.online_scoring
-<<<<<<< HEAD
-=======
     @pytest.mark.skip(reason="AI generated test, skip until analyzed by human")
->>>>>>> 12bd7a1f
     @allure.title("Online scoring with filters")
     def test_online_scoring_with_filters(
         self,
