from playwright.sync_api import Page, expect
import logging

logger = logging.getLogger(__name__)


class RulesPage:
    """Page object for managing moderation rules in the online evaluation section"""

    def __init__(self, page: Page):
        self.page = page

    def navigate_to_rules_tab(self):
        """Navigate to the online evaluation rules tab"""
        logger.info("Navigating to rules tab")
        try:
            expect(
                self.page.get_by_role("tab", name="Online evaluation")
            ).to_be_visible()
        except Exception as e:
            raise AssertionError(
                f"Rules tab not found, possible error loading. Error: {str(e)}"
            ) from e

        self.page.get_by_role("tab", name="Online evaluation").click()

    def create_moderation_rule(self, rule_name: str, provider_config, model_config):
        """
        Create a new moderation rule with the specified configuration.

        Args:
            rule_name: The name for the new rule
            provider_config: The provider configuration object
            model_config: The model configuration object

        Returns:
            str: The created rule name
        """
        logger.info(f"Creating new moderation rule: {rule_name}")

        # Click create rule button
        self.page.get_by_role("button", name="Create your first rule").click()

        # Fill rule details
        self.page.get_by_placeholder("Rule name").fill(rule_name)

        # Set sampling rate to 100%
        # sampling_value = self.page.locator("#sampling_rate-input")
        # sampling_value.fill("1")

        # Select model based on configuration
        self.page.get_by_role("combobox").filter(has_text="Select an LLM model").click()
        self.page.get_by_text(provider_config.display_name, exact=True).hover()

        # Use exact text matching for model selection to avoid conflicts
        try:
            options = self.page.get_by_role("option").all()
            target_option = None

            for option in options:
                text_content = option.inner_text().strip()
                if text_content == model_config.ui_selector:
                    target_option = option
                    break

            if target_option:
                target_option.click()
            else:
                # Fallback to first partial match
                self.page.get_by_role("option").filter(
                    has_text=model_config.ui_selector
                ).first.click()

        except Exception as e:
            logger.warning(
                f"Failed to select model with exact matching, trying fallback: {e}"
            )
            self.page.get_by_role("option").filter(
                has_text=model_config.ui_selector
            ).first.click()

        # Select moderation template
        self.page.get_by_role("combobox").filter(has_text="Custom LLM-as-judge").click()
        self.page.get_by_label("Moderation", exact=True).click()

        # Fill in variable mapping
        variable_map = self.page.get_by_placeholder("Select a key from recent trace")
        variable_map.click()
        variable_map.fill("output.output")
        self.page.get_by_role("option", name="output.output").click()

        # Create rule
        self.page.get_by_role("button", name="Create rule").click()

        logger.info(f"Successfully created moderation rule: {rule_name}")
        return rule_name

    def create_moderation_rule_with_filters(
        self, rule_name: str, provider_config, model_config, filters=None
    ):
        """
        Create a new moderation rule with filters.
<<<<<<< HEAD

=======
>>>>>>> 12bd7a1f
        Args:
            rule_name: The name for the new rule
            provider_config: The provider configuration object
            model_config: The model configuration object
            filters: List of filter dictionaries with 'field', 'operator', and 'value' keys
<<<<<<< HEAD

=======
>>>>>>> 12bd7a1f
        Returns:
            str: The created rule name
        """
        logger.info(f"Creating new moderation rule with filters: {rule_name}")

        # Click create rule button
        self.page.get_by_role("button", name="Create your first rule").click()

        # Fill rule details
        self.page.get_by_placeholder("Rule name").fill(rule_name)

        # Set sampling rate to 100%
        # sampling_value = self.page.locator("#sampling_rate-input")
        # sampling_value.fill("1")

        # Select model based on configuration
        self.page.get_by_role("combobox").filter(has_text="Select an LLM model").click()
        self.page.get_by_text(provider_config.display_name, exact=True).hover()

        # Use exact text matching for model selection to avoid conflicts
        try:
            options = self.page.get_by_role("option").all()
            target_option = None

            for option in options:
                text_content = option.inner_text().strip()
                if text_content == model_config.ui_selector:
                    target_option = option
                    break

            if target_option:
                target_option.click()
            else:
                # Fallback to first partial match
                self.page.get_by_role("option").filter(
                    has_text=model_config.ui_selector
                ).first.click()

        except Exception as e:
            logger.warning(
                f"Failed to select model with exact matching, trying fallback: {e}"
            )
            self.page.get_by_role("option").filter(
                has_text=model_config.ui_selector
            ).first.click()

        # Select moderation template
        self.page.get_by_role("combobox").filter(has_text="Custom LLM-as-judge").click()
        self.page.get_by_label("Moderation", exact=True).click()

        # Fill in variable mapping
        variable_map = self.page.get_by_placeholder("Select a key from recent trace")
        variable_map.click()
        variable_map.fill("output.output")
        self.page.get_by_role("option", name="output.output").click()

        # Add filters if provided
        if filters:
            logger.info(f"Adding {len(filters)} filters to the rule")

            # Expand the filtering section by clicking the header
            self.page.get_by_role("button", name="Filtering").click()

            for i, filter_config in enumerate(filters):
                logger.info(f"Adding filter {i + 1}: {filter_config}")

                # Click Add Filter button
                self.page.get_by_role("button", name="Add filter").click()

                # Select field
                field_selectors = self.page.get_by_role("combobox").filter(
                    has_text="name"
                )
                current_field_selector = field_selectors.nth(
                    i
                )  # Get the selector for this filter
                current_field_selector.click()
                self.page.get_by_role("option", name=filter_config["field"]).click()

                # Select operator
                operator_selectors = self.page.get_by_role("combobox").filter(
                    has_text="contains"
                )
                current_operator_selector = operator_selectors.nth(i)
                current_operator_selector.click()
                self.page.get_by_role("option", name=filter_config["operator"]).click()

                # Fill value
                value_inputs = self.page.get_by_placeholder("Enter value")
                current_value_input = value_inputs.nth(i)
                current_value_input.fill(filter_config["value"])

        # Create rule
        self.page.get_by_role("button", name="Create rule").click()

        logger.info(f"Successfully created moderation rule with filters: {rule_name}")
        return rule_name<|MERGE_RESOLUTION|>--- conflicted
+++ resolved
@@ -100,19 +100,11 @@
     ):
         """
         Create a new moderation rule with filters.
-<<<<<<< HEAD
-
-=======
->>>>>>> 12bd7a1f
         Args:
             rule_name: The name for the new rule
             provider_config: The provider configuration object
             model_config: The model configuration object
             filters: List of filter dictionaries with 'field', 'operator', and 'value' keys
-<<<<<<< HEAD
-
-=======
->>>>>>> 12bd7a1f
         Returns:
             str: The created rule name
         """
