import atexit
import concurrent.futures
import json
import logging
import os
import time
from queue import Queue
from threading import Lock, Event
from uuid6 import uuid7

import docker
import schedule
from opentelemetry import metrics

from opik_backend.executor import CodeExecutorBase, ExecutionResult
from opik_backend.scoring_commands import PYTHON_SCORING_COMMAND

logger = logging.getLogger(__name__)

# Create a meter for Docker executor metrics
meter = metrics.get_meter("docker_executor")

# Create histogram metrics for container operations
container_creation_histogram = meter.create_histogram(
    name="container_creation_latency",
    description="Latency of container creation operations in seconds",
    unit="s",
)

container_stop_histogram = meter.create_histogram(
    name="container_stop_latency",
    description="Latency of container stop operations in seconds",
    unit="s",
)

# Create a gauge metric to track the number of available containers in the pool
container_pool_size_gauge = meter.create_gauge(
    name="container_pool_size",
    description="Number of available containers in the pool queue",
    unit="1",
)


class DockerExecutor(CodeExecutorBase):
    def __init__(self):
        super().__init__()
        # Docker-specific configuration
        self.docker_registry = os.getenv("PYTHON_CODE_EXECUTOR_IMAGE_REGISTRY", "ghcr.io/comet-ml/opik")
        self.docker_image = os.getenv("PYTHON_CODE_EXECUTOR_IMAGE_NAME", "opik-sandbox-executor-python")
        self.docker_tag = os.getenv("PYTHON_CODE_EXECUTOR_IMAGE_TAG", "latest")
        self.pool_check_interval = int(os.getenv("PYTHON_CODE_EXECUTOR_POOL_CHECK_INTERVAL_IN_SECONDS", "3"))

        self.client = docker.from_env()
        self.instance_id = str(uuid7())
        self.container_labels = {"managed_by": self.instance_id}
        self.container_pool = Queue()
        self.pool_lock = Lock()
        self.releaser_executor = concurrent.futures.ThreadPoolExecutor()
        self.stop_event = Event()

        # Pre-warm the container pool
        self._pre_warm_container_pool()

        # Start the pool monitor
        self._start_pool_monitor()

        atexit.register(self.cleanup)

    def _start_pool_monitor(self):
        """Start a background thread that periodically checks and fills the container pool."""
        logger.info(f"Starting container pool monitor with {self.pool_check_interval} second interval")

        # Schedule the pool check to run at the configured interval
        schedule.every(self.pool_check_interval).seconds.do(self._check_pool)

        # Start a background thread to run the scheduler
        self.releaser_executor.submit(self._run_scheduler)

    def _check_pool(self):
        """Check and fill the container pool if needed."""
        if self.stop_event.is_set():
            logger.info("Container pool monitor stopped")
            return schedule.CancelJob  # Cancel this job
            
        try:
            # Update the container pool size metric
            self._update_container_pool_size_metric()

            self.ensure_pool_filled()
            return None  # Continue the job
        except Exception as e:
            logger.error(f"Error in pool monitor: {e}")
            return None  # Continue the job despite the error
            
    def _run_scheduler(self):
        """Run the scheduler in a background thread."""
        logger.info("Starting scheduler for container pool monitoring")
        while not self.stop_event.is_set():
            schedule.run_pending()
            time.sleep(1)  # Sleep to avoid busy-waiting

        logger.info("Scheduler finished running")

    def _pre_warm_container_pool(self):
        """
        Pre-warm the container pool by creating all containers in parallel.
        This ensures containers are ready when the service starts.
        """
        logger.info(f"Pre-warming container pool with {self.max_parallel} containers")
        with concurrent.futures.ThreadPoolExecutor(max_workers=self.max_parallel) as pool_init:
            # Submit container creation tasks in parallel
            futures = [pool_init.submit(self.create_container) for _ in range(self.max_parallel)]
            # Wait for all containers to be created
            concurrent.futures.wait(futures)

    def ensure_pool_filled(self):
        if self.stop_event.is_set():
            logger.warning("Executor is shutting down, skipping container creation")
            return

        with self.pool_lock:
            while not self.stop_event.is_set() and len(self.get_managed_containers()) < self.max_parallel:
                logger.info("Not enough python runner containers running; creating more...")
                self.create_container()

    def get_managed_containers(self):
        return self.client.containers.list(filters={
            "label": f"managed_by={self.instance_id}",
            "status": "running"
        })

    def _update_container_pool_size_metric(self):
        """Update the container pool size metric with the current number of containers in the pool."""
        pool_size = self.container_pool.qsize()
        container_pool_size_gauge.record(pool_size)
        logger.debug(f"Current container pool size: {pool_size}")
        return pool_size

    def create_container(self):
        # Record the start time for detailed container creation metrics
        start_time = time.time()

        new_container = self.client.containers.run(
            image=f"{self.docker_registry}/{self.docker_image}:{self.docker_tag}",
            command=["tail", "-f", "/dev/null"], # a never ending process so Docker won't kill the container
            mem_limit="256mb",
            cpu_shares=2,
            detach=True,
            network_disabled=True,
            security_opt=["no-new-privileges"],
            labels=self.container_labels
        )

        # Add the container to the pool
        self.container_pool.put(new_container)

        # Calculate and record the latency for the direct container creation
        latency = time.time() - start_time
        container_creation_histogram.record(latency, attributes={"method": "create_container"})

        logger.info(f"Created container, id '{new_container.id}' in {latency:.3f} seconds")

    def release_container(self, container):
        self.releaser_executor.submit(self.async_release, container)

    def async_release(self, container):
        # First, ensure we have enough containers in the pool
        self._create_new_container()

        # Now stop and remove the old container
        self._stopContainer(container)

    def _create_new_container(self):
        try:
            # Create the container
            self.create_container()
        except Exception as e:
            logger.error(f"Error replacing container: {e}")

    def _stopContainer(self, container):
        try:
            logger.info(f"Stopping container {container.id}. Will create a new one.")

            # Record the start time
            start_time = time.time()

            # Stop and remove the container
            container.stop(timeout=1)
            container.remove(force=True)

            # Calculate and record the latency
            latency = time.time() - start_time
            container_stop_histogram.record(latency, attributes={"method": "stop_container"})

            logger.info(f"Stopped container {container.id} in {latency:.3f} seconds")
        except Exception as e:
            logger.error(f"Failed to stop container: {e}")

    def get_container(self):
        if self.stop_event.is_set():
            raise RuntimeError("Executor is shutting down, no containers available")
            
        while not self.stop_event.is_set():
            try:
                return self.container_pool.get(timeout=self.exec_timeout)
            except Exception as e:
                if self.stop_event.is_set():
                    raise RuntimeError("Executor is shutting down, no containers available")
                    
                logger.warning(f"Couldn't get a container to execute after waiting for {self.exec_timeout}s. Will retry: {e}")

    def run_scoring(self, code: str, data: dict) -> dict:
        if self.stop_event.is_set():
            return {"code": 503, "error": "Service is shutting down"}
            
        container = self.get_container()
        try:
            with concurrent.futures.ThreadPoolExecutor() as command_executor:
                future = command_executor.submit(
                    container.exec_run,
                    cmd=["python", "-c", PYTHON_SCORING_COMMAND, code, json.dumps(data)],
                    detach=False,
                    stdin=False,
                    tty=False
                )

                result = future.result(timeout=self.exec_timeout)
                exec_result = ExecutionResult(
                    exit_code=result.exit_code,
                    output=result.output
                )               
                return self.parse_execution_result(exec_result)
        except concurrent.futures.TimeoutError:
            logger.error(f"Execution timed out in container {container.id}")
            return {"code": 504, "error": "Server processing exceeded timeout limit."}
        except Exception as e:
            logger.error(f"An unexpected error occurred: {e}")
            return {"code": 500, "error": "An unexpected error occurred"}
        finally:
            # Stop and remove the container, then create a new one asynchronously
            self.release_container(container)
            
    def cleanup(self):
        """Clean up all containers managed by this executor."""
        logger.info("Shutting down Docker executor")
        self.stop_event.set()

        # Clear all scheduled jobs
        schedule.clear()

        # Clean up containers
        while not self.container_pool.empty():
<<<<<<< HEAD
            try:
                container = self.container_pool.get(timeout=self.exec_timeout)
                self._stopContainer(container)
            except Exception as e:
                logger.error(f"Failed to remove container from pool due to {e}")

        for container in self.get_managed_containers():
            try:
                logger.info(f"Cleaning up untracked container {container.id}")
                self._stopContainer(container)
            except Exception as e:
                logger.error(f"Failed to remove zombie container {container.id}: {e}")
=======
            container = self.container_pool.get(timeout=self.exec_timeout)
            self._stopContainers(container)

        for container in self.get_managed_containers():
            logger.info(f"Cleaning up untracked container {container.id}")
            self._stopContainers(container)
>>>>>>> 71f65706

        # Shutdown the executor
        logger.info("Shutting down executor")
        self.releaser_executor.shutdown(wait=False, cancel_futures=True)<|MERGE_RESOLUTION|>--- conflicted
+++ resolved
@@ -37,9 +37,7 @@
 container_pool_size_gauge = meter.create_gauge(
     name="container_pool_size",
     description="Number of available containers in the pool queue",
-    unit="1",
 )
-
 
 class DockerExecutor(CodeExecutorBase):
     def __init__(self):
@@ -250,27 +248,12 @@
 
         # Clean up containers
         while not self.container_pool.empty():
-<<<<<<< HEAD
-            try:
-                container = self.container_pool.get(timeout=self.exec_timeout)
-                self._stopContainer(container)
-            except Exception as e:
-                logger.error(f"Failed to remove container from pool due to {e}")
-
-        for container in self.get_managed_containers():
-            try:
-                logger.info(f"Cleaning up untracked container {container.id}")
-                self._stopContainer(container)
-            except Exception as e:
-                logger.error(f"Failed to remove zombie container {container.id}: {e}")
-=======
             container = self.container_pool.get(timeout=self.exec_timeout)
-            self._stopContainers(container)
+            self._stopContainer(container)
 
         for container in self.get_managed_containers():
             logger.info(f"Cleaning up untracked container {container.id}")
-            self._stopContainers(container)
->>>>>>> 71f65706
+            self._stopContainer(container)
 
         # Shutdown the executor
         logger.info("Shutting down executor")
