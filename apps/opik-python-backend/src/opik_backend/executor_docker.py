--- conflicted
+++ resolved
@@ -31,9 +31,8 @@
         self.pool_lock = Lock()
         self.releaser_executor = concurrent.futures.ThreadPoolExecutor()
         self.running = True
-<<<<<<< HEAD
         self.stop_event = Event()
-    
+
         # Pre-warm the container pool
         self._pre_warm_container_pool()
 
@@ -70,17 +69,9 @@
         logger.info("Starting scheduler for container pool monitoring")
         while self.running and not self.stop_event.is_set():
             schedule.run_pending()
-        
+
         logger.info("Scheduler finished running")
-        
-=======
-        self.ensure_pool_filled()
-
-        # Pre-warm the container pool
-        self._pre_warm_container_pool()
-        atexit.register(self.cleanup)
-
->>>>>>> ca0fdad8
+
     def _pre_warm_container_pool(self):
         """
         Pre-warm the container pool by creating all containers in parallel.
@@ -127,24 +118,12 @@
         self.releaser_executor.submit(self.async_release, container)
 
     def async_release(self, container):
-        try:
-            # First, ensure we have enough containers in the pool
-            self._create_new_container()
-<<<<<<< HEAD
-
-            # Now stop and remove the old container
-            self._stopContainers(container)
-        except Exception as e:
-            logger.error(f"Error replacing container: {e}")
-
-=======
-
-            # Now stop and remove the old container
-            self._stopContainers(container)
-        except Exception as e:
-            logger.error(f"Error replacing container: {e}")
-
->>>>>>> ca0fdad8
+        # First, ensure we have enough containers in the pool
+        self._create_new_container()
+
+        # Now stop and remove the old container
+        self._stopContainers(container)
+
     def _create_new_container(self):
         try:
             self.create_container()
