--- conflicted
+++ resolved
@@ -248,12 +248,13 @@
         logger.info(f"Get container latency: {latency:.3f} milliseconds")
         get_container_histogram.record(latency, attributes={"method": "get_container"})
 
-<<<<<<< HEAD
         with self.tracer.start_as_current_span("docker.run_scoring"):
             try:
+                cmd = ["python", "/opt/opik-sandbox-executor-python/scoring_runner.py", code, json.dumps(data), payload_type or ""]
+            
                 future = self.scoring_executor.submit(
                     container.exec_run,
-                    cmd=["python", "-c", PYTHON_SCORING_COMMAND, code, json.dumps(data), payload_type or ""],
+                    cmd=cmd,
                     detach=False,
                     stdin=False,
                     tty=False
@@ -282,43 +283,6 @@
             finally:
                 # Stop and remove the container, then create a new one asynchronously
                 self.release_container(container)
-=======
-        try:
-            # Legacy format: string command with python -c
-            cmd = ["python", "/opt/opik-sandbox-executor-python/scoring_runner.py", code, json.dumps(data), payload_type or ""]
-            
-            future = self.scoring_executor.submit(
-                container.exec_run,
-                cmd=cmd,
-                detach=False,
-                stdin=False,
-                tty=False
-            )
-            result = future.result(timeout=self.exec_timeout)
-
-            exec_result = ExecutionResult(
-                exit_code=result.exit_code,
-                output=result.output
-            )
-            latency = self._calculate_latency_ms(start_time)
-            logger.info(f"Scoring executor latency: {latency:.3f} milliseconds")
-
-            # Access ThreadPoolExecutor's internal work queue (private attribute)
-            queue_size = self.scoring_executor._work_queue.qsize()
-            scoring_executor_queue_size_gauge.set(queue_size)
-
-            scoring_executor_histogram.record(latency, attributes={"method": "run_scoring"})
-            return self.parse_execution_result(exec_result)
-        except concurrent.futures.TimeoutError:
-            logger.error(f"Execution timed out in container {container.id}")
-            return {"code": 504, "error": "Server processing exceeded timeout limit."}
-        except Exception as e:
-            logger.error(f"An unexpected error occurred: {e}")
-            return {"code": 500, "error": "An unexpected error occurred"}
-        finally:
-            # Stop and remove the container, then create a new one asynchronously
-            self.release_container(container)
->>>>>>> 8f6ad380
             
     def cleanup(self):
         """Clean up all containers managed by this executor."""
