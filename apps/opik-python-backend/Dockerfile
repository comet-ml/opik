--- conflicted
+++ resolved
@@ -2,12 +2,8 @@
 FROM docker:27.5.1 AS builder
 
 # Build dependencies (only needed during pip install)
-<<<<<<< HEAD
-RUN apk add --no-cache python3 py3-pip python3-dev musl-dev gcc libffi-dev rust cargo
-=======
-RUN apk add --no-cache tini python3 py3-pip build-base && \
+RUN apk add --no-cache tini python3 py3-pip build-base python3-dev musl-dev gcc libffi-dev && \
     apk add --no-cache rust cargo
->>>>>>> 56a0255d
 
 WORKDIR /opt/opik-python-backend
 COPY requirements.txt .
