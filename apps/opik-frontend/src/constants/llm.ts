--- conflicted
+++ resolved
@@ -59,9 +59,6 @@
   TOP_P: 1,
 };
 
-<<<<<<< HEAD
-export const LLM_PROMPT_CUSTOM_TRACE_TEMPLATE: LLMPromptTemplate = {
-=======
 export const DEFAULT_CUSTOM_CONFIGS = {
   TEMPERATURE: 0,
   MAX_COMPLETION_TOKENS: 1024,
@@ -70,8 +67,7 @@
   PRESENCE_PENALTY: 0,
 };
 
-export const LLM_PROMPT_CUSTOM_TEMPLATE: LLMPromptTemplate = {
->>>>>>> f729edeb
+export const LLM_PROMPT_CUSTOM_TRACE_TEMPLATE: LLMPromptTemplate = {
   label: "Custom LLM-as-judge",
   description:
     "Use our template editor to write your own LLM as a Judge metric",
