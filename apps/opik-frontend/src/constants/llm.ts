--- conflicted
+++ resolved
@@ -119,13 +119,6 @@
         "- Always quote WHICH MESSAGE and the INFORMATION in the reason in your final reason.\n" +
         "- You should CONCISELY summarize the information to justify the score.\n" +
         "\n" +
-<<<<<<< HEAD
-        "- Example default schema:\n" +
-        "  {\n" +
-        '    "verdict": "yes or no",\n' +
-        '    "reason": "optional, include verdict"\n' +
-        "  }\n" +
-=======
         "** Guidelines for 'results' JSON: **\n" +
         "- Always quote WHICH MESSAGE and the INFORMATION in the reason in your final reason.\n" +
         "- Be confident in your reasoning, as if you're aware of the `assistant` messages from the messages in a conversation that led to the irrelevancies.\n" +
@@ -142,7 +135,6 @@
         '    "score_value": <relevancy_score>,\n' +
         '    "reason": "The score is <relevancy_score> because <your_reason>."\n' +
         "}\n" +
->>>>>>> bd031224
         "{{context}}",
     },
   ],
