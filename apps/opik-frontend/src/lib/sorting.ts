--- conflicted
+++ resolved
@@ -1,48 +1,6 @@
 import { ColumnSort } from "@tanstack/react-table";
 import { SORT_DIRECTION, SortingField } from "@/types/sorting";
 import { COLUMN_FEEDBACK_SCORES_ID, COLUMN_USAGE_ID } from "@/types/shared";
-
-/**
- * Transforms column IDs prefixed with `usage_` into dot notation (`usage.`).
- * This is used to ensure compatibility with downstream sorting logic.
- */
-export const mapUsageColumn = (column: ColumnSort): ColumnSort => {
-  if (column.id.startsWith("usage_")) {
-    return {
-      ...column,
-      id: column.id.replace("usage_", "usage."),
-    };
-  }
-  return column;
-};
-
-export const processSorting = (sorting?: ColumnSort[]) => {
-  const retVal: {
-    sorting?: string;
-  } = {};
-  const sortingFields: SortingField[] = [];
-
-  if (sorting && sorting.length > 0) {
-    sorting.forEach((column) => {
-<<<<<<< HEAD
-      const { id, desc } = mapUsageColumn(mapFeedbackScoresColumn(column));
-=======
-      const { id, desc } = mapComplexColumn(column);
->>>>>>> cbdb7022
-
-      sortingFields.push({
-        field: id,
-        direction: desc ? SORT_DIRECTION.DESC : SORT_DIRECTION.ASC,
-      });
-    });
-  }
-
-  if (sortingFields.length > 0) {
-    retVal.sorting = JSON.stringify(sortingFields);
-  }
-
-  return retVal;
-};
 
 export const mapComplexColumn = (column: ColumnSort): ColumnSort => {
   if (column.id.startsWith(COLUMN_FEEDBACK_SCORES_ID)) {
@@ -63,4 +21,28 @@
   }
 
   return column;
+};
+
+export const processSorting = (sorting?: ColumnSort[]) => {
+  const retVal: {
+    sorting?: string;
+  } = {};
+  const sortingFields: SortingField[] = [];
+
+  if (sorting && sorting.length > 0) {
+    sorting.forEach((column) => {
+      const { id, desc } = mapComplexColumn(column);
+
+      sortingFields.push({
+        field: id,
+        direction: desc ? SORT_DIRECTION.DESC : SORT_DIRECTION.ASC,
+      });
+    });
+  }
+
+  if (sortingFields.length > 0) {
+    retVal.sorting = JSON.stringify(sortingFields);
+  }
+
+  return retVal;
 };