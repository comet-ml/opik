--- conflicted
+++ resolved
@@ -66,11 +66,7 @@
         {hasFeedbackScores && (
           <>
             <div className="comet-body-s-accented truncate px-6 pt-4">
-<<<<<<< HEAD
-              All scores Thread scores
-=======
               Thread scores
->>>>>>> d0963632
             </div>
             <div className="flex flex-wrap gap-2 px-6 py-2">
               {feedbackScores.map((score) => {
