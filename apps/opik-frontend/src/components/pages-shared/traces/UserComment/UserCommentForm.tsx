--- conflicted
+++ resolved
@@ -46,18 +46,6 @@
 });
 SubmitButton.displayName = "CommentFormSubmitButton";
 
-<<<<<<< HEAD
-=======
-const updateTextAreaHeight = (textarea: HTMLTextAreaElement | null) => {
-  if (!textarea) return;
-
-  textarea.style.height = "64px";
-  const scrollHeight = textarea.scrollHeight;
-
-  textarea.style.height = scrollHeight + "px";
-};
-
->>>>>>> 31e61704
 const MAX_LENGTH_LIMIT = 5000;
 
 type TextareaFieldProps = Omit<
