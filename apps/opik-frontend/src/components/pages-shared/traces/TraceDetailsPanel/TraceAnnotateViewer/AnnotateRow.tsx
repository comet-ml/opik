import React, { useCallback, useEffect, useRef, useState } from "react";
import isUndefined from "lodash/isUndefined";
import isNumber from "lodash/isNumber";
import sortBy from "lodash/sortBy";
<<<<<<< HEAD
import { MessageSquareMore, Trash, X } from "lucide-react";
=======
import { MessageSquareMore, X } from "lucide-react";
>>>>>>> 24ce8039

import useTraceFeedbackScoreSetMutation from "@/api/traces/useTraceFeedbackScoreSetMutation";
import useTraceFeedbackScoreDeleteMutation from "@/api/traces/useTraceFeedbackScoreDeleteMutation";
import DebounceInput from "@/components/shared/DebounceInput/DebounceInput";
import { ToggleGroup, ToggleGroupItem } from "@/components/ui/toggle-group";
import {
  FEEDBACK_DEFINITION_TYPE,
  FeedbackDefinition,
} from "@/types/feedback-definitions";
import { TraceFeedbackScore } from "@/types/traces";
import { Button } from "@/components/ui/button";
import { isNumericFeedbackScoreValid } from "@/lib/traces";
import ColoredTagNew from "@/components/shared/ColoredTag/ColoredTagNew";
import SelectBox from "@/components/shared/SelectBox/SelectBox";
import { SelectItem } from "@/components/ui/select";
import { DropdownOption } from "@/types/shared";
import { cn, updateTextAreaHeight } from "@/lib/utils";
import { Textarea } from "@/components/ui/textarea";
import { useDebouncedValue } from "@/hooks/useDebouncedValue";
import { categoryOptionLabelRenderer } from "@/lib/feedback-scores";
<<<<<<< HEAD
import TooltipWrapper from "@/components/shared/TooltipWrapper/TooltipWrapper";
import CopyButton from "@/components/shared/CopyButton/CopyButton";
=======
>>>>>>> 24ce8039

const SET_VALUE_DEBOUNCE_DELAY = 500;

type AnnotateRowProps = {
  name: string;
  feedbackDefinition?: FeedbackDefinition;
  feedbackScore?: TraceFeedbackScore;
  spanId?: string;
  traceId: string;
};

const AnnotateRow: React.FunctionComponent<AnnotateRowProps> = ({
  name,
  feedbackDefinition,
  feedbackScore,
  spanId,
  traceId,
}) => {
  const textAreaRef = useRef<HTMLTextAreaElement | null>(null);

  const [categoryName, setCategoryName] = useState(
    feedbackScore?.category_name,
  );
  const [editReason, setEditReason] = useState(false);

  useEffect(() => {
    setCategoryName(feedbackScore?.category_name);
    setEditReason(false);
  }, [feedbackScore?.category_name, traceId, spanId]);

  useEffect(() => {
    setEditReason(false);
  }, [traceId, spanId]);

  const [value, setValue] = useState<number | "">(
    isNumber(feedbackScore?.value) ? feedbackScore?.value : "",
  );
  useEffect(() => {
    setValue(isNumber(feedbackScore?.value) ? feedbackScore?.value : "");
  }, [feedbackScore?.value, spanId, traceId]);

  const handleChangeReason = useCallback(
    (reason?: string) => {
      setTraceFeedbackScoreMutation.mutate({
        categoryName,
        name,
        spanId,
        traceId,
        reason,
        value: value as number,
      });
    },
    // eslint-disable-next-line react-hooks/exhaustive-deps
    [name, value, spanId, traceId],
  );

  const onChangeTextAreaTriggered = useCallback(() => {
    updateTextAreaHeight(textAreaRef.current);
  }, []);

<<<<<<< HEAD
  const {
    value: reasonValue,
    onChange: onReasonChange,
    onReset: onReasonReset,
  } = useDebouncedValue({
=======
  const { value: reasonValue, onChange: onReasonChange } = useDebouncedValue({
>>>>>>> 24ce8039
    initialValue: feedbackScore?.reason,
    onDebouncedChange: handleChangeReason,
    delay: SET_VALUE_DEBOUNCE_DELAY,
    onChangeTriggered: onChangeTextAreaTriggered,
  });

  const feedbackScoreDeleteMutation = useTraceFeedbackScoreDeleteMutation();

  const deleteFeedbackScore = useCallback(() => {
    feedbackScoreDeleteMutation.mutate({
      traceId,
      spanId,
      name: feedbackScore?.name ?? "",
    });
    setEditReason(false);
    // eslint-disable-next-line react-hooks/exhaustive-deps
  }, [feedbackScore?.name, traceId, spanId]);

  const setTraceFeedbackScoreMutation = useTraceFeedbackScoreSetMutation();

  const handleChangeValue = useCallback(
    (value: number, categoryName?: string) => {
      setTraceFeedbackScoreMutation.mutate({
        categoryName,
        name,
        spanId,
        traceId,
        value,
      });
    },
    // setTraceFeedbackScoreMutation re triggers this memo when it should not
    // eslint-disable-next-line react-hooks/exhaustive-deps
    [name, spanId, traceId],
  );

  const renderOptions = (feedbackDefinition: FeedbackDefinition) => {
    if (feedbackDefinition.type === FEEDBACK_DEFINITION_TYPE.numerical) {
      return (
        <DebounceInput
          className="h-7 min-w-[100px] py-1"
          max={feedbackDefinition.details.max}
          min={feedbackDefinition.details.min}
          step="any"
          dimension="sm"
          delay={SET_VALUE_DEBOUNCE_DELAY}
          onValueChange={(value) => {
            const newValue = value === "" ? "" : Number(value);

            setValue(newValue);

            if (newValue === "") {
              deleteFeedbackScore();
              return;
            }

            if (
              isNumericFeedbackScoreValid(feedbackDefinition.details, newValue)
            ) {
              handleChangeValue(newValue as number);
            }
          }}
          placeholder="Score"
          type="number"
          value={value}
        />
      );
    }

    if (feedbackDefinition.type === FEEDBACK_DEFINITION_TYPE.categorical) {
      const onCategoricalValueChange = (value?: string) => {
        if (value === "") {
          deleteFeedbackScore();
          return;
        }

        const categoryEntry = Object.entries(
          feedbackDefinition.details.categories,
        ).find(([categoryName]) => categoryName === value);

        if (categoryEntry) {
          const categoryValue = categoryEntry[1];

          setCategoryName(value);
          setValue(categoryValue);
          handleChangeValue(categoryValue, value);
        }
      };
      const categoricalOptionList = sortBy(
        Object.entries(feedbackDefinition.details.categories).map(
          ([name, value]) => ({
            name,
            value,
          }),
        ),
        "value",
      );

      const hasLongNames = categoricalOptionList.some((item) => {
        const label = categoryOptionLabelRenderer(item.name, item.value);
        return label.length > 10;
      });
      const hasMultipleOptions = categoricalOptionList.length > 2;

      if (hasLongNames || hasMultipleOptions) {
        const categoricalSelectOptionList = categoricalOptionList.map(
          (item) => ({
            label: item.name,
            value: item.name,
            description: String(item.value),
          }),
        );
        return (
          <SelectBox
            value={categoryName || ""}
            options={categoricalSelectOptionList}
            onChange={onCategoricalValueChange}
            className="h-7 min-w-[100px] py-1"
            renderTrigger={(value) => {
              const selectedOption = categoricalOptionList.find(
                (item) => item.name === value,
              );

              if (!selectedOption) {
                return <span className="text-nowrap">Select a category</span>;
              }

              return (
                <span className="text-nowrap">
                  {categoryOptionLabelRenderer(value, selectedOption.value)}
                </span>
              );
            }}
            renderOption={(option: DropdownOption<string>) => (
              <SelectItem key={option.value} value={option.value}>
                {categoryOptionLabelRenderer(option.value, option.description)}
              </SelectItem>
            )}
          ></SelectBox>
        );
      }
      return (
        <ToggleGroup
          className="min-w-fit"
          onValueChange={onCategoricalValueChange}
          variant="outline"
          type="single"
          size="md"
          value={String(categoryName)}
        >
          {categoricalOptionList.map(({ name, value }) => {
            return (
              <ToggleGroupItem className="w-full" key={name} value={name}>
                <div className="text-nowrap">
                  {name} ({value})
                </div>
              </ToggleGroupItem>
            );
          })}
        </ToggleGroup>
      );
    }

    return null;
  };

  return (
    <>
      <div className="flex items-center overflow-hidden border-t border-border p-1 pl-0">
        <ColoredTagNew label={name} />
      </div>
      <div
        className="flex items-center overflow-hidden border-t border-border p-1"
        data-test-value={name}
      >
        {feedbackDefinition ? (
          <div className="min-w-0 flex-1 overflow-auto">
            {renderOptions(feedbackDefinition)}
          </div>
        ) : (
          <div>{feedbackScore?.value}</div>
        )}
      </div>
      <div className="flex items-center justify-center overflow-hidden border-t border-border">
        {!isUndefined(feedbackScore?.value) && (
          <Button
            variant="outline"
            size="icon-sm"
            className={cn(
              "size-7 relative group/reason-btn",
              editReason &&
                "bg-[#F3F4FE] active:bg-[#F3F4FE] hover:bg-[#F3F4FE]",
            )}
            onClick={() => setEditReason((v) => !v)}
          >
            {!isUndefined(reasonValue) && (
              <div
                className={cn(
                  "absolute right-1 top-1 size-[8px] rounded-full border-2 border-white bg-primary group-hover/reason-btn:border-primary-foreground",
                  editReason &&
                    "border-[#F3F4FE] group-hover/reason-btn:border-[#F3F4FE]",
                )}
              />
            )}
            <MessageSquareMore className="size-3.5" />
          </Button>
        )}
      </div>
      <div className="flex items-center overflow-hidden border-t border-border">
        {!isUndefined(feedbackScore?.value) && (
          <Button
            variant="minimal"
            size="icon-sm"
            onClick={deleteFeedbackScore}
          >
            <X />
          </Button>
        )}
      </div>

      {editReason && (
        <>
<<<<<<< HEAD
          <div className="group/reason-field relative col-span-3 px-1 pb-1 ">
=======
          <div className="col-span-3 px-1 pb-1">
>>>>>>> 24ce8039
            <Textarea
              placeholder="Add a reason..."
              value={reasonValue}
              onChange={onReasonChange}
<<<<<<< HEAD
              className="min-h-9 resize-none overflow-hidden py-1.5 pr-16"
              ref={(e) => {
                textAreaRef.current = e;
                updateTextAreaHeight(e, 36);
              }}
            />
            {reasonValue && (
              <div className="absolute right-2 top-1 hidden gap-1 group-hover/reason-field:flex">
                <CopyButton
                  tooltipText="Copy reason"
                  text={reasonValue}
                  variant="outline"
                  size="icon-xs"
                ></CopyButton>

                <TooltipWrapper content="Clear">
                  <Button
                    variant="outline"
                    size="icon-xs"
                    onClick={onReasonReset}
                  >
                    <Trash className="size-3.5" />
                  </Button>
                </TooltipWrapper>
              </div>
            )}
=======
              className="min-h-12 resize-none overflow-hidden"
              ref={(e) => {
                textAreaRef.current = e;
                updateTextAreaHeight(e, 48);
              }}
            />
>>>>>>> 24ce8039
          </div>
          <div></div>
        </>
      )}
    </>
  );
};

export default AnnotateRow;<|MERGE_RESOLUTION|>--- conflicted
+++ resolved
@@ -2,11 +2,7 @@
 import isUndefined from "lodash/isUndefined";
 import isNumber from "lodash/isNumber";
 import sortBy from "lodash/sortBy";
-<<<<<<< HEAD
 import { MessageSquareMore, Trash, X } from "lucide-react";
-=======
-import { MessageSquareMore, X } from "lucide-react";
->>>>>>> 24ce8039
 
 import useTraceFeedbackScoreSetMutation from "@/api/traces/useTraceFeedbackScoreSetMutation";
 import useTraceFeedbackScoreDeleteMutation from "@/api/traces/useTraceFeedbackScoreDeleteMutation";
@@ -27,11 +23,8 @@
 import { Textarea } from "@/components/ui/textarea";
 import { useDebouncedValue } from "@/hooks/useDebouncedValue";
 import { categoryOptionLabelRenderer } from "@/lib/feedback-scores";
-<<<<<<< HEAD
 import TooltipWrapper from "@/components/shared/TooltipWrapper/TooltipWrapper";
 import CopyButton from "@/components/shared/CopyButton/CopyButton";
-=======
->>>>>>> 24ce8039
 
 const SET_VALUE_DEBOUNCE_DELAY = 500;
 
@@ -92,15 +85,11 @@
     updateTextAreaHeight(textAreaRef.current);
   }, []);
 
-<<<<<<< HEAD
   const {
     value: reasonValue,
     onChange: onReasonChange,
     onReset: onReasonReset,
   } = useDebouncedValue({
-=======
-  const { value: reasonValue, onChange: onReasonChange } = useDebouncedValue({
->>>>>>> 24ce8039
     initialValue: feedbackScore?.reason,
     onDebouncedChange: handleChangeReason,
     delay: SET_VALUE_DEBOUNCE_DELAY,
@@ -304,7 +293,7 @@
                 )}
               />
             )}
-            <MessageSquareMore className="size-3.5" />
+            <MessageSquareMore />
           </Button>
         )}
       </div>
@@ -322,16 +311,11 @@
 
       {editReason && (
         <>
-<<<<<<< HEAD
           <div className="group/reason-field relative col-span-3 px-1 pb-1 ">
-=======
-          <div className="col-span-3 px-1 pb-1">
->>>>>>> 24ce8039
             <Textarea
               placeholder="Add a reason..."
               value={reasonValue}
               onChange={onReasonChange}
-<<<<<<< HEAD
               className="min-h-9 resize-none overflow-hidden py-1.5 pr-16"
               ref={(e) => {
                 textAreaRef.current = e;
@@ -353,19 +337,11 @@
                     size="icon-xs"
                     onClick={onReasonReset}
                   >
-                    <Trash className="size-3.5" />
+                    <Trash />
                   </Button>
                 </TooltipWrapper>
               </div>
             )}
-=======
-              className="min-h-12 resize-none overflow-hidden"
-              ref={(e) => {
-                textAreaRef.current = e;
-                updateTextAreaHeight(e, 48);
-              }}
-            />
->>>>>>> 24ce8039
           </div>
           <div></div>
         </>
