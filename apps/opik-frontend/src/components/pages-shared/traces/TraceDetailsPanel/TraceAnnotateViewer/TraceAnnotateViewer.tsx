--- conflicted
+++ resolved
@@ -1,8 +1,4 @@
-<<<<<<< HEAD
-import React, { useMemo } from "react";
-=======
 import React, { useCallback, useMemo } from "react";
->>>>>>> d0963632
 import { Span, Trace } from "@/types/traces";
 import FeedbackScoresEditor from "../../FeedbackScoresEditor/FeedbackScoresEditor";
 import FeedbackScoreTag from "@/components/shared/FeedbackScoreTag/FeedbackScoreTag";
@@ -51,18 +47,6 @@
     });
   };
 
-<<<<<<< HEAD
-  const onDeleteFeedbackScore = (
-    name: string,
-    author?: string,
-    spanIdToDelete?: string,
-  ) => {
-    // If spanIdToDelete is provided (for span feedback scores), use it
-    // Otherwise use the current spanId (for trace/span context)
-    const targetSpanId = spanIdToDelete ?? spanId;
-    feedbackScoreDelete({ name, traceId, spanId: targetSpanId, author });
-  };
-=======
   const onDeleteFeedbackScore = useCallback(
     (name: string, author?: string, spanIdToDelete?: string) => {
       // For span feedback scores at trace level, extract span_id from the score's value_by_author
@@ -81,7 +65,6 @@
     },
     [isTrace, spanId, allFeedbackScores, feedbackScoreDelete, traceId],
   );
->>>>>>> d0963632
 
   // Only show feedback scores for the current entity type
   // When showing a trace, only show trace feedback scores (not span scores)
@@ -133,10 +116,6 @@
               entityCopy={isTrace ? "traces" : "spans"}
             />
           }
-<<<<<<< HEAD
-          isSpanFeedbackScores={isTrace}
-=======
->>>>>>> d0963632
         />
       </div>
     </DetailsActionSectionLayout>
