import React, { useMemo } from "react";
import { CellContext } from "@tanstack/react-table";
import CellWrapper from "@/components/shared/DataTableCells/CellWrapper";
import { categoryOptionLabelRenderer } from "@/lib/feedback-scores";
import TooltipWrapper from "@/components/shared/TooltipWrapper/TooltipWrapper";
import {
  getCategoricFeedbackScoreValuesMap,
  getIsCategoricFeedbackScore,
} from "@/components/shared/FeedbackScoreTag/utils";
import { ExpandingFeedbackScoreRow } from "../types";
import { getIsParentFeedbackScoreRow } from "../utils";
import { FeedbackScoreValueByAuthorMap } from "@/types/traces";

type ValueCellProps = CellContext<ExpandingFeedbackScoreRow, string>;

const formatCategoricScoreValue = (
  valuesByAuthor: FeedbackScoreValueByAuthorMap,
  separator: string = ", ",
): string => {
  const scoreValuesMap = getCategoricFeedbackScoreValuesMap(valuesByAuthor);
  return Array.from(scoreValuesMap.values())
    .map(({ users, value }) => `${users.length}x ${value}`)
    .join(separator);
};

/**
 * Extracts the display value from a score entry.
 * Prefers category_name if available (contains display value like emoji), otherwise uses value.
 */
const getDisplayValue = (
  score: FeedbackScoreValueByAuthorMap[string],
): string | number => {
  return score.category_name || score.value;
};

/**
 * Extracts the numeric value from a score entry.
 */
const getNumericValue = (
  score: FeedbackScoreValueByAuthorMap[string],
): number => {
  if (typeof score.value === "number") {
    return score.value;
  }
  const parsed = parseFloat(String(score.value));
  return isNaN(parsed) ? 0 : parsed;
};

/**
 * Counts occurrences of each display value and maps them to their numeric values.
 */
const countValuesByDisplay = (
  valuesByAuthor: FeedbackScoreValueByAuthorMap,
): {
  valueCounts: Map<string | number, number>;
  valueMap: Map<string | number, number>;
} => {
  const valueCounts = new Map<string | number, number>();
  const valueMap = new Map<string | number, number>();

  Object.values(valuesByAuthor).forEach((score) => {
    const displayValue = getDisplayValue(score);
    const numericValue = getNumericValue(score);

    const currentCount = valueCounts.get(displayValue) || 0;
    valueCounts.set(displayValue, currentCount + 1);
    valueMap.set(displayValue, numericValue);
  });

  return { valueCounts, valueMap };
};

// Format for parent rows: "avg X: Nx Emoji (Value) Nx Emoji (Value)"
const formatParentRowWithCounts = (
  valuesByAuthor: FeedbackScoreValueByAuthorMap,
): string => {
  const { valueCounts, valueMap } = countValuesByDisplay(valuesByAuthor);

  const formattedParts = Array.from(valueCounts.entries())
    .sort((a, b) => {
      // Sort by count descending first
      if (b[1] !== a[1]) return b[1] - a[1];
      // Then by value for consistency
      return String(a[0]).localeCompare(String(b[0]));
    })
    .map(([value, count]) => `${count}x ${value} (${valueMap.get(value)})`)
    .join(" ");

  return formattedParts;
};

const renderParentValue = (displayText: string): React.ReactElement => (
  <div className="truncate text-light-slate">{displayText}</div>
);

const ValueCell: React.FC<ValueCellProps> = (context) => {
  const rowData = context.row.original;
  const value = context.getValue();

  const isParentRow = getIsParentFeedbackScoreRow(rowData);
  const isCategoricScore = getIsCategoricFeedbackScore(rowData.category_name);

  // Check if parent row has subRows with span_type (grouped by type)
  const isGroupedBySpanType =
    isParentRow && rowData.subRows?.some((subRow) => subRow.span_type);

  // Check if this is a span feedback score parent row (has subRows with span_id)
  const isSpanFeedbackScoreParent =
    isParentRow && rowData.subRows?.some((subRow) => subRow.span_id);

  const cellContent = useMemo((): string | React.ReactElement => {
    // Check if this is a span feedback score (has span_id or span_type in value_by_author)
    const isSpanFeedbackScore =
      rowData.span_id ||
      rowData.span_type ||
      Object.values(rowData.value_by_author ?? {}).some(
        (score) => score.span_id || score.span_type,
      );

    // For span feedback score parent rows, show "avg X: count format"
    if (
      isParentRow &&
      (isGroupedBySpanType || isSpanFeedbackScoreParent) &&
      rowData.value_by_author
    ) {
      const countFormat = formatParentRowWithCounts(rowData.value_by_author);
      return renderParentValue(`avg ${value}: ${countFormat}`);
    }

    // Categorical scores always use the categorical format
    if (isParentRow && isCategoricScore) {
      const displayText = formatCategoricScoreValue(
        rowData.value_by_author ?? {},
      );
      return renderParentValue(displayText);
    }

    if (isParentRow) {
      return renderParentValue(value);
    }

    // For child rows, display only the individual value
    // Extract from value_by_author to ensure we get the correct individual value
    if (!isParentRow && isSpanFeedbackScore) {
      const valueByAuthor = rowData.value_by_author ?? {};
      const entries = Object.values(valueByAuthor);

      if (entries.length > 0) {
        const singleScore = entries[0];
        const displayValue = getDisplayValue(singleScore);
        const numericValue = getNumericValue(singleScore);

        // Show display value with its numeric value in parentheses
        return `${displayValue} (${numericValue})`;
      }

      // Fallback to rowData.value if value_by_author is empty
      const fallbackValue = rowData.value ?? value;
      const fallbackNumeric =
        typeof fallbackValue === "number"
          ? fallbackValue
          : parseFloat(String(fallbackValue)) || fallbackValue;

      if (rowData.category_name) {
        return categoryOptionLabelRenderer(
          rowData.category_name,
          rowData.value ?? value,
        );
      }
<<<<<<< HEAD
      return `${fallbackValue} (${fallbackNumeric})`;
=======
      // Only show parenthesized value if fallbackValue and fallbackNumeric differ
      if (fallbackValue !== fallbackNumeric) {
        return `${fallbackValue} (${fallbackNumeric})`;
      }
      return `${fallbackValue}`;
>>>>>>> d0963632
    }

    if (rowData.category_name) {
      return categoryOptionLabelRenderer(rowData.category_name, value);
    }

    return value;
  }, [
    isParentRow,
    isCategoricScore,
    isGroupedBySpanType,
    isSpanFeedbackScoreParent,
    rowData.value_by_author,
    rowData.category_name,
    rowData.span_id,
    rowData.span_type,
    rowData.value,
    value,
  ]);

  return (
    <CellWrapper
      metadata={context.column.columnDef.meta}
      tableMetadata={context.table.options.meta}
      className="gap-1.5"
    >
      <TooltipWrapper content={cellContent} stopClickPropagation>
        <span className="truncate direction-alternate">{cellContent}</span>
      </TooltipWrapper>
    </CellWrapper>
  );
};

export default ValueCell;<|MERGE_RESOLUTION|>--- conflicted
+++ resolved
@@ -167,15 +167,11 @@
           rowData.value ?? value,
         );
       }
-<<<<<<< HEAD
-      return `${fallbackValue} (${fallbackNumeric})`;
-=======
       // Only show parenthesized value if fallbackValue and fallbackNumeric differ
       if (fallbackValue !== fallbackNumeric) {
         return `${fallbackValue} (${fallbackNumeric})`;
       }
       return `${fallbackValue}`;
->>>>>>> d0963632
     }
 
     if (rowData.category_name) {
