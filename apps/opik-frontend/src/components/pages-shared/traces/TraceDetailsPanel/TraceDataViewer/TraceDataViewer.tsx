--- conflicted
+++ resolved
@@ -95,20 +95,7 @@
     type !== TRACE_TYPE_FOR_TREE && isSpansLazyLoading;
   const entityType = type === TRACE_TYPE_FOR_TREE ? "trace" : "span";
   const isTrace = type === TRACE_TYPE_FOR_TREE;
-<<<<<<< HEAD
-  
-  /**
-   * Type guard function to safely check if data is a Trace.
-   * Traces have type === "trace" or no type field, while Spans have type in SPAN_TYPE enum.
-   */
-  const isTraceType = (data: Trace | Span): data is Trace => {
-    return type === TRACE_TYPE_FOR_TREE;
-  };
-  
-  const traceData = isTraceType(data) ? data : undefined;
-=======
   const traceData = isTrace ? (data as Trace) : undefined;
->>>>>>> b7d70def
   const hasSpanFeedbackScores = Boolean(
     traceData?.span_feedback_scores?.length,
   );
@@ -321,49 +308,28 @@
           <TabsContent value="feedback_scores">
             <div className="space-y-6">
               <div>
-<<<<<<< HEAD
-                <div className="comet-body-s-accented mb-4">
-                  {isTrace ? "Trace Feedback Scores" : "Feedback Scores"}
-                </div>
-                <ConfigurableFeedbackScoreTable
-=======
                 <ConfigurableFeedbackScoreTable
                   title={isTrace ? "Trace scores" : "Span scores"}
->>>>>>> b7d70def
                   feedbackScores={data.feedback_scores}
                   onDeleteFeedbackScore={onDeleteFeedbackScore}
                   onAddHumanReview={() =>
                     setActiveSection(DetailsActionSection.Annotations)
                   }
                   entityType={entityType}
-<<<<<<< HEAD
-=======
                   isAggregatedSpanScores={false}
->>>>>>> b7d70def
                 />
               </div>
               {isTrace && hasSpanFeedbackScores && traceData && (
                 <div>
-<<<<<<< HEAD
-                  <div className="comet-body-s-accented mb-4">
-                    Spans Feedback Scores
-                  </div>
-                  <ConfigurableFeedbackScoreTable
-                    feedbackScores={traceData.span_feedback_scores}
-=======
                   <ConfigurableFeedbackScoreTable
                     title="Span scores"
                     feedbackScores={traceData.span_feedback_scores}
                     onDeleteFeedbackScore={onDeleteFeedbackScore}
->>>>>>> b7d70def
                     onAddHumanReview={() =>
                       setActiveSection(DetailsActionSection.Annotations)
                     }
                     entityType="span"
-<<<<<<< HEAD
-=======
                     isAggregatedSpanScores={true}
->>>>>>> b7d70def
                   />
                 </div>
               )}
