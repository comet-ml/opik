import { useMemo } from "react";
import { CellContext } from "@tanstack/react-table";
import CellWrapper from "@/components/shared/DataTableCells/CellWrapper";
import { ExpandingFeedbackScoreRow } from "../types";
import { extractAuthorName, getIsParentFeedbackScoreRow } from "../utils";
import { cn } from "@/lib/utils";

const AuthorCell = (
  context: CellContext<ExpandingFeedbackScoreRow, string>,
) => {
  const row = context.row.original;
  const isParentFeedbackScoreRow = getIsParentFeedbackScoreRow(row);
<<<<<<< HEAD

  // Extract authors - handle composite keys (author_spanId) from span feedback scores
  let authors: string[];
  if (row.author) {
    authors = [row.author];
  } else if (row.value_by_author) {
    // For span feedback scores, keys might be composite (author_spanId)
    // Extract unique author names by removing the _spanId suffix
    const authorSet = new Set<string>();
    Object.keys(row.value_by_author).forEach((key) => {
      authorSet.add(extractAuthorName(key));
    });
    authors = Array.from(authorSet);
  } else {
    authors = [];
  }
=======
>>>>>>> d0963632

  // Extract authors - handle composite keys (author_spanId) from span feedback scores
  const authorsList = useMemo(() => {
    let authors: string[];
    if (row.author) {
      authors = [row.author];
    } else if (row.value_by_author) {
      // For span feedback scores, keys might be composite (author_spanId)
      // Extract unique author names by removing the _spanId suffix
      const authorSet = new Set<string>();
      Object.keys(row.value_by_author).forEach((key) => {
        authorSet.add(extractAuthorName(key));
      });
      authors = Array.from(authorSet);
    } else {
      authors = [];
    }

    return authors.sort().join(", ");
  }, [row.author, row.value_by_author]);

  return (
    <CellWrapper
      metadata={context.column.columnDef.meta}
      tableMetadata={context.table.options.meta}
    >
      <span
        className={cn("truncate", {
          "text-light-slate": isParentFeedbackScoreRow,
        })}
      >
        {authorsList}
      </span>
    </CellWrapper>
  );
};

export default AuthorCell;<|MERGE_RESOLUTION|>--- conflicted
+++ resolved
@@ -10,25 +10,6 @@
 ) => {
   const row = context.row.original;
   const isParentFeedbackScoreRow = getIsParentFeedbackScoreRow(row);
-<<<<<<< HEAD
-
-  // Extract authors - handle composite keys (author_spanId) from span feedback scores
-  let authors: string[];
-  if (row.author) {
-    authors = [row.author];
-  } else if (row.value_by_author) {
-    // For span feedback scores, keys might be composite (author_spanId)
-    // Extract unique author names by removing the _spanId suffix
-    const authorSet = new Set<string>();
-    Object.keys(row.value_by_author).forEach((key) => {
-      authorSet.add(extractAuthorName(key));
-    });
-    authors = Array.from(authorSet);
-  } else {
-    authors = [];
-  }
-=======
->>>>>>> d0963632
 
   // Extract authors - handle composite keys (author_spanId) from span feedback scores
   const authorsList = useMemo(() => {
