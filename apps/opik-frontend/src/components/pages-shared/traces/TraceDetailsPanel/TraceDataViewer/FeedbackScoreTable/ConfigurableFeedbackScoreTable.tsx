--- conflicted
+++ resolved
@@ -67,20 +67,12 @@
   return (
     <>
       {title ? (
-<<<<<<< HEAD
-        <div className="mb-4 flex items-center justify-between">
-=======
         <div className="mb-2 flex items-center justify-between">
->>>>>>> d0963632
           <div className="comet-body-s-accented">{title}</div>
           {columnsButton}
         </div>
       ) : (
-<<<<<<< HEAD
-        <div className="mb-4 flex justify-end">{columnsButton}</div>
-=======
         <div className="mb-2 flex justify-end">{columnsButton}</div>
->>>>>>> d0963632
       )}
 
       <FeedbackScoreTable
