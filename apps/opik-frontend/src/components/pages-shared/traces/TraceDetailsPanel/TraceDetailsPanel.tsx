import React, { useCallback, useMemo, useState } from "react";
import { keepPreviousData } from "@tanstack/react-query";
<<<<<<< HEAD
import find from "lodash/find";

=======
import { createEnumParam, useQueryParam } from "use-query-params";
import find from "lodash/find";
import isBoolean from "lodash/isBoolean";
import isFunction from "lodash/isFunction";
>>>>>>> 50b4f6a3
import { Trash } from "lucide-react";

import { OnChangeFn } from "@/types/shared";
import {
  ResizableHandle,
  ResizablePanel,
  ResizablePanelGroup,
} from "@/components/ui/resizable";
import { Separator } from "@/components/ui/separator";
import useTraceById from "@/api/traces/useTraceById";
import Loader from "@/components/shared/Loader/Loader";
import TraceDataViewer from "./TraceDataViewer/TraceDataViewer";
import TraceTreeViewer from "./TraceTreeViewer/TraceTreeViewer";
import TraceAnnotateViewer from "./TraceAnnotateViewer/TraceAnnotateViewer";
import NoData from "@/components/shared/NoData/NoData";
import { Span } from "@/types/traces";
import ResizableSidePanel from "@/components/shared/ResizableSidePanel/ResizableSidePanel";
import useTraceDeleteMutation from "@/api/traces/useTraceDeleteMutation";
import { Button } from "@/components/ui/button";
import ConfirmDialog from "@/components/shared/ConfirmDialog/ConfirmDialog";
import CommentsViewer from "./CommentsViewer/CommentsViewer";
import useLazySpansList from "@/api/traces/useLazySpansList";
import {
  DetailsActionSection,
  useDetailsActionSectionState,
} from "@/components/pages-shared/traces/DetailsActionSection";

type TraceDetailsPanelProps = {
  projectId?: string;
  traceId: string;
  spanId: string;
  setSpanId: OnChangeFn<string | null | undefined>;
  setThreadId?: OnChangeFn<string | null | undefined>;
  hasPreviousRow?: boolean;
  hasNextRow?: boolean;
  open: boolean;
  onClose: () => void;
  onRowChange?: (shift: number) => void;
};

const TraceDetailsPanel: React.FunctionComponent<TraceDetailsPanelProps> = ({
  projectId: externalProjectId,
  traceId,
  spanId,
  setSpanId,
  setThreadId,
  hasPreviousRow,
  hasNextRow,
  onClose,
  open,
  onRowChange,
}) => {
  const [popupOpen, setPopupOpen] = useState<boolean>(false);
  const [activeSection, setActiveSection] =
    useDetailsActionSectionState("lastSection");

  const { data: trace, isPending: isTracePending } = useTraceById(
    {
      traceId,
    },
    {
      placeholderData: keepPreviousData,
      enabled: Boolean(traceId),
    },
  );

  const projectId = externalProjectId || trace?.project_id || "";

  const {
    query: { data: spansData, isPending: isSpansPending },
    isLazyLoading: isSpansLazyLoading,
  } = useLazySpansList(
    {
      traceId,
      projectId,
      page: 1,
      size: 1000,
    },
    {
      placeholderData: keepPreviousData,
      enabled: Boolean(traceId) && Boolean(projectId),
    },
  );

  const traceDeleteMutation = useTraceDeleteMutation();

  const handleTraceDelete = useCallback(() => {
    onClose();
    traceDeleteMutation.mutate({
      traceId,
      projectId,
    });
    // eslint-disable-next-line react-hooks/exhaustive-deps
  }, [traceId, projectId, onClose]);

  const handleRowSelect = useCallback(
    (id: string) => setSpanId(id === traceId ? "" : id),
    [setSpanId, traceId],
  );

  const dataToView = useMemo(() => {
    return spanId
      ? find(spansData?.content || [], (span: Span) => span.id === spanId) ??
          trace
      : trace;
  }, [spanId, spansData?.content, trace]);

  const horizontalNavigation = useMemo(
    () =>
      isBoolean(hasNextRow) &&
      isBoolean(hasPreviousRow) &&
      isFunction(onRowChange)
        ? {
            onChange: onRowChange,
            hasNext: hasNextRow,
            hasPrevious: hasPreviousRow,
          }
        : undefined,
    [hasNextRow, hasPreviousRow, onRowChange],
  );

  const renderContent = () => {
    if (isTracePending || isSpansPending) {
      return <Loader />;
    }

    if (!dataToView || !trace) {
      return <NoData />;
    }

    return (
      <div className="relative size-full">
        <ResizablePanelGroup direction="horizontal" autoSaveId="trace-sidebar">
          <ResizablePanel id="tree-viewer" defaultSize={40} minSize={20}>
            <TraceTreeViewer
              trace={trace}
              spans={spansData?.content}
              rowId={spanId || traceId}
              onSelectRow={handleRowSelect}
              isSpansLazyLoading={isSpansLazyLoading}
            />
          </ResizablePanel>
          <ResizableHandle />
          <ResizablePanel id="data-viever" defaultSize={60} minSize={30}>
            <TraceDataViewer
              data={dataToView}
              trace={trace}
              projectId={projectId}
              spanId={spanId}
              traceId={traceId}
              activeSection={activeSection}
              setActiveSection={setActiveSection}
              isSpansLazyLoading={isSpansLazyLoading}
            />
          </ResizablePanel>
          {Boolean(activeSection) && (
            <>
              <ResizableHandle />
              <ResizablePanel
                id="last-section-viewer"
                defaultSize={40}
                minSize={30}
              >
                {activeSection === DetailsActionSection.Annotations && (
                  <TraceAnnotateViewer
                    data={dataToView}
                    spanId={spanId}
                    traceId={traceId}
                    activeSection={activeSection}
                    setActiveSection={setActiveSection}
                  />
                )}
                {activeSection === DetailsActionSection.Comments && (
                  <CommentsViewer
                    data={dataToView}
                    spanId={spanId}
                    traceId={traceId}
                    projectId={projectId}
                    activeSection={activeSection}
                    setActiveSection={setActiveSection}
                  />
                )}
              </ResizablePanel>
            </>
          )}
        </ResizablePanelGroup>
      </div>
    );
  };

  const renderNavigationContent = () => {
    if (setThreadId && trace?.thread_id) {
      return (
        <>
          <Separator orientation="vertical" className="mx-2 h-8" />
          <Button
            variant="outline"
            size="sm"
            onClick={() => setThreadId(trace.thread_id)}
          >
            Go to thread
          </Button>
        </>
      );
    }

    return null;
  };

  const renderHeaderContent = () => {
    return (
      <div className="flex gap-2">
        <ConfirmDialog
          open={popupOpen}
          setOpen={setPopupOpen}
          onConfirm={handleTraceDelete}
          title="Delete trace"
          description="Deleting a trace will also remove the trace data from related experiment samples. This action can’t be undone. Are you sure you want to continue?"
          confirmText="Delete trace"
          confirmButtonVariant="destructive"
        />
        <Button variant="outline" size="sm" onClick={() => setPopupOpen(true)}>
          <Trash className="mr-2 size-4" />
          Delete
        </Button>
      </div>
    );
  };

  return (
    <ResizableSidePanel
      panelId="traces"
      entity="trace"
      open={open}
      navigationContent={renderNavigationContent()}
      headerContent={renderHeaderContent()}
      onClose={onClose}
      horizontalNavigation={horizontalNavigation}
    >
      {renderContent()}
    </ResizableSidePanel>
  );
};

export default TraceDetailsPanel;<|MERGE_RESOLUTION|>--- conflicted
+++ resolved
@@ -1,14 +1,8 @@
 import React, { useCallback, useMemo, useState } from "react";
 import { keepPreviousData } from "@tanstack/react-query";
-<<<<<<< HEAD
-import find from "lodash/find";
-
-=======
-import { createEnumParam, useQueryParam } from "use-query-params";
 import find from "lodash/find";
 import isBoolean from "lodash/isBoolean";
 import isFunction from "lodash/isFunction";
->>>>>>> 50b4f6a3
 import { Trash } from "lucide-react";
 
 import { OnChangeFn } from "@/types/shared";
