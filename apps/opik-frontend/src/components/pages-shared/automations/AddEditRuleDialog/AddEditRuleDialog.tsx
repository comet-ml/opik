import React, { useCallback, useEffect } from "react";
import cloneDeep from "lodash/cloneDeep";
import get from "lodash/get";
import { z } from "zod";
import { zodResolver } from "@hookform/resolvers/zod";
import { useForm, UseFormReturn } from "react-hook-form";
import { Info, MessageCircleWarning } from "lucide-react";

import { cn } from "@/lib/utils";
import { Button } from "@/components/ui/button";
import {
  Dialog,
  DialogAutoScrollBody,
  DialogClose,
  DialogContent,
  DialogFooter,
  DialogHeader,
  DialogTitle,
} from "@/components/ui/dialog";
import { Label } from "@/components/ui/label";
import {
  Form,
  FormControl,
  FormField,
  FormItem,
  FormMessage,
} from "@/components/ui/form";
import { Input } from "@/components/ui/input";
import { Switch } from "@/components/ui/switch";
import { ToggleGroup, ToggleGroupItem } from "@/components/ui/toggle-group";
import {
  Select,
  SelectContent,
  SelectItem,
  SelectTrigger,
  SelectValue,
} from "@/components/ui/select";
import {
  EVALUATORS_RULE_SCOPE,
  EVALUATORS_RULE_TYPE,
  EvaluatorsRule,
  LLMJudgeObject,
  PythonCodeObject,
  UI_EVALUATORS_RULE_TYPE,
} from "@/types/automations";
import { Filter } from "@/types/filters";
import { isFilterValid } from "@/lib/filters";
import useAppStore from "@/store/AppStore";
import useRuleCreateMutation from "@/api/automations/useRuleCreateMutation";
import useRuleUpdateMutation from "@/api/automations/useRuleUpdateMutation";
import TooltipWrapper from "@/components/shared/TooltipWrapper/TooltipWrapper";
import ExplainerCallout from "@/components/shared/ExplainerCallout/ExplainerCallout";
import PythonCodeRuleDetails from "@/components/pages-shared/automations/AddEditRuleDialog/PythonCodeRuleDetails";
import LLMJudgeRuleDetails from "@/components/pages-shared/automations/AddEditRuleDialog/LLMJudgeRuleDetails";
import ProjectsSelectBox from "@/components/pages-shared/automations/ProjectsSelectBox";
import RuleFilteringSection, {
  TRACE_FILTER_COLUMNS,
  THREAD_FILTER_COLUMNS,
  SPAN_FILTER_COLUMNS,
} from "@/components/pages-shared/automations/AddEditRuleDialog/RuleFilteringSection";
import {
  convertLLMJudgeDataToLLMJudgeObject,
  convertLLMJudgeObjectToLLMJudgeData,
  EvaluationRuleFormSchema,
  EvaluationRuleFormType,
} from "@/components/pages-shared/automations/AddEditRuleDialog/schema";
import { LLM_JUDGE } from "@/types/llm";
import { ColumnData } from "@/types/shared";
import {
  DEFAULT_PYTHON_CODE_THREAD_DATA,
  DEFAULT_PYTHON_CODE_TRACE_DATA,
  DEFAULT_PYTHON_CODE_SPAN_DATA,
  LLM_PROMPT_CUSTOM_THREAD_TEMPLATE,
  LLM_PROMPT_CUSTOM_TRACE_TEMPLATE,
  LLM_PROMPT_CUSTOM_SPAN_TEMPLATE,
} from "@/constants/llm";
import { useIsFeatureEnabled } from "@/components/feature-toggles-provider";
import { FeatureToggleKeys } from "@/types/feature-toggles";
import { EXPLAINER_ID, EXPLAINERS_MAP } from "@/constants/explainers";
import { Description } from "@/components/ui/description";
import { ToastAction } from "@/components/ui/toast";
import { useToast } from "@/components/ui/use-toast";
import { useNavigate } from "@tanstack/react-router";
import {
  getBackendRuleType,
  getUIRuleScope,
  getUIRuleType,
  normalizeFilters,
} from "./helpers";
import ConfirmDialog from "@/components/shared/ConfirmDialog/ConfirmDialog";
import { useConfirmAction } from "@/components/shared/ConfirmDialog/useConfirmAction";

export const DEFAULT_LLM_AS_JUDGE_DATA = {
  [EVALUATORS_RULE_SCOPE.trace]: {
    model: "",
    config: {
      temperature: 0.0,
      seed: null,
      custom_parameters: null,
    },
    template: LLM_JUDGE.custom,
    messages: LLM_PROMPT_CUSTOM_TRACE_TEMPLATE.messages,
    variables: LLM_PROMPT_CUSTOM_TRACE_TEMPLATE.variables,
    schema: LLM_PROMPT_CUSTOM_TRACE_TEMPLATE.schema,
  },
  [EVALUATORS_RULE_SCOPE.thread]: {
    model: "",
    config: {
      temperature: 0.0,
      seed: null,
      custom_parameters: null,
    },
    template: LLM_JUDGE.custom,
    messages: LLM_PROMPT_CUSTOM_THREAD_TEMPLATE.messages,
    variables: LLM_PROMPT_CUSTOM_THREAD_TEMPLATE.variables,
    schema: LLM_PROMPT_CUSTOM_THREAD_TEMPLATE.schema,
  },
  [EVALUATORS_RULE_SCOPE.span]: {
    model: "",
    config: {
      temperature: 0.0,
      seed: null,
      custom_parameters: null,
    },
    template: LLM_JUDGE.custom,
    messages: LLM_PROMPT_CUSTOM_SPAN_TEMPLATE.messages,
    variables: LLM_PROMPT_CUSTOM_SPAN_TEMPLATE.variables,
    schema: LLM_PROMPT_CUSTOM_SPAN_TEMPLATE.schema,
  },
};

const DEFAULT_PYTHON_CODE_DATA: Record<
  EVALUATORS_RULE_SCOPE,
  PythonCodeObject
> = {
  [EVALUATORS_RULE_SCOPE.trace]: DEFAULT_PYTHON_CODE_TRACE_DATA,
  [EVALUATORS_RULE_SCOPE.thread]: DEFAULT_PYTHON_CODE_THREAD_DATA,
<<<<<<< HEAD
  [EVALUATORS_RULE_SCOPE.span]: DEFAULT_PYTHON_CODE_SPAN_DATA,
=======
  // Python code is not supported for span scope, but we need this for type safety
  [EVALUATORS_RULE_SCOPE.span]: DEFAULT_PYTHON_CODE_TRACE_DATA,
>>>>>>> ae56eb85
};

type AddEditRuleDialogProps = {
  open: boolean;
  setOpen: (open: boolean) => void;
  projectId?: string;
  rule?: EvaluatorsRule;
  projectName?: string; // Optional: project name for pre-selected projects
  datasetColumnNames?: string[]; // Optional: dataset column names from playground
  hideScopeSelector?: boolean; // Optional: hide scope selector (e.g., for contexts that only support one scope)
};

const isPythonCodeRule = (rule: EvaluatorsRule) => {
  return (
    rule.type === EVALUATORS_RULE_TYPE.python_code ||
    rule.type === EVALUATORS_RULE_TYPE.thread_python_code ||
    rule.type === EVALUATORS_RULE_TYPE.span_python_code
  );
};

const isLLMJudgeRule = (rule: EvaluatorsRule) => {
  return (
    rule.type === EVALUATORS_RULE_TYPE.llm_judge ||
    rule.type === EVALUATORS_RULE_TYPE.thread_llm_judge ||
    rule.type === EVALUATORS_RULE_TYPE.span_llm_judge
  );
};

const AddEditRuleDialog: React.FC<AddEditRuleDialogProps> = ({
  open,
  setOpen,
  projectId,
  rule: defaultRule,
  projectName,
  datasetColumnNames,
  hideScopeSelector = false,
}) => {
  const isCodeMetricEnabled = useIsFeatureEnabled(
    FeatureToggleKeys.PYTHON_EVALUATOR_ENABLED,
  );
  const isSpanLlmAsJudgeEnabled = useIsFeatureEnabled(
    FeatureToggleKeys.SPAN_LLM_AS_JUDGE_ENABLED,
  );
<<<<<<< HEAD
  const isSpanPythonCodeEnabled = useIsFeatureEnabled(
    FeatureToggleKeys.SPAN_USER_DEFINED_METRIC_PYTHON_ENABLED,
  );
=======
>>>>>>> ae56eb85
  const workspaceName = useAppStore((state) => state.activeWorkspaceName);
  const navigate = useNavigate();
  const { isOpen, setIsOpen, requestConfirm, confirm, cancel } =
    useConfirmAction();
  const { toast } = useToast();

  const formUIRuleType = defaultRule?.type
    ? getUIRuleType(defaultRule.type)
    : UI_EVALUATORS_RULE_TYPE.llm_judge;
  const formScope = defaultRule?.type
    ? getUIRuleScope(defaultRule.type)
    : EVALUATORS_RULE_SCOPE.trace;

  const form: UseFormReturn<EvaluationRuleFormType> = useForm<
    z.infer<typeof EvaluationRuleFormSchema>
  >({
    resolver: zodResolver(EvaluationRuleFormSchema),
    defaultValues: {
      ruleName: defaultRule?.name || "",
      projectId: defaultRule?.project_id || projectId || "",
      samplingRate: defaultRule?.sampling_rate ?? 1,
      uiType: formUIRuleType,
      scope: formScope,
      type: getBackendRuleType(formScope, formUIRuleType),
      enabled: defaultRule?.enabled ?? true,
      filters: normalizeFilters(
        defaultRule?.filters ?? [],
        (formScope === EVALUATORS_RULE_SCOPE.thread
          ? THREAD_FILTER_COLUMNS
          : formScope === EVALUATORS_RULE_SCOPE.span
            ? SPAN_FILTER_COLUMNS
            : TRACE_FILTER_COLUMNS) as ColumnData<unknown>[],
      ) as Filter[],
      pythonCodeDetails:
        defaultRule && isPythonCodeRule(defaultRule)
          ? (defaultRule.code as PythonCodeObject)
          : cloneDeep(DEFAULT_PYTHON_CODE_DATA[formScope]),
      llmJudgeDetails:
        defaultRule && isLLMJudgeRule(defaultRule)
          ? convertLLMJudgeObjectToLLMJudgeData(
              defaultRule.code as LLMJudgeObject,
            )
          : cloneDeep(DEFAULT_LLM_AS_JUDGE_DATA[formScope]),
    },
  });

  const isLLMJudge =
    form.getValues("uiType") === UI_EVALUATORS_RULE_TYPE.llm_judge;
  const scope = form.getValues("scope");
  const isThreadScope = scope === EVALUATORS_RULE_SCOPE.thread;
  const isSpanScope = scope === EVALUATORS_RULE_SCOPE.span;

  const formProjectId = form.watch("projectId");

  // Reset form to default values when dialog opens for creating a new rule
  useEffect(() => {
    if (open && !defaultRule) {
      // Reset the entire form to default values
      const defaultScope = EVALUATORS_RULE_SCOPE.trace;
      const defaultUIType = UI_EVALUATORS_RULE_TYPE.llm_judge;

      form.reset({
        ruleName: "",
        projectId: projectId || "",
        samplingRate: 1,
        uiType: defaultUIType,
        scope: defaultScope,
        type: EVALUATORS_RULE_TYPE.llm_judge,
        enabled: true,
        filters: [],
        llmJudgeDetails: cloneDeep(DEFAULT_LLM_AS_JUDGE_DATA[defaultScope]),
      });
    }
  }, [open, defaultRule, projectId, form]);

  const handleScopeChange = useCallback(
    (value: EVALUATORS_RULE_SCOPE) => {
      const applyChange = () => {
        const { uiType } = form.getValues();
        const type = getBackendRuleType(value, uiType);

        form.setValue("scope", value);
        form.setValue("type", type);

        // Reset filters when scope changes as columns are different
        form.setValue("filters", []);

        form.setValue(
          "llmJudgeDetails",
          cloneDeep(DEFAULT_LLM_AS_JUDGE_DATA[value]),
        );
        form.setValue(
          "pythonCodeDetails",
          cloneDeep(DEFAULT_PYTHON_CODE_DATA[value]),
        );
      };

      if (
        Object.keys(form.formState.dirtyFields).some(
          (key) => key === "llmJudgeDetails" || key === "pythonCodeDetails",
        )
      ) {
        requestConfirm(applyChange);
      } else {
        applyChange();
      }
    },
    [form, requestConfirm],
  );

  const { mutate: createMutate } = useRuleCreateMutation();
  const { mutate: updateMutate } = useRuleUpdateMutation();

  const isEdit = Boolean(defaultRule);
  const title = isEdit ? "Edit rule" : "Create a new rule";
  const submitText = isEdit ? "Update rule" : "Create rule";

  const isCodeMetricEditBlock = !isCodeMetricEnabled && !isLLMJudge && isEdit;

  const onRuleCreatedEdited = useCallback(() => {
    const expainerIdMap = {
      [EVALUATORS_RULE_SCOPE.trace]:
        EXPLAINER_ID.i_added_edited_a_new_online_evaluation_rule_now_what,
      [EVALUATORS_RULE_SCOPE.thread]:
        EXPLAINER_ID.i_added_edited_a_new_online_evaluation_thread_level_rule_now_what,
      [EVALUATORS_RULE_SCOPE.span]:
        EXPLAINER_ID.i_added_edited_a_new_online_evaluation_rule_now_what,
    };
    const explainer = EXPLAINERS_MAP[expainerIdMap[scope]];

    toast({
      title: explainer.title,
      description: explainer.description,
      actions: [
        <ToastAction
          variant="link"
          size="sm"
          className="px-0"
          altText="Go to project"
          key="Go to project"
          onClick={() => {
            navigate({
              to: "/$workspaceName/projects/$projectId/traces",
              params: {
                projectId: formProjectId,
                workspaceName,
              },
              search: {
                type: {
                  [EVALUATORS_RULE_SCOPE.trace]: "traces",
                  [EVALUATORS_RULE_SCOPE.thread]: "threads",
                  [EVALUATORS_RULE_SCOPE.span]: "spans",
                }[scope],
              },
            });
          }}
        >
          Go to project
        </ToastAction>,
      ],
    });
  }, [navigate, toast, workspaceName, scope, formProjectId]);

  const getRule = useCallback(() => {
    const formData = form.getValues();
    const ruleType = formData.type;

    // Filter out empty/incomplete filters using the existing utility
    const validFilters = formData.filters.filter(isFilterValid);

    const ruleData = {
      name: formData.ruleName,
      project_id: formData.projectId,
      sampling_rate: formData.samplingRate,
      enabled: formData.enabled,
      filters: validFilters,
      type: ruleType,
    };

    if (ruleType === EVALUATORS_RULE_TYPE.llm_judge) {
      return {
        ...ruleData,
        code: convertLLMJudgeDataToLLMJudgeObject(formData.llmJudgeDetails),
      } as EvaluatorsRule;
    }

    if (ruleType === EVALUATORS_RULE_TYPE.thread_llm_judge) {
      return {
        ...ruleData,
        code: {
          ...convertLLMJudgeDataToLLMJudgeObject(formData.llmJudgeDetails),
          variables: undefined,
        },
      } as EvaluatorsRule;
    }

    if (ruleType === EVALUATORS_RULE_TYPE.span_llm_judge) {
      return {
        ...ruleData,
        code: convertLLMJudgeDataToLLMJudgeObject(formData.llmJudgeDetails),
      } as EvaluatorsRule;
    }

    return {
      ...ruleData,
      code: formData.pythonCodeDetails,
    } as EvaluatorsRule;
  }, [form]);

  const createPrompt = useCallback(() => {
    createMutate(
      {
        rule: getRule(),
      },
      { onSuccess: onRuleCreatedEdited },
    );
    setOpen(false);
  }, [createMutate, getRule, onRuleCreatedEdited, setOpen]);

  const editPrompt = useCallback(() => {
    updateMutate(
      {
        ruleId: defaultRule!.id,
        rule: getRule(),
      },
      { onSuccess: onRuleCreatedEdited },
    );
    setOpen(false);
  }, [updateMutate, defaultRule, getRule, onRuleCreatedEdited, setOpen]);

  const onSubmit = useCallback(
    () => (isEdit ? editPrompt() : createPrompt()),
    [isEdit, editPrompt, createPrompt],
  );

  return (
    <>
      <Dialog open={open} onOpenChange={setOpen}>
        <DialogContent className="max-w-lg sm:max-w-[790px]">
          <DialogHeader>
            <DialogTitle>{title}</DialogTitle>
          </DialogHeader>
          <DialogAutoScrollBody>
            {isEdit && (
              <ExplainerCallout
                Icon={MessageCircleWarning}
                className="mb-2"
                isDismissable={false}
                {...EXPLAINERS_MAP[
                  isThreadScope
                    ? EXPLAINER_ID.what_happens_if_i_edit_a_thread_rule
                    : EXPLAINER_ID.what_happens_if_i_edit_a_rule
                ]}
              />
            )}
            <Form {...form}>
              <form
                className="flex flex-col gap-4"
                onSubmit={form.handleSubmit(onSubmit)}
              >
                <FormField
                  control={form.control}
                  name="ruleName"
                  render={({ field, formState }) => {
                    const validationErrors = get(formState.errors, [
                      "ruleName",
                    ]);
                    return (
                      <FormItem>
                        <Label>Name</Label>
                        <FormControl>
                          <Input
                            className={cn({
                              "border-destructive": Boolean(
                                validationErrors?.message,
                              ),
                            })}
                            placeholder="Rule name"
                            {...field}
                          />
                        </FormControl>
                        <FormMessage />
                      </FormItem>
                    );
                  }}
                />
                <div className="flex gap-4">
                  <FormField
                    control={form.control}
                    name="projectId"
                    render={({ field, formState }) => {
                      const validationErrors = get(formState.errors, [
                        "projectId",
                      ]);

                      return (
                        <FormItem className="flex-1">
                          <Label>Project</Label>
                          <FormControl>
                            <ProjectsSelectBox
                              value={field.value}
                              onValueChange={field.onChange}
                              className={cn({
                                "border-destructive": Boolean(
                                  validationErrors?.message,
                                ),
                              })}
                              disabled={Boolean(projectId)}
                            />
                          </FormControl>
                          <FormMessage />
                        </FormItem>
                      );
                    }}
                  />

                  {!hideScopeSelector && (
                    <FormField
                      control={form.control}
                      name="scope"
                      render={({ field }) => (
                        <FormItem className="flex-1">
                          <Label className="flex items-center">
                            Scope{" "}
                            <TooltipWrapper content="Choose whether the evaluation rule scores the entire thread or each individual trace. Thread-level rules assess the full conversation, while trace-level rules evaluate one model response at a time.">
                              <Info className="ml-1 size-4 text-light-slate" />
                            </TooltipWrapper>
                          </Label>
                          <FormControl>
                            <Select
                              value={field.value}
                              onValueChange={handleScopeChange}
                              disabled={isEdit}
                            >
                              <SelectTrigger>
                                <SelectValue placeholder="Select scope" />
                              </SelectTrigger>
                              <SelectContent>
                                <SelectItem value={EVALUATORS_RULE_SCOPE.trace}>
                                  Trace
                                </SelectItem>
                                <SelectItem
                                  value={EVALUATORS_RULE_SCOPE.thread}
                                >
                                  Thread
                                </SelectItem>
<<<<<<< HEAD
                                {(isSpanLlmAsJudgeEnabled ||
                                  isSpanPythonCodeEnabled) && (
=======
                                {isSpanLlmAsJudgeEnabled && (
>>>>>>> ae56eb85
                                  <SelectItem
                                    value={EVALUATORS_RULE_SCOPE.span}
                                  >
                                    Span
                                  </SelectItem>
                                )}
                              </SelectContent>
                            </Select>
                          </FormControl>
                        </FormItem>
                      )}
                    />
                  )}
                </div>

                <FormField
                  control={form.control}
                  name="enabled"
                  render={({ field }) => (
                    <FormItem className="flex flex-row items-center justify-between space-y-0">
                      <div className="flex flex-col">
                        <Label
                          htmlFor="enabled"
                          className="text-sm font-medium"
                        >
                          Enable rule
                        </Label>
                        <Description>
                          Enable or disable this evaluation rule
                        </Description>
                      </div>
                      <FormControl>
                        <Switch
                          id="enabled"
                          checked={field.value}
                          onCheckedChange={field.onChange}
                        />
                      </FormControl>
                    </FormItem>
                  )}
                />

                {!isEdit && (
                  <FormField
                    control={form.control}
                    name="uiType"
                    render={({ field }) => (
                      <FormItem>
                        <Label>Type</Label>
                        <FormControl>
                          <div className="flex">
                            <ToggleGroup
                              type="single"
                              value={field.value}
                              onValueChange={(
                                value: UI_EVALUATORS_RULE_TYPE,
                              ) => {
                                if (!value) return;

                                const { scope } = form.getValues();
                                const type = getBackendRuleType(scope, value);

                                field.onChange(value);
                                form.setValue("type", type);

                                // Reset details when switching types
                                if (
                                  value === UI_EVALUATORS_RULE_TYPE.llm_judge
                                ) {
                                  form.setValue(
                                    "llmJudgeDetails",
                                    cloneDeep(DEFAULT_LLM_AS_JUDGE_DATA[scope]),
                                  );
                                } else {
                                  form.setValue(
                                    "pythonCodeDetails",
                                    cloneDeep(DEFAULT_PYTHON_CODE_DATA[scope]),
                                  );
                                }
                              }}
                            >
                              <ToggleGroupItem
                                value={UI_EVALUATORS_RULE_TYPE.llm_judge}
                                aria-label="LLM-as-judge"
                              >
                                LLM-as-judge
                              </ToggleGroupItem>
<<<<<<< HEAD
                              {(isCodeMetricEnabled && !isSpanScope) ||
                              (isSpanScope && isSpanPythonCodeEnabled) ? (
=======
                              {isCodeMetricEnabled && !isSpanScope ? (
>>>>>>> ae56eb85
                                <ToggleGroupItem
                                  value={UI_EVALUATORS_RULE_TYPE.python_code}
                                  aria-label="Code metric"
                                >
                                  Code metric
                                </ToggleGroupItem>
                              ) : (
                                <TooltipWrapper
                                  content={
                                    isSpanScope
<<<<<<< HEAD
                                      ? "Python code metrics are not enabled for span scope"
=======
                                      ? "Python code metrics are not supported for span-level rules"
>>>>>>> ae56eb85
                                      : "This feature is not available for this environment"
                                  }
                                >
                                  <span>
                                    <ToggleGroupItem
                                      value={
                                        UI_EVALUATORS_RULE_TYPE.python_code
                                      }
                                      aria-label="Code metric"
                                      disabled
                                    >
                                      Code metric
                                    </ToggleGroupItem>
                                  </span>
                                </TooltipWrapper>
                              )}
                            </ToggleGroup>
                          </div>
                        </FormControl>
                        <Description>
                          {isLLMJudge
                            ? EXPLAINERS_MAP[EXPLAINER_ID.whats_llm_as_a_judge]
                                .description
                            : EXPLAINERS_MAP[EXPLAINER_ID.whats_a_code_metric]
                                .description}
                        </Description>
                      </FormItem>
                    )}
                  />
                )}
                {isLLMJudge ? (
                  <LLMJudgeRuleDetails
                    workspaceName={workspaceName}
                    form={form}
                    projectName={projectName}
                    datasetColumnNames={datasetColumnNames}
                  />
                ) : (
                  <PythonCodeRuleDetails
                    form={form}
                    projectName={projectName}
                    datasetColumnNames={datasetColumnNames}
                  />
                )}

                {/* Filtering Section */}
                <RuleFilteringSection form={form} projectId={formProjectId} />
              </form>
            </Form>
          </DialogAutoScrollBody>
          <DialogFooter>
            <DialogClose asChild>
              <Button variant="outline">Cancel</Button>
            </DialogClose>
            {isCodeMetricEditBlock ? (
              <TooltipWrapper content="Code metric cannot be updated. This feature is not available for this environment">
                <span>
                  <Button type="submit" disabled>
                    {submitText}
                  </Button>
                </span>
              </TooltipWrapper>
            ) : (
              <Button type="submit" onClick={form.handleSubmit(onSubmit)}>
                {submitText}
              </Button>
            )}
          </DialogFooter>
        </DialogContent>
      </Dialog>

      <ConfirmDialog
        open={isOpen}
        setOpen={setIsOpen}
        onCancel={cancel}
        onConfirm={confirm}
        title="You’re about to lose your changes"
        description={`If you change the evaluation scope, your current rule settings — including prompt, model, and variable mappings — will be reset.
Are you sure you want to continue?`}
        cancelText="Cancel"
        confirmText="Reset and continue"
      />
    </>
  );
};

export default AddEditRuleDialog;<|MERGE_RESOLUTION|>--- conflicted
+++ resolved
@@ -135,12 +135,8 @@
 > = {
   [EVALUATORS_RULE_SCOPE.trace]: DEFAULT_PYTHON_CODE_TRACE_DATA,
   [EVALUATORS_RULE_SCOPE.thread]: DEFAULT_PYTHON_CODE_THREAD_DATA,
-<<<<<<< HEAD
   [EVALUATORS_RULE_SCOPE.span]: DEFAULT_PYTHON_CODE_SPAN_DATA,
-=======
-  // Python code is not supported for span scope, but we need this for type safety
   [EVALUATORS_RULE_SCOPE.span]: DEFAULT_PYTHON_CODE_TRACE_DATA,
->>>>>>> ae56eb85
 };
 
 type AddEditRuleDialogProps = {
@@ -184,12 +180,9 @@
   const isSpanLlmAsJudgeEnabled = useIsFeatureEnabled(
     FeatureToggleKeys.SPAN_LLM_AS_JUDGE_ENABLED,
   );
-<<<<<<< HEAD
   const isSpanPythonCodeEnabled = useIsFeatureEnabled(
     FeatureToggleKeys.SPAN_USER_DEFINED_METRIC_PYTHON_ENABLED,
   );
-=======
->>>>>>> ae56eb85
   const workspaceName = useAppStore((state) => state.activeWorkspaceName);
   const navigate = useNavigate();
   const { isOpen, setIsOpen, requestConfirm, confirm, cancel } =
@@ -536,12 +529,8 @@
                                 >
                                   Thread
                                 </SelectItem>
-<<<<<<< HEAD
                                 {(isSpanLlmAsJudgeEnabled ||
                                   isSpanPythonCodeEnabled) && (
-=======
-                                {isSpanLlmAsJudgeEnabled && (
->>>>>>> ae56eb85
                                   <SelectItem
                                     value={EVALUATORS_RULE_SCOPE.span}
                                   >
@@ -629,12 +618,8 @@
                               >
                                 LLM-as-judge
                               </ToggleGroupItem>
-<<<<<<< HEAD
                               {(isCodeMetricEnabled && !isSpanScope) ||
                               (isSpanScope && isSpanPythonCodeEnabled) ? (
-=======
-                              {isCodeMetricEnabled && !isSpanScope ? (
->>>>>>> ae56eb85
                                 <ToggleGroupItem
                                   value={UI_EVALUATORS_RULE_TYPE.python_code}
                                   aria-label="Code metric"
@@ -645,11 +630,7 @@
                                 <TooltipWrapper
                                   content={
                                     isSpanScope
-<<<<<<< HEAD
                                       ? "Python code metrics are not enabled for span scope"
-=======
-                                      ? "Python code metrics are not supported for span-level rules"
->>>>>>> ae56eb85
                                       : "This feature is not available for this environment"
                                   }
                                 >
