import React, { useCallback, useEffect } from "react";
import cloneDeep from "lodash/cloneDeep";
import get from "lodash/get";
import { z } from "zod";
import { zodResolver } from "@hookform/resolvers/zod";
import { useForm, UseFormReturn } from "react-hook-form";
import { Info, MessageCircleWarning } from "lucide-react";

import { cn } from "@/lib/utils";
import { Button } from "@/components/ui/button";
import {
  Dialog,
  DialogAutoScrollBody,
  DialogClose,
  DialogContent,
  DialogFooter,
  DialogHeader,
  DialogTitle,
} from "@/components/ui/dialog";
import { Label } from "@/components/ui/label";
import {
  Form,
  FormControl,
  FormField,
  FormItem,
  FormMessage,
} from "@/components/ui/form";
import { Input } from "@/components/ui/input";
import { Switch } from "@/components/ui/switch";
import { ToggleGroup, ToggleGroupItem } from "@/components/ui/toggle-group";
import {
  Select,
  SelectContent,
  SelectItem,
  SelectTrigger,
  SelectValue,
} from "@/components/ui/select";
import {
  EVALUATORS_RULE_SCOPE,
  EVALUATORS_RULE_TYPE,
  EvaluatorsRule,
  LLMJudgeObject,
  PythonCodeObject,
  UI_EVALUATORS_RULE_TYPE,
} from "@/types/automations";
import { Filter } from "@/types/filters";
import { isFilterValid } from "@/lib/filters";
import useAppStore from "@/store/AppStore";
import useRuleCreateMutation from "@/api/automations/useRuleCreateMutation";
import useRuleUpdateMutation from "@/api/automations/useRuleUpdateMutation";
import TooltipWrapper from "@/components/shared/TooltipWrapper/TooltipWrapper";
import ExplainerCallout from "@/components/shared/ExplainerCallout/ExplainerCallout";
import PythonCodeRuleDetails from "@/components/pages-shared/automations/AddEditRuleDialog/PythonCodeRuleDetails";
import LLMJudgeRuleDetails from "@/components/pages-shared/automations/AddEditRuleDialog/LLMJudgeRuleDetails";
import ProjectsSelectBox from "@/components/pages-shared/automations/ProjectsSelectBox";
import RuleFilteringSection, {
  TRACE_FILTER_COLUMNS,
  THREAD_FILTER_COLUMNS,
  SPAN_FILTER_COLUMNS,
} from "@/components/pages-shared/automations/AddEditRuleDialog/RuleFilteringSection";
import {
  convertLLMJudgeDataToLLMJudgeObject,
  convertLLMJudgeObjectToLLMJudgeData,
  EvaluationRuleFormSchema,
  EvaluationRuleFormType,
} from "@/components/pages-shared/automations/AddEditRuleDialog/schema";
import { LLM_JUDGE } from "@/types/llm";
import { ColumnData } from "@/types/shared";
import {
  DEFAULT_PYTHON_CODE_THREAD_DATA,
  DEFAULT_PYTHON_CODE_TRACE_DATA,
  DEFAULT_PYTHON_CODE_SPAN_DATA,
  LLM_PROMPT_CUSTOM_THREAD_TEMPLATE,
  LLM_PROMPT_CUSTOM_TRACE_TEMPLATE,
  LLM_PROMPT_CUSTOM_SPAN_TEMPLATE,
} from "@/constants/llm";
import { useIsFeatureEnabled } from "@/components/feature-toggles-provider";
import { FeatureToggleKeys } from "@/types/feature-toggles";
import { EXPLAINER_ID, EXPLAINERS_MAP } from "@/constants/explainers";
import { Description } from "@/components/ui/description";
import { ToastAction } from "@/components/ui/toast";
import { useToast } from "@/components/ui/use-toast";
import { useNavigate } from "@tanstack/react-router";
import {
  getBackendRuleType,
  getUIRuleScope,
  getUIRuleType,
  normalizeFilters,
} from "./helpers";
import ConfirmDialog from "@/components/shared/ConfirmDialog/ConfirmDialog";
import { useConfirmAction } from "@/components/shared/ConfirmDialog/useConfirmAction";

export const DEFAULT_LLM_AS_JUDGE_DATA = {
  [EVALUATORS_RULE_SCOPE.trace]: {
    model: "",
    config: {
      temperature: 0.0,
      seed: null,
      custom_parameters: null,
    },
    template: LLM_JUDGE.custom,
    messages: LLM_PROMPT_CUSTOM_TRACE_TEMPLATE.messages,
    variables: LLM_PROMPT_CUSTOM_TRACE_TEMPLATE.variables,
    schema: LLM_PROMPT_CUSTOM_TRACE_TEMPLATE.schema,
  },
  [EVALUATORS_RULE_SCOPE.thread]: {
    model: "",
    config: {
      temperature: 0.0,
      seed: null,
      custom_parameters: null,
    },
    template: LLM_JUDGE.custom,
    messages: LLM_PROMPT_CUSTOM_THREAD_TEMPLATE.messages,
    variables: LLM_PROMPT_CUSTOM_THREAD_TEMPLATE.variables,
    schema: LLM_PROMPT_CUSTOM_THREAD_TEMPLATE.schema,
  },
  [EVALUATORS_RULE_SCOPE.span]: {
    model: "",
    config: {
      temperature: 0.0,
      seed: null,
      custom_parameters: null,
    },
    template: LLM_JUDGE.custom,
    messages: LLM_PROMPT_CUSTOM_SPAN_TEMPLATE.messages,
    variables: LLM_PROMPT_CUSTOM_SPAN_TEMPLATE.variables,
    schema: LLM_PROMPT_CUSTOM_SPAN_TEMPLATE.schema,
  },
};

const DEFAULT_PYTHON_CODE_DATA: Record<
  EVALUATORS_RULE_SCOPE,
  PythonCodeObject
> = {
  [EVALUATORS_RULE_SCOPE.trace]: DEFAULT_PYTHON_CODE_TRACE_DATA,
  [EVALUATORS_RULE_SCOPE.thread]: DEFAULT_PYTHON_CODE_THREAD_DATA,
  [EVALUATORS_RULE_SCOPE.span]: DEFAULT_PYTHON_CODE_SPAN_DATA,
};

type AddEditRuleDialogProps = {
  open: boolean;
  setOpen: (open: boolean) => void;
  projectId?: string;
  rule?: EvaluatorsRule;
  projectName?: string; // Optional: project name for pre-selected projects
  datasetColumnNames?: string[]; // Optional: dataset column names from playground
  hideScopeSelector?: boolean; // Optional: hide scope selector (e.g., for contexts that only support one scope)
  defaultScope?: EVALUATORS_RULE_SCOPE; // Optional: default scope for new rules
};

const isPythonCodeRule = (rule: EvaluatorsRule) => {
  return (
    rule.type === EVALUATORS_RULE_TYPE.python_code ||
    rule.type === EVALUATORS_RULE_TYPE.thread_python_code ||
    rule.type === EVALUATORS_RULE_TYPE.span_python_code
  );
};

const isLLMJudgeRule = (rule: EvaluatorsRule) => {
  return (
    rule.type === EVALUATORS_RULE_TYPE.llm_judge ||
    rule.type === EVALUATORS_RULE_TYPE.thread_llm_judge ||
    rule.type === EVALUATORS_RULE_TYPE.span_llm_judge
  );
};

const AddEditRuleDialog: React.FC<AddEditRuleDialogProps> = ({
  open,
  setOpen,
  projectId,
  rule: defaultRule,
  projectName,
  datasetColumnNames,
  hideScopeSelector = false,
  defaultScope,
}) => {
  const isCodeMetricEnabled = useIsFeatureEnabled(
    FeatureToggleKeys.PYTHON_EVALUATOR_ENABLED,
  );
  const isSpanLlmAsJudgeEnabled = useIsFeatureEnabled(
    FeatureToggleKeys.SPAN_LLM_AS_JUDGE_ENABLED,
  );
  const isSpanPythonCodeEnabled = useIsFeatureEnabled(
    FeatureToggleKeys.SPAN_USER_DEFINED_METRIC_PYTHON_ENABLED,
  );
  const workspaceName = useAppStore((state) => state.activeWorkspaceName);
  const navigate = useNavigate();
  const { isOpen, setIsOpen, requestConfirm, confirm, cancel } =
    useConfirmAction();
  const { toast } = useToast();

  const formUIRuleType = defaultRule?.type
    ? getUIRuleType(defaultRule.type)
    : UI_EVALUATORS_RULE_TYPE.llm_judge;
  const formScope = defaultRule?.type
    ? getUIRuleScope(defaultRule.type)
    : EVALUATORS_RULE_SCOPE.trace;

  const form: UseFormReturn<EvaluationRuleFormType> = useForm<
    z.infer<typeof EvaluationRuleFormSchema>
  >({
    resolver: zodResolver(EvaluationRuleFormSchema),
    defaultValues: {
      ruleName: defaultRule?.name || "",
      projectId: defaultRule?.project_id || projectId || "",
      samplingRate: defaultRule?.sampling_rate ?? 1,
      uiType: formUIRuleType,
      scope: formScope,
      type: getBackendRuleType(formScope, formUIRuleType),
      enabled: defaultRule?.enabled ?? true,
      filters: normalizeFilters(
        defaultRule?.filters ?? [],
        (formScope === EVALUATORS_RULE_SCOPE.thread
          ? THREAD_FILTER_COLUMNS
          : formScope === EVALUATORS_RULE_SCOPE.span
            ? SPAN_FILTER_COLUMNS
            : TRACE_FILTER_COLUMNS) as ColumnData<unknown>[],
      ) as Filter[],
      pythonCodeDetails:
        defaultRule && isPythonCodeRule(defaultRule)
          ? (defaultRule.code as PythonCodeObject)
          : cloneDeep(DEFAULT_PYTHON_CODE_DATA[formScope]),
      llmJudgeDetails:
        defaultRule && isLLMJudgeRule(defaultRule)
          ? convertLLMJudgeObjectToLLMJudgeData(
              defaultRule.code as LLMJudgeObject,
            )
          : cloneDeep(DEFAULT_LLM_AS_JUDGE_DATA[formScope]),
    },
  });

  const isLLMJudge =
    form.getValues("uiType") === UI_EVALUATORS_RULE_TYPE.llm_judge;
  const scope = form.getValues("scope");
  const isThreadScope = scope === EVALUATORS_RULE_SCOPE.thread;
  const isSpanScope = scope === EVALUATORS_RULE_SCOPE.span;

  const formProjectId = form.watch("projectId");

  // Reset form to default values when dialog opens for creating a new rule
  useEffect(() => {
    if (open && !defaultRule) {
      // Reset the entire form to default values
      const initialScope = defaultScope || EVALUATORS_RULE_SCOPE.trace;
      const defaultUIType = UI_EVALUATORS_RULE_TYPE.llm_judge;
      const defaultType =
        initialScope === EVALUATORS_RULE_SCOPE.thread
          ? EVALUATORS_RULE_TYPE.thread_llm_judge
          : initialScope === EVALUATORS_RULE_SCOPE.span
            ? EVALUATORS_RULE_TYPE.span_llm_judge
            : EVALUATORS_RULE_TYPE.llm_judge;

      form.reset({
        ruleName: "",
        projectId: projectId || "",
        samplingRate: 1,
        uiType: defaultUIType,
        scope: initialScope,
        type: defaultType,
        enabled: true,
        filters: [],
        llmJudgeDetails: cloneDeep(DEFAULT_LLM_AS_JUDGE_DATA[initialScope]),
      });
    }
  }, [open, defaultRule, projectId, defaultScope, form]);

  const handleScopeChange = useCallback(
    (value: EVALUATORS_RULE_SCOPE) => {
      const applyChange = () => {
        const { uiType } = form.getValues();
        const type = getBackendRuleType(value, uiType);

        form.setValue("scope", value);
        form.setValue("type", type);

        // Reset filters when scope changes as columns are different
        form.setValue("filters", []);

        form.setValue(
          "llmJudgeDetails",
          cloneDeep(DEFAULT_LLM_AS_JUDGE_DATA[value]),
        );
        form.setValue(
          "pythonCodeDetails",
          cloneDeep(DEFAULT_PYTHON_CODE_DATA[value]),
        );
      };

      if (
        Object.keys(form.formState.dirtyFields).some(
          (key) => key === "llmJudgeDetails" || key === "pythonCodeDetails",
        )
      ) {
        requestConfirm(applyChange);
      } else {
        applyChange();
      }
    },
    [form, requestConfirm],
  );

  const { mutate: createMutate } = useRuleCreateMutation();
  const { mutate: updateMutate } = useRuleUpdateMutation();

  const isEdit = Boolean(defaultRule);
  const title = isEdit ? "Edit rule" : "Create a new rule";
  const submitText = isEdit ? "Update rule" : "Create rule";

  const isCodeMetricEditBlock = !isCodeMetricEnabled && !isLLMJudge && isEdit;

  const onRuleCreatedEdited = useCallback(() => {
    const expainerIdMap = {
      [EVALUATORS_RULE_SCOPE.trace]:
        EXPLAINER_ID.i_added_edited_a_new_online_evaluation_rule_now_what,
      [EVALUATORS_RULE_SCOPE.thread]:
        EXPLAINER_ID.i_added_edited_a_new_online_evaluation_thread_level_rule_now_what,
      [EVALUATORS_RULE_SCOPE.span]:
        EXPLAINER_ID.i_added_edited_a_new_online_evaluation_span_level_rule_now_what,
    };
    const explainer = EXPLAINERS_MAP[expainerIdMap[scope]];

    toast({
      title: explainer.title,
      description: explainer.description,
      actions: [
        <ToastAction
          variant="link"
          size="sm"
          className="px-0"
          altText="Go to project"
          key="Go to project"
          onClick={() => {
            navigate({
              to: "/$workspaceName/projects/$projectId/traces",
              params: {
                projectId: formProjectId,
                workspaceName,
              },
              search: {
                type: {
                  [EVALUATORS_RULE_SCOPE.trace]: "traces",
                  [EVALUATORS_RULE_SCOPE.thread]: "threads",
                  [EVALUATORS_RULE_SCOPE.span]: "spans",
                }[scope],
              },
            });
          }}
        >
          Go to project
        </ToastAction>,
      ],
    });
  }, [navigate, toast, workspaceName, scope, formProjectId]);

  const getRule = useCallback(() => {
    const formData = form.getValues();
    const ruleType = formData.type;

    // Filter out empty/incomplete filters using the existing utility
    const validFilters = formData.filters.filter(isFilterValid);

    const ruleData = {
      name: formData.ruleName,
      project_id: formData.projectId,
      sampling_rate: formData.samplingRate,
      enabled: formData.enabled,
      filters: validFilters,
      type: ruleType,
    };

    if (ruleType === EVALUATORS_RULE_TYPE.llm_judge) {
      return {
        ...ruleData,
        code: convertLLMJudgeDataToLLMJudgeObject(formData.llmJudgeDetails),
      } as EvaluatorsRule;
    }

    if (ruleType === EVALUATORS_RULE_TYPE.thread_llm_judge) {
      return {
        ...ruleData,
        code: {
          ...convertLLMJudgeDataToLLMJudgeObject(formData.llmJudgeDetails),
          variables: undefined,
        },
      } as EvaluatorsRule;
    }

    if (ruleType === EVALUATORS_RULE_TYPE.span_llm_judge) {
      return {
        ...ruleData,
        code: convertLLMJudgeDataToLLMJudgeObject(formData.llmJudgeDetails),
      } as EvaluatorsRule;
    }

    return {
      ...ruleData,
      code: formData.pythonCodeDetails,
    } as EvaluatorsRule;
  }, [form]);

  const createPrompt = useCallback(() => {
    createMutate(
      {
        rule: getRule(),
      },
      { onSuccess: onRuleCreatedEdited },
    );
    setOpen(false);
  }, [createMutate, getRule, onRuleCreatedEdited, setOpen]);

  const editPrompt = useCallback(() => {
    updateMutate(
      {
        ruleId: defaultRule!.id,
        rule: getRule(),
      },
      { onSuccess: onRuleCreatedEdited },
    );
    setOpen(false);
  }, [updateMutate, defaultRule, getRule, onRuleCreatedEdited, setOpen]);

  const onSubmit = useCallback(
    () => (isEdit ? editPrompt() : createPrompt()),
    [isEdit, editPrompt, createPrompt],
  );

  return (
    <>
      <Dialog open={open} onOpenChange={setOpen}>
        <DialogContent className="max-w-lg sm:max-w-[790px]">
          <DialogHeader>
            <DialogTitle>{title}</DialogTitle>
          </DialogHeader>
          <DialogAutoScrollBody>
            {isEdit && (
              <ExplainerCallout
                Icon={MessageCircleWarning}
                className="mb-2"
                isDismissable={false}
                {...EXPLAINERS_MAP[
                  isThreadScope
                    ? EXPLAINER_ID.what_happens_if_i_edit_a_thread_rule
                    : EXPLAINER_ID.what_happens_if_i_edit_a_rule
                ]}
              />
            )}
            <Form {...form}>
              <form
                className="flex flex-col gap-4"
                onSubmit={form.handleSubmit(onSubmit)}
              >
                <FormField
                  control={form.control}
                  name="ruleName"
                  render={({ field, formState }) => {
                    const validationErrors = get(formState.errors, [
                      "ruleName",
                    ]);
                    return (
                      <FormItem>
                        <Label>Name</Label>
                        <FormControl>
                          <Input
                            className={cn({
                              "border-destructive": Boolean(
                                validationErrors?.message,
                              ),
                            })}
                            placeholder="Rule name"
                            {...field}
                          />
                        </FormControl>
                        <FormMessage />
                      </FormItem>
                    );
                  }}
                />
                <div className="flex gap-4">
                  <FormField
                    control={form.control}
                    name="projectId"
                    render={({ field, formState }) => {
                      const validationErrors = get(formState.errors, [
                        "projectId",
                      ]);

                      return (
                        <FormItem className="flex-1">
                          <Label>Project</Label>
                          <FormControl>
                            <ProjectsSelectBox
                              value={field.value}
                              onValueChange={field.onChange}
                              className={cn({
                                "border-destructive": Boolean(
                                  validationErrors?.message,
                                ),
                              })}
                              disabled={Boolean(projectId)}
                            />
                          </FormControl>
                          <FormMessage />
                        </FormItem>
                      );
                    }}
                  />

                  {!hideScopeSelector && (
                    <FormField
                      control={form.control}
                      name="scope"
                      render={({ field }) => (
                        <FormItem className="flex-1">
                          <Label className="flex items-center">
                            Scope{" "}
                            <TooltipWrapper content="Choose whether the evaluation rule scores the entire thread or each individual trace. Thread-level rules assess the full conversation, while trace-level rules evaluate one model response at a time.">
                              <Info className="ml-1 size-4 text-light-slate" />
                            </TooltipWrapper>
                          </Label>
                          <FormControl>
                            <Select
                              value={field.value}
                              onValueChange={handleScopeChange}
                              disabled={isEdit}
                            >
                              <SelectTrigger>
                                <SelectValue placeholder="Select scope" />
                              </SelectTrigger>
                              <SelectContent>
                                <SelectItem value={EVALUATORS_RULE_SCOPE.trace}>
                                  Trace
                                </SelectItem>
                                <SelectItem
                                  value={EVALUATORS_RULE_SCOPE.thread}
                                >
                                  Thread
                                </SelectItem>
                                {(isSpanLlmAsJudgeEnabled ||
                                  isSpanPythonCodeEnabled) && (
                                  <SelectItem
                                    value={EVALUATORS_RULE_SCOPE.span}
                                  >
                                    Span
                                  </SelectItem>
                                )}
                              </SelectContent>
                            </Select>
                          </FormControl>
                        </FormItem>
                      )}
                    />
                  )}
                </div>

                <FormField
                  control={form.control}
                  name="enabled"
                  render={({ field }) => (
                    <FormItem className="flex flex-row items-center justify-between space-y-0">
                      <div className="flex flex-col">
                        <Label
                          htmlFor="enabled"
                          className="text-sm font-medium"
                        >
                          Enable rule
                        </Label>
                        <Description>
                          Enable or disable this evaluation rule
                        </Description>
                      </div>
                      <FormControl>
                        <Switch
                          id="enabled"
                          checked={field.value}
                          onCheckedChange={field.onChange}
                        />
                      </FormControl>
                    </FormItem>
                  )}
                />

                {!isEdit && (
                  <FormField
                    control={form.control}
                    name="uiType"
                    render={({ field }) => (
                      <FormItem>
                        <Label>Type</Label>
                        <FormControl>
                          <div className="flex">
                            <ToggleGroup
                              type="single"
                              value={field.value}
                              onValueChange={(
                                value: UI_EVALUATORS_RULE_TYPE,
                              ) => {
                                if (!value) return;

                                const { scope } = form.getValues();
                                const type = getBackendRuleType(scope, value);

                                field.onChange(value);
                                form.setValue("type", type);

                                // Reset details when switching types
                                if (
                                  value === UI_EVALUATORS_RULE_TYPE.llm_judge
                                ) {
                                  form.setValue(
                                    "llmJudgeDetails",
                                    cloneDeep(DEFAULT_LLM_AS_JUDGE_DATA[scope]),
                                  );
                                } else {
                                  form.setValue(
                                    "pythonCodeDetails",
                                    cloneDeep(DEFAULT_PYTHON_CODE_DATA[scope]),
                                  );
                                }
                              }}
                            >
                              <ToggleGroupItem
                                value={UI_EVALUATORS_RULE_TYPE.llm_judge}
                                aria-label="LLM-as-judge"
                              >
                                LLM-as-judge
                              </ToggleGroupItem>
<<<<<<< HEAD
                              {(isCodeMetricEnabled && !isSpanScope) ||
                              (isSpanScope && isSpanPythonCodeEnabled) ? (
                                <ToggleGroupItem
                                  value={UI_EVALUATORS_RULE_TYPE.python_code}
                                  aria-label="Code metric"
                                >
                                  Code metric
                                </ToggleGroupItem>
                              ) : (
                                <TooltipWrapper
                                  content={
                                    isSpanScope
                                      ? "Python code metrics are not enabled for span scope"
                                      : "This feature is not available for this environment"
                                  }
                                >
                                  <span>
                                    <ToggleGroupItem
                                      value={
                                        UI_EVALUATORS_RULE_TYPE.python_code
                                      }
                                      aria-label="Code metric"
                                      disabled
                                    >
                                      Code metric
                                    </ToggleGroupItem>
                                  </span>
                                </TooltipWrapper>
                              )}
=======
                              {isCodeMetricEnabled &&
                                (!isSpanScope ||
                                  (isSpanScope && isSpanPythonCodeEnabled)) && (
                                  <ToggleGroupItem
                                    value={UI_EVALUATORS_RULE_TYPE.python_code}
                                    aria-label="Code metric"
                                  >
                                    Code metric
                                  </ToggleGroupItem>
                                )}
>>>>>>> 34a8d2dc
                            </ToggleGroup>
                          </div>
                        </FormControl>
                        <Description>
                          {isLLMJudge
                            ? EXPLAINERS_MAP[EXPLAINER_ID.whats_llm_as_a_judge]
                                .description
                            : EXPLAINERS_MAP[EXPLAINER_ID.whats_a_code_metric]
                                .description}
                        </Description>
                      </FormItem>
                    )}
                  />
                )}
                {isLLMJudge ? (
                  <LLMJudgeRuleDetails
                    workspaceName={workspaceName}
                    form={form}
                    projectName={projectName}
                    datasetColumnNames={datasetColumnNames}
                  />
                ) : (
                  <PythonCodeRuleDetails
                    form={form}
                    projectName={projectName}
                    datasetColumnNames={datasetColumnNames}
                  />
                )}

                {/* Filtering Section */}
                <RuleFilteringSection form={form} projectId={formProjectId} />
              </form>
            </Form>
          </DialogAutoScrollBody>
          <DialogFooter>
            <DialogClose asChild>
              <Button variant="outline">Cancel</Button>
            </DialogClose>
            {isCodeMetricEditBlock ? (
              <TooltipWrapper content="Code metric cannot be updated. This feature is not available for this environment">
                <span>
                  <Button type="submit" disabled>
                    {submitText}
                  </Button>
                </span>
              </TooltipWrapper>
            ) : (
              <Button type="submit" onClick={form.handleSubmit(onSubmit)}>
                {submitText}
              </Button>
            )}
          </DialogFooter>
        </DialogContent>
      </Dialog>

      <ConfirmDialog
        open={isOpen}
        setOpen={setIsOpen}
        onCancel={cancel}
        onConfirm={confirm}
        title="You’re about to lose your changes"
        description={`If you change the evaluation scope, your current rule settings — including prompt, model, and variable mappings — will be reset.
Are you sure you want to continue?`}
        cancelText="Cancel"
        confirmText="Reset and continue"
      />
    </>
  );
};

export default AddEditRuleDialog;<|MERGE_RESOLUTION|>--- conflicted
+++ resolved
@@ -625,37 +625,6 @@
                               >
                                 LLM-as-judge
                               </ToggleGroupItem>
-<<<<<<< HEAD
-                              {(isCodeMetricEnabled && !isSpanScope) ||
-                              (isSpanScope && isSpanPythonCodeEnabled) ? (
-                                <ToggleGroupItem
-                                  value={UI_EVALUATORS_RULE_TYPE.python_code}
-                                  aria-label="Code metric"
-                                >
-                                  Code metric
-                                </ToggleGroupItem>
-                              ) : (
-                                <TooltipWrapper
-                                  content={
-                                    isSpanScope
-                                      ? "Python code metrics are not enabled for span scope"
-                                      : "This feature is not available for this environment"
-                                  }
-                                >
-                                  <span>
-                                    <ToggleGroupItem
-                                      value={
-                                        UI_EVALUATORS_RULE_TYPE.python_code
-                                      }
-                                      aria-label="Code metric"
-                                      disabled
-                                    >
-                                      Code metric
-                                    </ToggleGroupItem>
-                                  </span>
-                                </TooltipWrapper>
-                              )}
-=======
                               {isCodeMetricEnabled &&
                                 (!isSpanScope ||
                                   (isSpanScope && isSpanPythonCodeEnabled)) && (
@@ -666,7 +635,6 @@
                                     Code metric
                                   </ToggleGroupItem>
                                 )}
->>>>>>> 34a8d2dc
                             </ToggleGroup>
                           </div>
                         </FormControl>
