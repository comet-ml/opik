import React, { useCallback, useMemo, useState } from "react";
import { keepPreviousData, useQueryClient } from "@tanstack/react-query";

import LoadableSelectBox from "@/components/shared/LoadableSelectBox/LoadableSelectBox";
import useProjectsList from "@/api/projects/useProjectsList";
import { DropdownOption } from "@/types/shared";
import useAppStore from "@/store/AppStore";
import { Project } from "@/types/projects";

const DEFAULT_LOADED_PROJECT_ITEMS = 1000;
const MORE_LOADED_PROJECT_ITEMS = 10000;
export const PROJECTS_SELECT_QUERY_KEY = "projects-select-box";

export type UseProjectsSelectDataParams = {
  isLoadedMore?: boolean;
};

export type UseProjectsSelectDataResponse = {
  projects: Project[];
  total: number;
  isLoading: boolean;
};

export const useProjectsSelectData = ({
  isLoadedMore,
}: UseProjectsSelectDataParams): UseProjectsSelectDataResponse => {
  const workspaceName = useAppStore((state) => state.activeWorkspaceName);
  const queryClient = useQueryClient();

  const cachedQueries = queryClient.getQueryCache().findAll({
    queryKey: [PROJECTS_SELECT_QUERY_KEY],
    exact: false,
  });

  type CachedProjectsData = { content: Project[]; total: number };

  const longestCachedData = cachedQueries.reduce<CachedProjectsData | null>(
    (longest, query) => {
      const data = query.state.data as CachedProjectsData | undefined;
      if (
        data?.content &&
        (!longest || data.content.length > longest.content.length)
      ) {
        return data;
      }
      return longest;
    },
    null,
  );

  const shouldFetch = !longestCachedData || isLoadedMore;

  const { data: fetchedData, isLoading: isFetching } = useProjectsList(
    {
      workspaceName,
      page: 1,
      size: isLoadedMore
        ? MORE_LOADED_PROJECT_ITEMS
        : DEFAULT_LOADED_PROJECT_ITEMS,
      queryKey: PROJECTS_SELECT_QUERY_KEY,
    },
    {
      enabled: shouldFetch,
      placeholderData: keepPreviousData,
    },
  );

  if (longestCachedData) {
    return {
      projects: longestCachedData.content,
      total: longestCachedData.total,
      isLoading: false,
    };
  }

  if (shouldFetch) {
    return {
      projects: fetchedData?.content ?? [],
      total: fetchedData?.total ?? 0,
      isLoading: isFetching,
    };
  }

  return {
    projects: [],
    total: 0,
    isLoading: false,
  };
};

interface BaseProjectsSelectBoxProps {
  className?: string;
  disabled?: boolean;
  minWidth?: number;
<<<<<<< HEAD
  align?: "start" | "end" | "center";
=======
  customOptions?: DropdownOption<string>[];
>>>>>>> df60fe57
}

interface SingleSelectProjectsProps extends BaseProjectsSelectBoxProps {
  value: string;
  onValueChange: (value: string) => void;
  multiselect?: false;
}

interface MultiSelectProjectsProps extends BaseProjectsSelectBoxProps {
  value: string[];
  onValueChange: (value: string[]) => void;
  multiselect: true;
  showSelectAll?: boolean;
  selectAllLabel?: string;
}

type ProjectsSelectBoxProps =
  | SingleSelectProjectsProps
  | MultiSelectProjectsProps;

const ProjectsSelectBox: React.FC<ProjectsSelectBoxProps> = (props) => {
<<<<<<< HEAD
  const { className, disabled, minWidth, align } = props;
=======
  const { className, disabled, minWidth, customOptions } = props;
>>>>>>> df60fe57
  const [isLoadedMore, setIsLoadedMore] = useState(false);

  const { projects, total, isLoading } = useProjectsSelectData({
    isLoadedMore,
  });

  const loadMoreHandler = useCallback(() => setIsLoadedMore(true), []);

  const options: DropdownOption<string>[] = useMemo(() => {
    const projectOptions = projects.map((project) => ({
      value: project.id,
      label: project.name,
    }));
    return customOptions
      ? [...customOptions, ...projectOptions]
      : projectOptions;
  }, [projects, customOptions]);

  const loadableSelectBoxProps = props.multiselect
    ? {
        options,
        value: props.value,
        placeholder: "Select projects",
        onChange: props.onValueChange,
        multiselect: true as const,
        showSelectAll: props.showSelectAll,
        selectAllLabel: props.selectAllLabel || "All projects",
      }
    : {
        options,
        value: props.value,
        placeholder: "Select a project",
        onChange: props.onValueChange,
        multiselect: false as const,
      };

  return (
    <LoadableSelectBox
      {...loadableSelectBoxProps}
      onLoadMore={
        total > DEFAULT_LOADED_PROJECT_ITEMS && !isLoadedMore
          ? loadMoreHandler
          : undefined
      }
      buttonClassName={className}
      minWidth={minWidth}
      align={align}
      disabled={disabled}
      isLoading={isLoading}
      optionsCount={DEFAULT_LOADED_PROJECT_ITEMS}
    />
  );
};

export default ProjectsSelectBox;<|MERGE_RESOLUTION|>--- conflicted
+++ resolved
@@ -92,11 +92,8 @@
   className?: string;
   disabled?: boolean;
   minWidth?: number;
-<<<<<<< HEAD
+  customOptions?: DropdownOption<string>[];
   align?: "start" | "end" | "center";
-=======
-  customOptions?: DropdownOption<string>[];
->>>>>>> df60fe57
 }
 
 interface SingleSelectProjectsProps extends BaseProjectsSelectBoxProps {
@@ -118,11 +115,7 @@
   | MultiSelectProjectsProps;
 
 const ProjectsSelectBox: React.FC<ProjectsSelectBoxProps> = (props) => {
-<<<<<<< HEAD
-  const { className, disabled, minWidth, align } = props;
-=======
-  const { className, disabled, minWidth, customOptions } = props;
->>>>>>> df60fe57
+  const { className, disabled, minWidth, customOptions, align } = props;
   const [isLoadedMore, setIsLoadedMore] = useState(false);
 
   const { projects, total, isLoading } = useProjectsSelectData({
