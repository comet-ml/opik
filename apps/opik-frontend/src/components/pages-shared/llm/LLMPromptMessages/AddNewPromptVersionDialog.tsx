--- conflicted
+++ resolved
@@ -48,12 +48,9 @@
   setOpen: (open: boolean) => void;
   prompt?: PromptWithLatestVersion;
   template: string;
-<<<<<<< HEAD
   templateStructure?: "text" | "chat";
   defaultName?: string;
-=======
   metadata?: object;
->>>>>>> 2d443650
   onSave: (version: PromptVersion) => void;
 };
 
@@ -62,12 +59,9 @@
   setOpen,
   prompt,
   template,
-<<<<<<< HEAD
   templateStructure = "text",
   defaultName = "",
-=======
   metadata: providedMetadata,
->>>>>>> 2d443650
   onSave,
 }) => {
   const workspaceName = useAppStore((state) => state.activeWorkspaceName);
@@ -140,12 +134,8 @@
           name: selectedPrompt?.name,
           template,
           changeDescription,
-<<<<<<< HEAD
-          ...(metadata && { metadata: safelyParseJSON(metadata) }),
+          ...(finalMetadata && { metadata: finalMetadata }),
           ...(templateStructure && { templateStructure }),
-=======
-          ...(finalMetadata && { metadata: finalMetadata }),
->>>>>>> 2d443650
           onSuccess: (data) => onSave(data),
         });
 
@@ -157,12 +147,8 @@
           prompt: {
             name,
             template,
-<<<<<<< HEAD
             template_structure: templateStructure,
-            ...(metadata && { metadata: safelyParseJSON(metadata) }),
-=======
             ...(finalMetadata && { metadata: finalMetadata }),
->>>>>>> 2d443650
             ...(description && { description }),
           },
           withResponse: true,
