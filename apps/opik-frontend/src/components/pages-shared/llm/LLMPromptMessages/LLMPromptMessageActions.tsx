import React, {
  useCallback,
  useEffect,
  useMemo,
  useRef,
  useState,
} from "react";
import useLocalStorageState from "use-local-storage-state";
import { Copy, RotateCcw, Save, Wand2 } from "lucide-react";
import isUndefined from "lodash/isUndefined";
import isEqual from "fast-deep-equal";

import { OnChangeFn } from "@/types/shared";
import { LLMMessage, MessageContent } from "@/types/llm";
import { PromptVersion, PROMPT_TEMPLATE_STRUCTURE } from "@/types/prompts";
import { PLAYGROUND_SELECTED_DATASET_KEY } from "@/constants/llm";
import { Separator } from "@/components/ui/separator";
import { Button } from "@/components/ui/button";
import TooltipWrapper from "@/components/shared/TooltipWrapper/TooltipWrapper";
import usePromptById from "@/api/prompts/usePromptById";
import PromptsSelectBox from "@/components/pages-shared/llm/PromptsSelectBox/PromptsSelectBox";
import ConfirmDialog from "@/components/shared/ConfirmDialog/ConfirmDialog";
import AddNewPromptVersionDialog from "@/components/pages-shared/llm/LLMPromptMessages/AddNewPromptVersionDialog";
import PromptImprovementDialog from "@/components/shared/PromptImprovementDialog/PromptImprovementDialog";
import {
  LLMPromptConfigsType,
  COMPOSED_PROVIDER_TYPE,
} from "@/types/providers";
import { useToast } from "@/components/ui/use-toast";
import {
  getTextFromMessageContent,
  convertMessageToMessagesJson,
  parsePromptVersionContent,
  parseChatTemplateToLLMMessages,
} from "@/lib/llm";

type ConfirmType = "load" | "reset" | "save";

export interface ImprovePromptConfig {
  model: string;
  provider: COMPOSED_PROVIDER_TYPE | "";
  configs: LLMPromptConfigsType;
  workspaceName: string;
  onAccept: (messageId: string, improvedContent: MessageContent) => void;
}

type LLMPromptLibraryActionsProps = {
  message: LLMMessage;
  onChangeMessage: (changes: Partial<LLMMessage>) => void;
  onReplaceWithChatPrompt?: (
    messages: LLMMessage[],
    promptId: string,
    promptVersionId: string,
  ) => void;
  onClearOtherPromptLinks?: () => void;
  setIsLoading: OnChangeFn<boolean>;
  setIsHoldActionsVisible: OnChangeFn<boolean>;
  improvePromptConfig?: ImprovePromptConfig;
};

const LLMPromptMessageActions: React.FC<LLMPromptLibraryActionsProps> = ({
  message,
  onChangeMessage,
  onReplaceWithChatPrompt,
  onClearOtherPromptLinks,
  setIsLoading,
  setIsHoldActionsVisible,
  improvePromptConfig,
}) => {
  const resetKeyRef = useRef(0);
  const [open, setOpen] = useState<boolean | ConfirmType>(false);
  const selectedPromptIdRef = useRef<string | undefined>();
  const tempPromptIdRef = useRef<string | undefined>();
  const isPromptSelectBoxOpenedRef = useRef<boolean>(false);
  const isPromptSaveWarningRef = useRef<boolean>(false);
  const [showImproveWizard, setShowImproveWizard] = useState(false);

  const { toast } = useToast();

  const [datasetId] = useLocalStorageState<string | null>(
    PLAYGROUND_SELECTED_DATASET_KEY,
    {
      defaultValue: null,
    },
  );

  const { promptId, content } = message;
  const { data: promptData } = usePromptById(
    { promptId: promptId! },
    { enabled: !!promptId },
  );

  // Check if content has meaningful text
  const hasContent = useMemo(() => {
    return Boolean(getTextFromMessageContent(content).trim());
  }, [content]);
  const showGenerateButton = improvePromptConfig && !hasContent;
  const showImproveButton = improvePromptConfig && hasContent;
  const hasModel = Boolean(improvePromptConfig?.model?.trim());
  const isPromptButtonDisabled = !hasModel;
  const promptButtonTooltip = !hasModel
    ? "Configure model first"
    : hasContent
      ? "Improve prompt with AI"
      : "Generate prompt with AI";

  const handleOpenWizard = useCallback(() => {
    setShowImproveWizard(true);
  }, []);

  // Auto-open improvement wizard when message autoImprove flag is set
  useEffect(() => {
    if (
      message.autoImprove &&
      improvePromptConfig &&
      promptId && // Only trigger for message loaded from prompt library
      hasContent // Only trigger if there's content to improve
    ) {
      // Use a small delay to ensure the component is fully mounted and model is loaded
      const timeoutId = setTimeout(() => {
        // Clear the flag first to prevent other instances from triggering
        onChangeMessage({ autoImprove: false });

        // Validate model and provider are configured
        if (!hasModel) {
          toast({
            title: "Model configuration required",
            description:
              "Please configure a model and provider before improving the prompt. Select a model from the dropdown above.",
          });
          return;
        }

        setShowImproveWizard(true);
      }, 300);

      return () => clearTimeout(timeoutId);
    }
  }, [
    message.autoImprove,
    improvePromptConfig,
    promptId,
    hasContent,
    hasModel,
    onChangeMessage,
    toast,
  ]);

  const handleUpdateExternalPromptId = useCallback(
    (selectedPromptId?: string) => {
      if (selectedPromptId) {
        selectedPromptIdRef.current = selectedPromptId;
        setIsLoading(true);
      }

      onChangeMessage({
        promptId: selectedPromptId,
      });
    },
    [onChangeMessage, setIsLoading],
  );

  const resetHandler = useCallback(() => {
    onChangeMessage({
      content: parsePromptVersionContent(promptData!.latest_version),
      promptVersionId: promptData!.latest_version?.id,
    });
  }, [onChangeMessage, promptData]);

  const onSaveHandler = useCallback(
    (version: PromptVersion) => {
      onChangeMessage({
        promptId: version.prompt_id,
        content: parsePromptVersionContent(version),
        promptVersionId: version.id,
      });
    },
    [onChangeMessage],
  );

  const handleCopyJson = useCallback(async () => {
    try {
      const jsonString = convertMessageToMessagesJson(message);
      await navigator.clipboard.writeText(jsonString);
      toast({
        title: "Copied to clipboard",
        description: "Prompt copied successfully",
      });
    } catch (error) {
      toast({
        title: "Failed to copy",
        description: "Could not copy to clipboard",
        variant: "destructive",
      });
    }
  }, [message, toast]);

  const resetDisabled =
    !promptId ||
    promptData?.id !== promptId ||
    (promptData?.id === promptId &&
      isEqual(
        message.content,
        parsePromptVersionContent(promptData?.latest_version),
      ));

  const saveDisabled = message.content === "";
  const saveWarning = Boolean(
    !saveDisabled &&
      promptId &&
      promptData?.id === promptId &&
      !isEqual(
        message.content,
        parsePromptVersionContent(promptData?.latest_version),
      ),
  );
  isPromptSaveWarningRef.current = saveWarning;
  const saveTooltip = saveWarning
    ? !datasetId
      ? "This prompt version hasn't been saved"
      : "This prompt version hasn't been saved. Save it to link it to the experiment and make comparisons easier."
    : "Save changes";

  const onPromptSelectBoxOpenChange = useCallback(
    (open: boolean) => {
      isPromptSelectBoxOpenedRef.current = open;
      setIsHoldActionsVisible(
        isPromptSelectBoxOpenedRef.current || isPromptSaveWarningRef.current,
      );
    },
    [setIsHoldActionsVisible],
  );

  const confirmConfig = useMemo(() => {
    const isReset = open === "reset";

    return {
      onConfirm: () => {
        isReset
          ? resetHandler()
          : handleUpdateExternalPromptId(tempPromptIdRef.current);
      },
      title: isReset ? "Reset prompt" : "Load prompt",
      description: isReset
        ? "Resetting the prompt will discard all unsaved changes. This action can’t be undone. Are you sure you want to continue?"
        : "You have unsaved changes in your message field. Loading a new prompt will overwrite them with the prompt’s content. This action cannot be undone.",
      confirmText: isReset ? "Reset prompt" : "Load prompt",
    };
  }, [handleUpdateExternalPromptId, open, resetHandler]);

  // This effect is used to set the visibility of hold actions
  // based on the prompt select box state and save warning
  useEffect(() => {
    setIsHoldActionsVisible(isPromptSelectBoxOpenedRef.current || saveWarning);
  }, [saveWarning, setIsHoldActionsVisible]);

  // This effect is used to set the template and promptVersionId after it is loaded,
  // after it was set in handleUpdateExternalPromptId function
  useEffect(() => {
    if (
      selectedPromptIdRef.current &&
      selectedPromptIdRef.current === promptId &&
      selectedPromptIdRef.current === promptData?.id
    ) {
      selectedPromptIdRef.current = undefined;

      const template = promptData.latest_version?.template ?? "";
      const versionId = promptData.latest_version?.id;
      const isChatPrompt =
        promptData.template_structure === PROMPT_TEMPLATE_STRUCTURE.CHAT;

      // If it's a chat prompt and we have the callback, replace all messages
      if (isChatPrompt && onReplaceWithChatPrompt && template) {
        const newMessages = parseChatTemplateToLLMMessages(template, {
          promptId: promptData.id,
          promptVersionId: versionId,
          useTimestamp: true,
        });

        if (newMessages.length > 0) {
          onReplaceWithChatPrompt(newMessages, promptData.id, versionId || "");
          setIsLoading(false);
          return;
        }
      }

      // For string prompts or if chat prompt parsing failed, update just this message
      // and clear prompt links from other messages
      if (onClearOtherPromptLinks) {
        onClearOtherPromptLinks();
      }
      onChangeMessage({
        content: parsePromptVersionContent(promptData.latest_version),
        promptVersionId: promptData.latest_version?.id,
        promptId: promptData.id,
      });
      setIsLoading(false);
    }
  }, [
    onChangeMessage,
    promptData,
    promptId,
    setIsLoading,
    onReplaceWithChatPrompt,
    onClearOtherPromptLinks,
  ]);

  return (
    <>
      <div className="flex h-full flex-1 cursor-default flex-nowrap items-center justify-start gap-2">
        {showGenerateButton && (
          <TooltipWrapper content={promptButtonTooltip}>
            <span>
              <Button
                variant="outline"
                size="sm"
                onClick={handleOpenWizard}
                type="button"
                disabled={isPromptButtonDisabled}
              >
                <Wand2 className="mr-2 size-4" />
                Generate prompt
              </Button>
            </span>
          </TooltipWrapper>
        )}
        {showImproveButton && (
          <TooltipWrapper content={promptButtonTooltip}>
            <span>
              <Button
                variant="outline"
                size="sm"
                onClick={handleOpenWizard}
                type="button"
                disabled={isPromptButtonDisabled}
              >
                <Wand2 className="mr-2 size-4" />
                Improve prompt
              </Button>
            </span>
          </TooltipWrapper>
        )}
        <div className="flex h-full min-w-40 max-w-60 flex-auto flex-nowrap">
          <PromptsSelectBox
            value={promptId}
            onValueChange={(id) => {
              if (id !== promptId) {
                if (content === "" || isUndefined(id)) {
                  handleUpdateExternalPromptId(id);
                } else {
                  setOpen("load");
                  resetKeyRef.current = resetKeyRef.current + 1;
                  tempPromptIdRef.current = id;
                }
              }
            }}
            onOpenChange={onPromptSelectBoxOpenChange}
<<<<<<< HEAD
            filterByTemplateStructure={PROMPT_TEMPLATE_STRUCTURE.TEXT}
=======
            refetchOnMount
>>>>>>> c962ea06
          />
        </div>
        <TooltipWrapper content="Discard changes">
          <Button
            variant="outline"
            size="icon-sm"
            disabled={resetDisabled}
            onClick={() => {
              resetKeyRef.current = resetKeyRef.current + 1;
              setOpen("reset");
            }}
          >
            <RotateCcw />
          </Button>
        </TooltipWrapper>

        <TooltipWrapper content={saveTooltip}>
          <Button
            variant="outline"
            size="icon-sm"
            disabled={saveDisabled}
            badge={saveWarning}
            onClick={() => {
              resetKeyRef.current = resetKeyRef.current + 1;
              setOpen("save");
            }}
          >
            <Save />
          </Button>
        </TooltipWrapper>

        <TooltipWrapper content="Copy prompt">
          <Button
            variant="outline"
            size="icon-sm"
            disabled={saveDisabled}
            onClick={handleCopyJson}
            type="button"
          >
            <Copy />
          </Button>
        </TooltipWrapper>

        <Separator orientation="vertical" className="ml-1 mr-2 h-6" />

        <ConfirmDialog
          key={`confirm-${resetKeyRef.current}`}
          open={open === "load" || open === "reset"}
          setOpen={setOpen}
          {...confirmConfig}
        />
        <AddNewPromptVersionDialog
          key={`save-${resetKeyRef.current}`}
          open={open === "save"}
          setOpen={setOpen}
          prompt={promptData}
          template={convertMessageToMessagesJson(message)}
          metadata={{
            created_from: "opik_ui",
            type: "messages_json",
          }}
          onSave={onSaveHandler}
        />
      </div>
      {improvePromptConfig && (
        <PromptImprovementDialog
          open={showImproveWizard}
          setOpen={setShowImproveWizard}
          id={message.id}
          originalPrompt={content}
          model={improvePromptConfig.model}
          provider={improvePromptConfig.provider}
          configs={improvePromptConfig.configs}
          workspaceName={improvePromptConfig.workspaceName}
          onAccept={improvePromptConfig.onAccept}
        />
      )}
    </>
  );
};

export default LLMPromptMessageActions;<|MERGE_RESOLUTION|>--- conflicted
+++ resolved
@@ -355,11 +355,8 @@
               }
             }}
             onOpenChange={onPromptSelectBoxOpenChange}
-<<<<<<< HEAD
             filterByTemplateStructure={PROMPT_TEMPLATE_STRUCTURE.TEXT}
-=======
             refetchOnMount
->>>>>>> c962ea06
           />
         </div>
         <TooltipWrapper content="Discard changes">
