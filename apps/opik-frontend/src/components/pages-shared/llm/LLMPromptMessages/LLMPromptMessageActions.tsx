--- conflicted
+++ resolved
@@ -11,11 +11,7 @@
 import isEqual from "fast-deep-equal";
 
 import { OnChangeFn } from "@/types/shared";
-<<<<<<< HEAD
-import { LLMMessage, LLM_MESSAGE_ROLE } from "@/types/llm";
-=======
-import { LLMMessage, MessageContent } from "@/types/llm";
->>>>>>> 2d443650
+import { LLMMessage, LLM_MESSAGE_ROLE, MessageContent } from "@/types/llm";
 import { PromptVersion } from "@/types/prompts";
 import { PLAYGROUND_SELECTED_DATASET_KEY } from "@/constants/llm";
 import { Separator } from "@/components/ui/separator";
@@ -306,14 +302,9 @@
         onClearOtherPromptLinks();
       }
       onChangeMessage({
-<<<<<<< HEAD
-        content: template,
-        promptVersionId: versionId,
-        promptId: promptData.id,
-=======
         content: parsePromptVersionContent(promptData.latest_version),
         promptVersionId: promptData.latest_version?.id,
->>>>>>> 2d443650
+        promptId: promptData.id,
       });
       setIsLoading(false);
     }
