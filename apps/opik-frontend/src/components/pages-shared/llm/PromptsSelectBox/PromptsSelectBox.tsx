--- conflicted
+++ resolved
@@ -23,11 +23,8 @@
   clearable?: boolean;
   refetchOnMount?: boolean;
   asNewOption?: boolean;
-<<<<<<< HEAD
   filterByTemplateStructure?: PROMPT_TEMPLATE_STRUCTURE;
-=======
   disabled?: boolean;
->>>>>>> 7969a236
 }
 
 const PromptsSelectBox: React.FC<PromptsSelectBoxProps> = ({
@@ -37,11 +34,8 @@
   clearable = true,
   refetchOnMount = false,
   asNewOption = false,
-<<<<<<< HEAD
   filterByTemplateStructure,
-=======
   disabled = false,
->>>>>>> 7969a236
 }) => {
   const [open, setOpen] = useState(false);
   const workspaceName = useAppStore((state) => state.activeWorkspaceName);
