import React, { ForwardRefExoticComponent, RefAttributes } from "react";
import { HeaderContext } from "@tanstack/react-table";
import { COLUMN_TYPE, HeaderIconType } from "@/types/shared";
import {
  Text,
  Hash,
  List,
  Clock,
  Braces,
  PenLine,
  Coins,
  Construction,
  LucideProps,
  AlertTriangle,
} from "lucide-react";
import { Checkbox } from "@/components/ui/checkbox";
import HeaderWrapper from "@/components/shared/DataTableHeaders/HeaderWrapper";
import useSortableHeader from "@/components/shared/DataTableHeaders/useSortableHeader";
import ExplainerIcon from "@/components/shared/ExplainerIcon/ExplainerIcon";

const COLUMN_TYPE_MAP: Record<
  HeaderIconType,
  ForwardRefExoticComponent<
    Omit<LucideProps, "ref"> & RefAttributes<SVGSVGElement>
  >
> = {
  [COLUMN_TYPE.string]: Text,
  [COLUMN_TYPE.number]: Hash,
  [COLUMN_TYPE.list]: List,
  [COLUMN_TYPE.time]: Clock,
  [COLUMN_TYPE.duration]: Clock,
  [COLUMN_TYPE.dictionary]: Braces,
  [COLUMN_TYPE.numberDictionary]: PenLine,
  [COLUMN_TYPE.cost]: Coins,
  [COLUMN_TYPE.guardrails]: Construction,
<<<<<<< HEAD
  [COLUMN_TYPE.threadStatus]: Text,
=======
  [COLUMN_TYPE.errors]: AlertTriangle,
>>>>>>> 50b4f6a3
};

const TypeHeader = <TData,>(context: HeaderContext<TData, unknown>) => {
  const { column } = context;
  const {
    header,
    headerCheckbox,
    type: columnType,
    iconType,
    explainer,
  } = column.columnDef.meta ?? {};

  const type = iconType ?? columnType;
  const Icon = type ? COLUMN_TYPE_MAP[type] : "span";

  const { className, onClickHandler, renderSort } = useSortableHeader({
    column,
    withSeparator: Boolean(explainer),
  });

  return (
    <HeaderWrapper
      metadata={context.column.columnDef.meta}
      tableMetadata={context.table.options.meta}
      className={className}
      onClick={onClickHandler}
    >
      {headerCheckbox && (
        <Checkbox
          className="mr-3.5"
          onClick={(event) => event.stopPropagation()}
          checked={
            context.table.getIsAllPageRowsSelected() ||
            (context.table.getIsSomePageRowsSelected() && "indeterminate")
          }
          onCheckedChange={(value) =>
            context.table.toggleAllPageRowsSelected(!!value)
          }
          aria-label="Select all"
        />
      )}
      {Boolean(Icon) && <Icon className="size-3.5 shrink-0 text-slate-300" />}
      <span className="truncate">{header}</span>
      {explainer && <ExplainerIcon {...explainer} />}
      {renderSort()}
    </HeaderWrapper>
  );
};

export default TypeHeader;<|MERGE_RESOLUTION|>--- conflicted
+++ resolved
@@ -33,11 +33,8 @@
   [COLUMN_TYPE.numberDictionary]: PenLine,
   [COLUMN_TYPE.cost]: Coins,
   [COLUMN_TYPE.guardrails]: Construction,
-<<<<<<< HEAD
   [COLUMN_TYPE.threadStatus]: Text,
-=======
   [COLUMN_TYPE.errors]: AlertTriangle,
->>>>>>> 50b4f6a3
 };
 
 const TypeHeader = <TData,>(context: HeaderContext<TData, unknown>) => {
