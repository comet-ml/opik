--- conflicted
+++ resolved
@@ -97,7 +97,6 @@
       tableMetadata={context.table.options.meta}
       className="p-0 py-1"
     >
-<<<<<<< HEAD
       {isEmpty ? (
         "-"
       ) : (
@@ -120,7 +119,6 @@
                     key={item.name}
                     label={item.name}
                     value={item.value}
-                    reason={item.reason}
                     className="min-w-0"
                   />
                 ))}
@@ -133,20 +131,6 @@
           </FeedbackScoreHoverCard>
         </div>
       )}
-=======
-      {isEmpty
-        ? "-"
-        : sortedList.map<React.ReactNode>((item) => (
-            <FeedbackScoreTag
-              key={item.name}
-              label={item.name}
-              value={item.value}
-              reason={item.reason}
-              lastUpdatedAt={item.last_updated_at}
-              lastUpdatedBy={item.last_updated_by}
-            />
-          ))}
->>>>>>> e26a24c3
     </CellWrapper>
   );
 };
