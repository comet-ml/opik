--- conflicted
+++ resolved
@@ -330,11 +330,6 @@
       );
     }
 
-<<<<<<< HEAD
-    // if (cell.getIsAggregated()) {
-    //   return null;
-    // }
-=======
     if (cell.getIsAggregated()) {
       if (aggregationMap) {
         return (
@@ -348,7 +343,6 @@
       }
       return null;
     }
->>>>>>> c94580b5
 
     if (cell.getIsPlaceholder()) {
       return (
