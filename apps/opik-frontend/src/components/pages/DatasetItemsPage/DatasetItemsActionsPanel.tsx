--- conflicted
+++ resolved
@@ -1,11 +1,7 @@
 import React, { useCallback, useRef, useState } from "react";
-<<<<<<< HEAD
 import { Trash, Sparkles } from "lucide-react";
-=======
-import { Trash } from "lucide-react";
 import get from "lodash/get";
 import slugify from "slugify";
->>>>>>> c6604468
 
 import { Button } from "@/components/ui/button";
 import { DatasetItem } from "@/types/datasets";
@@ -18,14 +14,15 @@
 
 type DatasetItemsActionsPanelProps = {
   datasetItems: DatasetItem[];
-<<<<<<< HEAD
   datasetId: string;
   datasetName: string;
+  columnsToExport: string[];
+  dynamicColumns: string[];
 };
 
 const DatasetItemsActionsPanel: React.FunctionComponent<
-  DatasetItemsActionsPanelsProps
-> = ({ datasetItems, datasetId, datasetName }) => {
+  DatasetItemsActionsPanelProps
+> = ({ datasetItems, datasetId, datasetName, columnsToExport, dynamicColumns }) => {
   const resetKeyRef = useRef(0);
   const [deleteDialogOpen, setDeleteDialogOpen] = useState<boolean>(false);
   const [expansionDialogOpen, setExpansionDialogOpen] =
@@ -34,21 +31,8 @@
     useState<boolean>(false);
   const [generatedSamples, setGeneratedSamples] = useState<DatasetItem[]>([]);
   const disabled = !datasetItems?.length;
-=======
-  columnsToExport: string[];
-  datasetName: string;
-  dynamicColumns: string[];
-};
-
-const DatasetItemsActionsPanel: React.FunctionComponent<
-  DatasetItemsActionsPanelProps
-> = ({ datasetItems, columnsToExport, datasetName, dynamicColumns }) => {
-  const resetKeyRef = useRef(0);
-  const [open, setOpen] = useState<boolean>(false);
->>>>>>> c6604468
 
   const { mutate } = useDatasetItemBatchDeleteMutation();
-  const disabled = !datasetItems?.length;
 
   const deleteDatasetItemsHandler = useCallback(() => {
     mutate({
@@ -56,12 +40,11 @@
     });
   }, [datasetItems, mutate]);
 
-<<<<<<< HEAD
   const handleSamplesGenerated = useCallback((samples: DatasetItem[]) => {
     setGeneratedSamples(samples);
     setGeneratedSamplesDialogOpen(true);
   }, []);
-=======
+
   const mapRowData = useCallback(() => {
     return datasetItems.map((item) => {
       return columnsToExport.reduce<Record<string, unknown>>((acc, column) => {
@@ -86,7 +69,6 @@
     },
     [datasetName],
   );
->>>>>>> c6604468
 
   return (
     <div className="flex items-center gap-2">
@@ -100,7 +82,6 @@
         confirmText="Delete dataset items"
         confirmButtonVariant="destructive"
       />
-<<<<<<< HEAD
 
       <DatasetExpansionDialog
         datasetId={datasetId}
@@ -126,13 +107,11 @@
         Expand dataset with AI
       </Button>
 
-=======
       <ExportToButton
         disabled={disabled || columnsToExport.length === 0}
         getData={mapRowData}
         generateFileName={generateFileName}
       />
->>>>>>> c6604468
       <TooltipWrapper content="Delete">
         <Button
           variant="outline"
