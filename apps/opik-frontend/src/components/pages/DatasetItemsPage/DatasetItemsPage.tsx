import React, { useCallback, useMemo, useRef, useState } from "react";
import { ColumnPinningState, RowSelectionState } from "@tanstack/react-table";
import get from "lodash/get";
<<<<<<< HEAD
import { NumberParam, StringParam, useQueryParam } from "use-query-params";
=======
import isBoolean from "lodash/isBoolean";
import isFunction from "lodash/isFunction";
import {
  JsonParam,
  NumberParam,
  StringParam,
  useQueryParam,
} from "use-query-params";
>>>>>>> 2c9b8068
import useLocalStorageState from "use-local-storage-state";
import { keepPreviousData } from "@tanstack/react-query";

import Loader from "@/components/shared/Loader/Loader";
import DataTable from "@/components/shared/DataTable/DataTable";
import DataTablePagination from "@/components/shared/DataTablePagination/DataTablePagination";
import { useDatasetIdFromURL } from "@/hooks/useDatasetIdFromURL";
import { useDynamicColumnsCache } from "@/hooks/useDynamicColumnsCache";
import useQueryParamAndLocalStorageState from "@/hooks/useQueryParamAndLocalStorageState";
import ColumnsButton from "@/components/shared/ColumnsButton/ColumnsButton";
import DateTag from "@/components/shared/DateTag/DateTag";
import SearchInput from "@/components/shared/SearchInput/SearchInput";
import FiltersButton from "@/components/shared/FiltersButton/FiltersButton";
import useDatasetItemsList from "@/api/datasets/useDatasetItemsList";
import useDatasetById from "@/api/datasets/useDatasetById";
import { DatasetItem } from "@/types/datasets";
import { Filters } from "@/types/filters";
import {
  COLUMN_ID_ID,
  COLUMN_SELECT_ID,
  COLUMN_TYPE,
  ColumnData,
  DynamicColumn,
  ROW_HEIGHT,
} from "@/types/shared";
import DatasetItemEditor from "@/components/pages/DatasetItemsPage/DatasetItemEditor/DatasetItemEditor";
import DatasetItemsActionsPanel from "@/components/pages/DatasetItemsPage/DatasetItemsActionsPanel";
import { DatasetItemRowActionsCell } from "@/components/pages/DatasetItemsPage/DatasetItemRowActionsCell";
import DataTableRowHeightSelector from "@/components/shared/DataTableRowHeightSelector/DataTableRowHeightSelector";
import AddEditDatasetItemDialog from "@/components/pages/DatasetItemsPage/AddEditDatasetItemDialog";
import DatasetTagsList from "@/components/pages/DatasetItemsPage/DatasetTagsList";
import { Button } from "@/components/ui/button";
import { Separator } from "@/components/ui/separator";
import { convertColumnDataToColumn, mapColumnDataFields } from "@/lib/table";
import { buildDocsUrl } from "@/lib/utils";
import DataTableNoData from "@/components/shared/DataTableNoData/DataTableNoData";
import AutodetectCell from "@/components/shared/DataTableCells/AutodetectCell";
import LinkCell from "@/components/shared/DataTableCells/LinkCell";
import ListCell from "@/components/shared/DataTableCells/ListCell";
import { formatDate } from "@/lib/date";
import { mapDynamicColumnTypesToColumnType } from "@/lib/filters";
import {
  generateActionsColumDef,
  generateSelectColumDef,
} from "@/components/shared/DataTable/utils";
import { useTruncationEnabled } from "@/components/server-sync-provider";
import UseDatasetDropdown from "@/components/pages/DatasetItemsPage/UseDatasetDropdown";
import { RESOURCE_TYPE } from "@/components/shared/ResourceLink/ResourceLink";

const getRowId = (d: DatasetItem) => d.id;

export const DEFAULT_COLUMN_PINNING: ColumnPinningState = {
  left: [COLUMN_SELECT_ID, COLUMN_ID_ID],
  right: [],
};

export const DEFAULT_SELECTED_COLUMNS: string[] = ["id", "created_at"];

const SELECTED_COLUMNS_KEY = "dataset-items-selected-columns";
const COLUMNS_WIDTH_KEY = "dataset-items-columns-width";
const COLUMNS_ORDER_KEY = "dataset-items-columns-order";
const DYNAMIC_COLUMNS_KEY = "dataset-items-dynamic-columns";
const PAGINATION_SIZE_KEY = "dataset-items-pagination-size";
const ROW_HEIGHT_KEY = "dataset-items-row-height";

const DatasetItemsPage = () => {
  const datasetId = useDatasetIdFromURL();
  const truncationEnabled = useTruncationEnabled();

  const [activeRowId = "", setActiveRowId] = useQueryParam("row", StringParam, {
    updateType: "replaceIn",
  });

  const [page = 1, setPage] = useQueryParam("page", NumberParam, {
    updateType: "replaceIn",
  });

  const [search = "", setSearch] = useQueryParam("search", StringParam, {
    updateType: "replaceIn",
  });

  const [filters = [], setFilters] = useQueryParam<Filters, Filters>(
    "filters",
    JsonParam,
    {
      updateType: "replaceIn",
    },
  );

  const [size, setSize] = useQueryParamAndLocalStorageState<
    number | null | undefined
  >({
    localStorageKey: PAGINATION_SIZE_KEY,
    queryKey: "size",
    defaultValue: 10,
    queryParamConfig: NumberParam,
    syncQueryWithLocalStorageOnInit: true,
  });

  const [rowSelection, setRowSelection] = useState<RowSelectionState>({});

  const [height, setHeight] = useQueryParamAndLocalStorageState<
    string | null | undefined
  >({
    localStorageKey: ROW_HEIGHT_KEY,
    queryKey: "height",
    defaultValue: ROW_HEIGHT.small,
    queryParamConfig: StringParam,
    syncQueryWithLocalStorageOnInit: true,
  });

  const resetDialogKeyRef = useRef(0);
  const [openDialog, setOpenDialog] = useState<boolean>(false);

  const { data: dataset } = useDatasetById({
    datasetId,
  });

  const { data, isPending } = useDatasetItemsList(
    {
      datasetId,
      filters,
      page: page as number,
      size: size as number,
      search: search!,
      truncate: truncationEnabled,
    },
    {
      placeholderData: keepPreviousData,
    },
  );

  const { refetch: refetchExportData } = useDatasetItemsList(
    {
      datasetId,
      filters,
      page: page as number,
      size: size as number,
      search: search!,
      truncate: false,
    },
    {
      enabled: false,
    },
  );

  const [selectedColumns, setSelectedColumns] = useLocalStorageState<string[]>(
    SELECTED_COLUMNS_KEY,
    {
      defaultValue: DEFAULT_SELECTED_COLUMNS,
    },
  );

  const [columnsOrder, setColumnsOrder] = useLocalStorageState<string[]>(
    COLUMNS_ORDER_KEY,
    {
      defaultValue: [],
    },
  );

  const [columnsWidth, setColumnsWidth] = useLocalStorageState<
    Record<string, number>
  >(COLUMNS_WIDTH_KEY, {
    defaultValue: {},
  });

  const rows: Array<DatasetItem> = useMemo(() => data?.content ?? [], [data]);
  const noDataText = "There are no dataset items yet";

  const handleSearchChange = useCallback(
    (newSearch: string | null) => {
      setSearch(newSearch);
      if (page !== 1) {
        setPage(1);
      }
    },
    [setSearch, setPage, page],
  );

  const selectedRows: DatasetItem[] = useMemo(() => {
    return rows.filter((row) => rowSelection[row.id]);
  }, [rowSelection, rows]);

  const getDataForExport = useCallback(async (): Promise<DatasetItem[]> => {
    const result = await refetchExportData();

    if (result.error) {
      throw result.error;
    }

    if (!result.data?.content) {
      throw new Error("Failed to fetch data");
    }

    const allRows = result.data.content;
    const selectedIds = Object.keys(rowSelection);

    return allRows.filter((row) => selectedIds.includes(row.id));
  }, [refetchExportData, rowSelection]);

  const dynamicDatasetColumns = useMemo(() => {
    return (data?.columns ?? [])
      .sort((c1, c2) => c1.name.localeCompare(c2.name))
      .map<DynamicColumn>((c) => ({
        id: c.name,
        label: c.name,
        columnType: mapDynamicColumnTypesToColumnType(c.types),
      }));
  }, [data]);

  const dynamicColumnsIds = useMemo(
    () => dynamicDatasetColumns.map((c) => c.id),
    [dynamicDatasetColumns],
  );

  useDynamicColumnsCache({
    dynamicColumnsKey: DYNAMIC_COLUMNS_KEY,
    dynamicColumnsIds,
    setSelectedColumns,
  });

  const columnsData = useMemo(() => {
    const retVal: ColumnData<DatasetItem>[] = dynamicDatasetColumns.map(
      ({ label, id, columnType }) =>
        ({
          id,
          label,
          type: columnType,
          accessorFn: (row) => get(row, ["data", label], ""),
          cell: AutodetectCell as never,
        }) as ColumnData<DatasetItem>,
    );

    retVal.push({
      id: "tags",
      label: "Tags",
      type: COLUMN_TYPE.list,
      accessorFn: (row) => row.tags || [],
      cell: ListCell as never,
    });

    retVal.push({
      id: "created_at",
      label: "Created",
      type: COLUMN_TYPE.time,
      accessorFn: (row) => formatDate(row.created_at),
    });

    retVal.push({
      id: "last_updated_at",
      label: "Last updated",
      type: COLUMN_TYPE.time,
      accessorFn: (row) => formatDate(row.last_updated_at),
    });

    retVal.push({
      id: "created_by",
      label: "Created by",
      type: COLUMN_TYPE.string,
    });

    return retVal;
  }, [dynamicDatasetColumns]);

  const filtersColumnData = useMemo(() => {
    return [
      {
        id: "tags",
        label: "Tags",
        type: COLUMN_TYPE.list,
      },
    ];
  }, []);

  const handleRowClick = useCallback(
    (row: DatasetItem) => {
      setActiveRowId((state) => (row.id === state ? "" : row.id));
    },
    [setActiveRowId],
  );

  const columns = useMemo(() => {
    return [
      generateSelectColumDef<DatasetItem>(),
      mapColumnDataFields<DatasetItem, DatasetItem>({
        id: COLUMN_ID_ID,
        label: "ID",
        type: COLUMN_TYPE.string,
        cell: LinkCell as never,
        customMeta: {
          callback: handleRowClick,
          asId: true,
        },
      }),
      ...convertColumnDataToColumn<DatasetItem, DatasetItem>(columnsData, {
        columnsOrder,
        selectedColumns,
      }),
      generateActionsColumDef({
        cell: DatasetItemRowActionsCell,
      }),
    ];
  }, [columnsData, columnsOrder, handleRowClick, selectedColumns]);

  const columnsToExport = useMemo(() => {
    return columns
      .map((c) => get(c, "accessorKey", ""))
      .filter((c) =>
        c === COLUMN_SELECT_ID
          ? false
          : selectedColumns.includes(c) ||
            (DEFAULT_COLUMN_PINNING.left || []).includes(c),
      );
  }, [columns, selectedColumns]);

  const handleNewDatasetItemClick = useCallback(() => {
    setOpenDialog(true);
    resetDialogKeyRef.current = resetDialogKeyRef.current + 1;
  }, []);

  const handleClose = useCallback(() => setActiveRowId(""), [setActiveRowId]);

  const resizeConfig = useMemo(
    () => ({
      enabled: true,
      columnSizing: columnsWidth,
      onColumnResize: setColumnsWidth,
    }),
    [columnsWidth, setColumnsWidth],
  );

  if (isPending) {
    return <Loader />;
  }

  return (
    <div className="pt-6">
      <div className="mb-4">
        <div className="mb-4 flex items-center justify-between gap-2">
          <h1 className="comet-title-l truncate break-words">
            {dataset?.name}
          </h1>
          <div className="flex items-center gap-2">
            <UseDatasetDropdown
              datasetName={dataset?.name}
              datasetId={datasetId}
            />
          </div>
        </div>
        {dataset?.description && (
          <div className="-mt-3 mb-4 text-muted-slate">
            {dataset.description}
          </div>
        )}
        {dataset?.created_at && (
          <div className="mb-2 flex gap-2 overflow-x-auto">
            <DateTag
              date={dataset?.created_at}
              resource={RESOURCE_TYPE.dataset}
            />
          </div>
        )}
        <DatasetTagsList
          tags={dataset?.tags ?? []}
          dataset={dataset}
          datasetId={datasetId}
        />
      </div>
      <div className="mb-4 flex items-center justify-between gap-8">
        <div className="flex items-center gap-2">
          <SearchInput
            searchText={search!}
            setSearchText={handleSearchChange}
            placeholder="Search"
            className="w-[320px]"
            dimension="sm"
          />
          <FiltersButton
            columns={filtersColumnData}
            filters={filters}
            onChange={setFilters}
          />
        </div>
        <div className="flex items-center gap-2">
          <DatasetItemsActionsPanel
            getDataForExport={getDataForExport}
            selectedDatasetItems={selectedRows}
            datasetId={datasetId}
            datasetName={dataset?.name ?? ""}
            columnsToExport={columnsToExport}
            dynamicColumns={dynamicColumnsIds}
          />
          <Separator orientation="vertical" className="mx-2 h-4" />
          <DataTableRowHeightSelector
            type={height as ROW_HEIGHT}
            setType={setHeight}
          />
          <ColumnsButton
            columns={columnsData}
            selectedColumns={selectedColumns}
            onSelectionChange={setSelectedColumns}
            order={columnsOrder}
            onOrderChange={setColumnsOrder}
          ></ColumnsButton>
          <Button
            variant="default"
            size="sm"
            onClick={handleNewDatasetItemClick}
          >
            Create dataset item
          </Button>
        </div>
      </div>
      <DataTable
        columns={columns}
        data={rows}
        onRowClick={handleRowClick}
        activeRowId={activeRowId ?? ""}
        resizeConfig={resizeConfig}
        selectionConfig={{
          rowSelection,
          setRowSelection,
        }}
        getRowId={getRowId}
        rowHeight={height as ROW_HEIGHT}
        columnPinning={DEFAULT_COLUMN_PINNING}
        noData={
          <DataTableNoData title={noDataText}>
            <Button variant="link">
              <a
                href={buildDocsUrl(
                  "/evaluation/manage_datasets",
                  "#insert-items",
                )}
                target="_blank"
                rel="noreferrer"
              >
                Check our documentation
              </a>
            </Button>
          </DataTableNoData>
        }
      />
      <div className="py-4">
        <DataTablePagination
          page={page as number}
          pageChange={setPage}
          size={size as number}
          sizeChange={setSize}
          total={data?.total ?? 0}
          supportsTruncation
          truncationEnabled={truncationEnabled}
        />
      </div>
      <DatasetItemEditor
        datasetItemId={activeRowId as string}
        columns={columnsData}
        onClose={handleClose}
<<<<<<< HEAD
        isOpen={Boolean(activeRowId)}
        rows={rows}
        setActiveRowId={setActiveRowId}
      />
=======
        horizontalNavigation={horizontalNavigation}
      >
        <DatasetItemPanelContent
          datasetId={datasetId}
          datasetItemId={activeRowId as string}
        />
      </ResizableSidePanel>
>>>>>>> 2c9b8068

      <AddEditDatasetItemDialog
        key={resetDialogKeyRef.current}
        datasetId={datasetId}
        open={openDialog}
        setOpen={setOpenDialog}
      />
    </div>
  );
};

export default DatasetItemsPage;<|MERGE_RESOLUTION|>--- conflicted
+++ resolved
@@ -1,18 +1,12 @@
 import React, { useCallback, useMemo, useRef, useState } from "react";
 import { ColumnPinningState, RowSelectionState } from "@tanstack/react-table";
 import get from "lodash/get";
-<<<<<<< HEAD
-import { NumberParam, StringParam, useQueryParam } from "use-query-params";
-=======
-import isBoolean from "lodash/isBoolean";
-import isFunction from "lodash/isFunction";
 import {
   JsonParam,
   NumberParam,
   StringParam,
   useQueryParam,
 } from "use-query-params";
->>>>>>> 2c9b8068
 import useLocalStorageState from "use-local-storage-state";
 import { keepPreviousData } from "@tanstack/react-query";
 
@@ -471,20 +465,10 @@
         datasetItemId={activeRowId as string}
         columns={columnsData}
         onClose={handleClose}
-<<<<<<< HEAD
         isOpen={Boolean(activeRowId)}
         rows={rows}
         setActiveRowId={setActiveRowId}
       />
-=======
-        horizontalNavigation={horizontalNavigation}
-      >
-        <DatasetItemPanelContent
-          datasetId={datasetId}
-          datasetItemId={activeRowId as string}
-        />
-      </ResizableSidePanel>
->>>>>>> 2c9b8068
 
       <AddEditDatasetItemDialog
         key={resetDialogKeyRef.current}
