import { keepPreviousData } from "@tanstack/react-query";
<<<<<<< HEAD
import { useMemo } from "react";

import useProjectsList from "@/api/projects/useProjectsList";
import CostOverview from "@/components/pages/HomePage/CostOverview";
import MetricsOverview from "@/components/pages/HomePage/MetricsOverview";
import OverallPerformanceActionsPanel, {
  PERIOD_OPTION_TYPE,
} from "@/components/pages/HomePage/OverallPerformanceActionsPanel";
import { LOADED_PROJECTS_COUNT } from "@/components/pages/HomePage/ProjectSelector";
import useAppStore from "@/store/AppStore";
import useLocalStorageState from "use-local-storage-state";

import dayjs from "dayjs";

const nowUTC = dayjs().utc();
=======

import { LOADED_PROJECTS_COUNT } from "@/components/pages/HomePage/ProjectSelector";
import OverallPerformanceActionsPanel from "@/components/pages/HomePage/OverallPerformanceActionsPanel";
import MetricsOverview from "@/components/pages/HomePage/MetricsOverview";
import CostOverview from "@/components/pages/HomePage/CostOverview";
import useLocalStorageState from "use-local-storage-state";
import useProjectsList from "@/api/projects/useProjectsList";
import useAppStore from "@/store/AppStore";
import {
  MetricDateRangeSelect,
  useMetricDateRangeWithStorage,
} from "@/components/pages-shared/traces/MetricDateRangeSelect";
>>>>>>> 07fd6053

const TIME_PERIOD_KEY = "home-time-period";
const SELECTED_PROJECTS_KEY = "home-selected-projects";

const OverallPerformanceSection = () => {
  const workspaceName = useAppStore((state) => state.activeWorkspaceName);

  const {
    dateRange,
    handleDateRangeChange,
    intervalStart,
    intervalEnd,
    minDate,
    maxDate,
  } = useMetricDateRangeWithStorage({
    key: TIME_PERIOD_KEY,
  });

  const [projectsIds, setProjectsIds] = useLocalStorageState<string[]>(
    SELECTED_PROJECTS_KEY,
    {
      defaultValue: [],
    },
  );

  const { data: projectData, isPending } = useProjectsList(
    {
      workspaceName,
      sorting: [
        {
          desc: true,
          id: "last_updated_trace_at",
        },
      ],
      page: 1,
      size: LOADED_PROJECTS_COUNT,
    },
    {
      placeholderData: keepPreviousData,
    },
  );

  const projects = useMemo(() => projectData?.content || [], [projectData]);
  const totalProjects = projectData?.total || 0;

  const selectedProjects = useMemo(() => {
    if (!projectsIds || projectsIds.length === 0) {
      return [];
    }
    return projects.filter((p) => projectsIds.includes(p.id));
  }, [projectsIds, projects]);

  return (
    <div className="pt-6">
      <div className="sticky top-0 z-10 bg-soft-background pb-3 pt-2">
        <h2 className="comet-title-s truncate break-words">
          Overall performance
        </h2>
        <OverallPerformanceActionsPanel
          rightSection={
            <MetricDateRangeSelect
              value={dateRange}
              onChangeValue={handleDateRangeChange}
              minDate={minDate}
              maxDate={maxDate}
            />
          }
          projectsIds={projectsIds}
          setProjectsIds={setProjectsIds}
          projects={projects}
          totalProjects={totalProjects}
        />
      </div>
      <MetricsOverview
        projects={selectedProjects}
        totalProjects={totalProjects}
        projectsPending={isPending}
        intervalStart={intervalStart}
        intervalEnd={intervalEnd}
      />
      <CostOverview
        projects={selectedProjects}
        projectsPending={isPending}
        intervalStart={intervalStart}
        intervalEnd={intervalEnd}
      />
    </div>
  );
};

export default OverallPerformanceSection;<|MERGE_RESOLUTION|>--- conflicted
+++ resolved
@@ -1,5 +1,4 @@
 import { keepPreviousData } from "@tanstack/react-query";
-<<<<<<< HEAD
 import { useMemo } from "react";
 
 import useProjectsList from "@/api/projects/useProjectsList";
@@ -15,20 +14,6 @@
 import dayjs from "dayjs";
 
 const nowUTC = dayjs().utc();
-=======
-
-import { LOADED_PROJECTS_COUNT } from "@/components/pages/HomePage/ProjectSelector";
-import OverallPerformanceActionsPanel from "@/components/pages/HomePage/OverallPerformanceActionsPanel";
-import MetricsOverview from "@/components/pages/HomePage/MetricsOverview";
-import CostOverview from "@/components/pages/HomePage/CostOverview";
-import useLocalStorageState from "use-local-storage-state";
-import useProjectsList from "@/api/projects/useProjectsList";
-import useAppStore from "@/store/AppStore";
-import {
-  MetricDateRangeSelect,
-  useMetricDateRangeWithStorage,
-} from "@/components/pages-shared/traces/MetricDateRangeSelect";
->>>>>>> 07fd6053
 
 const TIME_PERIOD_KEY = "home-time-period";
 const SELECTED_PROJECTS_KEY = "home-selected-projects";
@@ -36,16 +21,12 @@
 const OverallPerformanceSection = () => {
   const workspaceName = useAppStore((state) => state.activeWorkspaceName);
 
-  const {
-    dateRange,
-    handleDateRangeChange,
-    intervalStart,
-    intervalEnd,
-    minDate,
-    maxDate,
-  } = useMetricDateRangeWithStorage({
-    key: TIME_PERIOD_KEY,
-  });
+  const [period, setPeriod] = useLocalStorageState<PERIOD_OPTION_TYPE>(
+    TIME_PERIOD_KEY,
+    {
+      defaultValue: PERIOD_OPTION_TYPE.SEVEN_DAYS,
+    },
+  );
 
   const [projectsIds, setProjectsIds] = useLocalStorageState<string[]>(
     SELECTED_PROJECTS_KEY,
@@ -81,21 +62,23 @@
     return projects.filter((p) => projectsIds.includes(p.id));
   }, [projectsIds, projects]);
 
+  const { intervalStart, intervalEnd } = useMemo(() => {
+    return {
+      intervalStart: nowUTC
+        .subtract(Number(period), "days")
+        .startOf("day")
+        .format(),
+      intervalEnd: nowUTC.endOf("day").format(),
+    };
+  }, [period]);
+
   return (
     <div className="pt-6">
       <div className="sticky top-0 z-10 bg-soft-background pb-3 pt-2">
-        <h2 className="comet-title-s truncate break-words">
-          Overall performance
-        </h2>
+        <h2 className="comet-title-s truncate break-words">Overall performance</h2>
         <OverallPerformanceActionsPanel
-          rightSection={
-            <MetricDateRangeSelect
-              value={dateRange}
-              onChangeValue={handleDateRangeChange}
-              minDate={minDate}
-              maxDate={maxDate}
-            />
-          }
+          period={period}
+          setPeriod={setPeriod}
           projectsIds={projectsIds}
           setProjectsIds={setProjectsIds}
           projects={projects}
