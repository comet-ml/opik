--- conflicted
+++ resolved
@@ -3,50 +3,39 @@
 import ProjectSelector from "@/components/pages/HomePage/ProjectSelector";
 import SelectBox from "@/components/shared/SelectBox/SelectBox";
 import { Project } from "@/types/projects";
-<<<<<<< HEAD
 import { DropdownOption } from "@/types/shared";
-=======
-import ProjectSelector from "@/components/pages/HomePage/ProjectSelector";
->>>>>>> 07fd6053
+
+export enum PERIOD_OPTION_TYPE {
+  THREE_DAYS = "3",
+  SEVEN_DAYS = "7",
+  FOURTEEN_DAYS = "14",
+  THIRTY_DAYS = "30",
+}
+
+const PERIOD_OPTIONS: DropdownOption<PERIOD_OPTION_TYPE>[] = [
+  { value: PERIOD_OPTION_TYPE.THREE_DAYS, label: "3 days" },
+  { value: PERIOD_OPTION_TYPE.SEVEN_DAYS, label: "7 days" },
+  { value: PERIOD_OPTION_TYPE.FOURTEEN_DAYS, label: "14 days" },
+  { value: PERIOD_OPTION_TYPE.THIRTY_DAYS, label: "30 days" },
+];
 
 type OverallPerformanceActionsPanelProps = {
+  period: PERIOD_OPTION_TYPE;
+  setPeriod: (period: PERIOD_OPTION_TYPE) => void;
   projectsIds: string[];
   setProjectsIds: (projectsIds: string[]) => void;
   projects: Project[];
   totalProjects: number;
-  rightSection: React.ReactNode;
 };
 
-const OverallPerformanceActionsPanel: React.FC<
-  OverallPerformanceActionsPanelProps
-> = ({
+const OverallPerformanceActionsPanel: React.FC<OverallPerformanceActionsPanelProps> = ({
+  period,
+  setPeriod,
   projectsIds,
   setProjectsIds,
   projects,
   totalProjects,
-  rightSection,
 }) => {
-<<<<<<< HEAD
-    return (
-      <div className="flex items-center justify-between gap-4 pt-3">
-        <ProjectSelector
-          projectIds={projectsIds}
-          setProjectIds={setProjectsIds}
-          projects={projects}
-          totalProjects={totalProjects}
-        ></ProjectSelector>
-        <div className="w-32 shrink-0">
-          <SelectBox
-            value={period}
-            onChange={setPeriod}
-            options={PERIOD_OPTIONS}
-            className="h-8"
-          />
-        </div>
-      </div>
-    );
-  };
-=======
   return (
     <div className="flex items-center justify-between gap-4 pt-3">
       <ProjectSelector
@@ -54,11 +43,17 @@
         setProjectIds={setProjectsIds}
         projects={projects}
         totalProjects={totalProjects}
-      ></ProjectSelector>
-      <div className="shrink-0">{rightSection}</div>
+      />
+      <div className="w-32 shrink-0">
+        <SelectBox
+          value={period}
+          onChange={setPeriod}
+          options={PERIOD_OPTIONS}
+          className="h-8"
+        />
+      </div>
     </div>
   );
 };
->>>>>>> 07fd6053
 
 export default OverallPerformanceActionsPanel;