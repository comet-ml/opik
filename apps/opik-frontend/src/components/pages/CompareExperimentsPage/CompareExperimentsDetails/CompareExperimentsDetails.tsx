--- conflicted
+++ resolved
@@ -99,8 +99,9 @@
     } else {
       return (
         <div className="flex h-11 items-center gap-2">
-<<<<<<< HEAD
-          <PenLine className="size-4 shrink-0" />
+          <TooltipWrapper content="Feedback scores">
+            <PenLine className="size-4 shrink-0" />
+          </TooltipWrapper>
           <div className="flex gap-1 overflow-x-auto">
             {sortBy(
               [
@@ -125,23 +126,6 @@
                 />
               );
             })}
-=======
-          <TooltipWrapper content="Feedback scores">
-            <PenLine className="size-4 shrink-0" />
-          </TooltipWrapper>
-          <div className="flex gap-2 overflow-x-auto">
-            {sortBy(experiment?.feedback_scores ?? [], "name").map(
-              (feedbackScore) => {
-                return (
-                  <FeedbackScoreTag
-                    key={feedbackScore.name + feedbackScore.value}
-                    label={feedbackScore.name}
-                    value={feedbackScore.value}
-                  />
-                );
-              },
-            )}
->>>>>>> 962a6f0a
           </div>
         </div>
       );
