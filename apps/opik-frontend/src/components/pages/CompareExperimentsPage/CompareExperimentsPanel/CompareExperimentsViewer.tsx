import React, { useMemo } from "react";
import sortBy from "lodash/sortBy";
import isFunction from "lodash/isFunction";
import { FlaskConical, ListTree } from "lucide-react";

import SyntaxHighlighter from "@/components/shared/SyntaxHighlighter/SyntaxHighlighter";
import FeedbackScoresEditor from "@/components/shared/FeedbackScoresEditor/FeedbackScoresEditor";
import TooltipWrapper from "@/components/shared/TooltipWrapper/TooltipWrapper";
import NoData from "@/components/shared/NoData/NoData";
import useExperimentById from "@/api/datasets/useExperimentById";
import { TraceFeedbackScore } from "@/types/traces";
import { ExperimentItem } from "@/types/datasets";
import { OnChangeFn } from "@/types/shared";
import { Button } from "@/components/ui/button";
import { traceExist } from "@/lib/traces";

type CompareExperimentsViewerProps = {
  experimentItem: ExperimentItem;
  openTrace: OnChangeFn<string>;
};

const CompareExperimentsViewer: React.FunctionComponent<
  CompareExperimentsViewerProps
> = ({ experimentItem, openTrace }) => {
  const isTraceExist = traceExist(experimentItem);
  const experimentId = experimentItem.experiment_id;
  const { data } = useExperimentById(
    {
      experimentId,
    },
    {
      refetchOnMount: false,
    },
  );

  const name = data?.name || experimentId;

  const feedbackScores: TraceFeedbackScore[] = useMemo(
    () => sortBy(experimentItem.feedback_scores || [], "name"),
    [experimentItem.feedback_scores],
  );

  const onExpandClick = (event: React.MouseEvent<HTMLButtonElement>) => {
    event.stopPropagation();
    if (isFunction(openTrace) && experimentItem.trace_id) {
      openTrace(experimentItem.trace_id);
    }
  };

  const renderOutput = () => {
    if (!isTraceExist) {
      return (
        <NoData
          title="No related trace found"
          message="It looks like it was deleted or not created"
          className="absolute inset-0 min-h-24"
        />
      );
    }

    if (experimentItem.output) {
      return <SyntaxHighlighter data={experimentItem.output} />;
    }

    return null;
  };

  // ALEX
<<<<<<< HEAD
  const tailwind2 = `py-4 contain-content box-border overflow-auto border-t`;
=======
  const tailwind2 = `pt-4 pb-2 contain-content box-border overflow-auto border-t`;
>>>>>>> 2db66f36

  return (
    <div className="h-full flex flex-col relative px-3 pt-6">
      <div className="flex items-center justify-between pb-4">
        <TooltipWrapper content={name}>
          <div className="flex items-center gap-2">
            <FlaskConical className="size-4 shrink-0 text-muted-slate" />
            <h2 className="comet-body-accented truncate">{name}</h2>
          </div>
        </TooltipWrapper>
        {isTraceExist && (
          <TooltipWrapper content="Click to open original trace">
            <Button
              size="icon-sm"
              variant="outline"
              onClick={onExpandClick}
              className="shrink-0"
            >
              <ListTree className="size-4" />
            </Button>
          </TooltipWrapper>
        )}
      </div>
      <div>{renderOutput()}</div>
      {/*ALEX*/}
      {isTraceExist && (
        <div
          className={tailwind2}
          style={{
            position: "sticky",
            bottom: 0,
            right: 0,
            backgroundColor: "white",
            marginTop: "auto",
            // ALEX
            maxHeight: "310px",
          }}
        >
          <FeedbackScoresEditor
            feedbackScores={feedbackScores}
            traceId={experimentItem.trace_id as string}
          />
        </div>
      )}
    </div>
  );
};

export default CompareExperimentsViewer;<|MERGE_RESOLUTION|>--- conflicted
+++ resolved
@@ -66,11 +66,9 @@
   };
 
   // ALEX
-<<<<<<< HEAD
   const tailwind2 = `py-4 contain-content box-border overflow-auto border-t`;
-=======
-  const tailwind2 = `pt-4 pb-2 contain-content box-border overflow-auto border-t`;
->>>>>>> 2db66f36
+
+  // ALEX
 
   return (
     <div className="h-full flex flex-col relative px-3 pt-6">
