--- conflicted
+++ resolved
@@ -1,11 +1,6 @@
-<<<<<<< HEAD
-import React, { useCallback, useEffect } from "react";
 import { Check, Loader2 } from "lucide-react";
 import { keepPreviousData } from "@tanstack/react-query";
-
-=======
 import React, { useCallback, useEffect, useMemo } from "react";
->>>>>>> 363f146f
 import PlaygroundOutputTable from "@/components/pages/PlaygroundPage/PlaygroundOutputs/PlaygroundOutputTable/PlaygroundOutputTable";
 import PlaygroundOutputActions from "@/components/pages/PlaygroundPage/PlaygroundOutputs/PlaygroundOutputActions/PlaygroundOutputActions";
 import PlaygroundOutput from "@/components/pages/PlaygroundPage/PlaygroundOutputs/PlaygroundOutput";
@@ -22,7 +17,6 @@
   useResetDatasetFilters,
 } from "@/store/PlaygroundStore";
 import useDatasetItemsList from "@/api/datasets/useDatasetItemsList";
-<<<<<<< HEAD
 import useDatasetById from "@/api/datasets/useDatasetById";
 import useDatasetLoadingStatus from "@/hooks/useDatasetLoadingStatus";
 import {
@@ -30,12 +24,8 @@
   DatasetItemColumn,
   DATASET_STATUS,
 } from "@/types/datasets";
-=======
-import { DatasetItem, DatasetItemColumn } from "@/types/datasets";
 import { Filter, Filters } from "@/types/filters";
 import { COLUMN_DATA_ID } from "@/types/shared";
-import { keepPreviousData } from "@tanstack/react-query";
->>>>>>> 363f146f
 
 interface PlaygroundOutputsProps {
   workspaceName: string;
@@ -83,7 +73,6 @@
   const setSize = useSetDatasetSize();
   const resetDatasetFilters = useResetDatasetFilters();
 
-<<<<<<< HEAD
   const { data: dataset } = useDatasetById(
     { datasetId: datasetId! },
     {
@@ -101,14 +90,12 @@
     datasetStatus: dataset?.status,
   });
 
-=======
   // Transform data column filters before passing to API
   const transformedFilters = useMemo(
     () => (filters ? transformDataColumnFilters(filters) : filters),
     [filters],
   );
 
->>>>>>> 363f146f
   const {
     data: datasetItemsData,
     isLoading: isLoadingDatasetItems,
