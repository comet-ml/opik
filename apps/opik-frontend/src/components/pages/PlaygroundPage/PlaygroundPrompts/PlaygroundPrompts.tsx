import React, { useCallback, useEffect, useRef, useState } from "react";
import useLocalStorageState from "use-local-storage-state";
import PlaygroundPrompt from "@/components/pages/PlaygroundPage/PlaygroundPrompts/PlaygroundPrompt";
import ConfirmDialog from "@/components/shared/ConfirmDialog/ConfirmDialog";
import { generateDefaultPrompt } from "@/lib/playground";
import { COMPOSED_PROVIDER_TYPE } from "@/types/providers";
import { Button } from "@/components/ui/button";
import { Plus, RotateCcw } from "lucide-react";
import {
  PLAYGROUND_LAST_PICKED_MODEL,
  PLAYGROUND_SELECTED_DATASET_KEY,
} from "@/constants/llm";
import {
  useAddPrompt,
  usePromptCount,
  usePromptIds,
  useSetIsRunning,
  useSetPromptMap,
  useClearCreatedExperiments,
  useSetSelectedRuleIds,
} from "@/store/PlaygroundStore";
import useLastPickedModel from "@/hooks/useLastPickedModel";
import useLLMProviderModelsData from "@/hooks/useLLMProviderModelsData";
import ExplainerIcon from "@/components/shared/ExplainerIcon/ExplainerIcon";
import { EXPLAINER_ID, EXPLAINERS_MAP } from "@/constants/explainers";

interface PlaygroundPromptsState {
  workspaceName: string;
  providerKeys: COMPOSED_PROVIDER_TYPE[];
  isPendingProviderKeys: boolean;
  onResetHeight: () => void;
  hasDataset: boolean;
}

const PlaygroundPrompts = ({
  workspaceName,
  providerKeys,
  isPendingProviderKeys,
  onResetHeight,
  hasDataset,
}: PlaygroundPromptsState) => {
  const promptCount = usePromptCount();
  const addPrompt = useAddPrompt();
  const setPromptMap = useSetPromptMap();
<<<<<<< HEAD
  const clearCreatedExperiments = useClearCreatedExperiments();
  const setSelectedRuleIds = useSetSelectedRuleIds();
=======
  const setIsRunning = useSetIsRunning();
>>>>>>> 3952ab14
  const resetKeyRef = useRef(0);
  const scrollToPromptRef = useRef<string>("");
  const [open, setOpen] = useState<boolean>(false);

  const promptIds = usePromptIds();
  const [lastPickedModel] = useLastPickedModel({
    key: PLAYGROUND_LAST_PICKED_MODEL,
  });
  const { calculateModelProvider, calculateDefaultModel } =
    useLLMProviderModelsData();

  const [, setDatasetId] = useLocalStorageState<string | null>(
    PLAYGROUND_SELECTED_DATASET_KEY,
    {
      defaultValue: null,
    },
  );

  const handleAddPrompt = () => {
    const newPrompt = generateDefaultPrompt({
      setupProviders: providerKeys,
      lastPickedModel,
      providerResolver: calculateModelProvider,
      modelResolver: calculateDefaultModel,
    });
    addPrompt(newPrompt);
    scrollToPromptRef.current = newPrompt.id;
  };

  const resetPlayground = useCallback(() => {
    const newPrompt = generateDefaultPrompt({
      setupProviders: providerKeys,
      lastPickedModel,
      providerResolver: calculateModelProvider,
      modelResolver: calculateDefaultModel,
    });
    setPromptMap([newPrompt.id], { [newPrompt.id]: newPrompt });
<<<<<<< HEAD
    setDatasetId(null);
    setSelectedRuleIds(null);
    clearCreatedExperiments();
=======
    setIsRunning(false);
>>>>>>> 3952ab14
    onResetHeight();
  }, [
    providerKeys,
    lastPickedModel,
    calculateModelProvider,
    calculateDefaultModel,
    setPromptMap,
<<<<<<< HEAD
    setDatasetId,
    setSelectedRuleIds,
    clearCreatedExperiments,
=======
    setIsRunning,
>>>>>>> 3952ab14
    onResetHeight,
  ]);

  useEffect(() => {
    // hasn't been initialized yet or the last prompt is removed
    if (promptCount === 0 && !isPendingProviderKeys) {
      resetPlayground();
    }
  }, [promptCount, isPendingProviderKeys, resetPlayground]);

  return (
    <div className="flex h-full flex-col">
      <div className="mb-4 flex items-center justify-between">
        <div className="flex items-center gap-1">
          <h1 className="comet-title-l">Playground</h1>
          <ExplainerIcon
            {...EXPLAINERS_MAP[EXPLAINER_ID.whats_the_playground]}
          />
        </div>

        <div className="sticky right-0 flex gap-2 ">
          <Button
            variant="outline"
            size="sm"
            onClick={() => {
              setOpen(true);
              resetKeyRef.current = resetKeyRef.current + 1;
            }}
          >
            <RotateCcw className="mr-2 size-4" />
            Reset playground
          </Button>

          <Button variant="outline" size="sm" onClick={handleAddPrompt}>
            <Plus className="mr-2 size-4" />
            Add prompt
          </Button>
        </div>
      </div>

      <div
        className={`flex size-full gap-[var(--item-gap)] ${
          hasDataset ? "h-auto min-h-0 flex-1 overflow-x-auto" : ""
        }`}
      >
        {promptIds.map((promptId, idx) => (
          <PlaygroundPrompt
            workspaceName={workspaceName}
            promptId={promptId}
            index={idx}
            key={promptId}
            providerKeys={providerKeys}
            isPendingProviderKeys={isPendingProviderKeys}
            providerResolver={calculateModelProvider}
            modelResolver={calculateDefaultModel}
            scrollToPromptRef={scrollToPromptRef}
          />
        ))}
      </div>
      <ConfirmDialog
        key={resetKeyRef.current}
        open={Boolean(open)}
        setOpen={setOpen}
        onConfirm={resetPlayground}
        title="Reset playground"
        description="Resetting the Playground will discard all unsaved prompts. This action can't be undone. Are you sure you want to continue?"
        confirmText="Reset playground"
      />
    </div>
  );
};

export default PlaygroundPrompts;<|MERGE_RESOLUTION|>--- conflicted
+++ resolved
@@ -42,12 +42,9 @@
   const promptCount = usePromptCount();
   const addPrompt = useAddPrompt();
   const setPromptMap = useSetPromptMap();
-<<<<<<< HEAD
   const clearCreatedExperiments = useClearCreatedExperiments();
   const setSelectedRuleIds = useSetSelectedRuleIds();
-=======
   const setIsRunning = useSetIsRunning();
->>>>>>> 3952ab14
   const resetKeyRef = useRef(0);
   const scrollToPromptRef = useRef<string>("");
   const [open, setOpen] = useState<boolean>(false);
@@ -85,13 +82,10 @@
       modelResolver: calculateDefaultModel,
     });
     setPromptMap([newPrompt.id], { [newPrompt.id]: newPrompt });
-<<<<<<< HEAD
     setDatasetId(null);
     setSelectedRuleIds(null);
     clearCreatedExperiments();
-=======
     setIsRunning(false);
->>>>>>> 3952ab14
     onResetHeight();
   }, [
     providerKeys,
@@ -99,13 +93,10 @@
     calculateModelProvider,
     calculateDefaultModel,
     setPromptMap,
-<<<<<<< HEAD
     setDatasetId,
     setSelectedRuleIds,
     clearCreatedExperiments,
-=======
     setIsRunning,
->>>>>>> 3952ab14
     onResetHeight,
   ]);
 
