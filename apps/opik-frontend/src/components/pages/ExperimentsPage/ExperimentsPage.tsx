--- conflicted
+++ resolved
@@ -217,17 +217,7 @@
         cell: ExperimentRowActionsCell,
       }),
     ];
-<<<<<<< HEAD
-  }, [selectedColumns, columnsOrder]);
-=======
-  }, [
-    selectedColumns,
-    columnsOrder,
-    checkboxClickHandler,
-    scoresColumnsOrder,
-    scoresColumnsData,
-  ]);
->>>>>>> a800a205
+  }, [selectedColumns, columnsOrder, checkboxClickHandler]);
 
   const resizeConfig = useMemo(
     () => ({
