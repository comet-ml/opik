--- conflicted
+++ resolved
@@ -76,13 +76,10 @@
 import { formatDate, formatDuration } from "@/lib/date";
 import useTracesOrSpansStatistic from "@/hooks/useTracesOrSpansStatistic";
 import { useDynamicColumnsCache } from "@/hooks/useDynamicColumnsCache";
-<<<<<<< HEAD
 import { useIsFeatureEnabled } from "@/components/feature-toggles-provider";
 import { FeatureToggleKeys } from "@/types/feature-toggles";
 import GuardrailsCell from "@/components/shared/DataTableCells/GuardrailsCell";
-=======
 import useQueryParamAndLocalStorageState from "@/hooks/useQueryParamAndLocalStorageState";
->>>>>>> 621a1080
 
 const getRowId = (d: Trace | Span) => d.id;
 
@@ -259,11 +256,9 @@
     },
   );
 
-<<<<<<< HEAD
   const isGuardrailsEnabled = useIsFeatureEnabled(
     FeatureToggleKeys.GUARDRAILS_ENABLED,
   );
-=======
   const [sortedColumns, setSortedColumns] = useQueryParamAndLocalStorageState<
     ColumnSort[]
   >({
@@ -272,7 +267,6 @@
     defaultValue: [],
     queryParamConfig: JsonParam,
   });
->>>>>>> 621a1080
 
   const filtersConfig = useMemo(
     () => ({
