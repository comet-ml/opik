import React, { useCallback, useMemo, useState } from "react";
import {
  JsonParam,
  NumberParam,
  StringParam,
  useQueryParam,
} from "use-query-params";
import useLocalStorageState from "use-local-storage-state";
import {
  ColumnPinningState,
  ColumnSort,
  RowSelectionState,
} from "@tanstack/react-table";
import { RotateCw } from "lucide-react";
import findIndex from "lodash/findIndex";
import isObject from "lodash/isObject";
import isNumber from "lodash/isNumber";
import get from "lodash/get";
import {
  useMetricDateRangeWithQueryAndStorage,
  MetricDateRangeSelect,
} from "@/components/pages-shared/traces/MetricDateRangeSelect";

import useTracesOrSpansList, {
  TRACE_DATA_TYPE,
} from "@/hooks/useTracesOrSpansList";
import useTracesOrSpansScoresColumns from "@/hooks/useTracesOrSpansScoresColumns";
import {
  COLUMN_COMMENTS_ID,
  COLUMN_FEEDBACK_SCORES_ID,
  COLUMN_SPAN_FEEDBACK_SCORES_ID,
  COLUMN_GUARDRAIL_STATISTIC_ID,
  COLUMN_GUARDRAILS_ID,
  COLUMN_ID_ID,
  COLUMN_CUSTOM_ID,
  COLUMN_METADATA_ID,
  COLUMN_SELECT_ID,
  COLUMN_TYPE,
  ColumnData,
  ColumnsStatistic,
  DropdownOption,
  DynamicColumn,
  HeaderIconType,
  ROW_HEIGHT,
} from "@/types/shared";
import { CUSTOM_FILTER_VALIDATION_REGEXP } from "@/constants/filters";
import { BaseTraceData, Span, SPAN_TYPE, Trace } from "@/types/traces";
import {
  convertColumnDataToColumn,
  isColumnSortable,
  mapColumnDataFields,
} from "@/lib/table";
import { generateSelectColumDef } from "@/components/shared/DataTable/utils";
import Loader from "@/components/shared/Loader/Loader";
import ExplainerCallout from "@/components/shared/ExplainerCallout/ExplainerCallout";
import NoTracesPage from "@/components/pages/TracesPage/NoTracesPage";
import SearchInput from "@/components/shared/SearchInput/SearchInput";
import FiltersButton from "@/components/shared/FiltersButton/FiltersButton";
import TracesActionsPanel from "@/components/pages/TracesPage/TracesSpansTab/TracesActionsPanel";
import { Separator } from "@/components/ui/separator";
import { Button } from "@/components/ui/button";
import DataTableRowHeightSelector from "@/components/shared/DataTableRowHeightSelector/DataTableRowHeightSelector";
import ColumnsButton from "@/components/shared/ColumnsButton/ColumnsButton";
import DataTable from "@/components/shared/DataTable/DataTable";
import DataTableNoData from "@/components/shared/DataTableNoData/DataTableNoData";
import DataTablePagination from "@/components/shared/DataTablePagination/DataTablePagination";
import LinkCell from "@/components/shared/DataTableCells/LinkCell";
import CodeCell from "@/components/shared/DataTableCells/CodeCell";
import ListCell from "@/components/shared/DataTableCells/ListCell";
import CostCell from "@/components/shared/DataTableCells/CostCell";
import ErrorCell from "@/components/shared/DataTableCells/ErrorCell";
import DurationCell from "@/components/shared/DataTableCells/DurationCell";
import FeedbackScoreCell from "@/components/shared/DataTableCells/FeedbackScoreCell";
import PrettyCell from "@/components/shared/DataTableCells/PrettyCell";
import CommentsCell from "@/components/shared/DataTableCells/CommentsCell";
import FeedbackScoreHeader from "@/components/shared/DataTableHeaders/FeedbackScoreHeader";
import TooltipWrapper from "@/components/shared/TooltipWrapper/TooltipWrapper";
import ThreadDetailsPanel from "@/components/pages-shared/traces/ThreadDetailsPanel/ThreadDetailsPanel";
import TraceDetailsPanel from "@/components/pages-shared/traces/TraceDetailsPanel/TraceDetailsPanel";
import PageBodyStickyContainer from "@/components/layout/PageBodyStickyContainer/PageBodyStickyContainer";
import PageBodyStickyTableWrapper from "@/components/layout/PageBodyStickyTableWrapper/PageBodyStickyTableWrapper";
import TracesOrSpansPathsAutocomplete from "@/components/pages-shared/traces/TracesOrSpansPathsAutocomplete/TracesOrSpansPathsAutocomplete";
import TracesOrSpansFeedbackScoresSelect from "@/components/pages-shared/traces/TracesOrSpansFeedbackScoresSelect/TracesOrSpansFeedbackScoresSelect";
import { formatDate, formatDuration } from "@/lib/date";
import useTracesOrSpansStatistic from "@/hooks/useTracesOrSpansStatistic";
import { useDynamicColumnsCache } from "@/hooks/useDynamicColumnsCache";
import { useIsFeatureEnabled } from "@/components/feature-toggles-provider";
import { FeatureToggleKeys } from "@/types/feature-toggles";
import GuardrailsCell from "@/components/shared/DataTableCells/GuardrailsCell";
import useQueryParamAndLocalStorageState from "@/hooks/useQueryParamAndLocalStorageState";
import { EXPLAINER_ID, EXPLAINERS_MAP } from "@/constants/explainers";
import {
  DetailsActionSection,
  DetailsActionSectionParam,
  DetailsActionSectionValue,
} from "@/components/pages-shared/traces/DetailsActionSection";
import { GuardrailResult } from "@/types/guardrails";
import { SelectItem } from "@/components/ui/select";
import BaseTraceDataTypeIcon from "@/components/pages-shared/traces/TraceDetailsPanel/BaseTraceDataTypeIcon";
import { SPAN_TYPE_LABELS_MAP } from "@/constants/traces";
import SpanTypeCell from "@/components/shared/DataTableCells/SpanTypeCell";
import { Filter } from "@/types/filters";
import {
  USER_FEEDBACK_COLUMN_ID,
  USER_FEEDBACK_NAME,
} from "@/constants/shared";
import { useTruncationEnabled } from "@/components/server-sync-provider";

const getRowId = (d: Trace | Span) => d.id;

const REFETCH_INTERVAL = 30000;

const SPAN_FEEDBACK_SCORE_SUFFIX = " (span)";

/**
 * Formats a score name with the span suffix for display in column labels
 */
const formatSpanScoreLabel = (scoreName: string): string => {
  return `${scoreName}${SPAN_FEEDBACK_SCORE_SUFFIX}`;
};

/**
 * Extracts the score name from a label by removing the span suffix
 */
const parseSpanScoreName = (label: string): string => {
  return label.replace(SPAN_FEEDBACK_SCORE_SUFFIX, "");
};

const SHARED_COLUMNS: ColumnData<BaseTraceData>[] = [
  {
    id: "name",
    label: "Name",
    type: COLUMN_TYPE.string,
  },
  {
    id: "start_time",
    label: "Start time",
    type: COLUMN_TYPE.time,
    accessorFn: (row) => formatDate(row.start_time),
  },
  {
    id: "end_time",
    label: "End time",
    type: COLUMN_TYPE.time,
    accessorFn: (row) => formatDate(row.end_time),
  },
  {
    id: "input",
    label: "Input",
    size: 400,
    type: COLUMN_TYPE.string,
    cell: PrettyCell as never,
    customMeta: {
      fieldType: "input",
    },
  },
  {
    id: "output",
    label: "Output",
    size: 400,
    type: COLUMN_TYPE.string,
    cell: PrettyCell as never,
    customMeta: {
      fieldType: "output",
    },
  },
  {
    id: "duration",
    label: "Duration",
    type: COLUMN_TYPE.duration,
    cell: DurationCell as never,
    statisticDataFormater: formatDuration,
  },
  {
    id: COLUMN_METADATA_ID,
    label: "Metadata",
    type: COLUMN_TYPE.dictionary,
    accessorFn: (row) =>
      isObject(row.metadata)
        ? JSON.stringify(row.metadata, null, 2)
        : row.metadata,
    cell: CodeCell as never,
  },
  {
    id: "tags",
    label: "Tags",
    type: COLUMN_TYPE.list,
    iconType: "tags",
    cell: ListCell as never,
  },
  {
    id: "usage.total_tokens",
    label: "Total tokens",
    type: COLUMN_TYPE.number,
    accessorFn: (row) =>
      row.usage && isNumber(row.usage.total_tokens)
        ? `${row.usage.total_tokens}`
        : "-",
  },
  {
    id: "usage.prompt_tokens",
    label: "Total input tokens",
    type: COLUMN_TYPE.number,
    accessorFn: (row) =>
      row.usage && isNumber(row.usage.prompt_tokens)
        ? `${row.usage.prompt_tokens}`
        : "-",
  },
  {
    id: "usage.completion_tokens",
    label: "Total output tokens",
    type: COLUMN_TYPE.number,
    accessorFn: (row) =>
      row.usage && isNumber(row.usage.completion_tokens)
        ? `${row.usage.completion_tokens}`
        : "-",
  },
  {
    id: "total_estimated_cost",
    label: "Estimated cost",
    type: COLUMN_TYPE.cost,
    cell: CostCell as never,
    explainer: EXPLAINERS_MAP[EXPLAINER_ID.hows_the_cost_estimated],
    size: 160,
  },
];

const DEFAULT_TRACES_COLUMN_PINNING: ColumnPinningState = {
  left: [COLUMN_SELECT_ID, COLUMN_ID_ID],
  right: [],
};

const DEFAULT_TRACES_PAGE_COLUMNS: string[] = [
  "name",
  "input",
  "output",
  "duration",
  COLUMN_COMMENTS_ID,
  USER_FEEDBACK_COLUMN_ID,
];

const SELECTED_COLUMNS_KEY = "traces-selected-columns";
const COLUMNS_WIDTH_KEY = "traces-columns-width";
const COLUMNS_ORDER_KEY = "traces-columns-order";
const COLUMNS_SORT_KEY_SUFFIX = "-columns-sort";
const COLUMNS_SCORES_ORDER_KEY = "traces-scores-columns-order";
const DYNAMIC_COLUMNS_KEY = "traces-dynamic-columns";
const PAGINATION_SIZE_KEY = "traces-pagination-size";
const ROW_HEIGHT_KEY = "traces-row-height";

type TracesSpansTabProps = {
  type: TRACE_DATA_TYPE;
  projectId: string;
  projectName: string;
};

export const TracesSpansTab: React.FC<TracesSpansTabProps> = ({
  type,
  projectId,
  projectName,
}) => {
  const truncationEnabled = useTruncationEnabled();

  const {
    dateRange,
    handleDateRangeChange,
    intervalStart,
    intervalEnd,
    minDate,
    maxDate,
  } = useMetricDateRangeWithQueryAndStorage();
  const [search = "", setSearch] = useQueryParam("search", StringParam, {
    updateType: "replaceIn",
  });

  const [traceId = "", setTraceId] = useQueryParam("trace", StringParam, {
    updateType: "replaceIn",
  });

  const [spanId = "", setSpanId] = useQueryParam("span", StringParam, {
    updateType: "replaceIn",
  });

  const [threadId = "", setThreadId] = useQueryParam("thread", StringParam, {
    updateType: "replaceIn",
  });

  const [page = 1, setPage] = useQueryParam("page", NumberParam, {
    updateType: "replaceIn",
  });

  const [size, setSize] = useQueryParamAndLocalStorageState<
    number | null | undefined
  >({
    localStorageKey: PAGINATION_SIZE_KEY,
    queryKey: "size",
    defaultValue: 100,
    queryParamConfig: NumberParam,
    syncQueryWithLocalStorageOnInit: true,
  });

  const [, setLastSection] = useQueryParam(
    "lastSection",
    DetailsActionSectionParam,
    {
      updateType: "replaceIn",
    },
  );

  const [height, setHeight] = useQueryParamAndLocalStorageState<
    string | null | undefined
  >({
    localStorageKey: ROW_HEIGHT_KEY,
    queryKey: "height",
    defaultValue: ROW_HEIGHT.small,
    queryParamConfig: StringParam,
    syncQueryWithLocalStorageOnInit: true,
  });

  const [filters = [], setFilters] = useQueryParam(
    `${type}_filters`,
    JsonParam,
    {
      updateType: "replaceIn",
    },
  );

  const isGuardrailsEnabled = useIsFeatureEnabled(
    FeatureToggleKeys.GUARDRAILS_ENABLED,
  );
  const [sortedColumns, setSortedColumns] = useQueryParamAndLocalStorageState<
    ColumnSort[]
  >({
    localStorageKey: `${type}${COLUMNS_SORT_KEY_SUFFIX}`,
    queryKey: `${type}_sorting`,
    defaultValue: [],
    queryParamConfig: JsonParam,
  });

  const filtersConfig = useMemo(
    () => ({
      rowsMap: {
        type: {
          keyComponentProps: {
            options: [
              {
                value: SPAN_TYPE.general,
                label: SPAN_TYPE_LABELS_MAP[SPAN_TYPE.general],
              },
              {
                value: SPAN_TYPE.tool,
                label: SPAN_TYPE_LABELS_MAP[SPAN_TYPE.tool],
              },
              {
                value: SPAN_TYPE.llm,
                label: SPAN_TYPE_LABELS_MAP[SPAN_TYPE.llm],
              },
              ...(isGuardrailsEnabled
                ? [
                    {
                      value: SPAN_TYPE.guardrail,
                      label: SPAN_TYPE_LABELS_MAP[SPAN_TYPE.guardrail],
                    },
                  ]
                : []),
            ],
            placeholder: "Select type",
            renderOption: (option: DropdownOption<SPAN_TYPE>) => {
              return (
                <SelectItem
                  key={option.value}
                  value={option.value}
                  withoutCheck
                  wrapperAsChild={true}
                >
                  <div className="flex w-full items-center gap-1.5">
                    <BaseTraceDataTypeIcon type={option.value} />
                    {option.label}
                  </div>
                </SelectItem>
              );
            },
          },
        },
        [COLUMN_METADATA_ID]: {
          keyComponent: TracesOrSpansPathsAutocomplete,
          keyComponentProps: {
            rootKeys: ["metadata"],
            projectId,
            type,
            placeholder: "key",
            excludeRoot: true,
          },
        },
        [COLUMN_CUSTOM_ID]: {
          keyComponent: TracesOrSpansPathsAutocomplete,
          keyComponentProps: {
            rootKeys: ["input", "output"],
            projectId,
            type,
            placeholder: "key",
            excludeRoot: false,
          },
          validateFilter: (filter: Filter) => {
            if (
              filter.key &&
              filter.value &&
              !CUSTOM_FILTER_VALIDATION_REGEXP.test(filter.key)
            ) {
              return `Key is invalid, it should begin with "input", or "output" and follow this format: "input.[PATH]" For example: "input.message" `;
            }
          },
        },
        [COLUMN_FEEDBACK_SCORES_ID]: {
          keyComponent: TracesOrSpansFeedbackScoresSelect,
          keyComponentProps: {
            projectId,
            type,
            placeholder: "Select score",
          },
        },
        ...(type === TRACE_DATA_TYPE.traces
          ? {
              [COLUMN_SPAN_FEEDBACK_SCORES_ID]: {
                keyComponent: TracesOrSpansFeedbackScoresSelect,
                keyComponentProps: {
                  projectId,
                  type: TRACE_DATA_TYPE.spans,
                  placeholder: "Select span score",
                },
              },
            }
          : {}),
        [COLUMN_GUARDRAILS_ID]: {
          keyComponentProps: {
            options: [
              { value: GuardrailResult.FAILED, label: "Failed" },
              { value: GuardrailResult.PASSED, label: "Passed" },
            ],
            placeholder: "Status",
          },
        },
      },
    }),
    [projectId, type, isGuardrailsEnabled],
  );

  const [rowSelection, setRowSelection] = useState<RowSelectionState>({});
  const [isTableDataEnabled, setIsTableDataEnabled] = useState(false);

  // Enable table data loading after initial render to allow users to change the date filter
  React.useEffect(() => {
    const timer = setTimeout(() => {
      setIsTableDataEnabled(true);
    }, 0);
    return () => clearTimeout(timer);
  }, []);

  const { data, isPending, refetch } = useTracesOrSpansList(
    {
      projectId,
      type: type as TRACE_DATA_TYPE,
      sorting: sortedColumns,
      filters,
      page: page as number,
      size: size as number,
      search: search as string,
      truncate: truncationEnabled,
      fromTime: intervalStart,
      toTime: intervalEnd,
    },
    {
      enabled: isTableDataEnabled,
      refetchInterval: REFETCH_INTERVAL,
      refetchOnMount: false,
    },
  );

  const { refetch: refetchExportData } = useTracesOrSpansList(
    {
      projectId,
      type: type as TRACE_DATA_TYPE,
      sorting: sortedColumns,
      filters,
      page: page as number,
      size: size as number,
      search: search as string,
      truncate: false,
      fromTime: intervalStart,
      toTime: intervalEnd,
    },
    {
      enabled: false,
      refetchOnMount: "always",
    },
  );

  const { data: statisticData, refetch: refetchStatistic } =
    useTracesOrSpansStatistic(
      {
        projectId,
        type: type as TRACE_DATA_TYPE,
        filters,
        search: search as string,
        fromTime: intervalStart,
        toTime: intervalEnd,
      },
      {
        refetchInterval: REFETCH_INTERVAL,
      },
    );

  const { data: feedbackScoresData, isPending: isFeedbackScoresPending } =
    useTracesOrSpansScoresColumns(
      {
        projectId,
        type: type as TRACE_DATA_TYPE,
      },
      {
        refetchInterval: REFETCH_INTERVAL,
      },
    );

  const {
    data: spanFeedbackScoresData,
    isPending: isSpanFeedbackScoresPending,
  } = useTracesOrSpansScoresColumns(
    {
      projectId,
      type: TRACE_DATA_TYPE.spans,
    },
    {
      enabled: type === TRACE_DATA_TYPE.traces,
      refetchInterval: REFETCH_INTERVAL,
    },
  );

  const noData = !search && filters.length === 0;
  const noDataText = noData
    ? `There are no ${type === TRACE_DATA_TYPE.traces ? "traces" : "spans"} yet`
    : "No search results";

  const rows: Array<Span | Trace> = useMemo(
    () => data?.content ?? [],
    [data?.content],
  );

  const sortableBy: string[] = useMemo(
    () => data?.sortable_by ?? [],
    [data?.sortable_by],
  );

  const columnsStatistic: ColumnsStatistic = useMemo(
    () => statisticData?.stats ?? [],
    [statisticData],
  );

  const [selectedColumns, setSelectedColumns] = useLocalStorageState<string[]>(
    SELECTED_COLUMNS_KEY,
    {
      defaultValue: DEFAULT_TRACES_PAGE_COLUMNS,
    },
  );

  const [columnsOrder, setColumnsOrder] = useLocalStorageState<string[]>(
    COLUMNS_ORDER_KEY,
    {
      defaultValue: [],
    },
  );

  const [scoresColumnsOrder, setScoresColumnsOrder] = useLocalStorageState<
    string[]
  >(COLUMNS_SCORES_ORDER_KEY, {
    defaultValue: [],
  });

  const [columnsWidth, setColumnsWidth] = useLocalStorageState<
    Record<string, number>
  >(COLUMNS_WIDTH_KEY, {
    defaultValue: {},
  });

  const dynamicScoresColumns = useMemo(() => {
    return (feedbackScoresData?.scores?.slice() ?? [])
      .sort((c1, c2) => c1.name.localeCompare(c2.name))
      .map<DynamicColumn>((c) => ({
        id: `${COLUMN_FEEDBACK_SCORES_ID}.${c.name}`,
        label: c.name,
        columnType: COLUMN_TYPE.number,
      }));
  }, [feedbackScoresData?.scores]);

  const dynamicSpanScoresColumns = useMemo(() => {
    if (type !== TRACE_DATA_TYPE.traces) return [];
<<<<<<< HEAD
    return (spanFeedbackScoresData?.scores ?? [])
      .sort((c1, c2) => c1.name.localeCompare(c2.name))
      .map<DynamicColumn>((c) => ({
        id: `${COLUMN_SPAN_FEEDBACK_SCORES_ID}.${c.name}`,
        label: `${c.name} (span)`,
=======
    return (spanFeedbackScoresData?.scores?.slice() ?? [])
      .sort((c1, c2) => c1.name.localeCompare(c2.name))
      .map<DynamicColumn>((c) => ({
        id: `${COLUMN_SPAN_FEEDBACK_SCORES_ID}.${c.name}`,
        label: formatSpanScoreLabel(c.name),
>>>>>>> d0963632
        columnType: COLUMN_TYPE.number,
      }));
  }, [spanFeedbackScoresData?.scores, type]);

  const dynamicColumnsIds = useMemo(
    () => [
      ...dynamicScoresColumns.map((c) => c.id),
      ...dynamicSpanScoresColumns.map((c) => c.id),
    ],
    [dynamicScoresColumns, dynamicSpanScoresColumns],
  );

  useDynamicColumnsCache({
    dynamicColumnsKey: DYNAMIC_COLUMNS_KEY,
    dynamicColumnsIds,
    setSelectedColumns,
  });

  const scoresColumnsData = useMemo(() => {
    // Always include "User feedback" column, even if it has no data
    const userFeedbackColumn: DynamicColumn = {
      id: USER_FEEDBACK_COLUMN_ID,
      label: USER_FEEDBACK_NAME,
      columnType: COLUMN_TYPE.number,
    };

    // Filter out "User feedback" from dynamic columns to avoid duplicates
    const otherDynamicColumns = dynamicScoresColumns.filter(
      (col) => col.id !== USER_FEEDBACK_COLUMN_ID,
    );

    const feedbackScoresColumns = [
      userFeedbackColumn,
      ...otherDynamicColumns,
    ].map(
      ({ label, id, columnType }) =>
        ({
          id,
          label,
          type: columnType,
          header: FeedbackScoreHeader as never,
          cell: FeedbackScoreCell as never,
          accessorFn: (row) =>
            row.feedback_scores?.find((f) => f.name === label),
          statisticKey: `${COLUMN_FEEDBACK_SCORES_ID}.${label}`,
        }) as ColumnData<BaseTraceData>,
    );

    // Add span feedback scores columns only for traces
    if (type === TRACE_DATA_TYPE.traces) {
      const spanFeedbackScoresColumns = dynamicSpanScoresColumns.map(
        ({ label, id, columnType }) => {
          // Extract the score name without the "(span)" suffix for matching
<<<<<<< HEAD
          const scoreName = label.replace(" (span)", "");
=======
          const scoreName = parseSpanScoreName(label);
>>>>>>> d0963632
          return {
            id,
            label,
            type: columnType,
            header: FeedbackScoreHeader as never,
            cell: FeedbackScoreCell as never,
            accessorFn: (row) =>
              (row as Trace).span_feedback_scores?.find(
                (f) => f.name === scoreName,
              ),
            statisticKey: `${COLUMN_SPAN_FEEDBACK_SCORES_ID}.${scoreName}`,
          } as ColumnData<BaseTraceData>;
        },
      );
      return [...feedbackScoresColumns, ...spanFeedbackScoresColumns];
    }

    return feedbackScoresColumns;
  }, [dynamicScoresColumns, dynamicSpanScoresColumns, type]);

  const selectedRows: Array<Trace | Span> = useMemo(() => {
    return rows.filter((row) => rowSelection[row.id]);
  }, [rowSelection, rows]);

  const getDataForExport = useCallback(async (): Promise<
    Array<Trace | Span>
  > => {
    const result = await refetchExportData();

    if (result.error) {
      throw result.error;
    }

    if (!result.data?.content) {
      throw new Error("Failed to fetch data");
    }

    const allRows = result.data.content;
    const selectedIds = Object.keys(rowSelection);

    return allRows.filter((row) => selectedIds.includes(row.id));
  }, [refetchExportData, rowSelection]);

  const handleRowClick = useCallback(
    (row?: Trace | Span, lastSection?: DetailsActionSectionValue) => {
      if (!row) return;
      if (type === TRACE_DATA_TYPE.traces) {
        setTraceId((state) => (row.id === state ? "" : row.id));
        setSpanId("");
      } else {
        setTraceId((row as Span).trace_id);
        setSpanId((state) => (row.id === state ? "" : row.id));
      }

      if (lastSection) {
        setLastSection(lastSection);
      }
    },
    [setTraceId, setSpanId, type, setLastSection],
  );

  const meta = useMemo(
    () => ({
      onCommentsReply: (row?: Trace | Span) => {
        handleRowClick(row, DetailsActionSection.Comments);
      },
      enableUserFeedbackEditing: true,
    }),
    [handleRowClick],
  );

  const handleThreadIdClick = useCallback(
    (row?: Trace) => {
      if (!row) return;
      setThreadId(row.thread_id);
      setTraceId(row.id);
    },
    [setThreadId, setTraceId],
  );

  const columnData = useMemo(() => {
    return [
      ...SHARED_COLUMNS,
      ...(type === TRACE_DATA_TYPE.traces
        ? [
            {
              id: "span_count",
              label: "Span count",
              type: COLUMN_TYPE.number,
              accessorFn: (row: BaseTraceData) => get(row, "span_count", "-"),
            },
            {
              id: "llm_span_count",
              label: "LLM calls count",
              type: COLUMN_TYPE.number,
              accessorFn: (row: BaseTraceData) =>
                get(row, "llm_span_count", "-"),
            },
            {
              id: "thread_id",
              label: "Thread ID",
              type: COLUMN_TYPE.string,
              cell: LinkCell as never,
              customMeta: {
                callback: handleThreadIdClick,
                asId: true,
              },
              explainer: EXPLAINERS_MAP[EXPLAINER_ID.what_are_threads],
            },
          ]
        : []),
      ...(type === TRACE_DATA_TYPE.spans
        ? [
            {
              id: "type",
              label: "Type",
              type: COLUMN_TYPE.category,
              cell: SpanTypeCell as never,
            },
          ]
        : []),
      {
        id: "error_info",
        label: "Errors",
        statisticKey: "error_count",
        type: COLUMN_TYPE.errors,
        cell: ErrorCell as never,
      },
      {
        id: "created_by",
        label: "Created by",
        type: COLUMN_TYPE.string,
      },
      {
        id: COLUMN_COMMENTS_ID,
        label: "Comments",
        type: COLUMN_TYPE.string,
        cell: CommentsCell as never,
      },
      ...(isGuardrailsEnabled
        ? [
            {
              id: COLUMN_GUARDRAILS_ID,
              label: "Guardrails",
              statisticKey: COLUMN_GUARDRAIL_STATISTIC_ID,
              type: COLUMN_TYPE.category,
              iconType: "guardrails" as HeaderIconType,
              accessorFn: (row: BaseTraceData) =>
                row.guardrails_validations || [],
              cell: GuardrailsCell as never,
              statisticDataFormater: (value: number) => `${value} failed`,
            },
          ]
        : []),
    ];
  }, [type, handleThreadIdClick, isGuardrailsEnabled]);

  const filtersColumnData = useMemo(() => {
    return [
      {
        id: COLUMN_ID_ID,
        label: "ID",
        type: COLUMN_TYPE.string,
      },
      ...SHARED_COLUMNS,
      ...(type === TRACE_DATA_TYPE.traces
        ? [
            {
              id: "thread_id",
              label: "Thread ID",
              type: COLUMN_TYPE.string,
            },
            {
              id: "llm_span_count",
              label: "LLM calls count",
              type: COLUMN_TYPE.number,
            },
          ]
        : []),
      ...(type === TRACE_DATA_TYPE.spans
        ? [
            {
              id: "type",
              label: "Type",
              type: COLUMN_TYPE.category,
            },
          ]
        : []),
      {
        id: "error_info",
        label: "Errors",
        type: COLUMN_TYPE.errors,
      },
      {
        id: COLUMN_FEEDBACK_SCORES_ID,
        label: "Feedback scores",
        type: COLUMN_TYPE.numberDictionary,
      },
      ...(type === TRACE_DATA_TYPE.traces
        ? [
            {
              id: COLUMN_SPAN_FEEDBACK_SCORES_ID,
              label: "Span feedback scores",
              type: COLUMN_TYPE.numberDictionary,
            },
          ]
        : []),
      {
        id: COLUMN_CUSTOM_ID,
        label: "Custom filter",
        type: COLUMN_TYPE.dictionary,
      },
      ...(isGuardrailsEnabled
        ? [
            {
              id: COLUMN_GUARDRAILS_ID,
              label: "Guardrails",
              type: COLUMN_TYPE.category,
            },
          ]
        : []),
    ];
  }, [type, isGuardrailsEnabled]);

  const columns = useMemo(() => {
    return [
      generateSelectColumDef<Trace | Span>(),
      mapColumnDataFields<BaseTraceData, Span | Trace>({
        id: COLUMN_ID_ID,
        label: "ID",
        type: COLUMN_TYPE.string,
        cell: LinkCell as never,
        customMeta: {
          callback: handleRowClick,
          asId: true,
        },
        sortable: isColumnSortable(COLUMN_ID_ID, sortableBy),
      }),
      ...convertColumnDataToColumn<BaseTraceData, Span | Trace>(columnData, {
        columnsOrder,
        selectedColumns,
        sortableColumns: sortableBy,
      }),
      ...convertColumnDataToColumn<BaseTraceData, Span | Trace>(
        scoresColumnsData,
        {
          columnsOrder: scoresColumnsOrder,
          selectedColumns,
          sortableColumns: sortableBy,
        },
      ),
    ];
  }, [
    handleRowClick,
    sortableBy,
    columnData,
    columnsOrder,
    selectedColumns,
    scoresColumnsData,
    scoresColumnsOrder,
  ]);

  const columnsToExport = useMemo(() => {
    return columns
      .map((c) => get(c, "accessorKey", ""))
      .filter((c) =>
        c === COLUMN_SELECT_ID
          ? false
          : selectedColumns.includes(c) ||
            (DEFAULT_TRACES_COLUMN_PINNING.left || []).includes(c),
      );
  }, [columns, selectedColumns]);

  const activeRowId = type === TRACE_DATA_TYPE.traces ? traceId : spanId;
  const rowIndex = findIndex(rows, (row) => activeRowId === row.id);

  const hasNext = rowIndex >= 0 ? rowIndex < rows.length - 1 : false;
  const hasPrevious = rowIndex >= 0 ? rowIndex > 0 : false;

  const handleRowChange = useCallback(
    (shift: number) => handleRowClick(rows[rowIndex + shift]),
    [handleRowClick, rowIndex, rows],
  );

  const handleClose = useCallback(() => {
    setThreadId("");
    setTraceId("");
    setSpanId("");
  }, [setSpanId, setTraceId, setThreadId]);

  const sortConfig = useMemo(
    () => ({
      enabled: true,
      sorting: sortedColumns,
      setSorting: setSortedColumns,
    }),
    [setSortedColumns, sortedColumns],
  );

  const resizeConfig = useMemo(
    () => ({
      enabled: true,
      columnSizing: columnsWidth,
      onColumnResize: setColumnsWidth,
    }),
    [columnsWidth, setColumnsWidth],
  );

  const columnSections = useMemo(() => {
    return [
      {
        title: "Feedback scores",
        columns: scoresColumnsData,
        order: scoresColumnsOrder,
        onOrderChange: setScoresColumnsOrder,
      },
    ];
  }, [scoresColumnsData, scoresColumnsOrder, setScoresColumnsOrder]);

  if (isPending || isFeedbackScoresPending || isSpanFeedbackScoresPending) {
    return <Loader />;
  }

  return (
    <>
      <PageBodyStickyContainer direction="horizontal" limitWidth>
        <ExplainerCallout
          className="mb-4"
          {...(type === TRACE_DATA_TYPE.traces
            ? EXPLAINERS_MAP[EXPLAINER_ID.what_are_traces]
            : EXPLAINERS_MAP[EXPLAINER_ID.what_are_spans])}
        />
      </PageBodyStickyContainer>
      <PageBodyStickyContainer
        className="-mt-4 flex flex-wrap items-center justify-between gap-x-8 gap-y-2 py-4"
        direction="bidirectional"
        limitWidth
      >
        <div className="flex items-center gap-2">
          <SearchInput
            searchText={search as string}
            setSearchText={setSearch}
            placeholder="Search by ID"
            className="w-[320px]"
            dimension="sm"
          ></SearchInput>
          <FiltersButton
            columns={filtersColumnData}
            config={filtersConfig as never}
            filters={filters}
            onChange={setFilters}
          />
        </div>
        <div className="flex items-center gap-2">
          <TracesActionsPanel
            projectId={projectId}
            projectName={projectName}
            getDataForExport={getDataForExport}
            selectedRows={selectedRows}
            columnsToExport={columnsToExport}
            type={type as TRACE_DATA_TYPE}
          />
          <Separator orientation="vertical" className="mx-2 h-4" />
          <MetricDateRangeSelect
            value={dateRange}
            onChangeValue={handleDateRangeChange}
            minDate={minDate}
            maxDate={maxDate}
          />
          <TooltipWrapper
            content={`Refresh ${
              type === TRACE_DATA_TYPE.traces ? "traces" : "spans"
            } list`}
          >
            <Button
              variant="outline"
              size="icon-sm"
              className="shrink-0"
              onClick={() => {
                refetch();
                refetchStatistic();
              }}
            >
              <RotateCw />
            </Button>
          </TooltipWrapper>
          <DataTableRowHeightSelector
            type={height as ROW_HEIGHT}
            setType={setHeight}
          />
          <ColumnsButton
            columns={columnData}
            selectedColumns={selectedColumns}
            onSelectionChange={setSelectedColumns}
            order={columnsOrder}
            onOrderChange={setColumnsOrder}
            sections={columnSections}
          ></ColumnsButton>
        </div>
      </PageBodyStickyContainer>

      {noData && rows.length === 0 && page === 1 ? (
        <NoTracesPage />
      ) : (
        <>
          <DataTable
            columns={columns}
            columnsStatistic={columnsStatistic}
            data={rows}
            onRowClick={handleRowClick}
            activeRowId={activeRowId ?? ""}
            sortConfig={sortConfig}
            resizeConfig={resizeConfig}
            selectionConfig={{
              rowSelection,
              setRowSelection,
            }}
            getRowId={getRowId}
            rowHeight={height as ROW_HEIGHT}
            columnPinning={DEFAULT_TRACES_COLUMN_PINNING}
            noData={<DataTableNoData title={noDataText} />}
            TableWrapper={PageBodyStickyTableWrapper}
            stickyHeader
            meta={meta}
          />
          <PageBodyStickyContainer
            className="py-4"
            direction="horizontal"
            limitWidth
          >
            <DataTablePagination
              page={page as number}
              pageChange={setPage}
              size={size as number}
              sizeChange={setSize}
              total={data?.total ?? 0}
              supportsTruncation
              truncationEnabled={truncationEnabled}
            />
          </PageBodyStickyContainer>
        </>
      )}
      <TraceDetailsPanel
        projectId={projectId}
        traceId={traceId!}
        spanId={spanId!}
        setSpanId={setSpanId}
        setThreadId={setThreadId}
        hasPreviousRow={hasPrevious}
        hasNextRow={hasNext}
        open={Boolean(traceId) && !threadId}
        onClose={handleClose}
        onRowChange={handleRowChange}
      />
      <ThreadDetailsPanel
        projectId={projectId}
        projectName={projectName}
        traceId={traceId!}
        setTraceId={setTraceId}
        threadId={threadId!}
        open={Boolean(threadId)}
        onClose={handleClose}
      />
    </>
  );
};

export default TracesSpansTab;<|MERGE_RESOLUTION|>--- conflicted
+++ resolved
@@ -593,19 +593,11 @@
 
   const dynamicSpanScoresColumns = useMemo(() => {
     if (type !== TRACE_DATA_TYPE.traces) return [];
-<<<<<<< HEAD
-    return (spanFeedbackScoresData?.scores ?? [])
-      .sort((c1, c2) => c1.name.localeCompare(c2.name))
-      .map<DynamicColumn>((c) => ({
-        id: `${COLUMN_SPAN_FEEDBACK_SCORES_ID}.${c.name}`,
-        label: `${c.name} (span)`,
-=======
     return (spanFeedbackScoresData?.scores?.slice() ?? [])
       .sort((c1, c2) => c1.name.localeCompare(c2.name))
       .map<DynamicColumn>((c) => ({
         id: `${COLUMN_SPAN_FEEDBACK_SCORES_ID}.${c.name}`,
         label: formatSpanScoreLabel(c.name),
->>>>>>> d0963632
         columnType: COLUMN_TYPE.number,
       }));
   }, [spanFeedbackScoresData?.scores, type]);
@@ -659,11 +651,7 @@
       const spanFeedbackScoresColumns = dynamicSpanScoresColumns.map(
         ({ label, id, columnType }) => {
           // Extract the score name without the "(span)" suffix for matching
-<<<<<<< HEAD
-          const scoreName = label.replace(" (span)", "");
-=======
           const scoreName = parseSpanScoreName(label);
->>>>>>> d0963632
           return {
             id,
             label,
