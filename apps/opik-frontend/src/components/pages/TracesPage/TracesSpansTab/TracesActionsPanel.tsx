<<<<<<< HEAD
import React, { useState, useRef, useCallback, useMemo } from "react";
import { Tag, Trash } from "lucide-react";
=======
import React, { useState, useRef, useCallback } from "react";
import { Tag, Trash, Brain } from "lucide-react";
>>>>>>> 7e0fc35a
import first from "lodash/first";
import get from "lodash/get";
import slugify from "slugify";

import { Button } from "@/components/ui/button";
import { Span, Trace } from "@/types/traces";
import { COLUMN_FEEDBACK_SCORES_ID } from "@/types/shared";
import { TRACE_DATA_TYPE } from "@/hooks/useTracesOrSpansList";
import AddToDropdown from "@/components/pages-shared/traces/AddToDropdown/AddToDropdown";
import ConfirmDialog from "@/components/shared/ConfirmDialog/ConfirmDialog";
import useTracesBatchDeleteMutation from "@/api/traces/useTraceBatchDeleteMutation";
import TooltipWrapper from "@/components/shared/TooltipWrapper/TooltipWrapper";
import ExportToButton from "@/components/shared/ExportToButton/ExportToButton";
import AddTagDialog from "@/components/pages-shared/traces/AddTagDialog/AddTagDialog";
<<<<<<< HEAD
import { ResponsiveToolbarProvider } from "@/contexts/ResponsiveToolbarContext";
import { ResponsiveButton } from "@/components/ui/ResponsiveButton";
=======
import RunEvaluationDialog from "@/components/pages-shared/automations/RunEvaluationDialog/RunEvaluationDialog";
>>>>>>> 7e0fc35a

type TracesActionsPanelProps = {
  type: TRACE_DATA_TYPE;
  getDataForExport: () => Promise<Array<Trace | Span>>;
  selectedRows: Array<Trace | Span>;
  columnsToExport: string[];
  projectName: string;
  projectId: string;
  onClearSelection?: () => void;
};

const TracesActionsPanel: React.FunctionComponent<TracesActionsPanelProps> = ({
  getDataForExport,
  selectedRows,
  type,
  columnsToExport,
  projectName,
  projectId,
  onClearSelection,
}) => {
  const resetKeyRef = useRef(0);
  const [open, setOpen] = useState<boolean | number>(false);

  const { mutate } = useTracesBatchDeleteMutation();
  const disabled = !selectedRows?.length;

  const toolbarElements = useMemo(
    () => [
      { name: "ADD_TO", size: 90, visible: true },
      { name: "GAP", size: 8, visible: true },
      { name: "ADD_TAGS", size: 118, visible: true },
      { name: "GAP", size: 8, visible: true },
      { name: "EXPORT", size: 40, visible: true },
      { name: "GAP", size: 8, visible: true },
      { name: "DELETE", size: 40, visible: type === TRACE_DATA_TYPE.traces },
    ],
    [type],
  );

  const deleteTracesHandler = useCallback(() => {
    mutate({
      projectId,
      ids: selectedRows.map((row) => row.id),
    });
  }, [projectId, selectedRows, mutate]);

  const mapRowData = useCallback(async () => {
    const rows = await getDataForExport();
    return rows.map((row) => {
      return columnsToExport.reduce<Record<string, unknown>>((acc, column) => {
        // we need split by dot to parse feedback_scores into correct structure
        const keys = column.split(".");
        const keyPrefix = first(keys) as string;

        if (keyPrefix === COLUMN_FEEDBACK_SCORES_ID) {
          const scoreName = column.replace(`${COLUMN_FEEDBACK_SCORES_ID}.`, "");
          const scoreObject = row.feedback_scores?.find(
            (f) => f.name === scoreName,
          );
          acc[column] = get(scoreObject, "value", "-");

          if (scoreObject && scoreObject.reason) {
            acc[`${column}_reason`] = scoreObject.reason;
          }
        } else {
          acc[column] = get(row, keys, "");
        }

        return acc;
      }, {});
    });
  }, [getDataForExport, columnsToExport]);

  const generateFileName = useCallback(
    (extension = "csv") => {
      return `${slugify(projectName, { lower: true })}-${
        type === TRACE_DATA_TYPE.traces ? "traces" : "llm-calls"
      }.${extension}`;
    },
    [projectName, type],
  );

  return (
<<<<<<< HEAD
    <ResponsiveToolbarProvider elements={toolbarElements}>
      <div className="flex items-center gap-2">
        <ConfirmDialog
          key={`delete-${resetKeyRef.current}`}
          open={open === 2}
          setOpen={setOpen}
          onConfirm={deleteTracesHandler}
          title="Delete traces"
          description="Deleting these traces will also remove their data from related experiment samples. This action cannot be undone. Are you sure you want to continue?"
          confirmText="Delete traces"
          confirmButtonVariant="destructive"
        />
        <AddTagDialog
          key={`tag-${resetKeyRef.current}`}
          rows={selectedRows}
          open={open === 3}
          setOpen={setOpen}
          projectId={projectId}
          type={type}
          onSuccess={onClearSelection}
        />
        <AddToDropdown
          getDataForExport={getDataForExport}
          selectedRows={selectedRows}
          disabled={disabled}
          dataType={type === TRACE_DATA_TYPE.traces ? "traces" : "spans"}
        />
        <ResponsiveButton
          text="Add tags"
          icon={<Tag />}
=======
    <div className="flex items-center gap-2">
      <ConfirmDialog
        key={`delete-${resetKeyRef.current}`}
        open={open === 2}
        setOpen={setOpen}
        onConfirm={deleteTracesHandler}
        title="Delete traces"
        description="Deleting these traces will also remove their data from related experiment samples. This action cannot be undone. Are you sure you want to continue?"
        confirmText="Delete traces"
        confirmButtonVariant="destructive"
      />
      <AddTagDialog
        key={`tag-${resetKeyRef.current}`}
        rows={selectedRows}
        open={open === 3}
        setOpen={setOpen}
        projectId={projectId}
        type={type}
        onSuccess={onClearSelection}
      />
      {type === TRACE_DATA_TYPE.traces && (
        <RunEvaluationDialog
          key={`evaluation-${resetKeyRef.current}`}
          open={open === 4}
          setOpen={setOpen}
          projectId={projectId}
          entityIds={selectedRows.map((row) => row.id)}
          entityType="trace"
        />
      )}
      <AddToDropdown
        getDataForExport={getDataForExport}
        selectedRows={selectedRows}
        disabled={disabled}
        dataType={type === TRACE_DATA_TYPE.traces ? "traces" : "spans"}
      />
      <TooltipWrapper content="Add tags">
        <Button
>>>>>>> 7e0fc35a
          variant="outline"
          onClick={() => {
            setOpen(3);
            resetKeyRef.current = resetKeyRef.current + 1;
          }}
          disabled={disabled}
<<<<<<< HEAD
        />
        <ExportToButton
          disabled={disabled || columnsToExport.length === 0}
          getData={mapRowData}
          generateFileName={generateFileName}
        />
        {type === TRACE_DATA_TYPE.traces && (
          <TooltipWrapper content="Delete">
            <Button
              variant="outline"
              size="icon-sm"
              onClick={() => {
                setOpen(2);
                resetKeyRef.current = resetKeyRef.current + 1;
              }}
              disabled={disabled}
            >
              <Trash />
            </Button>
          </TooltipWrapper>
        )}
      </div>
    </ResponsiveToolbarProvider>
=======
        >
          <Tag className="mr-2 size-4" />
          Add tags
        </Button>
      </TooltipWrapper>
      {type === TRACE_DATA_TYPE.traces && (
        <TooltipWrapper content="Evaluate">
          <Button
            variant="outline"
            size="sm"
            onClick={() => {
              setOpen(4);
              resetKeyRef.current = resetKeyRef.current + 1;
            }}
            disabled={disabled}
          >
            <Brain className="mr-2 size-4" />
            Evaluate
          </Button>
        </TooltipWrapper>
      )}
      <ExportToButton
        disabled={disabled || columnsToExport.length === 0}
        getData={mapRowData}
        generateFileName={generateFileName}
      />
      {type === TRACE_DATA_TYPE.traces && (
        <TooltipWrapper content="Delete">
          <Button
            variant="outline"
            size="icon-sm"
            onClick={() => {
              setOpen(2);
              resetKeyRef.current = resetKeyRef.current + 1;
            }}
            disabled={disabled}
          >
            <Trash />
          </Button>
        </TooltipWrapper>
      )}
    </div>
>>>>>>> 7e0fc35a
  );
};

export default TracesActionsPanel;<|MERGE_RESOLUTION|>--- conflicted
+++ resolved
@@ -1,10 +1,5 @@
-<<<<<<< HEAD
 import React, { useState, useRef, useCallback, useMemo } from "react";
-import { Tag, Trash } from "lucide-react";
-=======
-import React, { useState, useRef, useCallback } from "react";
 import { Tag, Trash, Brain } from "lucide-react";
->>>>>>> 7e0fc35a
 import first from "lodash/first";
 import get from "lodash/get";
 import slugify from "slugify";
@@ -19,12 +14,9 @@
 import TooltipWrapper from "@/components/shared/TooltipWrapper/TooltipWrapper";
 import ExportToButton from "@/components/shared/ExportToButton/ExportToButton";
 import AddTagDialog from "@/components/pages-shared/traces/AddTagDialog/AddTagDialog";
-<<<<<<< HEAD
 import { ResponsiveToolbarProvider } from "@/contexts/ResponsiveToolbarContext";
 import { ResponsiveButton } from "@/components/ui/ResponsiveButton";
-=======
 import RunEvaluationDialog from "@/components/pages-shared/automations/RunEvaluationDialog/RunEvaluationDialog";
->>>>>>> 7e0fc35a
 
 type TracesActionsPanelProps = {
   type: TRACE_DATA_TYPE;
@@ -57,6 +49,8 @@
       { name: "GAP", size: 8, visible: true },
       { name: "ADD_TAGS", size: 118, visible: true },
       { name: "GAP", size: 8, visible: true },
+      { name: "EVALUATE", size: 118, visible: type === TRACE_DATA_TYPE.traces },
+      { name: "GAP", size: 8, visible: type === TRACE_DATA_TYPE.traces },
       { name: "EXPORT", size: 40, visible: true },
       { name: "GAP", size: 8, visible: true },
       { name: "DELETE", size: 40, visible: type === TRACE_DATA_TYPE.traces },
@@ -108,7 +102,6 @@
   );
 
   return (
-<<<<<<< HEAD
     <ResponsiveToolbarProvider elements={toolbarElements}>
       <div className="flex items-center gap-2">
         <ConfirmDialog
@@ -130,6 +123,16 @@
           type={type}
           onSuccess={onClearSelection}
         />
+        {type === TRACE_DATA_TYPE.traces && (
+          <RunEvaluationDialog
+            key={`evaluation-${resetKeyRef.current}`}
+            open={open === 4}
+            setOpen={setOpen}
+            projectId={projectId}
+            entityIds={selectedRows.map((row) => row.id)}
+            entityType="trace"
+          />
+        )}
         <AddToDropdown
           getDataForExport={getDataForExport}
           selectedRows={selectedRows}
@@ -139,54 +142,29 @@
         <ResponsiveButton
           text="Add tags"
           icon={<Tag />}
-=======
-    <div className="flex items-center gap-2">
-      <ConfirmDialog
-        key={`delete-${resetKeyRef.current}`}
-        open={open === 2}
-        setOpen={setOpen}
-        onConfirm={deleteTracesHandler}
-        title="Delete traces"
-        description="Deleting these traces will also remove their data from related experiment samples. This action cannot be undone. Are you sure you want to continue?"
-        confirmText="Delete traces"
-        confirmButtonVariant="destructive"
-      />
-      <AddTagDialog
-        key={`tag-${resetKeyRef.current}`}
-        rows={selectedRows}
-        open={open === 3}
-        setOpen={setOpen}
-        projectId={projectId}
-        type={type}
-        onSuccess={onClearSelection}
-      />
-      {type === TRACE_DATA_TYPE.traces && (
-        <RunEvaluationDialog
-          key={`evaluation-${resetKeyRef.current}`}
-          open={open === 4}
-          setOpen={setOpen}
-          projectId={projectId}
-          entityIds={selectedRows.map((row) => row.id)}
-          entityType="trace"
-        />
-      )}
-      <AddToDropdown
-        getDataForExport={getDataForExport}
-        selectedRows={selectedRows}
-        disabled={disabled}
-        dataType={type === TRACE_DATA_TYPE.traces ? "traces" : "spans"}
-      />
-      <TooltipWrapper content="Add tags">
-        <Button
->>>>>>> 7e0fc35a
           variant="outline"
           onClick={() => {
             setOpen(3);
             resetKeyRef.current = resetKeyRef.current + 1;
           }}
           disabled={disabled}
-<<<<<<< HEAD
         />
+        {type === TRACE_DATA_TYPE.traces && (
+          <TooltipWrapper content="Evaluate">
+            <Button
+              variant="outline"
+              size="sm"
+              onClick={() => {
+                setOpen(4);
+                resetKeyRef.current = resetKeyRef.current + 1;
+              }}
+              disabled={disabled}
+            >
+              <Brain className="mr-2 size-4" />
+              Evaluate
+            </Button>
+          </TooltipWrapper>
+        )}
         <ExportToButton
           disabled={disabled || columnsToExport.length === 0}
           getData={mapRowData}
@@ -209,50 +187,6 @@
         )}
       </div>
     </ResponsiveToolbarProvider>
-=======
-        >
-          <Tag className="mr-2 size-4" />
-          Add tags
-        </Button>
-      </TooltipWrapper>
-      {type === TRACE_DATA_TYPE.traces && (
-        <TooltipWrapper content="Evaluate">
-          <Button
-            variant="outline"
-            size="sm"
-            onClick={() => {
-              setOpen(4);
-              resetKeyRef.current = resetKeyRef.current + 1;
-            }}
-            disabled={disabled}
-          >
-            <Brain className="mr-2 size-4" />
-            Evaluate
-          </Button>
-        </TooltipWrapper>
-      )}
-      <ExportToButton
-        disabled={disabled || columnsToExport.length === 0}
-        getData={mapRowData}
-        generateFileName={generateFileName}
-      />
-      {type === TRACE_DATA_TYPE.traces && (
-        <TooltipWrapper content="Delete">
-          <Button
-            variant="outline"
-            size="icon-sm"
-            onClick={() => {
-              setOpen(2);
-              resetKeyRef.current = resetKeyRef.current + 1;
-            }}
-            disabled={disabled}
-          >
-            <Trash />
-          </Button>
-        </TooltipWrapper>
-      )}
-    </div>
->>>>>>> 7e0fc35a
   );
 };
 
