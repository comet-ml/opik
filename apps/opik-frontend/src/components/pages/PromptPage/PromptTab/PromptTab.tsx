import React, { useEffect, useRef, useState, useMemo } from "react";
import { Info, Pencil } from "lucide-react";
import { StringParam, useQueryParam } from "use-query-params";

import { Button } from "@/components/ui/button";
import { PromptVersion, PromptWithLatestVersion } from "@/types/prompts";
import Loader from "@/components/shared/Loader/Loader";
import CodeHighlighter, {
  SUPPORTED_LANGUAGE,
} from "@/components/shared/CodeHighlighter/CodeHighlighter";
import UseThisPromptDialog from "@/components/pages/PromptPage/PromptTab/UseThisPromptDialog";
import EditPromptVersionDialog from "@/components/pages/PromptPage/PromptTab/EditPromptVersionDialog";
import CommitHistory from "@/components/pages/PromptPage/PromptTab/CommitHistory";
import usePromptVersionsById from "@/api/prompts/usePromptVersionsById";
import usePromptVersionById from "@/api/prompts/usePromptVersionById";
import TryInPlaygroundButton from "@/components/pages/PromptPage/TryInPlaygroundButton";
import ImproveInPlaygroundButton from "@/components/pages/PromptPage/ImproveInPlaygroundButton";
import ExplainerIcon from "@/components/shared/ExplainerIcon/ExplainerIcon";
import { EXPLAINER_ID, EXPLAINERS_MAP } from "@/constants/explainers";
import RestoreVersionDialog from "./RestoreVersionDialog";
<<<<<<< HEAD
import PromptMessageImageTags from "@/components/pages-shared/llm/PromptMessageImageTags/PromptMessageImageTags";
import { parseContentWithImages } from "@/lib/llm";
import ChatPromptView from "./ChatPromptView";
=======
import PromptMessageMediaTags from "@/components/pages-shared/llm/PromptMessageMediaTags/PromptMessageMediaTags";
import { parseLLMMessageContent, parsePromptVersionContent } from "@/lib/llm";
import CopyButton from "@/components/shared/CopyButton/CopyButton";
>>>>>>> 2d443650

interface PromptTabInterface {
  prompt?: PromptWithLatestVersion;
}

const PromptTab = ({ prompt }: PromptTabInterface) => {
  const [openUseThisPrompt, setOpenUseThisPrompt] = useState(false);
  const [openEditPrompt, setOpenEditPrompt] = useState(false);
  const [versionToRestore, setVersionToRestore] =
    useState<PromptVersion | null>(null);

  const [activeVersionId, setActiveVersionId] = useQueryParam(
    "activeVersionId",
    StringParam,
  );

  const editPromptResetKeyRef = useRef(0);

  const { data } = usePromptVersionsById(
    {
      promptId: prompt?.id || "",
      page: 1,
      size: 25,
    },
    {
      enabled: !!prompt?.id,
      refetchInterval: 30000,
    },
  );

  const { data: activeVersion } = usePromptVersionById(
    {
      versionId: activeVersionId || "",
    },
    {
      enabled: !!activeVersionId,
    },
  );

  const versions = data?.content;

  const handleOpenEditPrompt = (value: boolean) => {
    editPromptResetKeyRef.current = editPromptResetKeyRef.current + 1;
    setOpenEditPrompt(value);
  };

  const handleRestoreVersionClick = (version: PromptVersion) => {
    setVersionToRestore(version);
  };

  useEffect(() => {
    if (versions && versions.length > 0 && !activeVersionId) {
      setActiveVersionId(versions[0].id, "replaceIn");
    }
  }, [versions, activeVersionId, setActiveVersionId]);

  useEffect(() => {
    return () => {
      setActiveVersionId(null);
    };
  }, [setActiveVersionId]);

  const displayText = activeVersion?.template || "";

  const { images: extractedImages, videos: extractedVideos } = useMemo(() => {
    const content = parsePromptVersionContent(activeVersion);
    return parseLLMMessageContent(content);
  }, [activeVersion]);

  const isChatPrompt = useMemo(() => {
    return prompt?.template_structure === "chat";
  }, [prompt?.template_structure]);

  if (!prompt) {
    return <Loader />;
  }

  return (
    <div className="px-6">
      <div className="flex w-full items-center gap-2">
        <Button
          variant="outline"
          size="sm"
          onClick={() => setOpenUseThisPrompt(true)}
        >
          <Info className="mr-1.5 size-3.5" />
          Use this prompt
        </Button>
        <TryInPlaygroundButton prompt={prompt} activeVersion={activeVersion} />
        <ImproveInPlaygroundButton
          prompt={prompt}
          activeVersion={activeVersion}
        />
        <Button
          className="ml-auto"
          size="sm"
          onClick={() => handleOpenEditPrompt(true)}
        >
          <Pencil className="mr-1.5 size-3.5" />
          Edit prompt
        </Button>
      </div>

      <div className="mt-4 flex gap-6 rounded-md border bg-background p-6">
<<<<<<< HEAD
        <div className="flex grow flex-col gap-0.5">
          <p className="comet-body-s-accented text-foreground">
            {isChatPrompt ? "Chat messages" : "Prompt"}
          </p>
          {isChatPrompt ? (
            <ChatPromptView template={activeVersion?.template || ""} />
          ) : (
            <>
              <code className="comet-code flex w-full whitespace-pre-wrap break-all rounded-md bg-primary-foreground p-3">
                {displayText}
              </code>
              {extractedImages.length > 0 && (
                <>
                  <p className="comet-body-s-accented mt-4 text-foreground">
                    Images
                  </p>
                  <PromptMessageImageTags
                    images={extractedImages}
                    setImages={() => {}}
                    editable={false}
                    preview={true}
                    align="start"
                  />
                </>
              )}
=======
        <div className="flex grow flex-col gap-2">
          <div className="flex items-center gap-2">
            <p className="comet-body-s-accented text-foreground">Prompt</p>
            <CopyButton
              text={displayText}
              message="Prompt copied to clipboard"
              tooltipText="Copy prompt"
              variant="ghost"
              size="icon-xs"
            />
          </div>
          <code className="comet-code flex w-full whitespace-pre-wrap break-all rounded-md bg-primary-foreground p-3">
            {displayText}
          </code>
          {extractedImages.length > 0 && (
            <>
              <p className="comet-body-s-accented mt-4 text-foreground">
                Images
              </p>
              <PromptMessageMediaTags
                type="image"
                items={extractedImages}
                editable={false}
                preview={true}
                align="start"
              />
            </>
          )}
          {extractedVideos.length > 0 && (
            <>
              <p className="comet-body-s-accented mt-4 text-foreground">
                Videos
              </p>
              <PromptMessageMediaTags
                type="video"
                items={extractedVideos}
                editable={false}
                preview={true}
                align="start"
              />
>>>>>>> 2d443650
            </>
          )}
          {activeVersion?.metadata && (
            <>
              <p className="comet-body-s-accented mt-4 text-foreground">
                Metadata
              </p>
              <CodeHighlighter
                data={JSON.stringify(activeVersion.metadata, null, 2)}
                language={SUPPORTED_LANGUAGE.json}
              />
            </>
          )}

          {activeVersion?.change_description && (
            <>
              <p className="comet-body-s-accented mt-4 text-foreground">
                Commit message
              </p>
              <div className="comet-body-s flex w-full whitespace-pre-wrap break-all rounded-md bg-primary-foreground p-3">
                {activeVersion.change_description}
              </div>
            </>
          )}
        </div>
        <div className="min-w-[320px]">
          <div className="comet-body-s-accented mb-2 flex items-center gap-1 text-foreground">
            Commit history
            <ExplainerIcon
              {...EXPLAINERS_MAP[EXPLAINER_ID.whats_the_commit_history]}
            />
          </div>

          <CommitHistory
            versions={versions || []}
            activeVersionId={activeVersionId || ""}
            onVersionClick={(version) => setActiveVersionId(version.id)}
            onRestoreVersionClick={handleRestoreVersionClick}
            latestVersionId={prompt.latest_version?.id}
          />
        </div>
      </div>
      <UseThisPromptDialog
        open={openUseThisPrompt}
        setOpen={setOpenUseThisPrompt}
        promptName={prompt.name}
        templateStructure={prompt.template_structure}
      />

      <EditPromptVersionDialog
        key={editPromptResetKeyRef.current}
        open={openEditPrompt}
        setOpen={handleOpenEditPrompt}
        promptName={prompt.name}
        template={activeVersion?.template || ""}
        metadata={activeVersion?.metadata}
        templateStructure={prompt.template_structure}
        onSetActiveVersionId={setActiveVersionId}
      />

      <RestoreVersionDialog
        open={!!versionToRestore}
        setOpen={(v) => setVersionToRestore(v ? versionToRestore : null)}
        versionToRestore={versionToRestore}
        onSetActiveVersionId={setActiveVersionId}
      />
    </div>
  );
};

export default PromptTab;<|MERGE_RESOLUTION|>--- conflicted
+++ resolved
@@ -18,15 +18,10 @@
 import ExplainerIcon from "@/components/shared/ExplainerIcon/ExplainerIcon";
 import { EXPLAINER_ID, EXPLAINERS_MAP } from "@/constants/explainers";
 import RestoreVersionDialog from "./RestoreVersionDialog";
-<<<<<<< HEAD
-import PromptMessageImageTags from "@/components/pages-shared/llm/PromptMessageImageTags/PromptMessageImageTags";
-import { parseContentWithImages } from "@/lib/llm";
-import ChatPromptView from "./ChatPromptView";
-=======
 import PromptMessageMediaTags from "@/components/pages-shared/llm/PromptMessageMediaTags/PromptMessageMediaTags";
 import { parseLLMMessageContent, parsePromptVersionContent } from "@/lib/llm";
 import CopyButton from "@/components/shared/CopyButton/CopyButton";
->>>>>>> 2d443650
+import ChatPromptView from "./ChatPromptView";
 
 interface PromptTabInterface {
   prompt?: PromptWithLatestVersion;
@@ -131,11 +126,21 @@
       </div>
 
       <div className="mt-4 flex gap-6 rounded-md border bg-background p-6">
-<<<<<<< HEAD
-        <div className="flex grow flex-col gap-0.5">
-          <p className="comet-body-s-accented text-foreground">
-            {isChatPrompt ? "Chat messages" : "Prompt"}
-          </p>
+        <div className="flex grow flex-col gap-2">
+          <div className="flex items-center gap-2">
+            <p className="comet-body-s-accented text-foreground">
+              {isChatPrompt ? "Chat messages" : "Prompt"}
+            </p>
+            {!isChatPrompt && (
+              <CopyButton
+                text={displayText}
+                message="Prompt copied to clipboard"
+                tooltipText="Copy prompt"
+                variant="ghost"
+                size="icon-xs"
+              />
+            )}
+          </div>
           {isChatPrompt ? (
             <ChatPromptView template={activeVersion?.template || ""} />
           ) : (
@@ -148,57 +153,29 @@
                   <p className="comet-body-s-accented mt-4 text-foreground">
                     Images
                   </p>
-                  <PromptMessageImageTags
-                    images={extractedImages}
-                    setImages={() => {}}
+                  <PromptMessageMediaTags
+                    type="image"
+                    items={extractedImages}
                     editable={false}
                     preview={true}
                     align="start"
                   />
                 </>
               )}
-=======
-        <div className="flex grow flex-col gap-2">
-          <div className="flex items-center gap-2">
-            <p className="comet-body-s-accented text-foreground">Prompt</p>
-            <CopyButton
-              text={displayText}
-              message="Prompt copied to clipboard"
-              tooltipText="Copy prompt"
-              variant="ghost"
-              size="icon-xs"
-            />
-          </div>
-          <code className="comet-code flex w-full whitespace-pre-wrap break-all rounded-md bg-primary-foreground p-3">
-            {displayText}
-          </code>
-          {extractedImages.length > 0 && (
-            <>
-              <p className="comet-body-s-accented mt-4 text-foreground">
-                Images
-              </p>
-              <PromptMessageMediaTags
-                type="image"
-                items={extractedImages}
-                editable={false}
-                preview={true}
-                align="start"
-              />
-            </>
-          )}
-          {extractedVideos.length > 0 && (
-            <>
-              <p className="comet-body-s-accented mt-4 text-foreground">
-                Videos
-              </p>
-              <PromptMessageMediaTags
-                type="video"
-                items={extractedVideos}
-                editable={false}
-                preview={true}
-                align="start"
-              />
->>>>>>> 2d443650
+              {extractedVideos.length > 0 && (
+                <>
+                  <p className="comet-body-s-accented mt-4 text-foreground">
+                    Videos
+                  </p>
+                  <PromptMessageMediaTags
+                    type="video"
+                    items={extractedVideos}
+                    editable={false}
+                    preview={true}
+                    align="start"
+                  />
+                </>
+              )}
             </>
           )}
           {activeVersion?.metadata && (
