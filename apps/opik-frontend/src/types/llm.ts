import { DropdownOption } from "@/types/shared";

export enum LLM_MESSAGE_ROLE {
  system = "system",
  assistant = "assistant",
  user = "user",
  ai = "ai",
  tool_execution_result = "tool_execution_result",
}

export enum LLM_SCHEMA_TYPE {
  INTEGER = "INTEGER",
  DOUBLE = "DOUBLE",
  BOOLEAN = "BOOLEAN",
}

export interface LLMJudgeSchema {
  name: string;
  type: LLM_SCHEMA_TYPE;
  description: string;
  unsaved: boolean;
}

export interface LLMMessage {
  id: string;
  content: string;
  role: LLM_MESSAGE_ROLE;
  promptId?: string;
  promptVersionId?: string;
  autoImprove?: boolean;
}

export type ProviderMessageType = Omit<LLMMessage, "id">;

export enum LLM_JUDGE {
  custom = "custom",
  hallucination = "hallucination",
  moderation = "moderation",
  answer_relevance = "answer_relevance",
  context_precision = "context_precision",
<<<<<<< HEAD
  syceval = "syceval",
=======
  structure_compliance = "structure_compliance",
>>>>>>> ba513a92
  conversational_coherence = "conversational_coherence",
  session_completeness = "session_completeness",
  user_frustration = "user_frustration",
}

export type LLMPromptTemplate = {
  messages: LLMMessage[];
  variables: Record<string, string>;
  schema: LLMJudgeSchema[];
} & DropdownOption<LLM_JUDGE>;

export type ScoresValidationError =
  | {
      name?: {
        message: string;
      };
      unsaved?: {
        message: string;
      };
    }[]
  | {
      message: string;
    };<|MERGE_RESOLUTION|>--- conflicted
+++ resolved
@@ -38,11 +38,8 @@
   moderation = "moderation",
   answer_relevance = "answer_relevance",
   context_precision = "context_precision",
-<<<<<<< HEAD
   syceval = "syceval",
-=======
   structure_compliance = "structure_compliance",
->>>>>>> ba513a92
   conversational_coherence = "conversational_coherence",
   session_completeness = "session_completeness",
   user_frustration = "user_frustration",
