export type FeatureToggles = Record<FeatureToggleKeys, boolean>;

export enum FeatureToggleKeys {
  PYTHON_EVALUATOR_ENABLED = "python_evaluator_enabled",
  GUARDRAILS_ENABLED = "guardrails_enabled",
  TOGGLE_OPIK_AI_ENABLED = "opik_aienabled",
  TOGGLE_ALERTS_ENABLED = "alerts_enabled",
  WELCOME_WIZARD_ENABLED = "welcome_wizard_enabled",
  CSV_UPLOAD_ENABLED = "csv_upload_enabled",
  EXPORT_ENABLED = "export_enabled",
<<<<<<< HEAD
  DATASET_VERSIONING_ENABLED = "dataset_versioning_enabled",
=======
  SPAN_LLM_AS_JUDGE_ENABLED = "span_llm_as_judge_enabled",
  DASHBOARDS_ENABLED = "dashboards_enabled",
>>>>>>> 6cefba3a
}<|MERGE_RESOLUTION|>--- conflicted
+++ resolved
@@ -8,10 +8,7 @@
   WELCOME_WIZARD_ENABLED = "welcome_wizard_enabled",
   CSV_UPLOAD_ENABLED = "csv_upload_enabled",
   EXPORT_ENABLED = "export_enabled",
-<<<<<<< HEAD
   DATASET_VERSIONING_ENABLED = "dataset_versioning_enabled",
-=======
   SPAN_LLM_AS_JUDGE_ENABLED = "span_llm_as_judge_enabled",
   DASHBOARDS_ENABLED = "dashboards_enabled",
->>>>>>> 6cefba3a
 }