--- conflicted
+++ resolved
@@ -129,23 +129,8 @@
 
     const searchLower = search.toLowerCase();
 
-<<<<<<< HEAD
-    const filteredMembers = search
-      ? allUsers.filter((member) => {
-          return (
-            (member as WorkspaceMember).userName
-              ?.toLowerCase()
-              .includes(searchLower) ||
-            member.email.toLowerCase().includes(searchLower)
-          );
-        })
-      : allUsers;
-
-    return filteredMembers.map((member): WorkspaceMember => {
+    const mappedMembers = allUsers.map((member): WorkspaceMember => {
       const userName = (member as WorkspaceMember).userName;
-=======
-    const mappedMembers = workspaceMembers.map((member): WorkspaceMember => {
->>>>>>> 47f15550
       const userPermissions = permissionsData?.find(
         (permission) => permission.userName === userName,
       )?.permissions;
@@ -174,27 +159,17 @@
         ...member,
       };
     });
-<<<<<<< HEAD
-  }, [
-    workspaceMembers,
-    invitedMembers,
-    permissionsData,
-    organizationMembers,
-    search,
-  ]);
-=======
 
     return search
       ? mappedMembers.filter((member) => {
-          return (
-            member.userName.toLowerCase().includes(searchLower) ||
-            member.email.toLowerCase().includes(searchLower) ||
-            member.role?.toLowerCase().includes(searchLower)
-          );
-        })
+        return (
+          member.userName?.toLowerCase().includes(searchLower) ||
+          member.email.toLowerCase().includes(searchLower) ||
+          member.role?.toLowerCase().includes(searchLower)
+        );
+      })
       : mappedMembers;
-  }, [workspaceMembers, permissionsData, organizationMembers, search]);
->>>>>>> 47f15550
+  }, [workspaceMembers, invitedMembers, permissionsData, organizationMembers, search]);
 
   const renderTable = () => {
     if (isPending || isPermissionsPending || isInvitedMembersPending) {
@@ -216,12 +191,11 @@
         className="mb-4"
         {...EXPLAINERS_MAP[EXPLAINER_ID.why_do_i_need_the_collaborators_tab]}
       />
-<<<<<<< HEAD
       <div className="mb-4 flex items-center justify-between">
         <SearchInput
           searchText={search}
           setSearchText={setSearch}
-          placeholder="Search by name or email"
+          placeholder="Search by name or email, or role"
           className="w-[320px]"
           dimension="sm"
         />
@@ -247,15 +221,6 @@
           />
         </DropdownMenu>
       </div>
-=======
-      <SearchInput
-        searchText={search}
-        setSearchText={setSearch}
-        placeholder="Search by name, email, or role"
-        className="mb-4 w-[320px]"
-        dimension="sm"
-      />
->>>>>>> 47f15550
       {renderTable()}
     </>
   );
