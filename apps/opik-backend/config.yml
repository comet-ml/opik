--- conflicted
+++ resolved
@@ -554,12 +554,9 @@
   # Default: true
   # Description: Whether or not to enable the span LLM as Judge evaluator
   spanLlmAsJudgeEnabled: ${TOGGLE_SPAN_LLM_AS_JUDGE_ENABLED:-"true"}
-<<<<<<< HEAD
   # Default: true
   # Description: Whether or not to enable the span user-defined metric Python evaluator
   spanUserDefinedMetricPythonEnabled: ${TOGGLE_SPAN_USER_DEFINED_METRIC_PYTHON_ENABLED:-"true"}
-=======
->>>>>>> ae56eb85
   # Default: false
   # Description: Whether or not OpikAI feature is enabled
   opikAIEnabled: ${TOGGLE_OPIK_AI_ENABLED:-"false"}
