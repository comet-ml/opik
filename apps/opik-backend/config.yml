--- conflicted
+++ resolved
@@ -562,14 +562,10 @@
   dashboardsEnabled: ${TOGGLE_DASHBOARDS_ENABLED:-"false"}
   # Default: true
   # Description: Whether or not dataset versioning feature is enabled
-<<<<<<< HEAD
-  datasetVersioningEnabled: ${TOGGLE_DATASET_VERSIONING_ENABLED:-"true"}
-=======
   datasetVersioningEnabled: ${TOGGLE_DATASET_VERSIONING_ENABLED:-"false"}
   # Default: false
   # Description: Whether or not Optimization Studio feature is enabled
   optimizationStudioEnabled: ${TOGGLE_OPTIMIZATION_STUDIO_ENABLED:-"false"}
->>>>>>> 98fb4af0
 
 # Trace Thread configuration
 traceThreadConfig:
