--- conflicted
+++ resolved
@@ -87,12 +87,11 @@
   #  Description: query parameters that will be added to the connection string
   queryParameters: ${ANALYTICS_DB_QUERY_PARAMETERS:-health_check_interval=2000&compress=1&auto_discovery=true&failover=3&custom_http_params=max_query_size=100000000,async_insert_busy_timeout_max_ms=250,async_insert_busy_timeout_min_ms=100,async_insert=1,wait_for_async_insert=1,async_insert_use_adaptive_busy_timeout=1,async_insert_deduplicate=1}
 
-
 # https://www.dropwizard.io/en/stable/manual/configuration.html#health
 health:
   # Default: ["/health-check"]
   # Description: URLs to expose the app’s health check on.
-  healthCheckUrlPaths: [ "/health-check" ]
+  healthCheckUrlPaths: ["/health-check"]
   # Options around a particular health check which is registered in an Application
   # https://www.dropwizard.io/en/stable/manual/configuration.html#man-configuration-health-checks
   healthChecks:
@@ -205,7 +204,7 @@
 # Controls limits for JSON deserialization to prevent memory exhaustion
 jacksonConfig:
   # Default: 104857600 (100MB)
-  # Description: Maximum size for individual string values during JSON deserialization. 
+  # Description: Maximum size for individual string values during JSON deserialization.
   #   A JSON with 3 fields up to this size will work, but a single larger string will fail.
   #   This configuration is used by both HTTP layer and internal JSON processing for consistency,
   #   preventing memory exhaustion from extremely large base64-encoded attachments before they can be stripped
@@ -273,18 +272,18 @@
       # Description: Rate limit error message
       errorMessage: "You have exceeded the rate limit for this operation. Please try again later."
     singleTracingOps:
-        # Default: 800
-        # Description: how many events are allowed in the specified time bucket
-        limit: ${RATE_LIMIT_SINGLE_TRACING_OPS_EVENTS_PER_WORKSPACE_LIMIT:-800}
-        # Default: 60
-        # Description: Time bucket size in seconds
-        durationInSeconds: ${RATE_LIMIT_WORKSPACE_EVENTS_DURATION_IN_SEC:-60}
-        # Description: Header name to use for rate limiting
-        headerName: Single-Tracing-Ops
-        # Description: User facing bucket name
-        userFacingBucketName: single_tracing_ops
-        # Description: Rate limit error message
-        errorMessage: "You have exceeded the rate limit for single tracing operations. Please try again later."
+      # Default: 800
+      # Description: how many events are allowed in the specified time bucket
+      limit: ${RATE_LIMIT_SINGLE_TRACING_OPS_EVENTS_PER_WORKSPACE_LIMIT:-800}
+      # Default: 60
+      # Description: Time bucket size in seconds
+      durationInSeconds: ${RATE_LIMIT_WORKSPACE_EVENTS_DURATION_IN_SEC:-60}
+      # Description: Header name to use for rate limiting
+      headerName: Single-Tracing-Ops
+      # Description: User facing bucket name
+      userFacingBucketName: single_tracing_ops
+      # Description: Rate limit error message
+      errorMessage: "You have exceeded the rate limit for single tracing operations. Please try again later."
 
 # Configuration for usage limit. This is not enabled by default for open source installations.
 # In order to support that, the remote authentication server must contain a `quotas` object in its authentication
@@ -476,17 +475,17 @@
 
 # Configuration for cache manager
 cacheManager:
-    # Default: true
-    # Description: Whether or not cache manager is enabled
-    enabled: ${CACHE_MANAGER_ENABLED:-true}
-    # Default: PT1S
-    # Description: Time to live for cache entries in using the formats accepted are based on the ISO-8601: https://docs.oracle.com/javase/8/docs/api/java/time/Duration.html#parse-java.lang.CharSequence-
-    defaultDuration: ${CACHE_MANAGER_DEFAULT_DURATION:-PT1S}
-    caches:
-      # Default: {}
-      # Description: Dynamically created caches with their respective time to live in seconds
-      automationRules: ${CACHE_MANAGER_AUTOMATION_RULES_DURATION:-PT1S}
-      workspace_metadata: ${CACHE_MANAGER_WORKSPACE_METADATA_DURATION:-PT1H}
+  # Default: true
+  # Description: Whether or not cache manager is enabled
+  enabled: ${CACHE_MANAGER_ENABLED:-true}
+  # Default: PT1S
+  # Description: Time to live for cache entries in using the formats accepted are based on the ISO-8601: https://docs.oracle.com/javase/8/docs/api/java/time/Duration.html#parse-java.lang.CharSequence-
+  defaultDuration: ${CACHE_MANAGER_DEFAULT_DURATION:-PT1S}
+  caches:
+    # Default: {}
+    # Description: Dynamically created caches with their respective time to live in seconds
+    automationRules: ${CACHE_MANAGER_AUTOMATION_RULES_DURATION:-PT1S}
+    workspace_metadata: ${CACHE_MANAGER_WORKSPACE_METADATA_DURATION:-PT1H}
 
 # Configuration for clickhouse log appender
 clickHouseLogAppender:
@@ -543,7 +542,6 @@
   # Description: Min delay between retry attempts
   minRetryDelay: ${PYTHON_EVALUATOR_MIN_RETRY_DELAY:-500ms}
 
-
 serviceToggles:
   # Default: true
   # Description: Whether or not Python evaluator is enabled
@@ -584,33 +582,30 @@
   # Default: false
   # Description: Whether or not Optimization Studio feature is enabled
   optimizationStudioEnabled: ${TOGGLE_OPTIMIZATION_STUDIO_ENABLED:-"false"}
-<<<<<<< HEAD
+  # Default: true
+  # Description: Whether or not OpenAI provider is enabled
+  openaiProviderEnabled: ${TOGGLE_OPENAI_PROVIDER_ENABLED:-"true"}
+  # Default: true
+  # Description: Whether or not Anthropic provider is enabled
+  anthropicProviderEnabled: ${TOGGLE_ANTHROPIC_PROVIDER_ENABLED:-"true"}
+  # Default: true
+  # Description: Whether or not Gemini provider is enabled
+  geminiProviderEnabled: ${TOGGLE_GEMINI_PROVIDER_ENABLED:-"true"}
+  # Default: true
+  # Description: Whether or not OpenRouter provider is enabled
+  openrouterProviderEnabled: ${TOGGLE_OPENROUTER_PROVIDER_ENABLED:-"true"}
+  # Default: true
+  # Description: Whether or not Vertex AI provider is enabled
+  vertexaiProviderEnabled: ${TOGGLE_VERTEXAI_PROVIDER_ENABLED:-"true"}
+  # Default: true
+  # Description: Whether or not Custom LLM provider is enabled
+  customllmProviderEnabled: ${TOGGLE_CUSTOMLLM_PROVIDER_ENABLED:-"true"}
+  # Default: true
+  # Description: Whether or not Opik Built-in provider is enabled
+  opikbuiltinProviderEnabled: ${TOGGLE_OPIKBUILTIN_PROVIDER_ENABLED:-"true"}
   # Default: false
   # Description: Whether or not Collaborators tab feature is enabled
   collaboratorsTabEnabled: ${TOGGLE_COLLABORATORS_TAB_ENABLED:-"false"}
-=======
-  # Default: true
-  # Description: Whether or not OpenAI provider is enabled
-  openaiProviderEnabled: ${TOGGLE_OPENAI_PROVIDER_ENABLED:-"true"}
-  # Default: true
-  # Description: Whether or not Anthropic provider is enabled
-  anthropicProviderEnabled: ${TOGGLE_ANTHROPIC_PROVIDER_ENABLED:-"true"}
-  # Default: true
-  # Description: Whether or not Gemini provider is enabled
-  geminiProviderEnabled: ${TOGGLE_GEMINI_PROVIDER_ENABLED:-"true"}
-  # Default: true
-  # Description: Whether or not OpenRouter provider is enabled
-  openrouterProviderEnabled: ${TOGGLE_OPENROUTER_PROVIDER_ENABLED:-"true"}
-  # Default: true
-  # Description: Whether or not Vertex AI provider is enabled
-  vertexaiProviderEnabled: ${TOGGLE_VERTEXAI_PROVIDER_ENABLED:-"true"}
-  # Default: true
-  # Description: Whether or not Custom LLM provider is enabled
-  customllmProviderEnabled: ${TOGGLE_CUSTOMLLM_PROVIDER_ENABLED:-"true"}
-  # Default: true
-  # Description: Whether or not Opik Built-in provider is enabled
-  opikbuiltinProviderEnabled: ${TOGGLE_OPIKBUILTIN_PROVIDER_ENABLED:-"true"}
->>>>>>> df60fe57
 
 # Trace Thread configuration
 traceThreadConfig:
@@ -676,7 +671,8 @@
 queues:
   # Default: true
   # Description: Whether queue functionality is enabled
-  enabled: ${OPIK_QUEUES_ENABLED:-true}
+  enabled:
+    ${OPIK_QUEUES_ENABLED:-true}
     # Default: 14 days
   # Description: Default TTL for jobs in queues (how long job data is kept in Redis)
   defaultJobTtl: ${OPIK_QUEUES_DEFAULT_JOB_TTL:-14 days}
@@ -776,4 +772,4 @@
   apiKey: ${BUILTIN_LLM_PROVIDER_API_KEY:-}
   # Default: empty
   # Description: Base URL for OpenAI-compatible endpoint (empty for built-in OpenAI)
-  baseUrl: ${BUILTIN_LLM_PROVIDER_BASE_URL:-}
+  baseUrl: ${BUILTIN_LLM_PROVIDER_BASE_URL:-}