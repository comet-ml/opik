---
# https://www.dropwizard.io/en/stable/manual/configuration.html#logging
logging:
  #  Default: INFO
  #  Description: Logback logging level
  level: ${GENERAL_LOG_LEVEL:-INFO}
  #  Default: com.comet: INFO
  #  Description: Individual logger configuration
  loggers:
    com.comet: ${OPIK_LOG_LEVEL:-INFO}

# Description: state database configuration
# https://www.dropwizard.io/en/stable/manual/configuration.html#database
database:
  #  Default: jdbc:mysql://localhost:3306/opik?createDatabaseIfNotExist=true&rewriteBatchedStatements=true
  #  Description: The URL of the server
  url: ${STATE_DB_PROTOCOL:-jdbc:mysql://}${STATE_DB_URL:-localhost:3306/opik?createDatabaseIfNotExist=true&rewriteBatchedStatements=true}
  #  Default: opik
  #  Description: The username used to connect to the server
  user: ${STATE_DB_USER:-opik}
  #  Default: opik
  #  Description: The password used to connect to the server
  password: ${STATE_DB_PASS:-opik}
  #  Default: com.mysql.cj.jdbc.Driver
  #  Description: The fully qualified class name of the JDBC driver class.
  #   Only required if there were no JDBC drivers registered in META-INF/services/java.sql.Driver.
  driverClass: ${STATE_DB_DRIVER_CLASS:-com.mysql.cj.jdbc.Driver}
  #  Default: Empty
  #  Description: Any additional JDBC driver parameters
  properties:
    wrapperPlugins: ${STATE_DB_PLUGINS:-''}
    useSSL: ${MYSQL_USE_SSL:-''}
    requireSSL: ${MYSQL_REQUIRE_SSL:-''}
    verifyServerCertificate: ${MYSQL_VERIFY_SSL:-''}
    trustCertificateKeyStoreUrl: ${MYSQL_TRUSTSTORE_URL:-''}
    trustCertificateKeyStorePassword: ${MYSQL_TRUSTSTORE_PASSWORD:-''}
    trustCertificateKeyStoreType: ${MYSQL_TRUSTSTORE_TYPE:-''}
    clientCertificateKeyStoreUrl: ${MYSQL_CLIENTSTORE_URL:-''}
    clientCertificateKeyStorePassword: ${MYSQL_CLIENTSTORE_PASSWORD:-''}
    clientCertificateKeyStoreType: ${MYSQL_CLIENTSTORE_TYPE:-''}

# Description: analytics database configuration for migrations connection
databaseAnalyticsMigrations:
  #  Default: jdbc:clickhouse://localhost:8123/opik
  #  Description: The URL of the server
  url: ${ANALYTICS_DB_MIGRATIONS_URL:-jdbc:clickhouse://localhost:8123/opik}
  #  Default: opik
  #  Description: The username used to connect to the server
  user: ${ANALYTICS_DB_MIGRATIONS_USER:-opik}
  #  Default: opik
  #  Description: The password used to connect to the server
  password: ${ANALYTICS_DB_MIGRATIONS_PASS:-opik}
  #  Default: ru.yandex.clickhouse.ClickHouseDriver
  #  Description: The fully qualified class name of the JDBC driver class.
  #   Community support only. Requires an old driver for migrations to work
  driverClass: ru.yandex.clickhouse.ClickHouseDriver

# Description: analytics database configuration for service connection
databaseAnalytics:
  #  Default: http
  #  Description: The protocol used to connect to the server
  protocol: ${ANALYTICS_DB_PROTOCOL:-HTTP}
  #  Default: localhost
  #  Description: The host used to connect to the server
  host: ${ANALYTICS_DB_HOST:-localhost}
  #  Default: 8123
  #  Description: The port used to connect to the server
  port: ${ANALYTICS_DB_PORT:-8123}
  #  Default: opik
  #  Description: The username used to connect to the server
  username: ${ANALYTICS_DB_USERNAME:-opik}
  #  Default: opik
  #  Description: The password used to connect to the server
  password: ${ANALYTICS_DB_PASS:-opik}
  #  Default: opik
  #  Description: The database name
  databaseName: ${ANALYTICS_DB_DATABASE_NAME:-opik}
  #  Default:
  #   - health_check_interval=2000
  #   - compress=1
  #   - auto_discovery=true
  #   - failover=3
  #   - custom_http_params=max_query_size=100000000
  #  Description: query parameters that will be added to the connection string
  queryParameters: ${ANALYTICS_DB_QUERY_PARAMETERS:-health_check_interval=2000&compress=1&auto_discovery=true&failover=3&custom_http_params=max_query_size=100000000,async_insert_busy_timeout_max_ms=250,async_insert_busy_timeout_min_ms=100,async_insert=1,wait_for_async_insert=1,async_insert_use_adaptive_busy_timeout=1,async_insert_deduplicate=1}


# https://www.dropwizard.io/en/stable/manual/configuration.html#health
health:
  # Default: ["/health-check"]
  # Description: URLs to expose the app’s health check on.
  healthCheckUrlPaths: [ "/health-check" ]
  # Options around a particular health check which is registered in an Application
  # https://www.dropwizard.io/en/stable/manual/configuration.html#man-configuration-health-checks
  healthChecks:
    - name: deadlocks
      critical: true
      type: alive
    - name: db
      critical: true
      type: ready
    - name: redis
      critical: true
      type: ready
    - name: clickhouse
      critical: true
      type: ready
    - name: mysql
      critical: true
      type: ready

# Configuration for distributed locking using redis
distributedLock:
  # Default: 500
  # Description: Lease time in milliseconds
  lockTimeoutMS: ${DISTRIBUTED_LOCK_TIME_OUT:-500}
  # Default: 5
  # Description: This value has to be considerably higher than the lockTimeoutMS value, as it has to guarantee that the
  # last thread to join the queue to acquire the lock will have enough time to execute the action. Then, the lock will
  # be deleted from redis after the specified period of time.
  # This is needed as redisson by default doesn't delete the lock from redis after the lease time expires, it just
  # releases the lock. The expiration time will be reset every time the lock is acquired.
  ttlInSeconds: ${DISTRIBUTED_LOCK_TTL_IN_SEC:-5}

# Redis configuration
redis:
  # Default: redis://:opik@localhost:6379/0
  # Description: single node redis's URL
  singleNodeUrl: ${REDIS_URL:-redis://:opik@localhost:6379/0}
  # AWS IAM authentication configuration (optional)
  # When enabled, takes precedence over singleNodeUrl authentication
  awsIamAuth:
    # Default: false
    # Description: Enable AWS IAM authentication for ElasticCache Redis
    enabled: ${OPIK_REDIS_AWS_IAM_AUTH_ENABLED:-false}
    # Description: AWS User ID for IAM authentication
    awsUserId: ${OPIK_REDIS_AWS_USER_ID:-''}
    # Default: us-east-1
    # Description: AWS region where ElastiCache is deployed
    awsRegion: ${AWS_REGION:-us-east-1}
    # Default: opik-redis
    # Description: ElasticCache resource name (replication group/cluster/serverless name)
    awsResourceName: ${OPIK_REDIS_AWS_RESOURCE_NAME:-''}
    # Default: 13m
    # Description: How often to refresh the AWS authentication token
    tokenCacheRefreshAfter: ${OPIK_REDIS_AWS_TOKEN_CACHE_REFRESH_AFTER:-13m}
    # Default: 14m
    # Description: How long the AWS authentication token will be cached locally
    tokenCacheExpireAfter: ${OPIK_REDIS_AWS_TOKEN_CACHE_EXPIRE_AFTER:-14m}
    # Default: 15m
    # Description: How long the AWS authentication token is valid
    tokenExpiryDuration: ${OPIK_REDIS_AWS_TOKEN_EXPIRY_DURATION:-15m}

openTelemetry:
  # Default: 3h
  # Description: how long it takes to expire non-used keys
  ttl: ${OTEL_TTL_INTERVAL:-3h}

# Authentication configuration. This is not enabled by default for open source installations.
authentication:
  # Default: false
  # Description: Whether or not to enable authentication
  enabled: ${AUTH_ENABLED:-false}
  # Default: 5
  # Description: API key resolution cache TTL (seconds). Setting this value to 0 means no caching.
  apiKeyResolutionCacheTTLInSec: ${AUTH_API_KEY_RESOLUTION_CACHE_TTL_IN_SEC:-5}
  # Default: http://react-svc:8080
  # Description: Configures base url for React service, used for user management and authentication
  reactService:
    url: ${REACT_SERVICE_URL:-http://react-svc:8080}

# https://www.dropwizard.io/en/stable/manual/configuration.html#servers
server:
  # Default: false
  # Description: Whether to enable virtual threads for Jetty’s thread pool.
  enableVirtualThreads: ${ENABLE_VIRTUAL_THREADS:-false}
  # https://www.dropwizard.io/en/stable/manual/configuration.html#gzip
  gzip:
    # Default: true
    # Description: If true, all requests with gzip in the Accept-Encoding header will have their response entities
    # compressed and requests with gzip in the Content-Encoding header will have their request entities decompressed.
    enabled: true
  # HTTP connector configuration for handling large request headers
  # Default: 16KB (16000 bytes) - matches ALB/Nginx request line limit
  # Description: Maximum size of request headers to prevent 431 errors from long URLs with many filters
  applicationConnectors:
    - type: http
      maxRequestHeaderSize: ${SERVER_MAX_REQUEST_HEADER_SIZE:-16KB}

# Configuration for batch operations
batchOperations:
  datasets:
    # Default: 5000
    # Description: The maximal number of ids to be used for IN clause. Find requests with a larger number of ids will
    # involve the use of temp tables for querying
    maxExperimentInClauseSize: ${BATCH_OPERATIONS_MAX_EXPERIMENT_IN_CLAUSE_SIZE:-5000}

# Configuration for rate limit. This is not enabled by default for open source installations.
# If enabled, rate limit is applied to creation and update of various entities including traces, spans, projects,
# prompts, feedback definitions, experiments, datasets and dataset items
rateLimit:
  # Default: false
  # Description: Whether or not rate limit is enabled
  enabled: ${RATE_LIMIT_ENABLED:-false}
  # This uses as a fallback rate limit configuration in case an entity specific configuration doesn't exist
  generalLimit:
    # Default: 10000
    # Description: how many events are allowed in the specified time bucket
    limit: ${RATE_LIMIT_GENERAL_EVENTS_LIMIT:-10000}
    # Default: 60
    # Description: Time bucket size in seconds
    durationInSeconds: ${RATE_LIMIT_GENERAL_EVENTS_DURATION_IN_SEC:-60}
    # Description: Header name to use for rate limiting
    headerName: User
    # Description: User facing bucket name
    userFacingBucketName: general_events
    # Description: Rate limit error message
    errorMessage: "You have exceeded the general rate limit for this user. Please try again later."

  workspaceLimit:
    # Default: 5000
    # Description: how many events per workspace are allowed in the specified time bucket
    limit: ${RATE_LIMIT_WORKSPACE_EVENTS_LIMIT:-5000}
    # Default: 60
    # Description: Time bucket size in seconds
    durationInSeconds: ${RATE_LIMIT_WORKSPACE_EVENTS_DURATION_IN_SEC:-60}
    # Description: Header name to use for rate limiting
    headerName: Workspace
    # Description: User facing bucket name
    userFacingBucketName: workspace_events
    # Description: Rate limit error message
    errorMessage: "You have exceeded the rate limit for this user in this workspace. Please try again later."

  customLimits:
    getSpanById:
      # Default: 250
      # Description: how many events are allowed in the specified time bucket
      limit: ${RATE_LIMIT_GET_SPANS_BY_ID_EVENTS_PER_WORKSPACE_LIMIT:-250}
      # Default: 60
      # Description: Time bucket size in seconds
      durationInSeconds: ${RATE_LIMIT_WORKSPACE_EVENTS_DURATION_IN_SEC:-60}
      # Description: Header name to use for rate limiting
      headerName: Get-Span-Id
      # Description: User facing bucket name
      userFacingBucketName: get_span_by_id
      # Description: Rate limit error message
      errorMessage: "You have exceeded the rate limit for this operation. Please try again later."
    singleTracingOps:
        # Default: 800
        # Description: how many events are allowed in the specified time bucket
        limit: ${RATE_LIMIT_SINGLE_TRACING_OPS_EVENTS_PER_WORKSPACE_LIMIT:-800}
        # Default: 60
        # Description: Time bucket size in seconds
        durationInSeconds: ${RATE_LIMIT_WORKSPACE_EVENTS_DURATION_IN_SEC:-60}
        # Description: Header name to use for rate limiting
        headerName: Single-Tracing-Ops
        # Description: User facing bucket name
        userFacingBucketName: single_tracing_ops
        # Description: Rate limit error message
        errorMessage: "You have exceeded the rate limit for single tracing operations. Please try again later."

# Configuration for usage limit. This is not enabled by default for open source installations.
# In order to support that, the remote authentication server must contain a `quotas` object in its authentication
# response.
usageLimit:
  # Description: The error to be displayed when submitting entities to a workspace where the usage limit is exceeded
  errorMessage: ${USAGE_LIMIT_ERROR_MESSAGE:-You have exceeded the usage limit for this operation.}

# Configuration for anonymous usage reporting
usageReport:
  # Default: true
  # Description: Whether or not to send anonymous usage reports
  enabled: ${OPIK_USAGE_REPORT_ENABLED:-true}
  # Default: https://stats.comet.com/notify/event/
  # Description: URL to send the anonymous usage reports to
  url: ${OPIK_USAGE_REPORT_URL:-https://stats.comet.com/notify/event/}
  # Description: Configuration for anonymous ID used to identify the installation
  # Default: empty
  anonymousId: ${OPIK_ANONYMOUS_ID:-}

# Configuration for application metadata
metadata:
  # Default: latest
  # Description: The application version
  version: ${OPIK_VERSION:-latest}

# CORS related configuration
cors:
  # Default: false
  # Description: Whether or not to allow cross site scripting
  enabled: ${CORS:-false}

# Encryption related configuration
encryption:
  # Default: GiTHubiLoVeYouAA
  # Description: Encryption key to use when storing sensitive information
  key: ${OPIK_ENCRYPTION_KEY:-'GiTHubiLoVeYouAA'}

# Configuration for Online Scoring
onlineScoring:
  # Default: 500 ms
  # Description: How often Online Scoring will check Redis for new messages (in milliseconds)
  poolingInterval: ${REDIS_SCORING_CONSUMER_POOL_INTERVAL:-500ms}
  # Default: online_scoring
  # Description: A consumer group name so multiple instances can share the stream load
  consumerGroupName: ${REDIS_SCORING_CONSUMER_GROUP_NAME:-'online_scoring'}
  # Default: 5
  # Description: Maximum number of messages returned within a Redis Stream get
  consumerBatchSize: ${REDIS_SCORING_CONSUMER_BATCH_SIZE:-5}
  ## scorer: options from AutomationRuleEvaluatorType
  ## streamName: the name of the stream in redis
  ## codec: 'json' when there are non-java consumers, 'java' for java consumers only
  streams:
    - scorer: llm_as_judge
      streamName: stream_scoring_llm_as_judge
      codec: java
    - scorer: user_defined_metric_python
      streamName: stream_scoring_user_defined_metric_python
      codec: java
    - scorer: trace_thread_llm_as_judge
      streamName: stream_scoring_trace_thread_llm_as_judge
      codec: java
    - scorer: trace_thread_user_defined_metric_python
      streamName: stream_scoring_trace_thread_user_defined_metric_python
      codec: java

# LLM providers client configuration
llmProviderClient:
  # Default: 3
  # Description: Max amount of attempts to reach the LLM provider before giving up
  maxAttempts: ${LLM_PROVIDER_CLIENT_MAX_ATTEMPTS:-3}
  # Default: 500
  # Description: Number of milliseconds to wait between retry attempts
  delayMillis: ${LLM_PROVIDER_CLIENT_DELAY_MILLIS:-500}
  # Default: 0.2
  # Description: Max amount of jitter to add to the delay. The value is a percentage in the range [0-1]
  jitterScale: ${LLM_PROVIDER_CLIENT_JITTER_SCALE:-0.2}
  # Default: 1.5
  # Description: Backoff exponent to be used in retry attempts
  backoffExp: ${LLM_PROVIDER_CLIENT_BACKOFF_EXP:-1.5}
  # Default: 60s
  # Description: Call timeout for LLM providers
  callTimeout: ${LLM_PROVIDER_CLIENT_CALL_TIMEOUT:-60s}
  # Default: 60s
  # Description: Connect timeout for LLM providers
  connectTimeout: ${LLM_PROVIDER_CLIENT_CONNECT_TIMEOUT:-60s}
  # Default: 60s
  # Description: Read timeout for LLM providers
  readTimeout: ${LLM_PROVIDER_CLIENT_READ_TIMEOUT:-60s}
  # Default: 60s
  # Description: Write timeout for LLM providers
  writeTimeout: ${LLM_PROVIDER_CLIENT_WRITE_TIMEOUT:-60s}
  # Default: false
  # Description: Whether or not to log requests
  logRequests: ${LLM_PROVIDER_CLIENT_LOG_REQUESTS:-false}
  # Default: false
  # Description: Whether or not to log responses
  logResponses: ${LLM_PROVIDER_CLIENT_LOG_RESPONSES:-false}
  # Configuration for OpenAI client
  openAiClient:
    # Default:
    # Description: OpenAI API URL
    url: ${LLM_PROVIDER_OPENAI_URL:-}
  # Configuration for Anthropic client
  anthropicClient:
    # Default: https://api.anthropic.com/v1/
    # Description: Anthropic API URL
    url: ${LLM_PROVIDER_ANTHROPIC_URL:-https://api.anthropic.com/v1/}
    # Default: 2023-06-01
    # Description: Anthropic API version https://docs.anthropic.com/en/api/versioning
    version: ${LLM_PROVIDER_ANTHROPIC_VERSION:-'2023-06-01'}
  # Default: https://openrouter.ai/api/v1
  # Description: OpenRouter API URL
  openRouterUrl: ${LLM_PROVIDER_OPENROUTER_URL:-https://openrouter.ai/api/v1}

  vertexAIClient:
    # Default: https://www.googleapis.com/auth/cloud-platform
    # Description: Vertex AI SCOPE API URL
    scope: ${LLM_PROVIDER_VERTEXAI_SCOPE:-https://www.googleapis.com/auth/cloud-platform}

# Configuration for cache manager
cacheManager:
    # Default: true
    # Description: Whether or not cache manager is enabled
    enabled: ${CACHE_MANAGER_ENABLED:-true}
    # Default: PT1S
    # Description: Time to live for cache entries in using the formats accepted are based on the ISO-8601: https://docs.oracle.com/javase/8/docs/api/java/time/Duration.html#parse-java.lang.CharSequence-
    defaultDuration: ${CACHE_MANAGER_DEFAULT_DURATION:-PT1S}
    caches:
      # Default: {}
      # Description: Dynamically created caches with their respective time to live in seconds
      automationRules: ${CACHE_MANAGER_AUTOMATION_RULES_DURATION:-PT1S}
      workspace_metadata: ${CACHE_MANAGER_WORKSPACE_METADATA_DURATION:-PT1H}

# Configuration for clickhouse log appender
clickHouseLogAppender:
  # Default: 1000
  # Description: Number of log messages to be batched before sending to ClickHouse
  batchSize: ${CLICKHOUSE_LOG_APPENDER_BATCH_SIZE:-1000}

  # Default: PT0.500S or 500ms
  # Description: Time interval after which the log messages are sent to ClickHouse if the batch size is not reached
  flushIntervalDuration: ${CLICKHOUSE_LOG_APPENDER_FLUSH_INTERVAL_DURATION:-PT0.500S}

workspaceSettings:
  # Default: 50
  # Description: Maximum size of a workspace in GB to allow dynamic sorting. This value is calculated via estimated size based on spans table
    maxSizeToAllowSorting: ${WORKSPACE_SETTINGS_MAX_SIZE_IN_GB_TO_ALLOW_SORTING:-50}

# Configuration AWS S3
s3Config:
  s3Region: ${S3_REGION:-'us-east-1'}
  # Description: AWS S3 bucket for Opik
  s3BucketName: ${S3_BUCKET:-'public'}
  # Description: AWS S3 presign url timeout
  preSignUrlTimeoutSec: ${S3_PRESIGN_URL_TIMEOUT:-3600}
  # Description: Url for local MinIO or Aws
  s3Url: ${S3_URL:-http://localhost:9001}
  # Description: Whether installation uses MinIO or AWS S3
  isMinIO: ${IS_MINIO:-true}

# Python evaluator configuration
pythonEvaluator:
  # Default: http://localhost:8000
  # Description: URL of the Python evaluator service, generally the opik-python-backend service
  url: ${PYTHON_EVALUATOR_URL:-http://localhost:8000}
  # Default: 4
  # Description: Maximum number of retry attempts to reach the Python evaluator before giving up
  maxRetryAttempts: ${PYTHON_EVALUATOR_MAX_RETRY_ATTEMPTS:-4}
  # Default: 1s
  # Description: Max delay between retry attempts, will be increased exponentially based on backoffExp
  maxRetryDelay: ${PYTHON_EVALUATOR_MAX_RETRY_DELAY:-1s}
  # Default: 500ms
  # Description: Min delay between retry attempts
  minRetryDelay: ${PYTHON_EVALUATOR_MIN_RETRY_DELAY:-500ms}


serviceToggles:
  # Default: true
  # Description: Whether or not Python evaluator is enabled
  pythonEvaluatorEnabled: ${TOGGLE_PYTHON_EVALUATOR_ENABLED:-"true"}
  # Default: false
  # Description: Whether or not Guardrails feature is enabled
  guardrailsEnabled: ${TOGGLE_GUARDRAILS_ENABLED:-"false"}
  # Default: false
  # Description: Whether or not to enable the trace thread Python evaluator
  traceThreadPythonEvaluatorEnabled: ${TOGGLE_TRACE_THREAD_PYTHON_EVALUATOR_ENABLED:-"true"}
  # Default: false
  # Description: Whether or not OpikAI feature is enabled
  opikAIEnabled: ${TOGGLE_OPIK_AI_ENABLED:-"false"}
  # Default: false
<<<<<<< HEAD
  # Description: Whether or not Open Source Welcome Wizard is enabled for OSS installations
  openSourceWelcomeWizardEnabled: ${TOGGLE_OPEN_SOURCE_WELCOME_WIZARD_ENABLED:-"false"}
=======
  # Description: Whether or not Alert feature is enabled
  alertsEnabled: ${TOGGLE_ALERTS_ENABLED:-"false"}
>>>>>>> 3ecb5484

# Trace Thread configuration
traceThreadConfig:
  # Default: true
  # Description: Whether the trace thread closing job is enabled
  enabled: ${OPIK_TRACE_THREAD_CLOSING_JOB_ENABLED:-true}
  # Default: 15min
  # Description: Inactive thread timeout. If a thread is inactive for this amount of time, it will be marked as inactive
  timeoutToMarkThreadAsInactive: ${OPIK_TRACE_THREAD_TIMEOUT_TO_MARK_AS_INACTIVE:-15m}
  # Default: trace_thread_closing
  # Description: A consumer group name so multiple instances can share the stream load
  consumerGroupName: ${OPIK_REDIS_TRACE_THREAD_CONSUMER_GROUP_NAME:-'trace_thread_closing'}
  # Default: 100
  # Description: Maximum number of messages returned within a Redis Stream get
  consumerBatchSize: ${OPIK_REDIS_TRACE_THREAD_CONSUMER_BATCH_SIZE:-100}
  # Default: 200 milliseconds
  # Description: How often the trace thread consumer will check Redis for new messages (in milliseconds)
  poolingInterval: ${OPIK_REDIS_TRACE_THREAD_POOLING_INTERVAL:-200 milliseconds}
  # Default: trace_thread_closing_stream
  # Description: The name of the Redis Stream used for trace thread closing
  streamName: ${OPIK_REDIS_TRACE_THREAD_STREAM_NAME:-'trace_thread_closing_stream'}
  # Default: 3s
  # Description: The interval at which the close trace thread job will run to inactive threads
  closeTraceThreadJobInterval: ${OPIK_CLOSE_TRACE_THREAD_JOB_INTERVAL:-3s}
  # Default: 4s
  # Description: The time to wait for the close trace threads job to finish before releasing the lock
  closeTraceThreadJobLockTime: ${OPIK_CLOSE_TRACE_THREAD_JOB_LOCK_TIME:-4s}
  # Default: 300ms
  # Description: The time to wait for the close trace threads job to acquire the lock before giving up
  closeTraceThreadJobLockWaitTime: ${OPIK_CLOSE_TRACE_THREAD_JOB_LOCK_WAIT_TIME:-300ms}
  # Default: 1000
  # Description: The maximum number of item to process in a single close trace thread run
  closeTraceThreadMaxItemPerRun: ${OPIK_CLOSE_TRACE_THREAD_MAX_ITEM_PER_RUN:-2000}

# Job timeout configuration
jobTimeout:
  # Default: 30s
  # Description: Timeout for the daily usage report job execution
  dailyUsageReportJobTimeout: ${OPIK_DAILY_USAGE_REPORT_JOB_TIMEOUT:-30}
  # Default: 30s
  # Description: Timeout for the trace threads closing job execution
  traceThreadsClosingJobTimeout: ${OPIK_TRACE_THREADS_CLOSING_JOB_TIMEOUT:-30}

# Response formatting configuration
responseFormatting:
  # Default: 10001
  # Description: Maximum size of input/output/metadata fields in responses (FE limit + 1)
  truncationSize: ${OPIK_RESPONSE_TRUNCATION_CHAR_LIMIT:-10001}

# Webhook configuration
webhook:
  # Default: false
  # Description: Whether or not webhook functionality is enabled
  enabled: ${WEBHOOK_ENABLED:-false}
  # Default: webhook-events
  # Description: Redis stream name for webhook events
  streamName: ${WEBHOOK_STREAM_NAME:-webhook-events}
  # Default: webhook-consumers
  # Description: Consumer group name for webhook event processing
  consumerGroupName: ${WEBHOOK_CONSUMER_GROUP_NAME:-webhook-consumers}
  # Default: 10
  # Description: Maximum number of messages to consume in a single batch (1-100)
  consumerBatchSize: ${WEBHOOK_CONSUMER_BATCH_SIZE:-10}
  # Default: 1s
  # Description: How often webhook consumer will check Redis for new messages
  poolingInterval: ${WEBHOOK_POOLING_INTERVAL:-1s}
  # Default: 3
  # Description: Maximum number of retry attempts for failed webhooks (1-10)
  maxRetries: ${WEBHOOK_MAX_RETRIES:-3}
  # Default: 500ms
  # Description: Initial delay between retry attempts
  initialRetryDelay: ${WEBHOOK_INITIAL_RETRY_DELAY:-500ms}
  # Default: 30s
  # Description: Maximum delay between retry attempts
  maxRetryDelay: ${WEBHOOK_MAX_RETRY_DELAY:-30s}
  # Default: 10s
  # Description: HTTP request timeout for webhook calls
  requestTimeout: ${WEBHOOK_REQUEST_TIMEOUT:-10s}
  # Default: 5s
  # Description: HTTP connection timeout for webhook calls
  connectionTimeout: ${WEBHOOK_CONNECTION_TIMEOUT:-5s}<|MERGE_RESOLUTION|>--- conflicted
+++ resolved
@@ -449,13 +449,11 @@
   # Description: Whether or not OpikAI feature is enabled
   opikAIEnabled: ${TOGGLE_OPIK_AI_ENABLED:-"false"}
   # Default: false
-<<<<<<< HEAD
+  # Description: Whether or not Alert feature is enabled
+  alertsEnabled: ${TOGGLE_ALERTS_ENABLED:-"false"}
+  # Default: false
   # Description: Whether or not Open Source Welcome Wizard is enabled for OSS installations
   openSourceWelcomeWizardEnabled: ${TOGGLE_OPEN_SOURCE_WELCOME_WIZARD_ENABLED:-"false"}
-=======
-  # Description: Whether or not Alert feature is enabled
-  alertsEnabled: ${TOGGLE_ALERTS_ENABLED:-"false"}
->>>>>>> 3ecb5484
 
 # Trace Thread configuration
 traceThreadConfig:
