package com.comet.opik.infrastructure.llm.vertexai;

import com.comet.opik.api.ChunkedResponseHandler;
import com.comet.opik.domain.llm.LlmProviderService;
import com.comet.opik.infrastructure.llm.LlmProviderClientApiConfig;
import com.comet.opik.infrastructure.llm.LlmProviderLangChainMapper;
import dev.ai4j.openai4j.chat.ChatCompletionRequest;
import dev.ai4j.openai4j.chat.ChatCompletionResponse;
import io.dropwizard.jersey.errors.ErrorMessage;
import lombok.NonNull;
import lombok.RequiredArgsConstructor;
import lombok.extern.slf4j.Slf4j;
import reactor.core.scheduler.Schedulers;

import java.util.Optional;
import java.util.function.Consumer;

@RequiredArgsConstructor
@Slf4j
public class LlmProviderVertexAI implements LlmProviderService {

    private final @NonNull VertexAIClientGenerator llmProviderClientGenerator;
    private final @NonNull LlmProviderClientApiConfig config;

    @Override
    public ChatCompletionResponse generate(@NonNull ChatCompletionRequest request, @NonNull String workspaceId) {
        var mapper = LlmProviderLangChainMapper.INSTANCE;
        var response = llmProviderClientGenerator.generate(config, request).generate(mapper.mapMessages(request));
        return mapper.toChatCompletionResponse(request, response);
    }

    @Override
    public void generateStream(@NonNull ChatCompletionRequest request, @NonNull String workspaceId,
            @NonNull Consumer<ChatCompletionResponse> handleMessage, @NonNull Runnable handleClose,
            @NonNull Consumer<Throwable> handleError) {

        Schedulers.boundedElastic()
<<<<<<< HEAD
                .schedule(() -> llmProviderClientGenerator.newVertexAIStreamingClient(config, request)
                        .generate(LlmProviderLangChainMapper.INSTANCE.mapMessages(request),
                                new ChunkedResponseHandler(handleMessage, handleClose, handleError, request.model())));
=======
                .schedule(() -> {
                    try {
                        var streamingChatLanguageModel = llmProviderClientGenerator.newVertexAIStreamingClient(config,
                                request);

                        streamingChatLanguageModel
                                .generate(
                                        request.messages().stream().map(VertexAIMapper.INSTANCE::toChatMessage)
                                                .toList(),
                                        new ChunkedResponseHandler(handleMessage, handleClose, handleError,
                                                request.model()));
                    } catch (Exception e) {
                        handleError.accept(e);
                        handleClose.run();
                    }
                });
>>>>>>> 45a9d8c0
    }

    @Override
    public void validateRequest(@NonNull ChatCompletionRequest request) {

    }

    @Override
    public Optional<ErrorMessage> getLlmProviderError(@NonNull Throwable throwable) {
        return LlmProviderLangChainMapper.INSTANCE.getGeminiErrorObject(throwable, log);
    }
}<|MERGE_RESOLUTION|>--- conflicted
+++ resolved
@@ -35,11 +35,6 @@
             @NonNull Consumer<Throwable> handleError) {
 
         Schedulers.boundedElastic()
-<<<<<<< HEAD
-                .schedule(() -> llmProviderClientGenerator.newVertexAIStreamingClient(config, request)
-                        .generate(LlmProviderLangChainMapper.INSTANCE.mapMessages(request),
-                                new ChunkedResponseHandler(handleMessage, handleClose, handleError, request.model())));
-=======
                 .schedule(() -> {
                     try {
                         var streamingChatLanguageModel = llmProviderClientGenerator.newVertexAIStreamingClient(config,
@@ -47,8 +42,7 @@
 
                         streamingChatLanguageModel
                                 .generate(
-                                        request.messages().stream().map(VertexAIMapper.INSTANCE::toChatMessage)
-                                                .toList(),
+                                        LlmProviderLangChainMapper.INSTANCE.mapMessages(request),
                                         new ChunkedResponseHandler(handleMessage, handleClose, handleError,
                                                 request.model()));
                     } catch (Exception e) {
@@ -56,7 +50,6 @@
                         handleClose.run();
                     }
                 });
->>>>>>> 45a9d8c0
     }
 
     @Override
