package com.comet.opik.api.resources.v1.events;

import com.comet.opik.api.events.ProjectWithPendingClosureTraceThreads;
import com.comet.opik.domain.threads.TraceThreadService;
import com.comet.opik.infrastructure.TraceThreadConfig;
import jakarta.inject.Inject;
import lombok.NonNull;
import lombok.extern.slf4j.Slf4j;
import org.redisson.api.RedissonReactiveClient;
import reactor.core.publisher.Mono;
import ru.vyarus.dropwizard.guice.module.installer.feature.eager.EagerSingleton;
import ru.vyarus.dropwizard.guice.module.yaml.bind.Config;

import java.time.Instant;

import static com.comet.opik.domain.ProjectService.DEFAULT_USER;
import static com.comet.opik.infrastructure.auth.RequestContext.USER_NAME;
import static com.comet.opik.infrastructure.auth.RequestContext.WORKSPACE_ID;

@EagerSingleton
@Slf4j
public class ClosingTraceThreadSubscriber extends BaseRedisSubscriber<ProjectWithPendingClosureTraceThreads> {

    private static final String SUBSCRIBER_NAMESPACE = "closing_trace_threads";

    private final TraceThreadService traceThreadService;
    private final TraceThreadConfig config;

    @Inject
    protected ClosingTraceThreadSubscriber(@NonNull @Config TraceThreadConfig config,
            @NonNull RedissonReactiveClient redisson, TraceThreadService traceThreadService) {
        super(config, redisson, TraceThreadBufferConfig.BUFFER_SET_NAME, TraceThreadConfig.PAYLOAD_FIELD);
        this.traceThreadService = traceThreadService;
        this.config = config;
    }

    @Override
    protected String getMetricNamespace() {
        return SUBSCRIBER_NAMESPACE;
    }

    @Override
    protected Mono<Void> processEvent(ProjectWithPendingClosureTraceThreads message) {
        var lastUpdatedUntil = Instant.now().minus(config.getTimeoutToMarkThreadAsInactive().toJavaDuration());
        int maxItemPerRun = config.getCloseTraceThreadMaxItemPerRun();

<<<<<<< HEAD
        return traceThreadService
                .processProjectWithTraceThreadsPendingClosure(message.projectId(), lastUpdatedUntil, maxItemPerRun)
=======
        return traceThreadService.processProjectWithTraceThreadsPendingClosure(message.projectId(), lastUpdatedUntil)
>>>>>>> 020f63c1
                .contextWrite(context -> context.put(USER_NAME, DEFAULT_USER)
                        .put(WORKSPACE_ID, message.workspaceId()));
    }
}<|MERGE_RESOLUTION|>--- conflicted
+++ resolved
@@ -42,14 +42,9 @@
     @Override
     protected Mono<Void> processEvent(ProjectWithPendingClosureTraceThreads message) {
         var lastUpdatedUntil = Instant.now().minus(config.getTimeoutToMarkThreadAsInactive().toJavaDuration());
-        int maxItemPerRun = config.getCloseTraceThreadMaxItemPerRun();
 
-<<<<<<< HEAD
         return traceThreadService
-                .processProjectWithTraceThreadsPendingClosure(message.projectId(), lastUpdatedUntil, maxItemPerRun)
-=======
-        return traceThreadService.processProjectWithTraceThreadsPendingClosure(message.projectId(), lastUpdatedUntil)
->>>>>>> 020f63c1
+                .processProjectWithTraceThreadsPendingClosure(message.projectId(), lastUpdatedUntil)
                 .contextWrite(context -> context.put(USER_NAME, DEFAULT_USER)
                         .put(WORKSPACE_ID, message.workspaceId()));
     }
