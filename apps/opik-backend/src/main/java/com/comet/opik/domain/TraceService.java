package com.comet.opik.domain;

import com.clickhouse.client.ClickHouseException;
import com.comet.opik.api.BiInformationResponse;
import com.comet.opik.api.DeleteTraceThreads;
import com.comet.opik.api.Project;
import com.comet.opik.api.ProjectStats;
import com.comet.opik.api.Trace;
import com.comet.opik.api.TraceBatch;
import com.comet.opik.api.TraceCountResponse;
import com.comet.opik.api.TraceSearchCriteria;
import com.comet.opik.api.TraceThread;
import com.comet.opik.api.TraceUpdate;
import com.comet.opik.api.error.EntityAlreadyExistsException;
import com.comet.opik.api.error.ErrorMessage;
import com.comet.opik.api.error.IdentifierMismatchException;
import com.comet.opik.api.events.TracesCreated;
import com.comet.opik.api.events.TracesUpdated;
import com.comet.opik.infrastructure.auth.RequestContext;
import com.comet.opik.infrastructure.db.TransactionTemplateAsync;
import com.comet.opik.infrastructure.lock.LockService;
import com.comet.opik.utils.AsyncUtils;
import com.comet.opik.utils.BinaryOperatorUtils;
import com.comet.opik.utils.WorkspaceUtils;
import com.google.common.base.Preconditions;
import com.google.common.eventbus.EventBus;
import com.google.inject.ImplementedBy;
import io.opentelemetry.instrumentation.annotations.WithSpan;
import jakarta.inject.Inject;
import jakarta.inject.Singleton;
import jakarta.ws.rs.ClientErrorException;
import lombok.NonNull;
import lombok.RequiredArgsConstructor;
import lombok.extern.slf4j.Slf4j;
import org.apache.commons.collections4.CollectionUtils;
import org.apache.http.HttpStatus;
import reactor.core.publisher.Flux;
import reactor.core.publisher.Mono;
import reactor.core.scheduler.Schedulers;

import java.time.Instant;
import java.util.List;
import java.util.Map;
import java.util.Set;
import java.util.TreeMap;
import java.util.UUID;
import java.util.function.Function;
import java.util.stream.Collectors;

import static com.comet.opik.api.Trace.TracePage;
import static com.comet.opik.api.TraceThread.TraceThreadPage;
import static com.comet.opik.domain.FeedbackScoreDAO.EntityType;
import static com.comet.opik.utils.ErrorUtils.failWithNotFound;

@ImplementedBy(TraceServiceImpl.class)
public interface TraceService {

    String PROJECT_NAME_AND_WORKSPACE_NAME_MISMATCH = "Project name and workspace name do not match the existing trace";

    Mono<UUID> create(Trace trace);

    Mono<Long> create(TraceBatch batch);

    Mono<Void> update(TraceUpdate trace, UUID id);

    Mono<Trace> get(UUID id);

    Mono<Void> delete(UUID id);

    Mono<Void> delete(Set<UUID> ids);

    Mono<TracePage> find(int page, int size, TraceSearchCriteria criteria);

    Mono<Boolean> validateTraceWorkspace(String workspaceId, Set<UUID> traceIds);

    Mono<TraceCountResponse> countTracesPerWorkspace();

    Mono<BiInformationResponse> getTraceBIInformation();

    Mono<ProjectStats> getStats(TraceSearchCriteria searchCriteria);

    Mono<Long> getDailyCreatedCount();

    Mono<Map<UUID, Instant>> getLastUpdatedTraceAt(Set<UUID> projectIds, String workspaceId);

    Mono<TraceThreadPage> getTraceThreads(int page, int size, TraceSearchCriteria criteria);

    Mono<Void> deleteTraceThreads(DeleteTraceThreads traceThreads);

    Mono<TraceThread> getThreadById(UUID projectId, String threadId);
}

@Slf4j
@Singleton
@RequiredArgsConstructor(onConstructor_ = @Inject)
class TraceServiceImpl implements TraceService {

    public static final String TRACE_KEY = "Trace";

    private final @NonNull TraceDAO dao;
    private final @NonNull SpanService spanService;
    private final @NonNull FeedbackScoreDAO feedbackScoreDAO;
    private final @NonNull CommentDAO commentDAO;
    private final @NonNull TransactionTemplateAsync template;
    private final @NonNull ProjectService projectService;
    private final @NonNull IdGenerator idGenerator;
    private final @NonNull LockService lockService;
    private final @NonNull EventBus eventBus;

    @Override
    @WithSpan
    public Mono<UUID> create(@NonNull Trace trace) {

        String projectName = WorkspaceUtils.getProjectName(trace.projectName());
        UUID id = trace.id() == null ? idGenerator.generateId() : trace.id();

        return Mono.deferContextual(ctx -> IdGenerator
                .validateVersionAsync(id, TRACE_KEY)
                .then(Mono.defer(() -> getOrCreateProject(projectName)))
                .flatMap(project -> lockService.executeWithLock(
                        new LockService.Lock(id, TRACE_KEY),
                        Mono.defer(() -> insertTrace(trace, project, id)))
                        .doOnSuccess(__ -> {
                            var savedTrace = trace.toBuilder().projectId(project.id()).projectName(projectName).build();
                            String workspaceId = ctx.get(RequestContext.WORKSPACE_ID);
                            String userName = ctx.get(RequestContext.USER_NAME);

                            eventBus.post(new TracesCreated(List.of(savedTrace), workspaceId, userName));
                        })));
    }

    @WithSpan
    public Mono<Long> create(TraceBatch batch) {

        Preconditions.checkArgument(!batch.traces().isEmpty(), "Batch traces cannot be empty");

        List<String> projectNames = batch.traces()
                .stream()
                .map(Trace::projectName)
                .map(WorkspaceUtils::getProjectName)
                .distinct()
                .toList();

        return Mono.deferContextual(ctx -> {
            Mono<List<Trace>> resolveProjects = Flux.fromIterable(projectNames)
                    .flatMap(this::getOrCreateProject)
                    .collectList()
                    .map(projects -> bindTraceToProjectAndId(batch, projects))
                    .subscribeOn(Schedulers.boundedElastic());

            String workspaceId = ctx.get(RequestContext.WORKSPACE_ID);
            String userName = ctx.get(RequestContext.USER_NAME);

            return resolveProjects
                    .flatMap(traces -> template.nonTransaction(connection -> dao.batchInsert(traces, connection))
                            .doOnSuccess(__ -> eventBus.post(new TracesCreated(traces, workspaceId, userName))));
        });
    }

    private List<Trace> bindTraceToProjectAndId(TraceBatch batch, List<Project> projects) {
        Map<String, Project> projectPerName = projects.stream()
                .collect(Collectors.toMap(
                        Project::name,
                        Function.identity(),
                        BinaryOperatorUtils.last(),
                        () -> new TreeMap<>(String.CASE_INSENSITIVE_ORDER)));

        return batch.traces()
                .stream()
                .map(trace -> {
                    String projectName = WorkspaceUtils.getProjectName(trace.projectName());
                    Project project = projectPerName.get(projectName);

                    UUID id = trace.id() == null ? idGenerator.generateId() : trace.id();
                    IdGenerator.validateVersion(id, TRACE_KEY);

                    return trace.toBuilder().id(id).projectId(project.id()).projectName(project.name()).build();
                })
                .toList();
    }

    private Mono<UUID> insertTrace(Trace newTrace, Project project, UUID id) {
        //TODO: refactor to implement proper conflict resolution
        return template.nonTransaction(connection -> dao.findById(id, connection))
                .flatMap(existingTrace -> insertTrace(newTrace, project, id, existingTrace))
                .switchIfEmpty(Mono.defer(() -> create(newTrace, project, id)))
                .onErrorResume(this::handleDBError);
    }

    private <T> Mono<T> handleDBError(Throwable ex) {
        if (ex instanceof ClickHouseException
                && ex.getMessage().contains("TOO_LARGE_STRING_SIZE")
                && ex.getMessage().contains("String too long for type FixedString")
                && (ex.getMessage().contains("project_id") || ex.getMessage().contains("workspace_id"))) {

            return failWithConflict(PROJECT_NAME_AND_WORKSPACE_NAME_MISMATCH);
        }

        return Mono.error(ex);
    }

    private Mono<Project> getProjectById(TraceUpdate traceUpdate) {
        return AsyncUtils.makeMonoContextAware((userName, workspaceId) -> {

            if (traceUpdate.projectId() != null) {
                return Mono.fromCallable(() -> projectService.get(traceUpdate.projectId(), workspaceId));
            }

            return Mono.empty();
        });
    }

    private Mono<Project> getOrCreateProject(String projectName) {
        return AsyncUtils.makeMonoContextAware((userName, workspaceId) -> Mono
                .fromCallable(() -> projectService.getOrCreate(workspaceId, projectName, userName))
                .onErrorResume(e -> handleProjectCreationError(e, projectName, workspaceId))
                .subscribeOn(Schedulers.boundedElastic()));
    }

    private Mono<UUID> insertTrace(Trace newTrace, Project project, UUID id, Trace existingTrace) {
        return Mono.defer(() -> {
            //TODO: refactor to implement proper conflict resolution
            // check if a partial trace exists caused by a patch request
            if (existingTrace.name().isBlank()
                    && existingTrace.startTime().equals(Instant.EPOCH)
                    && existingTrace.projectId().equals(project.id())) {

                return create(newTrace, project, id);
            }

            if (!project.id().equals(existingTrace.projectId())) {
                return failWithConflict(PROJECT_NAME_AND_WORKSPACE_NAME_MISMATCH);
            }

            // otherwise, reject the trace creation
            return Mono
                    .error(new EntityAlreadyExistsException(new ErrorMessage(List.of("Trace already exists"))));
        });
    }

    private Mono<UUID> create(Trace trace, Project project, UUID id) {
        return template.nonTransaction(connection -> {
            var newTrace = trace.toBuilder().id(id).projectId(project.id()).build();
            return dao.insert(newTrace, connection);
        });
    }

    private Mono<Project> handleProjectCreationError(Throwable exception, String projectName, String workspaceId) {
        return switch (exception) {
            case EntityAlreadyExistsException __ -> Mono.fromCallable(
                    () -> projectService.findByNames(workspaceId, List.of(projectName)).stream().findFirst()
                            .orElseThrow())
                    .subscribeOn(Schedulers.boundedElastic());
            default -> Mono.error(exception);
        };
    }

    @Override
    @WithSpan
    public Mono<Void> update(@NonNull TraceUpdate traceUpdate, @NonNull UUID id) {

        var projectName = WorkspaceUtils.getProjectName(traceUpdate.projectName());

        return Mono.deferContextual(ctx -> getProjectById(traceUpdate)
                .switchIfEmpty(Mono.defer(() -> getOrCreateProject(projectName)))
                .subscribeOn(Schedulers.boundedElastic())
                .flatMap(project -> lockService.executeWithLock(
                        new LockService.Lock(id, TRACE_KEY),
                        Mono.defer(() -> template.nonTransaction(connection -> dao.findById(id, connection))
                                .flatMap(trace -> updateOrFail(traceUpdate, id, trace, project).thenReturn(id))
                                .switchIfEmpty(Mono.defer(() -> insertUpdate(project, traceUpdate, id))
                                        .thenReturn(id))
                                .onErrorResume(this::handleDBError)
                                .doOnSuccess(__ -> eventBus.post(new TracesUpdated(
                                        Set.of(project.id()),
                                        ctx.get(RequestContext.WORKSPACE_ID),
                                        ctx.get(RequestContext.USER_NAME)))))))
                .then());
    }

    private Mono<Void> insertUpdate(Project project, TraceUpdate traceUpdate, UUID id) {
        return IdGenerator
                .validateVersionAsync(id, TRACE_KEY)
                .then(Mono.defer(() -> template.nonTransaction(
                        connection -> dao.partialInsert(project.id(), traceUpdate, id, connection))));
    }

    private Mono<Void> updateOrFail(TraceUpdate traceUpdate, UUID id, Trace trace, Project project) {
        if (project.id().equals(trace.projectId())) {
            return template.nonTransaction(connection -> dao.update(traceUpdate, id, connection));
        }

        return failWithConflict(PROJECT_NAME_AND_WORKSPACE_NAME_MISMATCH);
    }

    private Mono<Project> getProjectByName(String projectName) {
        return Mono.deferContextual(ctx -> {
            String workspaceId = ctx.get(RequestContext.WORKSPACE_ID);

            return Mono.fromCallable(() -> projectService.findByNames(workspaceId, List.of(projectName)))
                    .flatMap(projects -> projects.stream().findFirst().map(Mono::just).orElseGet(Mono::empty))
                    .subscribeOn(Schedulers.boundedElastic());
        });
    }

    private <T> Mono<T> failWithConflict(String error) {
        log.info(error);
        return Mono.error(new IdentifierMismatchException(new ErrorMessage(List.of(error))));
    }

    @Override
    @WithSpan
    public Mono<Trace> get(@NonNull UUID id) {
        return template.nonTransaction(connection -> dao.findById(id, connection))
                .switchIfEmpty(Mono.defer(() -> Mono.error(failWithNotFound("Trace", id.toString()))));
    }

    @Override
    @WithSpan
    public Mono<Void> delete(@NonNull UUID id) {
        log.info("Deleting trace by id '{}'", id);
        return lockService.executeWithLock(
                new LockService.Lock(id, TRACE_KEY),
                Mono.defer(() -> feedbackScoreDAO.deleteByEntityId(EntityType.TRACE, id))
                        .then(Mono.defer(() -> commentDAO.deleteByEntityId(CommentDAO.EntityType.TRACE, id)))
                        .then(Mono.defer(() -> spanService.deleteByTraceIds(Set.of(id))))
                        .then(Mono.defer(() -> template.nonTransaction(connection -> dao.delete(id, connection)))));
    }

    @Override
    @WithSpan
    public Mono<Void> delete(Set<UUID> ids) {
        Preconditions.checkArgument(CollectionUtils.isNotEmpty(ids), "Argument 'ids' must not be empty");
        log.info("Deleting traces, count '{}'", ids.size());
        return template
                .nonTransaction(connection -> feedbackScoreDAO.deleteByEntityIds(EntityType.TRACE, ids))
                .then(Mono.defer(() -> commentDAO.deleteByEntityIds(CommentDAO.EntityType.TRACE, ids)))
                .then(Mono.defer(() -> spanService.deleteByTraceIds(ids)))
                .then(Mono.defer(() -> template.nonTransaction(connection -> dao.delete(ids, connection))));
    }

    @Override
    @WithSpan
    public Mono<TracePage> find(int page, int size, @NonNull TraceSearchCriteria criteria) {

        if (criteria.projectId() != null) {
            return template.nonTransaction(connection -> dao.find(size, page, criteria, connection));
        }

        return getProjectByName(criteria.projectName())
                .flatMap(project -> template.nonTransaction(connection -> dao.find(
                        size, page, criteria.toBuilder().projectId(project.id()).build(), connection)))
                .switchIfEmpty(Mono.just(TracePage.empty(page)));
    }

    @Override
    @WithSpan
    public Mono<Boolean> validateTraceWorkspace(@NonNull String workspaceId, @NonNull Set<UUID> traceIds) {
        if (traceIds.isEmpty()) {
            return Mono.just(true);
        }

        return template.nonTransaction(connection -> dao.getTraceWorkspace(traceIds, connection)
                .map(traceWorkspace -> traceWorkspace.stream()
                        .allMatch(trace -> workspaceId.equals(trace.workspaceId()))));
    }

    @Override
    @WithSpan
    public Mono<TraceCountResponse> countTracesPerWorkspace() {
        return template.stream(dao::countTracesPerWorkspace)
                .collectList()
                .flatMap(items -> Mono.just(
                        TraceCountResponse.builder()
                                .workspacesTracesCount(items)
                                .build()))
                .switchIfEmpty(Mono.just(TraceCountResponse.empty()));
    }

    @Override
    @WithSpan
    public Mono<BiInformationResponse> getTraceBIInformation() {
        log.info("Getting trace BI events daily data");
        return template.stream(dao::getTraceBIInformation)
                .collectList()
                .flatMap(items -> Mono.just(
                        BiInformationResponse.builder()
                                .biInformation(items)
                                .build()))
                .switchIfEmpty(Mono.just(BiInformationResponse.empty()));
    }

    @Override
    @WithSpan
    public Mono<ProjectStats> getStats(@NonNull TraceSearchCriteria criteria) {

        if (criteria.projectId() != null) {
            return dao.getStats(criteria)
                    .switchIfEmpty(Mono.just(ProjectStats.empty()));
        }

        return getProjectByName(criteria.projectName())
                .flatMap(project -> dao.getStats(criteria.toBuilder().projectId(project.id()).build()))
                .switchIfEmpty(Mono.just(ProjectStats.empty()));
    }

    @Override
    @WithSpan
    public Mono<Long> getDailyCreatedCount() {
        return dao.getDailyTraces();
    }

    @Override
    public Mono<Map<UUID, Instant>> getLastUpdatedTraceAt(Set<UUID> projectIds, String workspaceId) {
        return template
                .nonTransaction(connection -> dao.getLastUpdatedTraceAt(projectIds, workspaceId, connection));
    }

    @Override
    public Mono<TraceThreadPage> getTraceThreads(int page, int size, @NonNull TraceSearchCriteria criteria) {

        if (criteria.projectId() != null) {
            return dao.findThreads(size, page, criteria);
        }

        return getProjectByName(criteria.projectName())
                .flatMap(project -> dao.findThreads(size, page, criteria.toBuilder().projectId(project.id()).build()))
                .switchIfEmpty(Mono.just(TraceThreadPage.empty(page)));
    }

    @Override
    public Mono<Void> deleteTraceThreads(@NonNull DeleteTraceThreads traceThreads) {
        if (traceThreads.projectId() == null && traceThreads.projectName() == null) {
            return Mono.error(new ClientErrorException("must provide either a project_name or a project_id",
                    HttpStatus.SC_UNPROCESSABLE_ENTITY));
        }

        if (traceThreads.projectId() != null) {
            return dao.deleteThreads(traceThreads.projectId(), traceThreads.threadIds())
                    .then();
        }

        return getProjectByName(traceThreads.projectName())
                .flatMap(project -> dao.deleteThreads(project.id(), traceThreads.threadIds()))
                .then();
    }

<<<<<<< HEAD
    @Override
    public Mono<TraceThread> getThreadById(@NonNull UUID projectId, @NonNull String threadId) {
        return dao.findThreadById(projectId, threadId)
                .switchIfEmpty(Mono.defer(() -> Mono.error(failWithNotFound("Trace Thread", threadId))));
    }
=======
>>>>>>> e5a23f42
}<|MERGE_RESOLUTION|>--- conflicted
+++ resolved
@@ -445,12 +445,10 @@
                 .then();
     }
 
-<<<<<<< HEAD
     @Override
     public Mono<TraceThread> getThreadById(@NonNull UUID projectId, @NonNull String threadId) {
         return dao.findThreadById(projectId, threadId)
                 .switchIfEmpty(Mono.defer(() -> Mono.error(failWithNotFound("Trace Thread", threadId))));
     }
-=======
->>>>>>> e5a23f42
+
 }