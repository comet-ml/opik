package com.comet.opik.domain;

import com.clickhouse.client.ClickHouseException;
import com.comet.opik.api.BiInformationResponse;
import com.comet.opik.api.DeleteTraceThreads;
import com.comet.opik.api.Project;
import com.comet.opik.api.ProjectStats;
import com.comet.opik.api.Trace;
import com.comet.opik.api.TraceBatch;
import com.comet.opik.api.TraceCountResponse;
import com.comet.opik.api.TraceSearchCriteria;
import com.comet.opik.api.TraceUpdate;
import com.comet.opik.api.error.EntityAlreadyExistsException;
import com.comet.opik.api.error.ErrorMessage;
import com.comet.opik.api.error.IdentifierMismatchException;
import com.comet.opik.api.events.TracesCreated;
import com.comet.opik.api.events.TracesUpdated;
import com.comet.opik.infrastructure.auth.RequestContext;
import com.comet.opik.infrastructure.db.TransactionTemplateAsync;
import com.comet.opik.infrastructure.lock.LockService;
import com.comet.opik.utils.AsyncUtils;
import com.comet.opik.utils.BinaryOperatorUtils;
import com.comet.opik.utils.WorkspaceUtils;
import com.google.common.base.Preconditions;
import com.google.common.eventbus.EventBus;
import com.google.inject.ImplementedBy;
import io.opentelemetry.instrumentation.annotations.WithSpan;
import jakarta.inject.Inject;
import jakarta.inject.Singleton;
import jakarta.ws.rs.ClientErrorException;
import lombok.NonNull;
import lombok.RequiredArgsConstructor;
import lombok.extern.slf4j.Slf4j;
import org.apache.commons.collections4.CollectionUtils;
import org.apache.http.HttpStatus;
import reactor.core.publisher.Flux;
import reactor.core.publisher.Mono;
import reactor.core.scheduler.Schedulers;

import java.time.Instant;
import java.util.List;
import java.util.Map;
import java.util.Set;
import java.util.TreeMap;
import java.util.UUID;
import java.util.function.Function;
import java.util.stream.Collectors;

import static com.comet.opik.api.Trace.TracePage;
import static com.comet.opik.api.TraceThread.TraceThreadPage;
import static com.comet.opik.domain.FeedbackScoreDAO.EntityType;
import static com.comet.opik.utils.ErrorUtils.failWithNotFound;

@ImplementedBy(TraceServiceImpl.class)
public interface TraceService {

    String PROJECT_NAME_AND_WORKSPACE_NAME_MISMATCH = "Project name and workspace name do not match the existing trace";

    Mono<UUID> create(Trace trace);

    Mono<Long> create(TraceBatch batch);

    Mono<Void> update(TraceUpdate trace, UUID id);

    Mono<Trace> get(UUID id);

    Mono<Void> delete(UUID id);

    Mono<Void> delete(Set<UUID> ids);

    Mono<TracePage> find(int page, int size, TraceSearchCriteria criteria);

    Mono<Boolean> validateTraceWorkspace(String workspaceId, Set<UUID> traceIds);

    Mono<TraceCountResponse> countTracesPerWorkspace();

    Mono<BiInformationResponse> getTraceBIInformation();

    Mono<ProjectStats> getStats(TraceSearchCriteria searchCriteria);

    Mono<Long> getDailyCreatedCount();

    Mono<Map<UUID, Instant>> getLastUpdatedTraceAt(Set<UUID> projectIds, String workspaceId);

    Mono<TraceThreadPage> getTraceThreads(int page, int size, TraceSearchCriteria criteria);
<<<<<<< HEAD

    Mono<Void> deleteTraceThreads(DeleteTraceThreads traceThreads);
=======
>>>>>>> 6e820df5
}

@Slf4j
@Singleton
@RequiredArgsConstructor(onConstructor_ = @Inject)
class TraceServiceImpl implements TraceService {

    public static final String TRACE_KEY = "Trace";

    private final @NonNull TraceDAO dao;
    private final @NonNull SpanService spanService;
    private final @NonNull FeedbackScoreDAO feedbackScoreDAO;
    private final @NonNull CommentDAO commentDAO;
    private final @NonNull TransactionTemplateAsync template;
    private final @NonNull ProjectService projectService;
    private final @NonNull IdGenerator idGenerator;
    private final @NonNull LockService lockService;
    private final @NonNull EventBus eventBus;

    @Override
    @WithSpan
    public Mono<UUID> create(@NonNull Trace trace) {

        String projectName = WorkspaceUtils.getProjectName(trace.projectName());
        UUID id = trace.id() == null ? idGenerator.generateId() : trace.id();

        return Mono.deferContextual(ctx -> IdGenerator
                .validateVersionAsync(id, TRACE_KEY)
                .then(Mono.defer(() -> getOrCreateProject(projectName)))
                .flatMap(project -> lockService.executeWithLock(
                        new LockService.Lock(id, TRACE_KEY),
                        Mono.defer(() -> insertTrace(trace, project, id)))
                        .doOnSuccess(__ -> {
                            var savedTrace = trace.toBuilder().projectId(project.id()).projectName(projectName).build();
                            String workspaceId = ctx.get(RequestContext.WORKSPACE_ID);
                            String userName = ctx.get(RequestContext.USER_NAME);

                            eventBus.post(new TracesCreated(List.of(savedTrace), workspaceId, userName));
                        })));
    }

    @WithSpan
    public Mono<Long> create(TraceBatch batch) {

        Preconditions.checkArgument(!batch.traces().isEmpty(), "Batch traces cannot be empty");

        List<String> projectNames = batch.traces()
                .stream()
                .map(Trace::projectName)
                .map(WorkspaceUtils::getProjectName)
                .distinct()
                .toList();

        return Mono.deferContextual(ctx -> {
            Mono<List<Trace>> resolveProjects = Flux.fromIterable(projectNames)
                    .flatMap(this::getOrCreateProject)
                    .collectList()
                    .map(projects -> bindTraceToProjectAndId(batch, projects))
                    .subscribeOn(Schedulers.boundedElastic());

            String workspaceId = ctx.get(RequestContext.WORKSPACE_ID);
            String userName = ctx.get(RequestContext.USER_NAME);

            return resolveProjects
                    .flatMap(traces -> template.nonTransaction(connection -> dao.batchInsert(traces, connection))
                            .doOnSuccess(__ -> eventBus.post(new TracesCreated(traces, workspaceId, userName))));
        });
    }

    private List<Trace> bindTraceToProjectAndId(TraceBatch batch, List<Project> projects) {
        Map<String, Project> projectPerName = projects.stream()
                .collect(Collectors.toMap(
                        Project::name,
                        Function.identity(),
                        BinaryOperatorUtils.last(),
                        () -> new TreeMap<>(String.CASE_INSENSITIVE_ORDER)));

        return batch.traces()
                .stream()
                .map(trace -> {
                    String projectName = WorkspaceUtils.getProjectName(trace.projectName());
                    Project project = projectPerName.get(projectName);

                    UUID id = trace.id() == null ? idGenerator.generateId() : trace.id();
                    IdGenerator.validateVersion(id, TRACE_KEY);

                    return trace.toBuilder().id(id).projectId(project.id()).projectName(project.name()).build();
                })
                .toList();
    }

    private Mono<UUID> insertTrace(Trace newTrace, Project project, UUID id) {
        //TODO: refactor to implement proper conflict resolution
        return template.nonTransaction(connection -> dao.findById(id, connection))
                .flatMap(existingTrace -> insertTrace(newTrace, project, id, existingTrace))
                .switchIfEmpty(Mono.defer(() -> create(newTrace, project, id)))
                .onErrorResume(this::handleDBError);
    }

    private <T> Mono<T> handleDBError(Throwable ex) {
        if (ex instanceof ClickHouseException
                && ex.getMessage().contains("TOO_LARGE_STRING_SIZE")
                && ex.getMessage().contains("String too long for type FixedString")
                && (ex.getMessage().contains("project_id") || ex.getMessage().contains("workspace_id"))) {

            return failWithConflict(PROJECT_NAME_AND_WORKSPACE_NAME_MISMATCH);
        }

        return Mono.error(ex);
    }

    private Mono<Project> getProjectById(TraceUpdate traceUpdate) {
        return AsyncUtils.makeMonoContextAware((userName, workspaceId) -> {

            if (traceUpdate.projectId() != null) {
                return Mono.fromCallable(() -> projectService.get(traceUpdate.projectId(), workspaceId));
            }

            return Mono.empty();
        });
    }

    private Mono<Project> getOrCreateProject(String projectName) {
        return AsyncUtils.makeMonoContextAware((userName, workspaceId) -> Mono
                .fromCallable(() -> projectService.getOrCreate(workspaceId, projectName, userName))
                .onErrorResume(e -> handleProjectCreationError(e, projectName, workspaceId))
                .subscribeOn(Schedulers.boundedElastic()));
    }

    private Mono<UUID> insertTrace(Trace newTrace, Project project, UUID id, Trace existingTrace) {
        return Mono.defer(() -> {
            //TODO: refactor to implement proper conflict resolution
            // check if a partial trace exists caused by a patch request
            if (existingTrace.name().isBlank()
                    && existingTrace.startTime().equals(Instant.EPOCH)
                    && existingTrace.projectId().equals(project.id())) {

                return create(newTrace, project, id);
            }

            if (!project.id().equals(existingTrace.projectId())) {
                return failWithConflict(PROJECT_NAME_AND_WORKSPACE_NAME_MISMATCH);
            }

            // otherwise, reject the trace creation
            return Mono
                    .error(new EntityAlreadyExistsException(new ErrorMessage(List.of("Trace already exists"))));
        });
    }

    private Mono<UUID> create(Trace trace, Project project, UUID id) {
        return template.nonTransaction(connection -> {
            var newTrace = trace.toBuilder().id(id).projectId(project.id()).build();
            return dao.insert(newTrace, connection);
        });
    }

    private Mono<Project> handleProjectCreationError(Throwable exception, String projectName, String workspaceId) {
        return switch (exception) {
            case EntityAlreadyExistsException __ -> Mono.fromCallable(
                    () -> projectService.findByNames(workspaceId, List.of(projectName)).stream().findFirst()
                            .orElseThrow())
                    .subscribeOn(Schedulers.boundedElastic());
            default -> Mono.error(exception);
        };
    }

    @Override
    @WithSpan
    public Mono<Void> update(@NonNull TraceUpdate traceUpdate, @NonNull UUID id) {

        var projectName = WorkspaceUtils.getProjectName(traceUpdate.projectName());

        return Mono.deferContextual(ctx -> getProjectById(traceUpdate)
                .switchIfEmpty(Mono.defer(() -> getOrCreateProject(projectName)))
                .subscribeOn(Schedulers.boundedElastic())
                .flatMap(project -> lockService.executeWithLock(
                        new LockService.Lock(id, TRACE_KEY),
                        Mono.defer(() -> template.nonTransaction(connection -> dao.findById(id, connection))
                                .flatMap(trace -> updateOrFail(traceUpdate, id, trace, project).thenReturn(id))
                                .switchIfEmpty(Mono.defer(() -> insertUpdate(project, traceUpdate, id))
                                        .thenReturn(id))
                                .onErrorResume(this::handleDBError)
                                .doOnSuccess(__ -> eventBus.post(new TracesUpdated(
                                        Set.of(project.id()),
                                        ctx.get(RequestContext.WORKSPACE_ID),
                                        ctx.get(RequestContext.USER_NAME)))))))
                .then());
    }

    private Mono<Void> insertUpdate(Project project, TraceUpdate traceUpdate, UUID id) {
        return IdGenerator
                .validateVersionAsync(id, TRACE_KEY)
                .then(Mono.defer(() -> template.nonTransaction(
                        connection -> dao.partialInsert(project.id(), traceUpdate, id, connection))));
    }

    private Mono<Void> updateOrFail(TraceUpdate traceUpdate, UUID id, Trace trace, Project project) {
        if (project.id().equals(trace.projectId())) {
            return template.nonTransaction(connection -> dao.update(traceUpdate, id, connection));
        }

        return failWithConflict(PROJECT_NAME_AND_WORKSPACE_NAME_MISMATCH);
    }

    private Mono<Project> getProjectByName(String projectName) {
        return Mono.deferContextual(ctx -> {
            String workspaceId = ctx.get(RequestContext.WORKSPACE_ID);

            return Mono.fromCallable(() -> projectService.findByNames(workspaceId, List.of(projectName)))
                    .flatMap(projects -> projects.stream().findFirst().map(Mono::just).orElseGet(Mono::empty))
                    .subscribeOn(Schedulers.boundedElastic());
        });
    }

    private <T> Mono<T> failWithConflict(String error) {
        log.info(error);
        return Mono.error(new IdentifierMismatchException(new ErrorMessage(List.of(error))));
    }

    @Override
    @WithSpan
    public Mono<Trace> get(@NonNull UUID id) {
        return template.nonTransaction(connection -> dao.findById(id, connection))
                .switchIfEmpty(Mono.defer(() -> Mono.error(failWithNotFound("Trace", id))));
    }

    @Override
    @WithSpan
    public Mono<Void> delete(@NonNull UUID id) {
        log.info("Deleting trace by id '{}'", id);
        return lockService.executeWithLock(
                new LockService.Lock(id, TRACE_KEY),
                Mono.defer(() -> feedbackScoreDAO.deleteByEntityId(EntityType.TRACE, id))
                        .then(Mono.defer(() -> commentDAO.deleteByEntityId(CommentDAO.EntityType.TRACE, id)))
                        .then(Mono.defer(() -> spanService.deleteByTraceIds(Set.of(id))))
                        .then(Mono.defer(() -> template.nonTransaction(connection -> dao.delete(id, connection)))));
    }

    @Override
    @WithSpan
    public Mono<Void> delete(Set<UUID> ids) {
        Preconditions.checkArgument(CollectionUtils.isNotEmpty(ids), "Argument 'ids' must not be empty");
        log.info("Deleting traces, count '{}'", ids.size());
        return template
                .nonTransaction(connection -> feedbackScoreDAO.deleteByEntityIds(EntityType.TRACE, ids))
                .then(Mono.defer(() -> commentDAO.deleteByEntityIds(CommentDAO.EntityType.TRACE, ids)))
                .then(Mono.defer(() -> spanService.deleteByTraceIds(ids)))
                .then(Mono.defer(() -> template.nonTransaction(connection -> dao.delete(ids, connection))));
    }

    @Override
    @WithSpan
    public Mono<TracePage> find(int page, int size, @NonNull TraceSearchCriteria criteria) {

        if (criteria.projectId() != null) {
            return template.nonTransaction(connection -> dao.find(size, page, criteria, connection));
        }

        return getProjectByName(criteria.projectName())
                .flatMap(project -> template.nonTransaction(connection -> dao.find(
                        size, page, criteria.toBuilder().projectId(project.id()).build(), connection)))
                .switchIfEmpty(Mono.just(TracePage.empty(page)));
    }

    @Override
    @WithSpan
    public Mono<Boolean> validateTraceWorkspace(@NonNull String workspaceId, @NonNull Set<UUID> traceIds) {
        if (traceIds.isEmpty()) {
            return Mono.just(true);
        }

        return template.nonTransaction(connection -> dao.getTraceWorkspace(traceIds, connection)
                .map(traceWorkspace -> traceWorkspace.stream()
                        .allMatch(trace -> workspaceId.equals(trace.workspaceId()))));
    }

    @Override
    @WithSpan
    public Mono<TraceCountResponse> countTracesPerWorkspace() {
        return template.stream(dao::countTracesPerWorkspace)
                .collectList()
                .flatMap(items -> Mono.just(
                        TraceCountResponse.builder()
                                .workspacesTracesCount(items)
                                .build()))
                .switchIfEmpty(Mono.just(TraceCountResponse.empty()));
    }

    @Override
    @WithSpan
    public Mono<BiInformationResponse> getTraceBIInformation() {
        log.info("Getting trace BI events daily data");
        return template.stream(dao::getTraceBIInformation)
                .collectList()
                .flatMap(items -> Mono.just(
                        BiInformationResponse.builder()
                                .biInformation(items)
                                .build()))
                .switchIfEmpty(Mono.just(BiInformationResponse.empty()));
    }

    @Override
    @WithSpan
    public Mono<ProjectStats> getStats(@NonNull TraceSearchCriteria criteria) {

        if (criteria.projectId() != null) {
            return dao.getStats(criteria)
                    .switchIfEmpty(Mono.just(ProjectStats.empty()));
        }

        return getProjectByName(criteria.projectName())
                .flatMap(project -> dao.getStats(criteria.toBuilder().projectId(project.id()).build()))
                .switchIfEmpty(Mono.just(ProjectStats.empty()));
    }

    @Override
    @WithSpan
    public Mono<Long> getDailyCreatedCount() {
        return dao.getDailyTraces();
    }

    @Override
    public Mono<Map<UUID, Instant>> getLastUpdatedTraceAt(Set<UUID> projectIds, String workspaceId) {
        return template
                .nonTransaction(connection -> dao.getLastUpdatedTraceAt(projectIds, workspaceId, connection));
    }

    @Override
    public Mono<TraceThreadPage> getTraceThreads(int page, int size, @NonNull TraceSearchCriteria criteria) {

        if (criteria.projectId() != null) {
            return dao.findThreads(size, page, criteria);
        }

        return getProjectByName(criteria.projectName())
                .flatMap(project -> dao.findThreads(size, page, criteria.toBuilder().projectId(project.id()).build()))
                .switchIfEmpty(Mono.just(TraceThreadPage.empty(page)));
    }
<<<<<<< HEAD

    @Override
    public Mono<Void> deleteTraceThreads(@NonNull DeleteTraceThreads traceThreads) {
        if (traceThreads.projectId() == null && traceThreads.projectName() == null) {
            return Mono.error(new ClientErrorException("must provide either a project_name or a project_id",
                    HttpStatus.SC_UNPROCESSABLE_ENTITY));
        }

        if (traceThreads.projectId() != null) {
            return dao.deleteThreads(traceThreads.projectId(), traceThreads.threadIds())
                    .then();
        }

        return getProjectByName(traceThreads.projectName())
                .flatMap(project -> dao.deleteThreads(project.id(), traceThreads.threadIds()))
                .then();
    }
=======
>>>>>>> 6e820df5
}<|MERGE_RESOLUTION|>--- conflicted
+++ resolved
@@ -83,11 +83,8 @@
     Mono<Map<UUID, Instant>> getLastUpdatedTraceAt(Set<UUID> projectIds, String workspaceId);
 
     Mono<TraceThreadPage> getTraceThreads(int page, int size, TraceSearchCriteria criteria);
-<<<<<<< HEAD
 
     Mono<Void> deleteTraceThreads(DeleteTraceThreads traceThreads);
-=======
->>>>>>> 6e820df5
 }
 
 @Slf4j
@@ -427,7 +424,6 @@
                 .flatMap(project -> dao.findThreads(size, page, criteria.toBuilder().projectId(project.id()).build()))
                 .switchIfEmpty(Mono.just(TraceThreadPage.empty(page)));
     }
-<<<<<<< HEAD
 
     @Override
     public Mono<Void> deleteTraceThreads(@NonNull DeleteTraceThreads traceThreads) {
@@ -445,6 +441,5 @@
                 .flatMap(project -> dao.deleteThreads(project.id(), traceThreads.threadIds()))
                 .then();
     }
-=======
->>>>>>> 6e820df5
+
 }