--- conflicted
+++ resolved
@@ -61,14 +61,10 @@
         return Mono.fromCallable(() -> projectService.get(projectId, workspaceId))
                 .flatMap(project -> getTraceThreadId(threadId, project.id())
                         .map(TraceThreadIdModel::id))
-<<<<<<< HEAD
-                .onErrorResume(NotFoundException.class, throwable -> Mono.empty());
-=======
                 .onErrorResume(NotFoundException.class, throwable -> {
                     log.warn("Thread ID not found for project '{}' and thread ID '{}'", projectId, threadId, throwable);
                     return Mono.empty();
                 });
->>>>>>> 39dc4601
 
     }
 
