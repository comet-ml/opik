package com.comet.opik.api.resources.v1.events;

import com.comet.opik.api.Span;
import com.comet.opik.api.evaluators.AutomationRuleEvaluator;
import com.comet.opik.api.evaluators.AutomationRuleEvaluatorLlmAsJudge;
import com.comet.opik.api.evaluators.AutomationRuleEvaluatorSpanLlmAsJudge;
import com.comet.opik.api.evaluators.AutomationRuleEvaluatorTraceThreadLlmAsJudge;
import com.comet.opik.api.evaluators.AutomationRuleEvaluatorTraceThreadUserDefinedMetricPython;
import com.comet.opik.api.evaluators.AutomationRuleEvaluatorType;
import com.comet.opik.api.evaluators.AutomationRuleEvaluatorUserDefinedMetricPython;
import com.comet.opik.api.events.SpanToScoreLlmAsJudge;
import com.comet.opik.api.events.SpansCreated;
import com.comet.opik.api.filter.SpanFilter;
import com.comet.opik.domain.evaluators.AutomationRuleEvaluatorService;
import com.comet.opik.domain.evaluators.OnlineScorePublisher;
import com.comet.opik.domain.evaluators.SpanFilterEvaluationService;
import com.comet.opik.domain.evaluators.UserLog;
import com.comet.opik.infrastructure.ServiceTogglesConfig;
import com.comet.opik.infrastructure.log.LogContextAware;
import com.comet.opik.infrastructure.log.UserFacingLoggingFactory;
import com.google.common.eventbus.Subscribe;
import jakarta.inject.Inject;
import lombok.NonNull;
import lombok.extern.slf4j.Slf4j;
import org.slf4j.Logger;
import ru.vyarus.dropwizard.guice.module.installer.feature.eager.EagerSingleton;
import ru.vyarus.dropwizard.guice.module.yaml.bind.Config;

import java.security.NoSuchAlgorithmException;
import java.security.SecureRandom;
import java.util.List;
import java.util.Map;
import java.util.stream.Collectors;

import static com.comet.opik.api.evaluators.AutomationRuleEvaluatorSpanLlmAsJudge.SpanLlmAsJudgeCode;
import static com.comet.opik.infrastructure.log.LogContextAware.wrapWithMdc;

/**
 * This service listens for Spans creation server in-memory event (via EventBus). When it happens, it fetches
 * Automation Rules for the span's project and samples the span batch for the proper scoring. The span and code
 * (which can be a LLM-as-Judge or new integrations we add) are enqueued in a Redis stream dedicated
 * to that evaluator type.
 */
@EagerSingleton
@Slf4j
public class OnlineScoringSpanSampler {

    private final AutomationRuleEvaluatorService ruleEvaluatorService;
    private final SpanFilterEvaluationService filterEvaluationService;
    private final SecureRandom secureRandom;
    private final Logger userFacingLogger;
    private final ServiceTogglesConfig serviceTogglesConfig;
    private final OnlineScorePublisher onlineScorePublisher;

    @Inject
    public OnlineScoringSpanSampler(@NonNull @Config("serviceToggles") ServiceTogglesConfig serviceTogglesConfig,
            @NonNull AutomationRuleEvaluatorService ruleEvaluatorService,
            @NonNull SpanFilterEvaluationService filterEvaluationService,
            @NonNull OnlineScorePublisher onlineScorePublisher) throws NoSuchAlgorithmException {
        this.ruleEvaluatorService = ruleEvaluatorService;
        this.filterEvaluationService = filterEvaluationService;
        this.onlineScorePublisher = onlineScorePublisher;
        this.serviceTogglesConfig = serviceTogglesConfig;
        secureRandom = SecureRandom.getInstanceStrong();
        userFacingLogger = UserFacingLoggingFactory.getLogger(OnlineScoringSpanSampler.class);
    }

    /**
     * Listen for span batches to check for existent Automation Rules to score them. It samples the span batch and
     * enqueues the sample into Redis Stream.
     *
     * @param spansBatch a spans batch with workspaceId and userName
     */
    @Subscribe
    public void onSpansCreated(SpansCreated spansBatch) {
        // Check if feature is enabled before processing spans
        if (!serviceTogglesConfig.isSpanLlmAsJudgeEnabled()) {
            log.debug("Span LLM as Judge evaluator is disabled. Skipping span sampling.");
            return;
        }

        var spansByProject = spansBatch.spans().stream().collect(Collectors.groupingBy(Span::projectId));

        var countMap = spansByProject.entrySet().stream()
                .collect(Collectors.toMap(entry -> "projectId: " + entry.getKey(),
                        entry -> entry.getValue().size()));

        log.info("Received '{}' spans for workspace '{}': '{}'",
                spansBatch.spans().size(), spansBatch.workspaceId(), countMap);

        // fetch automation rules per project
        spansByProject.forEach((projectId, spans) -> {
            log.info("Fetching evaluators for '{}' spans, project '{}' on workspace '{}'",
                    spans.size(), projectId, spansBatch.workspaceId());

            // Fetch only span-level evaluators by filtering at database level
            List<? extends AutomationRuleEvaluator<?, ?>> evaluators = ruleEvaluatorService.findAll(
<<<<<<< HEAD
                    projectId, spansBatch.workspaceId());

            // Filter to only span-level evaluators
            List<AutomationRuleEvaluator<SpanLlmAsJudgeCode, SpanFilter>> spanEvaluators = evaluators.stream()
                    .filter(evaluator -> evaluator.getType() == AutomationRuleEvaluatorType.SPAN_LLM_AS_JUDGE)
                    .map(evaluator -> (AutomationRuleEvaluator<SpanLlmAsJudgeCode, SpanFilter>) evaluator)
                    .toList();
=======
                    projectId, spansBatch.workspaceId(), AutomationRuleEvaluatorType.SPAN_LLM_AS_JUDGE);
>>>>>>> dcac4434

            if (spanEvaluators.isEmpty()) {
                log.debug("No span-level evaluators found for project '{}' on workspace '{}'",
                        projectId, spansBatch.workspaceId());
                return;
            }

            //When using the MDC with multiple threads, we must ensure that the context is propagated. For this reason, we must use the wrapWithMdc method.
            evaluators.parallelStream().forEach(evaluator -> {
                switch (evaluator) {
                    case AutomationRuleEvaluatorSpanLlmAsJudge rule -> {
                        // samples spans for this rule
                        var samples = spans.stream()
                                .filter(span -> shouldSampleSpan(rule, spansBatch.workspaceId(), span))
                                .toList();

                        var messages = samples.stream()
                                .map(span -> toLlmAsJudgeMessage(spansBatch, rule, span))
                                .toList();

                        if (!messages.isEmpty()) {
                            logSampledSpan(spansBatch, evaluator, messages);
                            onlineScorePublisher.enqueueMessage(messages,
                                    AutomationRuleEvaluatorType.SPAN_LLM_AS_JUDGE);
                        }
                    }
                    case AutomationRuleEvaluatorLlmAsJudge rule -> logUnsupportedEvaluatorType(rule);
                    case AutomationRuleEvaluatorUserDefinedMetricPython rule -> logUnsupportedEvaluatorType(rule);
                    case AutomationRuleEvaluatorTraceThreadLlmAsJudge rule -> logUnsupportedEvaluatorType(rule);
                    case AutomationRuleEvaluatorTraceThreadUserDefinedMetricPython rule ->
                        logUnsupportedEvaluatorType(rule);
                }
            });
        });
    }

    private void logUnsupportedEvaluatorType(AutomationRuleEvaluator<?, ?> evaluator) {
        log.warn("Received unsupported evaluator type '{}' in span sampler. This should not happen.",
                evaluator.getType());
    }

    private boolean shouldSampleSpan(AutomationRuleEvaluator<?, SpanFilter> evaluator,
            String workspaceId, Span span) {
        // Check if rule is enabled first
        if (!evaluator.isEnabled()) {
            // Important to set the workspaceId for logging purposes
            try (var logContext = createSpanLoggingContext(workspaceId, evaluator, span)) {
                userFacingLogger.info(
                        "The spanId '{}' was skipped for rule: '{}' as the rule is disabled",
                        span.id(), evaluator.getName());
            }
            return false;
        }

        if (!filterEvaluationService.matchesAllFilters(evaluator.getFilters(), span)) {
            // Important to set the workspaceId for logging purposes
            try (var logContext = createSpanLoggingContext(workspaceId, evaluator, span)) {
                userFacingLogger.info(
                        "The spanId '{}' was skipped for rule: '{}' as it does not match the configured filters",
                        span.id(), evaluator.getName());
            }
            return false;
        }

        var shouldBeSampled = secureRandom.nextFloat() < evaluator.getSamplingRate();

        if (!shouldBeSampled) {
            // Important to set the workspaceId for logging purposes
            try (var logContext = createSpanLoggingContext(workspaceId, evaluator, span)) {
                userFacingLogger.info(
                        "The spanId '{}' was skipped for rule: '{}' and per the sampling rate '{}'",
                        span.id(), evaluator.getName(), evaluator.getSamplingRate());
            }
        }

        return shouldBeSampled;
    }

    private SpanToScoreLlmAsJudge toLlmAsJudgeMessage(SpansCreated spansBatch,
            AutomationRuleEvaluatorSpanLlmAsJudge evaluator,
            Span span) {
        return SpanToScoreLlmAsJudge.builder()
                .span(span)
                .ruleId(evaluator.getId())
                .ruleName(evaluator.getName())
                .llmAsJudgeCode(evaluator.getCode())
                .workspaceId(spansBatch.workspaceId())
                .userName(spansBatch.userName())
                .build();
    }

    private void logSampledSpan(SpansCreated spansBatch, AutomationRuleEvaluator<?, ?> evaluator, List<?> messages) {
        log.info("[AutomationRule '{}', type '{}'] Sampled '{}/{}' from span batch (expected rate: '{}')",
                evaluator.getName(),
                evaluator.getType(),
                messages.size(),
                spansBatch.spans().size(),
                evaluator.getSamplingRate());
    }

    private LogContextAware.Closable createSpanLoggingContext(String workspaceId,
            AutomationRuleEvaluator<?, ?> evaluator,
            Span span) {
        return wrapWithMdc(Map.of(
                UserLog.MARKER, UserLog.AUTOMATION_RULE_EVALUATOR.name(),
                UserLog.WORKSPACE_ID, workspaceId,
                UserLog.RULE_ID, evaluator.getId().toString(),
                UserLog.SPAN_ID, span.id().toString()));
    }

}<|MERGE_RESOLUTION|>--- conflicted
+++ resolved
@@ -95,17 +95,7 @@
 
             // Fetch only span-level evaluators by filtering at database level
             List<? extends AutomationRuleEvaluator<?, ?>> evaluators = ruleEvaluatorService.findAll(
-<<<<<<< HEAD
-                    projectId, spansBatch.workspaceId());
-
-            // Filter to only span-level evaluators
-            List<AutomationRuleEvaluator<SpanLlmAsJudgeCode, SpanFilter>> spanEvaluators = evaluators.stream()
-                    .filter(evaluator -> evaluator.getType() == AutomationRuleEvaluatorType.SPAN_LLM_AS_JUDGE)
-                    .map(evaluator -> (AutomationRuleEvaluator<SpanLlmAsJudgeCode, SpanFilter>) evaluator)
-                    .toList();
-=======
                     projectId, spansBatch.workspaceId(), AutomationRuleEvaluatorType.SPAN_LLM_AS_JUDGE);
->>>>>>> dcac4434
 
             if (spanEvaluators.isEmpty()) {
                 log.debug("No span-level evaluators found for project '{}' on workspace '{}'",
