--- conflicted
+++ resolved
@@ -20,11 +20,8 @@
 import com.comet.opik.domain.filter.FilterQueryBuilder;
 import com.comet.opik.domain.filter.FilterStrategy;
 import com.comet.opik.domain.sorting.SortingQueryBuilder;
-<<<<<<< HEAD
 import com.comet.opik.utils.JsonUtils;
-=======
 import com.comet.opik.utils.template.TemplateUtils;
->>>>>>> 962a6f0a
 import com.google.common.base.Function;
 import com.google.common.base.Preconditions;
 import io.opentelemetry.instrumentation.annotations.WithSpan;
@@ -811,7 +808,8 @@
     Mono<Experiment> getById(@NonNull UUID id) {
         log.info("Getting experiment by id '{}'", id);
         var limit = 1;
-        var template = TemplateUtils.newST(FIND);
+        var template = TemplateUtils.new
+          (FIND);
         template.add("id", id.toString());
         template.add("limit", limit);
         return Mono.from(connectionFactory.create())
