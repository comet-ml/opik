package com.comet.opik;

import com.comet.opik.infrastructure.OpikConfiguration;
import com.comet.opik.infrastructure.auth.AuthModule;
import com.comet.opik.infrastructure.bundle.LiquibaseBundle;
import com.comet.opik.infrastructure.db.DatabaseAnalyticsModule;
import com.comet.opik.infrastructure.db.IdGeneratorModule;
<<<<<<< HEAD
import com.comet.opik.infrastructure.ratelimit.RateLimitModule;
=======
import com.comet.opik.infrastructure.db.NameGeneratorModule;
>>>>>>> 01d08524
import com.comet.opik.infrastructure.redis.RedisModule;
import com.comet.opik.utils.JsonBigDecimalDeserializer;
import com.fasterxml.jackson.annotation.JsonInclude;
import com.fasterxml.jackson.databind.PropertyNamingStrategies;
import com.fasterxml.jackson.databind.SerializationFeature;
import com.fasterxml.jackson.databind.module.SimpleModule;
import io.dropwizard.configuration.EnvironmentVariableSubstitutor;
import io.dropwizard.configuration.SubstitutingSourceProvider;
import io.dropwizard.core.Application;
import io.dropwizard.core.setup.Bootstrap;
import io.dropwizard.core.setup.Environment;
import org.glassfish.jersey.server.ServerProperties;
import org.jdbi.v3.jackson2.Jackson2Plugin;
import org.jdbi.v3.sqlobject.SqlObjectPlugin;
import ru.vyarus.dropwizard.guice.GuiceBundle;
import ru.vyarus.guicey.jdbi3.JdbiBundle;

import java.math.BigDecimal;

import static com.comet.opik.infrastructure.bundle.LiquibaseBundle.DB_APP_ANALYTICS_MIGRATIONS_FILE_NAME;
import static com.comet.opik.infrastructure.bundle.LiquibaseBundle.DB_APP_ANALYTICS_NAME;
import static com.comet.opik.infrastructure.bundle.LiquibaseBundle.DB_APP_STATE_MIGRATIONS_FILE_NAME;
import static com.comet.opik.infrastructure.bundle.LiquibaseBundle.DB_APP_STATE_NAME;

public class OpikApplication extends Application<OpikConfiguration> {

    public static void main(String[] args) throws Exception {
        new OpikApplication().run(args);
    }

    @Override
    public String getName() {
        return "Opik";
    }

    @Override
    public void initialize(Bootstrap<OpikConfiguration> bootstrap) {
        var substitutor = new EnvironmentVariableSubstitutor(false);
        var provider = new SubstitutingSourceProvider(bootstrap.getConfigurationSourceProvider(), substitutor);
        bootstrap.setConfigurationSourceProvider(provider);
        bootstrap.addBundle(LiquibaseBundle.builder()
                .name(DB_APP_STATE_NAME)
                .migrationsFileName(DB_APP_STATE_MIGRATIONS_FILE_NAME)
                .dataSourceFactoryFunction(OpikConfiguration::getDatabase)
                .build());
        bootstrap.addBundle(LiquibaseBundle.builder()
                .name(DB_APP_ANALYTICS_NAME)
                .migrationsFileName(DB_APP_ANALYTICS_MIGRATIONS_FILE_NAME)
                .dataSourceFactoryFunction(OpikConfiguration::getDatabaseAnalyticsMigrations)
                .build());
        bootstrap.addBundle(GuiceBundle.builder()
                .bundles(JdbiBundle.<OpikConfiguration>forDatabase((conf, env) -> conf.getDatabase())
                        .withPlugins(new SqlObjectPlugin(), new Jackson2Plugin()))
                .modules(new DatabaseAnalyticsModule(), new IdGeneratorModule(), new AuthModule(), new RedisModule(),
<<<<<<< HEAD
                        new RateLimitModule())
=======
                        new NameGeneratorModule())
>>>>>>> 01d08524
                .enableAutoConfig()
                .build());
    }

    @Override
    public void run(OpikConfiguration configuration, Environment environment) {
        // Resources
        var jersey = environment.jersey();

        environment.getObjectMapper().setSerializationInclusion(JsonInclude.Include.NON_NULL);
        // Naming strategy, this is the default for all objects serving as a fallback.
        // However, it does not apply to OpenAPI documentation.
        environment.getObjectMapper().setPropertyNamingStrategy(PropertyNamingStrategies.SnakeCaseStrategy.INSTANCE);
        environment.getObjectMapper().configure(SerializationFeature.WRITE_DATES_AS_TIMESTAMPS, false);
        environment.getObjectMapper()
                .registerModule(new SimpleModule().addDeserializer(BigDecimal.class, new JsonBigDecimalDeserializer()));

        jersey.property(ServerProperties.RESPONSE_SET_STATUS_OVER_SEND_ERROR, true);
    }
}<|MERGE_RESOLUTION|>--- conflicted
+++ resolved
@@ -5,11 +5,8 @@
 import com.comet.opik.infrastructure.bundle.LiquibaseBundle;
 import com.comet.opik.infrastructure.db.DatabaseAnalyticsModule;
 import com.comet.opik.infrastructure.db.IdGeneratorModule;
-<<<<<<< HEAD
+import com.comet.opik.infrastructure.db.NameGeneratorModule;
 import com.comet.opik.infrastructure.ratelimit.RateLimitModule;
-=======
-import com.comet.opik.infrastructure.db.NameGeneratorModule;
->>>>>>> 01d08524
 import com.comet.opik.infrastructure.redis.RedisModule;
 import com.comet.opik.utils.JsonBigDecimalDeserializer;
 import com.fasterxml.jackson.annotation.JsonInclude;
@@ -64,11 +61,7 @@
                 .bundles(JdbiBundle.<OpikConfiguration>forDatabase((conf, env) -> conf.getDatabase())
                         .withPlugins(new SqlObjectPlugin(), new Jackson2Plugin()))
                 .modules(new DatabaseAnalyticsModule(), new IdGeneratorModule(), new AuthModule(), new RedisModule(),
-<<<<<<< HEAD
-                        new RateLimitModule())
-=======
-                        new NameGeneratorModule())
->>>>>>> 01d08524
+                        new RateLimitModule(), new NameGeneratorModule())
                 .enableAutoConfig()
                 .build());
     }
