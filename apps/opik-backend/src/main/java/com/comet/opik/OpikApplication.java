--- conflicted
+++ resolved
@@ -74,11 +74,7 @@
                         .withPlugins(new SqlObjectPlugin(), new Jackson2Plugin()))
                 .modules(new DatabaseAnalyticsModule(), new IdGeneratorModule(), new AuthModule(), new RedisModule(),
                         new RateLimitModule(), new NameGeneratorModule(), new HttpModule(), new EventModule(),
-<<<<<<< HEAD
-                        new ConfigurationModule(), new BiModule(), new CacheModule())
-=======
-                        new ConfigurationModule(), new BiModule(), new LlmProviderClientModule())
->>>>>>> 1d5bdacb
+                        new ConfigurationModule(), new BiModule(), new CacheModule(), new LlmProviderClientModule())
                 .installers(JobGuiceyInstaller.class)
                 .listen(new OpikGuiceyLifecycleEventListener())
                 .enableAutoConfig()
