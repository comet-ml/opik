package com.comet.opik.infrastructure;

import com.fasterxml.jackson.annotation.JsonProperty;
import io.dropwizard.db.DataSourceFactory;
import io.dropwizard.jobs.JobConfiguration;
import jakarta.validation.Valid;
import jakarta.validation.constraints.NotNull;
import lombok.Getter;
import lombok.ToString;

@Getter
public class OpikConfiguration extends JobConfiguration {

    @Valid @NotNull @JsonProperty
    private DataSourceFactory database = new DataSourceFactory();

    @Valid @NotNull @JsonProperty
    private DataSourceFactory databaseAnalyticsMigrations = new DataSourceFactory();

    @Valid @NotNull @JsonProperty
    private DatabaseAnalyticsFactory databaseAnalytics = new DatabaseAnalyticsFactory();

    @Valid @NotNull @JsonProperty
    private AuthenticationConfig authentication = new AuthenticationConfig();

    @Valid @NotNull @JsonProperty
    private RedisConfig redis = new RedisConfig();

    @Valid @NotNull @JsonProperty
    private DistributedLockConfig distributedLock = new DistributedLockConfig();

    @Valid @NotNull @JsonProperty
    private RateLimitConfig rateLimit = new RateLimitConfig();

    @Valid @NotNull @JsonProperty
    private MetadataConfig metadata = new MetadataConfig();

    @Valid @NotNull @JsonProperty
    private UsageReportConfig usageReport = new UsageReportConfig();

    @Valid @NotNull @JsonProperty
    private CorsConfig cors = new CorsConfig();

    @Valid @NotNull @JsonProperty
    private BatchOperationsConfig batchOperations = new BatchOperationsConfig();

    @Valid @NotNull @JsonProperty
    @ToString.Exclude
    private EncryptionConfig encryption = new EncryptionConfig();

    @Valid @NotNull @JsonProperty
    private LlmProviderClientConfig llmProviderClient = new LlmProviderClientConfig();

    @Valid @NotNull @JsonProperty
    private CacheConfiguration cacheManager = new CacheConfiguration();

    @Valid @NotNull @JsonProperty
    private OnlineScoringConfig onlineScoring = new OnlineScoringConfig();

    @Valid @NotNull @JsonProperty
    private ClickHouseLogAppenderConfig clickHouseLogAppender = new ClickHouseLogAppenderConfig();

    @Valid @NotNull @JsonProperty
<<<<<<< HEAD
    private OpenTelemetryConfig openTelemetry = new OpenTelemetryConfig();
=======
    private WorkspaceSettings workspaceSettings = new WorkspaceSettings();
>>>>>>> 5d5ca937

}<|MERGE_RESOLUTION|>--- conflicted
+++ resolved
@@ -61,10 +61,8 @@
     private ClickHouseLogAppenderConfig clickHouseLogAppender = new ClickHouseLogAppenderConfig();
 
     @Valid @NotNull @JsonProperty
-<<<<<<< HEAD
     private OpenTelemetryConfig openTelemetry = new OpenTelemetryConfig();
-=======
+
+    @Valid @NotNull @JsonProperty
     private WorkspaceSettings workspaceSettings = new WorkspaceSettings();
->>>>>>> 5d5ca937
-
 }