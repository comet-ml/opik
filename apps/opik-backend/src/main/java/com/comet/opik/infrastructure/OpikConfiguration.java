--- conflicted
+++ resolved
@@ -38,8 +38,6 @@
     @NotNull @JsonProperty
     private RateLimitConfig rateLimit = new RateLimitConfig();
 
-<<<<<<< HEAD
-=======
     @Valid
     @NotNull @JsonProperty
     private MetadataConfig metadata = new MetadataConfig();
@@ -47,5 +45,4 @@
     @Valid
     @NotNull @JsonProperty
     private UsageReportConfig usageReport = new UsageReportConfig();
->>>>>>> 76ae1623
 }