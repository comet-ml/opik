package com.comet.opik.infrastructure.lock;

import reactor.core.publisher.Flux;
import reactor.core.publisher.Mono;

import java.time.Duration;
import java.util.UUID;

public interface LockService {

    record Lock(String key) {

        private static final String KEY_FORMAT = "%s-%s";

        public Lock(UUID id, String name) {
            this(KEY_FORMAT.formatted(id, name));
        }

        public Lock(String id, String name) {
            this(KEY_FORMAT.formatted(id, name));
        }

    }

    <T> Mono<T> executeWithLock(Lock lock, Mono<T> action);
    <T> Mono<T> executeWithLockCustomExpire(Lock lock, Mono<T> action, Duration duration);
    <T> Flux<T> executeWithLock(Lock lock, Flux<T> action);
<<<<<<< HEAD

=======
>>>>>>> d79741df
    <T> Mono<T> bestEffortLock(Lock lock, Mono<T> action, Mono<Void> failToAcquireLockAction, Duration actionTimeout,
            Duration lockTimeout);

    Mono<Boolean> lockUsingToken(Lock lock, Duration lockDuration);

    Mono<Void> unlockUsingToken(Lock lock);
}<|MERGE_RESOLUTION|>--- conflicted
+++ resolved
@@ -25,10 +25,6 @@
     <T> Mono<T> executeWithLock(Lock lock, Mono<T> action);
     <T> Mono<T> executeWithLockCustomExpire(Lock lock, Mono<T> action, Duration duration);
     <T> Flux<T> executeWithLock(Lock lock, Flux<T> action);
-<<<<<<< HEAD
-
-=======
->>>>>>> d79741df
     <T> Mono<T> bestEffortLock(Lock lock, Mono<T> action, Mono<Void> failToAcquireLockAction, Duration actionTimeout,
             Duration lockTimeout);
 
