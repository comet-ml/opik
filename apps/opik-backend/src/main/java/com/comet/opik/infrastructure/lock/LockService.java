--- conflicted
+++ resolved
@@ -27,11 +27,7 @@
     <T> Flux<T> executeWithLock(Lock lock, Flux<T> action);
     <T> Mono<T> bestEffortLock(Lock lock, Mono<T> action, Mono<Void> failToAcquireLockAction, Duration actionTimeout,
             Duration lockTimeout);
-<<<<<<< HEAD
 
     Mono<Boolean> lockUsingToken(Lock lock, Duration lockDuration);
-
     Mono<Void> unlockUsingToken(Lock lock);
-=======
->>>>>>> 2082b3ef
 }