package com.comet.opik.infrastructure.lock;

import reactor.core.publisher.Flux;
import reactor.core.publisher.Mono;

import java.time.Duration;
import java.util.UUID;

public interface LockService {

    record Lock(String key) {

        private static final String KEY_FORMAT = "%s-%s";

        public Lock(UUID id, String name) {
            this(KEY_FORMAT.formatted(id, name));
        }

        public Lock(String id, String name) {
            this(KEY_FORMAT.formatted(id, name));
        }

    }

    <T> Mono<T> executeWithLock(Lock lock, Mono<T> action);
    <T> Mono<T> executeWithLockCustomExpire(Lock lock, Mono<T> action, Duration duration);
    <T> Flux<T> executeWithLock(Lock lock, Flux<T> action);
<<<<<<< HEAD

=======
>>>>>>> 1f53469e
    <T> Mono<T> bestEffortLock(Lock lock, Mono<T> action, Mono<Void> failToAcquireLockAction, Duration actionTimeout,
            Duration lockTimeout);

    Mono<Boolean> lockUsingToken(Lock lock, Duration lockDuration);
<<<<<<< HEAD

=======
>>>>>>> 1f53469e
    Mono<Void> unlockUsingToken(Lock lock);
}<|MERGE_RESOLUTION|>--- conflicted
+++ resolved
@@ -25,17 +25,9 @@
     <T> Mono<T> executeWithLock(Lock lock, Mono<T> action);
     <T> Mono<T> executeWithLockCustomExpire(Lock lock, Mono<T> action, Duration duration);
     <T> Flux<T> executeWithLock(Lock lock, Flux<T> action);
-<<<<<<< HEAD
-
-=======
->>>>>>> 1f53469e
     <T> Mono<T> bestEffortLock(Lock lock, Mono<T> action, Mono<Void> failToAcquireLockAction, Duration actionTimeout,
             Duration lockTimeout);
 
     Mono<Boolean> lockUsingToken(Lock lock, Duration lockDuration);
-<<<<<<< HEAD
-
-=======
->>>>>>> 1f53469e
     Mono<Void> unlockUsingToken(Lock lock);
 }