package com.comet.opik.domain;

import com.comet.opik.api.Dataset;
import com.comet.opik.api.DatasetItem;
import com.comet.opik.api.DatasetItemBatch;
import com.comet.opik.api.DatasetItemSearchCriteria;
import com.comet.opik.api.DatasetItemStreamRequest;
import com.comet.opik.api.error.ErrorMessage;
import com.comet.opik.api.error.IdentifierMismatchException;
import com.comet.opik.infrastructure.auth.RequestContext;
import com.google.inject.ImplementedBy;
import io.opentelemetry.instrumentation.annotations.WithSpan;
import jakarta.inject.Inject;
import jakarta.inject.Singleton;
import jakarta.ws.rs.ClientErrorException;
import jakarta.ws.rs.NotFoundException;
import jakarta.ws.rs.core.Response;
import lombok.NonNull;
import lombok.RequiredArgsConstructor;
import lombok.extern.slf4j.Slf4j;
import reactor.core.publisher.Flux;
import reactor.core.publisher.Mono;
import reactor.core.scheduler.Schedulers;

import java.util.List;
import java.util.Objects;
import java.util.Set;
import java.util.UUID;
import java.util.stream.Collectors;

import static com.comet.opik.api.DatasetItem.DatasetItemPage;

@ImplementedBy(DatasetItemServiceImpl.class)
public interface DatasetItemService {

    Mono<Void> save(DatasetItemBatch batch);

    Mono<DatasetItem> get(UUID id);

    Mono<Void> delete(List<UUID> ids);

    Mono<DatasetItemPage> getItems(UUID datasetId, int page, int size);

    Mono<DatasetItemPage> getItems(int page, int size, DatasetItemSearchCriteria datasetItemSearchCriteria);

    Flux<DatasetItem> getItems(String workspaceId, DatasetItemStreamRequest request);
}

@Singleton
@RequiredArgsConstructor(onConstructor_ = @Inject)
@Slf4j
class DatasetItemServiceImpl implements DatasetItemService {

    private final @NonNull DatasetItemDAO dao;
    private final @NonNull DatasetService datasetService;
    private final @NonNull TraceService traceService;
    private final @NonNull SpanService spanService;

    @Override
    @WithSpan
    public Mono<Void> save(@NonNull DatasetItemBatch batch) {
        if (batch.datasetId() == null && batch.datasetName() == null) {
            return Mono.error(failWithError("dataset_id or dataset_name must be provided"));
        }

        return getDatasetId(batch)
                .flatMap(it -> saveBatch(batch, it))
                .then();
    }

    private Mono<UUID> getDatasetId(DatasetItemBatch batch) {
        return Mono.deferContextual(ctx -> {
            String userName = ctx.get(RequestContext.USER_NAME);
            String workspaceId = ctx.get(RequestContext.WORKSPACE_ID);

            return Mono.fromCallable(() -> {

                if (batch.datasetId() == null) {
                    return datasetService.getOrCreate(workspaceId, batch.datasetName(), userName);
                }

                Dataset dataset = datasetService.findById(batch.datasetId(), workspaceId);

                if (dataset == null) {
                    throw newConflict(
                            "workspace_name from dataset item batch and dataset_id from item does not match");
                }

                return dataset.id();
            }).subscribeOn(Schedulers.boundedElastic());
        });
    }

    private Throwable failWithError(String error) {
        log.info(error);
        return new ClientErrorException(Response.status(422).entity(new ErrorMessage(List.of(error))).build());
    }

    private ClientErrorException newConflict(String error) {
        log.info(error);
        return new ClientErrorException(Response.status(409).entity(new ErrorMessage(List.of(error))).build());
    }

    @Override
    @WithSpan
    public Mono<DatasetItem> get(@NonNull UUID id) {
        return dao.get(id)
                .switchIfEmpty(Mono.defer(() -> Mono.error(failWithNotFound("Dataset item not found"))));
    }

    @Override
<<<<<<< HEAD
    @WithSpan
    public Flux<DatasetItem> getItems(@NonNull UUID datasetId, int limit, UUID lastRetrievedId) {
        return dao.getItems(datasetId, limit, lastRetrievedId);
=======
    @Trace(dispatcher = true)
    public Flux<DatasetItem> getItems(@NonNull String workspaceId, @NonNull DatasetItemStreamRequest request) {
        log.info("Getting dataset items by '{}' on workspaceId '{}'", request, workspaceId);
        return Mono.fromCallable(() -> datasetService.findByName(workspaceId, request.datasetName()))
                .subscribeOn(Schedulers.boundedElastic())
                .flatMapMany(dataset -> dao.getItems(dataset.id(), request.steamLimit(), request.lastRetrievedId()));
>>>>>>> 4fab35cd
    }

    private Mono<Long> saveBatch(DatasetItemBatch batch, UUID id) {
        if (batch.items().isEmpty()) {
            return Mono.empty();
        }

        List<DatasetItem> items = addIdIfAbsent(batch);

        return Mono.deferContextual(ctx -> {

            String workspaceId = ctx.get(RequestContext.WORKSPACE_ID);

            return validateSpans(workspaceId, items)
                    .then(Mono.defer(() -> validateTraces(workspaceId, items)))
                    .then(Mono.defer(() -> dao.save(id, items)));
        });
    }

    private Mono<Void> validateSpans(String workspaceId, List<DatasetItem> items) {
        Set<UUID> spanIds = items.stream()
                .map(DatasetItem::spanId)
                .filter(Objects::nonNull)
                .collect(Collectors.toSet());

        return spanService.validateSpanWorkspace(workspaceId, spanIds)
                .flatMap(valid -> {
                    if (Boolean.FALSE.equals(valid)) {
                        return failWithConflict("span workspace and dataset item workspace does not match");
                    }

                    return Mono.empty();
                });
    }

    private Mono<Boolean> validateTraces(String workspaceId, List<DatasetItem> items) {
        Set<UUID> traceIds = items.stream()
                .map(DatasetItem::traceId)
                .filter(Objects::nonNull)
                .collect(Collectors.toSet());

        return traceService.validateTraceWorkspace(workspaceId, traceIds)
                .flatMap(valid -> {
                    if (Boolean.FALSE.equals(valid)) {
                        return failWithConflict("trace workspace and dataset item workspace does not match");
                    }

                    return Mono.empty();
                });
    }

    private List<DatasetItem> addIdIfAbsent(DatasetItemBatch batch) {
        return batch.items()
                .stream()
                .map(item -> {
                    IdGenerator.validateVersion(item.id(), "dataset_item");
                    return item;
                })
                .toList();
    }

    private <T> Mono<T> failWithConflict(String message) {
        log.info(message);
        return Mono.error(new IdentifierMismatchException(new ErrorMessage(List.of(message))));
    }

    private NotFoundException failWithNotFound(String message) {
        log.info(message);
        return new NotFoundException(message,
                Response.status(Response.Status.NOT_FOUND).entity(new ErrorMessage(List.of(message))).build());
    }

    @Override
    @WithSpan
    public Mono<Void> delete(@NonNull List<UUID> ids) {
        if (ids.isEmpty()) {
            return Mono.empty();
        }

        return dao.delete(ids).then();
    }

    @Override
    @WithSpan
    public Mono<DatasetItemPage> getItems(@NonNull UUID datasetId, int page, int size) {
        return dao.getItems(datasetId, page, size);
    }

    @Override
    @WithSpan
    public Mono<DatasetItemPage> getItems(
            int page, int size, @NonNull DatasetItemSearchCriteria datasetItemSearchCriteria) {
        log.info("Finding dataset items with experiment items by '{}', page '{}', size '{}'",
                datasetItemSearchCriteria, page, size);
        return dao.getItems(datasetItemSearchCriteria, page, size);
    }
}<|MERGE_RESOLUTION|>--- conflicted
+++ resolved
@@ -109,18 +109,17 @@
     }
 
     @Override
-<<<<<<< HEAD
     @WithSpan
     public Flux<DatasetItem> getItems(@NonNull UUID datasetId, int limit, UUID lastRetrievedId) {
         return dao.getItems(datasetId, limit, lastRetrievedId);
-=======
-    @Trace(dispatcher = true)
+    }
+  
+    @WithSpan
     public Flux<DatasetItem> getItems(@NonNull String workspaceId, @NonNull DatasetItemStreamRequest request) {
         log.info("Getting dataset items by '{}' on workspaceId '{}'", request, workspaceId);
         return Mono.fromCallable(() -> datasetService.findByName(workspaceId, request.datasetName()))
                 .subscribeOn(Schedulers.boundedElastic())
                 .flatMapMany(dataset -> dao.getItems(dataset.id(), request.steamLimit(), request.lastRetrievedId()));
->>>>>>> 4fab35cd
     }
 
     private Mono<Long> saveBatch(DatasetItemBatch batch, UUID id) {
