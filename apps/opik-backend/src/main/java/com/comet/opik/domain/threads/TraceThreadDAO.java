--- conflicted
+++ resolved
@@ -41,7 +41,7 @@
     Flux<ProjectWithPendingClosureTraceThreads> findProjectsWithPendingClosureThreads(Instant lastUpdatedUntil,
             int limit);
 
-    Mono<Long> closeThreadWith(UUID projectId, Instant lastUpdatedUntil, int maxItemPerRun);
+    Mono<Long> closeThreadWith(UUID projectId, Instant lastUpdatedUntil);
 
     Mono<Long> openThread(UUID projectId, String threadId);
 
@@ -102,13 +102,13 @@
     private static final String OPEN_CLOSURE_THREADS_SQL = """
             INSERT INTO trace_threads(workspace_id, project_id, thread_id, id, status, created_by, last_updated_by, created_at, last_updated_at)
             SELECT
-                workspace_id, project_id, thread_id, id, :status AS status, created_by, :user_name, created_at, now64(6)
+                workspace_id, project_id, thread_id, id, :status AS new_status, created_by, :user_name, created_at, now64(6)
             FROM trace_threads final
             WHERE workspace_id = :workspace_id
             AND project_id = :project_id
+            AND status != :status
             <if(last_updated_at)>AND last_updated_at \\< parseDateTime64BestEffort(:last_updated_at, 6)<endif>
             <if(thread_id)>AND thread_id = :thread_id<endif>
-            <if(limit)>LIMIT :limit<endif>
             """;
 
     private final @NonNull TransactionTemplateAsync asyncTemplate;
@@ -195,20 +195,14 @@
     }
 
     @Override
-    public Mono<Long> closeThreadWith(@NonNull UUID projectId, @NonNull Instant lastUpdatedUntil, int maxItemPerRun) {
+    public Mono<Long> closeThreadWith(@NonNull UUID projectId, @NonNull Instant lastUpdatedUntil) {
         return asyncTemplate.nonTransaction(connection -> {
             ST closureThreadsSql = new ST(OPEN_CLOSURE_THREADS_SQL);
             closureThreadsSql.add("last_updated_at", lastUpdatedUntil.toString());
-            closureThreadsSql.add("limit", maxItemPerRun);
             var statement = connection.createStatement(closureThreadsSql.render())
                     .bind("project_id", projectId)
                     .bind("last_updated_at", lastUpdatedUntil.toString())
-<<<<<<< HEAD
-                    .bind("status", TraceThreadStatus.INACTIVE.getValue())
-                    .bind("limit", maxItemPerRun);
-=======
                     .bind("status", TraceThreadStatus.INACTIVE.getValue());
->>>>>>> 020f63c1
 
             return makeMonoContextAware(bindUserNameAndWorkspaceContext(statement))
                     .flatMap(result -> Mono.from(result.getRowsUpdated()));
