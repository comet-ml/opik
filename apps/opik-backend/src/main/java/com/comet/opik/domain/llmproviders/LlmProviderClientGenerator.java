--- conflicted
+++ resolved
@@ -106,16 +106,8 @@
 
         Optional.ofNullable(llmProviderClientConfig.getOpenAiClient())
                 .map(LlmProviderClientConfig.OpenAiClientConfig::url)
-<<<<<<< HEAD
-                .ifPresent(baseUrl -> {
-                    if (StringUtils.isNotBlank(baseUrl)) {
-                        builder.baseUrl(baseUrl);
-                    }
-                });
-=======
                 .filter(StringUtils::isNotBlank)
                 .ifPresent(builder::baseUrl);
->>>>>>> dceb931c
 
         Optional.ofNullable(modelParameters.temperature()).ifPresent(builder::temperature);
 
