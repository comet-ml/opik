package com.comet.opik.api;

import com.comet.opik.api.validate.CommitValidation;
import com.comet.opik.utils.ValidationUtils;
import com.fasterxml.jackson.annotation.JsonIgnoreProperties;
import com.fasterxml.jackson.annotation.JsonView;
import com.fasterxml.jackson.databind.PropertyNamingStrategies;
import com.fasterxml.jackson.databind.annotation.JsonNaming;
import io.swagger.v3.oas.annotations.media.Schema;
import jakarta.annotation.Nullable;
import jakarta.validation.constraints.NotBlank;
import lombok.Builder;

import java.time.Instant;
import java.util.List;
import java.util.Set;
import java.util.UUID;

@Builder(toBuilder = true)
@JsonIgnoreProperties(ignoreUnknown = true)
@JsonNaming(PropertyNamingStrategies.SnakeCaseStrategy.class)
public record PromptVersion(
        @JsonView( {
                Prompt.View.Detail.class,
                PromptVersion.View.Public.class,
                PromptVersion.View.Detail.class}) @Schema(description = "version unique identifier, generated if absent") UUID id,
        @JsonView({PromptVersion.View.Public.class,
                PromptVersion.View.Detail.class}) @Schema(accessMode = Schema.AccessMode.READ_ONLY) UUID promptId,
        @JsonView({Prompt.View.Detail.class,
                PromptVersion.View.Public.class,
                PromptVersion.View.Detail.class}) @Schema(description = "version short unique identifier, generated if absent. it must be 8 characters long", requiredMode = Schema.RequiredMode.NOT_REQUIRED, pattern = ValidationUtils.COMMIT_PATTERN) @CommitValidation String commit,
<<<<<<< HEAD
        @JsonView({Prompt.View.Detail.class, PromptVersion.View.Detail.class}) @NotBlank String template,
=======
        @JsonView({PromptVersion.View.Public.class, Prompt.View.Detail.class, PromptVersion.View.Detail.class}) @NotBlank String template,
>>>>>>> e41449a5
        @JsonView({Prompt.View.Detail.class,
                PromptVersion.View.Detail.class}) @Schema(accessMode = Schema.AccessMode.READ_ONLY) @Nullable Set<String> variables,
        @JsonView({Prompt.View.Detail.class,
                PromptVersion.View.Public.class,
                PromptVersion.View.Detail.class}) @Schema(accessMode = Schema.AccessMode.READ_ONLY) Instant createdAt,
        @JsonView({Prompt.View.Detail.class,
                PromptVersion.View.Public.class,
                PromptVersion.View.Detail.class}) @Schema(accessMode = Schema.AccessMode.READ_ONLY) String createdBy){

    public static class View {
        public static class Detail {
        }

        public static class Public {
        }
    }

    @Builder
    public record PromptVersionPage(
            @JsonView( {
                    PromptVersion.View.Public.class}) int page,
            @JsonView({PromptVersion.View.Public.class}) int size,
            @JsonView({PromptVersion.View.Public.class}) long total,
            @JsonView({PromptVersion.View.Public.class}) List<PromptVersion> content)
            implements
                Page<PromptVersion>{

        public static PromptVersion.PromptVersionPage empty(int page) {
            return new PromptVersion.PromptVersionPage(page, 0, 0, List.of());
        }
    }
}<|MERGE_RESOLUTION|>--- conflicted
+++ resolved
@@ -29,11 +29,7 @@
         @JsonView({Prompt.View.Detail.class,
                 PromptVersion.View.Public.class,
                 PromptVersion.View.Detail.class}) @Schema(description = "version short unique identifier, generated if absent. it must be 8 characters long", requiredMode = Schema.RequiredMode.NOT_REQUIRED, pattern = ValidationUtils.COMMIT_PATTERN) @CommitValidation String commit,
-<<<<<<< HEAD
-        @JsonView({Prompt.View.Detail.class, PromptVersion.View.Detail.class}) @NotBlank String template,
-=======
         @JsonView({PromptVersion.View.Public.class, Prompt.View.Detail.class, PromptVersion.View.Detail.class}) @NotBlank String template,
->>>>>>> e41449a5
         @JsonView({Prompt.View.Detail.class,
                 PromptVersion.View.Detail.class}) @Schema(accessMode = Schema.AccessMode.READ_ONLY) @Nullable Set<String> variables,
         @JsonView({Prompt.View.Detail.class,
