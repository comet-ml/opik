package com.comet.opik.domain;

import com.comet.opik.api.Span;
import com.comet.opik.api.SpanSearchCriteria;
import com.comet.opik.api.SpanUpdate;
import com.comet.opik.domain.filter.FilterQueryBuilder;
import com.comet.opik.domain.filter.FilterStrategy;
import com.comet.opik.utils.JsonUtils;
import com.comet.opik.utils.TemplateUtils;
import com.google.common.base.Preconditions;
import com.newrelic.api.agent.Segment;
import com.newrelic.api.agent.Trace;
import io.r2dbc.spi.Connection;
import io.r2dbc.spi.ConnectionFactory;
import io.r2dbc.spi.Result;
import io.r2dbc.spi.Statement;
import jakarta.inject.Inject;
import jakarta.inject.Singleton;
import lombok.NonNull;
import lombok.RequiredArgsConstructor;
import lombok.extern.slf4j.Slf4j;
import org.reactivestreams.Publisher;
import org.stringtemplate.v4.ST;
import reactor.core.publisher.Mono;

import java.time.Instant;
import java.util.ArrayList;
import java.util.Arrays;
import java.util.List;
import java.util.Map;
import java.util.Optional;
import java.util.Set;
import java.util.UUID;
import java.util.stream.Collectors;
import java.util.stream.Stream;

import static com.comet.opik.domain.AsyncContextUtils.bindUserNameAndWorkspaceContextToStream;
import static com.comet.opik.domain.AsyncContextUtils.bindWorkspaceIdToFlux;
import static com.comet.opik.domain.AsyncContextUtils.bindWorkspaceIdToMono;
import static com.comet.opik.domain.FeedbackScoreDAO.EntityType;
import static com.comet.opik.infrastructure.instrumentation.InstrumentAsyncUtils.endSegment;
import static com.comet.opik.infrastructure.instrumentation.InstrumentAsyncUtils.startSegment;
import static com.comet.opik.utils.AsyncUtils.makeFluxContextAware;
import static com.comet.opik.utils.AsyncUtils.makeMonoContextAware;
import static com.comet.opik.utils.TemplateUtils.getQueryItemPlaceHolder;

@Singleton
@RequiredArgsConstructor(onConstructor_ = @Inject)
@Slf4j
class SpanDAO {

    private static final String BULK_INSERT = """
            INSERT INTO spans(
                id,
                project_id,
                workspace_id,
                trace_id,
                parent_span_id,
                name,
                type,
                start_time,
                end_time,
                input,
                output,
                metadata,
                tags,
                usage,
                created_by,
                last_updated_by
            ) VALUES
                <items:{item |
                    (
                        :id<item.index>,
                        :project_id<item.index>,
                        :workspace_id,
                        :trace_id<item.index>,
                        :parent_span_id<item.index>,
                        :name<item.index>,
                        :type<item.index>,
                        parseDateTime64BestEffort(:start_time<item.index>, 9),
                        if(:end_time<item.index> IS NULL, NULL, parseDateTime64BestEffort(:end_time<item.index>, 9)),
                        :input<item.index>,
                        :output<item.index>,
                        :metadata<item.index>,
                        :tags<item.index>,
                        mapFromArrays(:usage_keys<item.index>, :usage_values<item.index>),
                        :created_by<item.index>,
                        :last_updated_by<item.index>
                    )
                    <if(item.hasNext)>,<endif>
                }>
            ;
            """;

    /**
     * This query handles the insertion of a new span into the database in two cases:
     * 1. When the span does not exist in the database.
     * 2. When the span exists in the database but the provided span has different values for the fields such as end_time, input, output, metadata and tags.
     * **/
    //TODO: refactor to implement proper conflict resolution
    private static final String INSERT = """
            INSERT INTO spans(
                id,
                project_id,
                workspace_id,
                trace_id,
                parent_span_id,
                name,
                type,
                start_time,
                end_time,
                input,
                output,
                metadata,
                tags,
                usage,
                created_at,
                created_by,
                last_updated_by
            )
            SELECT
                new_span.id as id,
                multiIf(
                    LENGTH(CAST(old_span.project_id AS Nullable(String))) > 0 AND notEquals(old_span.project_id, new_span.project_id), leftPad('', 40, '*'),
                    LENGTH(CAST(old_span.project_id AS Nullable(String))) > 0, old_span.project_id,
                    new_span.project_id
                ) as project_id,
                multiIf(
                    LENGTH(old_span.workspace_id) > 0 AND notEquals(old_span.workspace_id, new_span.workspace_id), CAST(leftPad(new_span.workspace_id, 40, '*') AS FixedString(19)),
                    LENGTH(old_span.workspace_id) > 0, old_span.workspace_id,
                    new_span.workspace_id
                ) as workspace_id,
                multiIf(
                    LENGTH(CAST(old_span.trace_id AS Nullable(String))) > 0 AND notEquals(old_span.trace_id, new_span.trace_id), leftPad('', 40, '*'),
                    LENGTH(CAST(old_span.trace_id AS Nullable(String))) > 0, old_span.trace_id,
                    new_span.trace_id
                ) as trace_id,
                multiIf(
                    LENGTH(CAST(old_span.parent_span_id AS Nullable(String))) > 0 AND notEquals(old_span.parent_span_id, new_span.parent_span_id), CAST(leftPad(new_span.parent_span_id, 40, '*') AS FixedString(19)),
                    LENGTH(CAST(old_span.parent_span_id AS Nullable(String))) > 0, old_span.parent_span_id,
                    new_span.parent_span_id
                ) as parent_span_id,
                multiIf(
                    LENGTH(old_span.name) > 0, old_span.name,
                    new_span.name
                ) as name,
                multiIf(
                    CAST(old_span.type, 'Int8') > 0, old_span.type,
                    new_span.type
                ) as type,
                multiIf(
                    notEquals(old_span.start_time, toDateTime64('1970-01-01 00:00:00.000', 9)) AND old_span.start_time >= toDateTime64('1970-01-01 00:00:00.000', 9), old_span.start_time,
                    new_span.start_time
                ) as start_time,
                multiIf(
                    isNotNull(old_span.end_time), old_span.end_time,
                    new_span.end_time
                ) as end_time,
                multiIf(
                    LENGTH(old_span.input) > 0, old_span.input,
                    new_span.input
                ) as input,
                multiIf(
                    LENGTH(old_span.output) > 0, old_span.output,
                    new_span.output
                ) as output,
                multiIf(
                    LENGTH(old_span.metadata) > 0, old_span.metadata,
                    new_span.metadata
                ) as metadata,
                multiIf(
                    notEmpty(old_span.tags), old_span.tags,
                    new_span.tags
                ) as tags,
                multiIf(
                    notEmpty(mapKeys(old_span.usage)), old_span.usage,
                    new_span.usage
                ) as usage,
                multiIf(
                    notEquals(old_span.created_at, toDateTime64('1970-01-01 00:00:00.000', 9)) AND old_span.created_at >= toDateTime64('1970-01-01 00:00:00.000', 9), old_span.created_at,
                    new_span.created_at
                ) as created_at,
                multiIf(
                    LENGTH(old_span.created_by) > 0, old_span.created_by,
                    new_span.created_by
                ) as created_by,
                new_span.last_updated_by as last_updated_by
            FROM (
                SELECT
                    :id as id,
                    :project_id as project_id,
                    :workspace_id as workspace_id,
                    :trace_id as trace_id,
                    :parent_span_id as parent_span_id,
                    :name as name,
                    CAST(:type, 'Enum8(\\'unknown\\' = 0 , \\'general\\' = 1, \\'tool\\' = 2, \\'llm\\' = 3)') as type,
                    parseDateTime64BestEffort(:start_time, 9) as start_time,
                    <if(end_time)> parseDateTime64BestEffort(:end_time, 9) as end_time, <else> null as end_time, <endif>
                    :input as input,
                    :output as output,
                    :metadata as metadata,
                    :tags as tags,
                    mapFromArrays(:usage_keys, :usage_values) as usage,
                    now64(9) as created_at,
                    :user_name as created_by,
                    :user_name as last_updated_by
            ) as new_span
            LEFT JOIN (
                SELECT
                    *
                FROM spans
                WHERE id = :id
                ORDER BY id DESC, last_updated_at DESC
                LIMIT 1
            ) as old_span
            ON new_span.id = old_span.id
            ;
            """;

    /***
     * Handles the update of a span when the span already exists in the database.
     ***/
    //TODO: refactor to implement proper conflict resolution
    private static final String UPDATE = """
            INSERT INTO spans (
            	id,
            	project_id,
            	workspace_id,
            	trace_id,
            	parent_span_id,
            	name,
            	type,
            	start_time,
            	end_time,
            	input,
            	output,
            	metadata,
            	tags,
            	usage,
            	created_at,
            	created_by,
            	last_updated_by
            ) SELECT
            	id,
            	project_id,
            	workspace_id,
            	trace_id,
            	parent_span_id,
            	name,
            	type,
            	start_time,
            	<if(end_time)> parseDateTime64BestEffort(:end_time, 9) <else> end_time <endif> as end_time,
            	<if(input)> :input <else> input <endif> as input,
            	<if(output)> :output <else> output <endif> as output,
            	<if(metadata)> :metadata <else> metadata <endif> as metadata,
            	<if(tags)> :tags <else> tags <endif> as tags,
            	<if(usage)> CAST((:usageKeys, :usageValues), 'Map(String, Int64)') <else> usage <endif> as usage,
            	created_at,
            	created_by,
                :user_name as last_updated_by
            FROM spans
            WHERE id = :id
            AND workspace_id = :workspace_id
            ORDER BY last_updated_at DESC
            LIMIT 1
            ;
            """;

    /**
     * This query is used when updates are processed before inserts, and the span does not exist in the database.
     *
     * The query will insert/update a new span with the provided values such as end_time, input, output, metadata, tags etc.
     * In case the values are not provided, the query will use the default values such value are interpreted in other queries as null.
     *
     * This happens because the query is used in a patch endpoint which allows partial updates, so the query will update only the provided fields.
     * The remaining fields will be updated/inserted once the POST arrives with the all mandatory fields to create the trace.
     *
     * */
    //TODO: refactor to implement proper conflict resolution
    private static final String PARTIAL_INSERT = """
            INSERT INTO spans(
                id, project_id, workspace_id, trace_id, parent_span_id, name, type,
                start_time, end_time, input, output, metadata, tags, usage, created_at,
                created_by, last_updated_by
            )
            SELECT
                new_span.id as id,
                multiIf(
                    LENGTH(CAST(old_span.project_id AS Nullable(String))) > 0 AND notEquals(old_span.project_id, new_span.project_id), leftPad('', 40, '*'),
                    LENGTH(CAST(old_span.project_id AS Nullable(String))) > 0, old_span.project_id,
                    new_span.project_id
                ) as project_id,
                multiIf(
                    LENGTH(old_span.workspace_id) > 0 AND notEquals(old_span.workspace_id, new_span.workspace_id), CAST(leftPad(new_span.workspace_id, 40, '*') AS FixedString(19)),
                    LENGTH(old_span.workspace_id) > 0, old_span.workspace_id,
                    new_span.workspace_id
                ) as workspace_id,
                multiIf(
                    LENGTH(CAST(old_span.trace_id AS Nullable(String))) > 0 AND notEquals(old_span.trace_id, new_span.trace_id), leftPad('', 40, '*'),
                    LENGTH(CAST(old_span.trace_id AS Nullable(String))) > 0, old_span.trace_id,
                    new_span.trace_id
                ) as trace_id,
                multiIf(
                    LENGTH(CAST(old_span.parent_span_id AS Nullable(String))) > 0 AND notEquals(old_span.parent_span_id, new_span.parent_span_id), leftPad('', 40, '*'),
                    LENGTH(CAST(old_span.parent_span_id AS Nullable(String))) > 0, old_span.parent_span_id,
                    new_span.parent_span_id
                ) as parent_span_id,
                multiIf(
                    LENGTH(new_span.name) > 0, new_span.name,
                    old_span.name
                ) as name,
                multiIf(
                    CAST(new_span.type, 'Int8') > 0 , new_span.type,
                    old_span.type
                ) as type,
                multiIf(
                    notEquals(old_span.start_time, toDateTime64('1970-01-01 00:00:00.000', 9)) AND old_span.start_time >= toDateTime64('1970-01-01 00:00:00.000', 9), old_span.start_time,
                    new_span.start_time
                ) as start_time,
                multiIf(
                    notEquals(new_span.end_time, toDateTime64('1970-01-01 00:00:00.000', 9)) AND new_span.end_time >= toDateTime64('1970-01-01 00:00:00.000', 9), new_span.end_time,
                    notEquals(old_span.end_time, toDateTime64('1970-01-01 00:00:00.000', 9)) AND old_span.end_time >= toDateTime64('1970-01-01 00:00:00.000', 9), old_span.end_time,
                    new_span.end_time
                ) as end_time,
                multiIf(
                    LENGTH(new_span.input) > 0, new_span.input,
                    LENGTH(old_span.input) > 0, old_span.input,
                    new_span.input
                ) as input,
                multiIf(
                    LENGTH(new_span.output) > 0, new_span.output,
                    LENGTH(old_span.output) > 0, old_span.output,
                    new_span.output
                ) as output,
                multiIf(
                    LENGTH(new_span.metadata) > 0, new_span.metadata,
                    LENGTH(old_span.metadata) > 0, old_span.metadata,
                    new_span.metadata
                ) as metadata,
                multiIf(
                    notEmpty(new_span.tags), new_span.tags,
                    notEmpty(old_span.tags), old_span.tags,
                    new_span.tags
                ) as tags,
                multiIf(
                    notEmpty(mapKeys(new_span.usage)), new_span.usage,
                    notEmpty(mapKeys(old_span.usage)), old_span.usage,
                    new_span.usage
                ) as usage,
                multiIf(
                    notEquals(old_span.created_at, toDateTime64('1970-01-01 00:00:00.000', 9)) AND old_span.created_at >= toDateTime64('1970-01-01 00:00:00.000', 9), old_span.created_at,
                    new_span.created_at
                ) as created_at,
                multiIf(
                    LENGTH(old_span.created_by) > 0, old_span.created_by,
                    new_span.created_by
                ) as created_by,
                new_span.last_updated_by as last_updated_by
            FROM (
                SELECT
                    :id as id,
                    :project_id as project_id,
                    :workspace_id as workspace_id,
                    :trace_id as trace_id,
                    :parent_span_id as parent_span_id,
                    '' as name,
                    CAST('unknown', 'Enum8(\\'unknown\\' = 0 , \\'general\\' = 1, \\'tool\\' = 2, \\'llm\\' = 3)') as type,
                    toDateTime64('1970-01-01 00:00:00.000', 9) as start_time,
                    <if(end_time)> parseDateTime64BestEffort(:end_time, 9) <else> null <endif> as end_time,
                    <if(input)> :input <else> '' <endif> as input,
                    <if(output)> :output <else> '' <endif> as output,
                    <if(metadata)> :metadata <else> '' <endif> as metadata,
                    <if(tags)> :tags <else> [] <endif> as tags,
                    <if(usage)> CAST((:usageKeys, :usageValues), 'Map(String, Int64)') <else>  mapFromArrays([], []) <endif> as usage,
                    now64(9) as created_at,
                    :user_name as created_by,
                    :user_name as last_updated_by
            ) as new_span
            LEFT JOIN (
                SELECT
                    *
                FROM spans
                WHERE id = :id
                ORDER BY id DESC, last_updated_at DESC
                LIMIT 1
            ) as old_span
            ON new_span.id = old_span.id
            ;
            """;

    private static final String SELECT_BY_ID = """
            SELECT
            *
            FROM
            spans
            WHERE id IN :ids
            AND workspace_id = :workspace_id
            ORDER BY last_updated_at DESC
            LIMIT 1
            ;
            """;

    private static final String SELECT_BY_PROJECT_ID = """
            SELECT
                 *
             FROM spans
             WHERE project_id = :project_id
             AND workspace_id = :workspace_id
             <if(trace_id)> AND trace_id = :trace_id <endif>
             <if(type)> AND type = :type <endif>
             <if(filters)> AND <filters> <endif>
             <if(feedback_scores_filters)>
             AND id in (
                SELECT
                    entity_id
                FROM (
                    SELECT *
                    FROM feedback_scores
                    WHERE entity_type = 'span'
                    AND project_id = :project_id
                    ORDER BY entity_id DESC, last_updated_at DESC
                    LIMIT 1 BY entity_id, name
                )
                GROUP BY entity_id
                HAVING <feedback_scores_filters>
             )
             <endif>
             ORDER BY id DESC, last_updated_at DESC
             LIMIT 1 BY id
             LIMIT :limit OFFSET :offset
            ;
            """;

    private static final String COUNT_BY_PROJECT_ID = """
            SELECT
                count(id) as count
            FROM
            (
               SELECT
                    id
                FROM spans
                WHERE project_id = :project_id
                AND workspace_id = :workspace_id
                <if(trace_id)> AND trace_id = :trace_id <endif>
                <if(type)> AND type = :type <endif>
                <if(filters)> AND <filters> <endif>
                <if(feedback_scores_filters)>
                AND id in (
                SELECT
                    entity_id
                FROM (
                    SELECT *
                    FROM feedback_scores
                    WHERE entity_type = 'span'
                    AND project_id = :project_id
                    ORDER BY entity_id DESC, last_updated_at DESC
                    LIMIT 1 BY entity_id, name
                )
                GROUP BY entity_id
                HAVING <feedback_scores_filters>
                )
                <endif>
                ORDER BY last_updated_at DESC
                LIMIT 1 BY id
            ) AS latest_rows
            ;
            """;

    private static final String DELETE_BY_TRACE_ID = """
            DELETE FROM spans WHERE trace_id = :trace_id AND workspace_id = :workspace_id;
            """;

    private static final String SELECT_SPAN_ID_AND_WORKSPACE = """
            SELECT
                id, workspace_id
            FROM spans
            WHERE id IN :spanIds
            ORDER BY last_updated_at DESC
            LIMIT 1 BY id
            ;
            """;

    private final @NonNull ConnectionFactory connectionFactory;
    private final @NonNull FeedbackScoreDAO feedbackScoreDAO;
    private final @NonNull FilterQueryBuilder filterQueryBuilder;

    @Trace(dispatcher = true)
    public Mono<Void> insert(@NonNull Span span) {
        return Mono.from(connectionFactory.create())
                .flatMapMany(connection -> insert(span, connection))
                .then();
    }

    @Trace(dispatcher = true)
    public Mono<Long> batchInsert(@NonNull List<Span> spans) {

        Preconditions.checkArgument(!spans.isEmpty(), "Spans list must not be empty");

        return Mono.from(connectionFactory.create())
                .flatMapMany(connection -> insert(spans, connection))
                .flatMap(Result::getRowsUpdated)
                .reduce(0L, Long::sum);
    }

    private Publisher<? extends Result> insert(List<Span> spans, Connection connection) {

        return makeMonoContextAware((userName, workspaceName, workspaceId) -> {
            List<TemplateUtils.QueryItem> queryItems = getQueryItemPlaceHolder(spans.size());

            var template = new ST(BULK_INSERT)
                    .add("items", queryItems);

            Statement statement = connection.createStatement(template.render());

            int i = 0;
            for (Span span : spans) {

                statement.bind("id" + i, span.id())
                        .bind("project_id" + i, span.projectId())
                        .bind("trace_id" + i, span.traceId())
                        .bind("name" + i, span.name())
                        .bind("type" + i, span.type().toString())
                        .bind("start_time" + i, span.startTime().toString())
                        .bind("parent_span_id" + i, span.parentSpanId() != null ? span.parentSpanId() : "")
                        .bind("input" + i, span.input() != null ? span.input().toString() : "")
                        .bind("output" + i, span.output() != null ? span.output().toString() : "")
                        .bind("metadata" + i, span.metadata() != null ? span.metadata().toString() : "")
                        .bind("tags" + i, span.tags() != null ? span.tags().toArray(String[]::new) : new String[]{})
                        .bind("created_by" + i, userName)
                        .bind("last_updated_by" + i, userName);

                if (span.endTime() != null) {
                    statement.bind("end_time" + i, span.endTime().toString());
                } else {
                    statement.bindNull("end_time" + i, String.class);
                }

                if (span.usage() != null) {
                    Stream.Builder<String> keys = Stream.builder();
                    Stream.Builder<Integer> values = Stream.builder();

                    span.usage().forEach((key, value) -> {
                        keys.add(key);
                        values.add(value);
                    });

                    statement.bind("usage_keys" + i, keys.build().toArray(String[]::new));
                    statement.bind("usage_values" + i, values.build().toArray(Integer[]::new));
                } else {
                    statement.bind("usage_keys" + i, new String[]{});
                    statement.bind("usage_values" + i, new Integer[]{});
                }

                i++;
            }

            statement.bind("workspace_id", workspaceId);

            Segment segment = startSegment("spans", "Clickhouse", "batch_insert");

            return Mono.from(statement.execute())
                    .doFinally(signalType -> endSegment(segment));
        });
    }

    private Publisher<? extends Result> insert(Span span, Connection connection) {
        var template = newInsertTemplate(span);
        var statement = connection.createStatement(template.render())
                .bind("id", span.id())
                .bind("project_id", span.projectId())
                .bind("trace_id", span.traceId())
                .bind("name", span.name())
                .bind("type", span.type().toString())
                .bind("start_time", span.startTime().toString());
        if (span.parentSpanId() != null) {
            statement.bind("parent_span_id", span.parentSpanId());
        } else {
            statement.bind("parent_span_id", "");
        }
        if (span.endTime() != null) {
            statement.bind("end_time", span.endTime().toString());
        }
        if (span.input() != null) {
            statement.bind("input", span.input().toString());
        } else {
            statement.bind("input", "");
        }
        if (span.output() != null) {
            statement.bind("output", span.output().toString());
        } else {
            statement.bind("output", "");
        }
        if (span.metadata() != null) {
            statement.bind("metadata", span.metadata().toString());
        } else {
            statement.bind("metadata", "");
        }
        if (span.tags() != null) {
            statement.bind("tags", span.tags().toArray(String[]::new));
        } else {
            statement.bind("tags", new String[]{});
        }
        if (span.usage() != null) {

            Stream.Builder<String> keys = Stream.builder();
            Stream.Builder<Integer> values = Stream.builder();

            span.usage().forEach((key, value) -> {
                keys.add(key);
                values.add(value);
            });

            statement.bind("usage_keys", keys.build().toArray(String[]::new));
            statement.bind("usage_values", values.build().toArray(Integer[]::new));
        } else {
            statement.bind("usage_keys", new String[]{});
            statement.bind("usage_values", new Integer[]{});
        }

        Segment segment = startSegment("spans", "Clickhouse", "insert");

        return makeFluxContextAware(bindUserNameAndWorkspaceContextToStream(statement))
                .doFinally(signalType -> segment.end());
    }

    private ST newInsertTemplate(Span span) {
        var template = new ST(INSERT);
        Optional.ofNullable(span.endTime())
                .ifPresent(endTime -> template.add("end_time", endTime));
        return template;
    }

    @Trace(dispatcher = true)
    public Mono<Long> update(@NonNull UUID id, @NonNull SpanUpdate spanUpdate) {
        return Mono.from(connectionFactory.create())
                .flatMapMany(connection -> update(id, spanUpdate, connection))
                .flatMap(Result::getRowsUpdated)
                .reduce(0L, Long::sum);
    }

    @Trace(dispatcher = true)
    public Mono<Long> partialInsert(@NonNull UUID id, @NonNull UUID projectId, @NonNull SpanUpdate spanUpdate) {
        return Mono.from(connectionFactory.create())
                .flatMapMany(connection -> {
                    ST template = newUpdateTemplate(spanUpdate, PARTIAL_INSERT);

                    var statement = connection.createStatement(template.render());

                    statement.bind("id", id);
                    statement.bind("project_id", projectId);
                    statement.bind("trace_id", spanUpdate.traceId());

                    if (spanUpdate.parentSpanId() != null) {
                        statement.bind("parent_span_id", spanUpdate.parentSpanId());
                    } else {
                        statement.bind("parent_span_id", "");
                    }

                    bindUpdateParams(spanUpdate, statement);

                    Segment segment = startSegment("spans", "Clickhouse", "partial_insert");

                    return makeFluxContextAware(bindUserNameAndWorkspaceContextToStream(statement))
                            .doFinally(signalType -> segment.end());
                })
                .flatMap(Result::getRowsUpdated)
                .reduce(0L, Long::sum);
    }

    private Publisher<? extends Result> update(UUID id, SpanUpdate spanUpdate, Connection connection) {
        var template = newUpdateTemplate(spanUpdate, UPDATE);
        var statement = connection.createStatement(template.render());
        statement.bind("id", id);
        bindUpdateParams(spanUpdate, statement);

        Segment segment = startSegment("spans", "Clickhouse", "update");

        return makeFluxContextAware(bindUserNameAndWorkspaceContextToStream(statement))
                .doFinally(signalType -> segment.end());
    }

    private void bindUpdateParams(SpanUpdate spanUpdate, Statement statement) {
        Optional.ofNullable(spanUpdate.input())
                .ifPresent(input -> statement.bind("input", input.toString()));
        Optional.ofNullable(spanUpdate.output())
                .ifPresent(output -> statement.bind("output", output.toString()));
        Optional.ofNullable(spanUpdate.tags())
                .ifPresent(tags -> statement.bind("tags", tags.toArray(String[]::new)));
        Optional.ofNullable(spanUpdate.usage())
                .ifPresent(usage -> {
                    // Need to convert the map to two arrays to bind to the statement
                    var usageKeys = new ArrayList<String>();
                    var usageValues = new ArrayList<Integer>();
                    for (var entry : usage.entrySet()) {
                        usageKeys.add(entry.getKey());
                        usageValues.add(entry.getValue());
                    }
                    statement.bind("usageKeys", usageKeys.toArray(String[]::new));
                    statement.bind("usageValues", usageValues.toArray(Integer[]::new));
                });
        Optional.ofNullable(spanUpdate.endTime())
                .ifPresent(endTime -> statement.bind("end_time", endTime.toString()));
        Optional.ofNullable(spanUpdate.metadata())
                .ifPresent(metadata -> statement.bind("metadata", metadata.toString()));
    }

    private ST newUpdateTemplate(SpanUpdate spanUpdate, String sql) {
        var template = new ST(sql);
        Optional.ofNullable(spanUpdate.input())
                .ifPresent(input -> template.add("input", input.toString()));
        Optional.ofNullable(spanUpdate.output())
                .ifPresent(output -> template.add("output", output.toString()));
        Optional.ofNullable(spanUpdate.tags())
                .ifPresent(tags -> template.add("tags", tags.toString()));
        Optional.ofNullable(spanUpdate.metadata())
                .ifPresent(metadata -> template.add("metadata", metadata.toString()));
        Optional.ofNullable(spanUpdate.endTime())
                .ifPresent(endTime -> template.add("end_time", endTime.toString()));
        Optional.ofNullable(spanUpdate.usage())
                .ifPresent(usage -> template.add("usage", usage.toString()));
        return template;
    }

    @Trace(dispatcher = true)
    public Mono<Span> getById(@NonNull UUID id) {
        log.info("Getting span by id '{}'", id);
        return Mono.from(connectionFactory.create())
                .flatMapMany(connection -> getById(id, connection))
                .flatMap(this::mapToDto)
                .flatMap(span -> Mono.from(connectionFactory.create())
                        .flatMap(connection -> enhanceWithFeedbackScores(List.of(span), connection)
                                .map(List::getFirst)))
                .singleOrEmpty();
    }

    private Publisher<? extends Result> getById(UUID id, Connection connection) {
        var statement = connection.createStatement(SELECT_BY_ID)
                .bind("ids", new String[]{id.toString()});

        Segment segment = startSegment("spans", "Clickhouse", "get_by_id");

        return makeFluxContextAware(bindWorkspaceIdToFlux(statement))
                .doFinally(signalType -> segment.end());
    }

    @Trace(dispatcher = true)
    public Mono<Void> deleteByTraceId(@NonNull UUID traceId, @NonNull Connection connection) {
        Statement statement = connection.createStatement(DELETE_BY_TRACE_ID)
                .bind("trace_id", traceId);

        Segment segment = startSegment("spans", "Clickhouse", "delete_by_trace_id");

        return makeMonoContextAware(bindWorkspaceIdToMono(statement))
                .doFinally(signalType -> segment.end())
                .then();

    }

    private Publisher<Span> mapToDto(Result result) {
        return result.map((row, rowMetadata) -> {
            var parentSpanId = row.get("parent_span_id", String.class);
            return Span.builder()
                    .id(row.get("id", UUID.class))
                    .projectId(row.get("project_id", UUID.class))
                    .traceId(row.get("trace_id", UUID.class))
                    .parentSpanId(Optional.ofNullable(parentSpanId)
                            .filter(str -> !str.isBlank())
                            .map(UUID::fromString)
                            .orElse(null))
                    .name(row.get("name", String.class))
                    .type(SpanType.fromString(row.get("type", String.class)))
                    .startTime(row.get("start_time", Instant.class))
                    .endTime(row.get("end_time", Instant.class))
                    .input(Optional.ofNullable(row.get("input", String.class))
                            .filter(str -> !str.isBlank())
                            .map(JsonUtils::getJsonNodeFromString)
                            .orElse(null))
                    .output(Optional.ofNullable(row.get("output", String.class))
                            .filter(str -> !str.isBlank())
                            .map(JsonUtils::getJsonNodeFromString)
                            .orElse(null))
                    .metadata(Optional.ofNullable(row.get("metadata", String.class))
                            .filter(str -> !str.isBlank())
                            .map(JsonUtils::getJsonNodeFromString)
                            .orElse(null))
                    .tags(Optional.of(Arrays.stream(row.get("tags", String[].class)).collect(Collectors.toSet()))
                            .filter(set -> !set.isEmpty())
                            .orElse(null))
                    .usage(row.get("usage", Map.class))
                    .createdAt(row.get("created_at", Instant.class))
                    .lastUpdatedAt(row.get("last_updated_at", Instant.class))
                    .createdBy(row.get("created_by", String.class))
                    .lastUpdatedBy(row.get("last_updated_by", String.class))
                    .build();
        });
    }

    @Trace(dispatcher = true)
    public Mono<Span.SpanPage> find(int page, int size, @NonNull SpanSearchCriteria spanSearchCriteria) {
        log.info("Finding span by '{}'", spanSearchCriteria);
        return countTotal(spanSearchCriteria).flatMap(total -> find(page, size, spanSearchCriteria, total));
    }

    private Mono<Span.SpanPage> find(int page, int size, SpanSearchCriteria spanSearchCriteria, Long total) {
        return Mono.from(connectionFactory.create())
                .flatMapMany(connection -> find(page, size, spanSearchCriteria, connection))
                .flatMap(this::mapToDto)
                .collectList()
                .flatMap(spans -> Mono.from(connectionFactory.create())
                        .flatMap(connection -> enhanceWithFeedbackScores(spans, connection)))
                .map(spans -> new Span.SpanPage(page, spans.size(), total, spans));
    }

    private Mono<List<Span>> enhanceWithFeedbackScores(List<Span> spans, Connection connection) {
        List<UUID> spanIds = spans.stream().map(Span::id).toList();

        Segment segment = startSegment("spans", "Clickhouse", "enhance_with_feedback_scores");

        return feedbackScoreDAO.getScores(EntityType.SPAN, spanIds, connection)
                .map(scoresMap -> spans.stream()
                        .map(span -> span.toBuilder().feedbackScores(scoresMap.get(span.id())).build())
                        .toList())
                .doFinally(signalType -> segment.end());
    }

    private Publisher<? extends Result> find(int page, int size, SpanSearchCriteria spanSearchCriteria,
            Connection connection) {

        var template = newFindTemplate(SELECT_BY_PROJECT_ID, spanSearchCriteria);
        var statement = connection.createStatement(template.render())
                .bind("project_id", spanSearchCriteria.projectId())
                .bind("limit", size)
                .bind("offset", (page - 1) * size);

        bindSearchCriteria(statement, spanSearchCriteria);

        Segment segment = startSegment("spans", "Clickhouse", "find");

        return makeFluxContextAware(bindWorkspaceIdToFlux(statement))
                .doFinally(signalType -> segment.end());
    }

    private Mono<Long> countTotal(SpanSearchCriteria spanSearchCriteria) {
        return Mono.from(connectionFactory.create())
                .flatMapMany(connection -> countTotal(spanSearchCriteria, connection))
                .flatMap(result -> result.map((row, rowMetadata) -> row.get("count", Long.class)))
                .reduce(0L, Long::sum);
    }

    private Publisher<? extends Result> countTotal(SpanSearchCriteria spanSearchCriteria, Connection connection) {
        var template = newFindTemplate(COUNT_BY_PROJECT_ID, spanSearchCriteria);
        var statement = connection.createStatement(template.render())
                .bind("project_id", spanSearchCriteria.projectId());

        bindSearchCriteria(statement, spanSearchCriteria);

        Segment segment = startSegment("spans", "Clickhouse", "count_total");

        return makeFluxContextAware(bindWorkspaceIdToFlux(statement))
                .doFinally(signalType -> segment.end());
    }

    private ST newFindTemplate(String query, SpanSearchCriteria spanSearchCriteria) {
        var template = new ST(query);
        Optional.ofNullable(spanSearchCriteria.traceId())
                .ifPresent(traceId -> template.add("trace_id", traceId));
        Optional.ofNullable(spanSearchCriteria.type())
                .ifPresent(type -> template.add("type", type.toString()));
        Optional.ofNullable(spanSearchCriteria.filters())
                .ifPresent(filters -> {
                    filterQueryBuilder.toAnalyticsDbFilters(filters, FilterStrategy.SPAN)
                            .ifPresent(spanFilters -> template.add("filters", spanFilters));
                    filterQueryBuilder.toAnalyticsDbFilters(filters, FilterStrategy.FEEDBACK_SCORES)
                            .ifPresent(scoresFilters -> template.add("feedback_scores_filters", scoresFilters));
                });
        return template;
    }

    private void bindSearchCriteria(Statement statement, SpanSearchCriteria spanSearchCriteria) {
        Optional.ofNullable(spanSearchCriteria.traceId())
                .ifPresent(traceId -> statement.bind("trace_id", traceId));
        Optional.ofNullable(spanSearchCriteria.type())
                .ifPresent(type -> statement.bind("type", type.toString()));
        Optional.ofNullable(spanSearchCriteria.filters())
                .ifPresent(filters -> {
                    filterQueryBuilder.bind(statement, filters, FilterStrategy.SPAN);
                    filterQueryBuilder.bind(statement, filters, FilterStrategy.FEEDBACK_SCORES);
                });
    }

    @Trace(dispatcher = true)
    public Mono<List<WorkspaceAndResourceId>> getSpanWorkspace(@NonNull Set<UUID> spanIds) {
        if (spanIds.isEmpty()) {
            return Mono.just(List.of());
        }

        return Mono.from(connectionFactory.create())
                .flatMap(connection -> {

                    var statement = connection.createStatement(SELECT_SPAN_ID_AND_WORKSPACE)
                            .bind("spanIds", spanIds.toArray(UUID[]::new));

                    return Mono.from(statement.execute());
                })
                .flatMapMany(result -> result.map((row, rowMetadata) -> new WorkspaceAndResourceId(
                        row.get("workspace_id", String.class),
                        row.get("id", UUID.class))))
                .collectList();
    }
<<<<<<< HEAD

    public Mono<List<Span>> getByIds(@NonNull List<UUID> ids) {

        if (ids.isEmpty()) {
            return Mono.just(List.of());
        }

        return Mono.from(connectionFactory.create())
                .flatMapMany(connection -> {
                    var statement = connection.createStatement(SELECT_BY_ID)
                            .bind("ids", ids.toArray(UUID[]::new));

                    return makeFluxContextAware(bindWorkspaceIdToFlux(statement));
                })
                .flatMap(this::mapToDto)
                .collectList();
    }
=======
>>>>>>> 97350909
}<|MERGE_RESOLUTION|>--- conflicted
+++ resolved
@@ -393,7 +393,7 @@
             *
             FROM
             spans
-            WHERE id IN :ids
+            WHERE id = :id
             AND workspace_id = :workspace_id
             ORDER BY last_updated_at DESC
             LIMIT 1
@@ -735,7 +735,7 @@
 
     private Publisher<? extends Result> getById(UUID id, Connection connection) {
         var statement = connection.createStatement(SELECT_BY_ID)
-                .bind("ids", new String[]{id.toString()});
+                .bind("id", id);
 
         Segment segment = startSegment("spans", "Clickhouse", "get_by_id");
 
@@ -907,24 +907,4 @@
                         row.get("id", UUID.class))))
                 .collectList();
     }
-<<<<<<< HEAD
-
-    public Mono<List<Span>> getByIds(@NonNull List<UUID> ids) {
-
-        if (ids.isEmpty()) {
-            return Mono.just(List.of());
-        }
-
-        return Mono.from(connectionFactory.create())
-                .flatMapMany(connection -> {
-                    var statement = connection.createStatement(SELECT_BY_ID)
-                            .bind("ids", ids.toArray(UUID[]::new));
-
-                    return makeFluxContextAware(bindWorkspaceIdToFlux(statement));
-                })
-                .flatMap(this::mapToDto)
-                .collectList();
-    }
-=======
->>>>>>> 97350909
 }