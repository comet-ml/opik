--- conflicted
+++ resolved
@@ -518,7 +518,6 @@
     private static final String SELECT_BY_PROJECT_ID = """
             WITH spans_final AS (
                 SELECT
-<<<<<<< HEAD
                     id
                 FROM (
                     SELECT
@@ -556,72 +555,6 @@
                     <if(offset)>OFFSET :offset <endif>
                 )
              )
-             ORDER BY id DESC
-=======
-                  id,
-                  workspace_id,
-                  project_id,
-                  trace_id,
-                  parent_span_id,
-                  name,
-                  type,
-                  start_time,
-                  end_time,
-                  <if(truncate)> replaceRegexpAll(input, '<truncate>', '"[image]"') as input <else> input <endif>,
-                  <if(truncate)> replaceRegexpAll(output, '<truncate>', '"[image]"') as output <else> output <endif>,
-                  <if(truncate)> replaceRegexpAll(metadata, '<truncate>', '"[image]"') as metadata <else> metadata <endif>,
-                  model,
-                  provider,
-                  total_estimated_cost,
-                  tags,
-                  usage,
-                  error_info,
-                  created_at,
-                  last_updated_at,
-                  created_by,
-                  last_updated_by,
-                  if(end_time IS NOT NULL AND start_time IS NOT NULL
-                              AND notEquals(start_time, toDateTime64('1970-01-01 00:00:00.000', 9)),
-                          (dateDiff('microsecond', start_time, end_time) / 1000.0),
-                          NULL) AS duration_millis
-                FROM spans
-                WHERE id IN (
-                 SELECT
-                     id
-                 FROM (
-                     SELECT
-                         id,
-                         if(end_time IS NOT NULL AND start_time IS NOT NULL
-                                  AND notEquals(start_time, toDateTime64('1970-01-01 00:00:00.000', 9)),
-                              (dateDiff('microsecond', start_time, end_time) / 1000.0),
-                              NULL) AS duration_millis
-                     FROM spans
-                     WHERE project_id = :project_id
-                     AND workspace_id = :workspace_id
-                     <if(trace_id)> AND trace_id = :trace_id <endif>
-                     <if(type)> AND type = :type <endif>
-                     <if(filters)> AND <filters> <endif>
-                     <if(feedback_scores_filters)>
-                     AND id in (
-                         SELECT
-                             entity_id
-                         FROM (
-                             SELECT *
-                             FROM feedback_scores
-                             WHERE entity_type = 'span'
-                             AND project_id = :project_id
-                             ORDER BY entity_id DESC, last_updated_at DESC
-                             LIMIT 1 BY entity_id, name
-                         )
-                         GROUP BY entity_id
-                         HAVING <feedback_scores_filters>
-                     )
-                     <endif>
-                     ORDER BY id DESC, last_updated_at DESC
-                     LIMIT 1 BY id
-                     LIMIT :limit OFFSET :offset
-                 )
-              )
             ), comments_final AS (
                 SELECT
                      id AS comment_id,
@@ -638,14 +571,40 @@
                 LIMIT 1 BY id
             )
             SELECT
-                 s.*,
+                  s.id as id,
+                  s.workspace_id as workspace_id,
+                  s.project_id as project_id,
+                  s.trace_id as trace_id,
+                  s.parent_span_id as parent_span_id,
+                  s.name as name,
+                  s.type as tupe,
+                  s.start_time as start_time,
+                  s.end_time as end_time,
+                  <if(truncate)> replaceRegexpAll(s.input, '<truncate>', '"[image]"') as input <else> s.input as input<endif>,
+                  <if(truncate)> replaceRegexpAll(s.output, '<truncate>', '"[image]"') as output <else> s.output as output<endif>,
+                  <if(truncate)> replaceRegexpAll(s.metadata, '<truncate>', '"[image]"') as metadata <else> s.metadata as metadata<endif>,
+                  s.model as model,
+                  s.provider as provider,
+                  s.total_estimated_cost as total_estimated_cost,
+                  s.tags as tags,
+                  s.usage as usage,
+                  s.error_info as error_info,
+                  s.created_at as created_at,
+                  s.last_updated_at as last_updated_at,
+                  s.created_by as created_by,
+                  s.last_updated_by as last_updated_by,
+                  if(s.end_time IS NOT NULL AND s.start_time IS NOT NULL
+                              AND notEquals(s.start_time, toDateTime64('1970-01-01 00:00:00.000', 9)),
+                          (dateDiff('microsecond', s.start_time, s.end_time) / 1000.0),
+                          NULL) AS duration_millis,
                  groupArray(tuple(c.*)) AS comments
-            FROM spans_final s
+            FROM spans s      
             LEFT JOIN comments_final AS c ON s.id = c.entity_id
+            WHERE s.id IN (SELECT id FROM spans_final)       
             GROUP BY
-                s.*
+                s.*,
+                duration_millis
             ORDER BY s.id DESC
->>>>>>> 0fd113e8
             ;
             """;
 
