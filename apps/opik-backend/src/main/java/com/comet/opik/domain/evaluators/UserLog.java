package com.comet.opik.domain.evaluators;

public enum UserLog {
    AUTOMATION_RULE_EVALUATOR,
<<<<<<< HEAD
    EVENT_HANDLER_LOGS,
=======
    ALERT_EVENT,
>>>>>>> 25bbc468
    ;

    public static final String MARKER = "user_log";
    public static final String WORKSPACE_ID = "workspace_id";
    public static final String RULE_ID = "rule_id";
    public static final String TRACE_ID = "trace_id";
    public static final String THREAD_MODEL_ID = "thread_model_id";
    public static final String EVENT_ID = "event_id";
    public static final String ALERT_ID = "alert_id";

}<|MERGE_RESOLUTION|>--- conflicted
+++ resolved
@@ -2,11 +2,7 @@
 
 public enum UserLog {
     AUTOMATION_RULE_EVALUATOR,
-<<<<<<< HEAD
-    EVENT_HANDLER_LOGS,
-=======
     ALERT_EVENT,
->>>>>>> 25bbc468
     ;
 
     public static final String MARKER = "user_log";
