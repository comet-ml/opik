--- conflicted
+++ resolved
@@ -86,7 +86,7 @@
                                     long firstSeenMillis = Instant.now().toEpochMilli();
                                     String timestamp = String.valueOf(firstSeenMillis);
                                     String windowSize = String.valueOf(currentWindowSizeMillis);
-                                    
+
                                     // Calculate when this bucket will be ready to process
                                     double readyTimestamp = firstSeenMillis + currentWindowSizeMillis;
 
@@ -120,7 +120,7 @@
      * Adds a bucket key to the index with its ready timestamp as the score.
      * This allows efficient retrieval of buckets ready to be processed.
      * Also sets/renews the TTL on the index to 2x the bucket TTL duration.
-     * 
+     *
      * Note: If the index doesn't exist yet (first bucket or after expiration),
      * the add() operation will automatically create it, and expire() will set its TTL.
      *
@@ -131,7 +131,7 @@
     private Mono<Void> addBucketToIndex(String bucketKey, double readyTimestamp) {
         var index = redissonClient.getScoredSortedSet(BUCKET_INDEX_KEY);
         long indexTtlMillis = webhookConfig.getDebouncing().getBucketTtl().toMilliseconds() * 2;
-        
+
         return index.add(readyTimestamp, bucketKey)
                 .flatMap(added -> {
                     if (added) {
@@ -143,7 +143,7 @@
                     // This works whether the index was just created or already existed
                     return index.expire(java.time.Duration.ofMillis(indexTtlMillis));
                 })
-                .doOnError(error -> log.error("Failed to add bucket '{}' to index: {}", 
+                .doOnError(error -> log.error("Failed to add bucket '{}' to index: {}",
                         bucketKey, error.getMessage(), error))
                 .then();
     }
@@ -158,7 +158,7 @@
     private Mono<Void> removeBucketFromIndex(String bucketKey) {
         var index = redissonClient.getScoredSortedSet(BUCKET_INDEX_KEY);
         long indexTtlMillis = webhookConfig.getDebouncing().getBucketTtl().toMilliseconds() * 2;
-        
+
         return index.remove(bucketKey)
                 .flatMap(removed -> {
                     if (removed) {
@@ -169,7 +169,7 @@
                     // Renew TTL on the index to keep it alive as long as there's activity
                     return index.expire(java.time.Duration.ofMillis(indexTtlMillis));
                 })
-                .doOnError(error -> log.error("Failed to remove bucket '{}' from index: {}", 
+                .doOnError(error -> log.error("Failed to remove bucket '{}' from index: {}",
                         bucketKey, error.getMessage(), error))
                 .then();
     }
@@ -177,14 +177,14 @@
     /**
      * Retrieves all bucket keys that are ready to be processed using an indexed lookup.
      * Uses a Redis Sorted Set (ZSET) to efficiently query buckets by their ready timestamp.
-     * This is O(log(N) + M) where N is total buckets and M is ready buckets, 
+     * This is O(log(N) + M) where N is total buckets and M is ready buckets,
      * much better than the previous O(N) full keyspace scan.
-     * 
+     *
      * A bucket is ready if its stored ready timestamp (firstSeen + windowSize) <= now.
      * This ensures that configuration changes do not affect existing buckets:
      * - Old buckets continue to use their original window size
      * - New buckets created after config change use the new window size
-     * 
+     *
      * The index itself has a TTL (2x bucket TTL) that's renewed on each add/remove operation.
      * If there's no activity, the entire index expires automatically.
      *
@@ -195,29 +195,15 @@
 
         log.debug("Checking for buckets ready to process using indexed lookup (up to timestamp: '{}')", nowMillis);
 
-<<<<<<< HEAD
         // Query the sorted set for all buckets with score <= now
         // This is O(log(N) + M) instead of O(N) for scanning all keys
         return redissonClient.getScoredSortedSet(BUCKET_INDEX_KEY)
                 .valueRange(Double.NEGATIVE_INFINITY, true, nowMillis, true)
                 .flatMapMany(collection -> Flux.fromIterable(collection)
                         .map(Object::toString))
-=======
-        return redissonClient.getKeys().getKeys(KeysScanOptions.defaults().pattern(pattern))
-                .flatMap(bucketKey -> {
-                    RMapReactive<String, String> bucket = redissonClient.getMap(bucketKey);
-
-                    // Get both firstSeen and windowSize from the bucket
-                    return Mono.zip(
-                            bucket.get(FIRST_SEEN_KEY).map(Long::parseLong),
-                            bucket.get(WINDOW_SIZE_KEY).map(Long::parseLong))
-                            .filter(tuple -> isReady(bucketKey, tuple, now))
-                            .map(__ -> bucketKey)
-                            .switchIfEmpty(Mono.empty());
-                })
->>>>>>> 6c3b4493
                 .doOnComplete(() -> log.debug("Finished checking for buckets ready to process"))
-                .doOnError(error -> log.error("Failed to check for buckets using index: {}", error.getMessage(), error));
+                .doOnError(
+                        error -> log.error("Failed to check for buckets using index: {}", error.getMessage(), error));
     }
 
     /**
