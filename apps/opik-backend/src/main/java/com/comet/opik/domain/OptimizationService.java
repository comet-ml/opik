package com.comet.opik.domain;

import com.clickhouse.client.ClickHouseException;
import com.comet.opik.api.Dataset;
import com.comet.opik.api.DatasetLastOptimizationCreated;
import com.comet.opik.api.Optimization;
import com.comet.opik.api.OptimizationStatus;
import com.comet.opik.api.OptimizationStudioLog;
import com.comet.opik.api.OptimizationUpdate;
import com.comet.opik.api.events.OptimizationCreated;
import com.comet.opik.api.events.OptimizationsDeleted;
import com.comet.opik.domain.attachment.PreSignerService;
import com.comet.opik.domain.optimization.OptimizationLogSyncService;
import com.comet.opik.infrastructure.OpikConfiguration;
import com.comet.opik.infrastructure.auth.RequestContext;
import com.comet.opik.infrastructure.queues.Queue;
import com.comet.opik.infrastructure.queues.QueueProducer;
import com.google.common.base.Preconditions;
import com.google.common.eventbus.EventBus;
import com.google.inject.ImplementedBy;
import io.opentelemetry.instrumentation.annotations.WithSpan;
import jakarta.inject.Inject;
import jakarta.inject.Singleton;
import jakarta.ws.rs.NotFoundException;
import lombok.NonNull;
import lombok.RequiredArgsConstructor;
import lombok.extern.slf4j.Slf4j;
import org.apache.commons.collections4.CollectionUtils;
import org.apache.commons.lang3.StringUtils;
import reactor.core.publisher.Flux;
import reactor.core.publisher.Mono;
import reactor.core.scheduler.Schedulers;

import java.time.Duration;
import java.time.Instant;
import java.util.List;
import java.util.Optional;
import java.util.Set;
import java.util.UUID;
import java.util.function.Function;
import java.util.stream.Collectors;

import static com.comet.opik.utils.AsyncUtils.makeMonoContextAware;
import static com.comet.opik.utils.ErrorUtils.failWithNotFound;

@ImplementedBy(OptimizationServiceImpl.class)
public interface OptimizationService {

    Mono<UUID> upsert(@NonNull Optimization optimization);

    Mono<Optimization> getById(UUID id);

    Mono<Optimization.OptimizationPage> find(int page, int size, OptimizationSearchCriteria searchCriteria);

    Mono<Void> delete(@NonNull Set<UUID> ids);

    Flux<DatasetLastOptimizationCreated> getMostRecentCreatedOptimizationFromDatasets(Set<UUID> datasetIds);

    Mono<Long> update(UUID commentId, OptimizationUpdate update);

    Mono<Long> updateDatasetDeleted(Set<UUID> datasetIds);

    // Studio methods
    Mono<OptimizationStudioLog> generateStudioLogsResponse(UUID optimizationId);
}

@Singleton
@RequiredArgsConstructor(onConstructor = @__(@Inject))
@Slf4j
class OptimizationServiceImpl implements OptimizationService {

    private final @NonNull OptimizationDAO optimizationDAO;
    private final @NonNull DatasetService datasetService;
    private final @NonNull IdGenerator idGenerator;
    private final @NonNull NameGenerator nameGenerator;
    private final @NonNull EventBus eventBus;
    private final @NonNull PreSignerService preSignerService;
    private final @NonNull QueueProducer queueProducer;
    private final @NonNull WorkspaceNameService workspaceNameService;
    private final @NonNull OpikConfiguration config;
    private final @NonNull OptimizationLogSyncService logSyncService;

    @Override
    @WithSpan
    public Mono<Optimization> getById(@NonNull UUID id) {
        log.info("Getting optimization by id '{}'", id);
        return optimizationDAO.getById(id)
                .flatMap(optimization -> Mono.deferContextual(ctx -> {
                    String workspaceId = ctx.get(RequestContext.WORKSPACE_ID);
                    var enriched = enrichOptimizations(List.of(optimization), workspaceId).getFirst();
                    return Mono.just(enriched);
                }))
                .switchIfEmpty(Mono.defer(
                        () -> Mono.error(new NotFoundException("Not found optimization with id '%s'".formatted(id)))));
    }

    @Override
    @WithSpan
    public Mono<Optimization.OptimizationPage> find(int page, int size,
            @NonNull OptimizationSearchCriteria searchCriteria) {
        return optimizationDAO.find(page, size, searchCriteria)
                .flatMap(optimizationPage -> Mono.deferContextual(ctx -> {
                    String workspaceId = ctx.get(RequestContext.WORKSPACE_ID);
                    var enrichedOptimizations = enrichOptimizations(optimizationPage.content(), workspaceId);
                    return Mono.just(optimizationPage.toBuilder()
                            .content(enrichedOptimizations).build());
                }));
    }

    @Override
    @WithSpan
    public Mono<UUID> upsert(@NonNull Optimization optimization) {
        UUID id = optimization.id() == null ? idGenerator.generateId() : optimization.id();
        IdGenerator.validateVersion(id, "Optimization");

        // Detect if this is a Studio optimization (has studioConfig in the request)
        boolean isStudioOptimization = optimization.studioConfig() != null;

        return datasetService.getOrCreateDataset(optimization.datasetName())
                .flatMap(datasetId -> makeMonoContextAware((userName, workspaceId) -> Mono.deferContextual(ctx -> {

                    // Check if optimization already exists to preserve certain fields
                    return optimizationDAO.getById(id)
                            .map(Optional::of)
                            .defaultIfEmpty(Optional.empty())
                            .flatMap(existingOpt -> {
                                var builder = optimization.toBuilder()
                                        .id(id)
                                        .datasetId(datasetId);

                                // Preserve existing fields when updating (SDK doesn't know about studioConfig)
                                if (existingOpt.isPresent()) {
                                    var existing = existingOpt.get();
<<<<<<< HEAD
                                    log.info("Optimization '{}' already exists, preserving studioConfig and name",
                                            id);
=======
                                    log.info("Optimization '{}' already exists, preserving studioConfig", id);
>>>>>>> e97e320f

                                    // Preserve studioConfig if not provided in update
                                    if (optimization.studioConfig() == null && existing.studioConfig() != null) {
                                        builder.studioConfig(existing.studioConfig());
<<<<<<< HEAD
                                    }

                                    // Preserve original name (don't let SDK overwrite with random name)
                                    builder.name(existing.name());

=======
                                    }

                                    // Preserve original name only if incoming name is blank
                                    // (SDK sends blank name, but explicit updates should be honored)
                                    if (StringUtils.isBlank(optimization.name())) {
                                        builder.name(existing.name());
                                    } else {
                                        builder.name(optimization.name());
                                    }

>>>>>>> e97e320f
                                    // Don't re-enqueue job for existing optimizations
                                } else {
                                    // New optimization: generate name if not provided
                                    var name = StringUtils.getIfBlank(optimization.name(),
                                            nameGenerator::generateName);
                                    builder.name(name);
                                }

                                // Force INITIALIZED status for NEW Studio optimizations only
                                if (isStudioOptimization && existingOpt.isEmpty()) {
                                    builder.status(OptimizationStatus.INITIALIZED);
                                    log.info("Force INITIALIZED (was '{}') status for NEW Studio optimization id '{}'",
                                            optimization.status(), id);
                                }

                                var newOptimization = builder.build();
                                boolean shouldEnqueueJob = isStudioOptimization && existingOpt.isEmpty();

                                return optimizationDAO.upsert(newOptimization)
                                        .thenReturn(newOptimization.id())
<<<<<<< HEAD
                                        .doOnSuccess(experimentId -> {
=======
                                        .doOnSuccess(__ -> {
>>>>>>> e97e320f
                                            postOptimizationCreatedEvent(newOptimization, workspaceId, userName);

                                            // Only enqueue job for NEW Studio optimizations
                                            if (shouldEnqueueJob) {
                                                String workspaceName = ctx.getOrDefault(RequestContext.WORKSPACE_NAME,
                                                        null);
                                                if (StringUtils.isBlank(workspaceName)) {
                                                    try {
                                                        workspaceName = workspaceNameService.getWorkspaceName(
                                                                workspaceId,
                                                                config.getAuthentication().getReactService().url());
                                                    } catch (Exception e) {
                                                        log.warn(
                                                                "Failed to get workspace name for workspaceId '{}', using workspaceId as name: {}",
                                                                workspaceId, e.getMessage());
                                                        workspaceName = workspaceId;
                                                    }
                                                }

                                                String opikApiKey = newOptimization.studioConfig() != null
                                                        ? newOptimization.studioConfig().opikApiKey()
                                                        : null;

                                                enqueueStudioOptimizationJob(newOptimization, workspaceId,
                                                        workspaceName, opikApiKey);
                                            }
                                        });
                            });
                }))
                        .subscribeOn(Schedulers.boundedElastic()))
                // If a conflict occurs, we just return the id of the existing experiment.
                // If any other error occurs, we throw it. The event is not posted for both cases.
                .onErrorResume(throwable -> handleCreateError(throwable, id));
    }

    @Override
    @WithSpan
    public Mono<Void> delete(@NonNull Set<UUID> ids) {
        Preconditions.checkArgument(CollectionUtils.isNotEmpty(ids), "Argument 'ids' must not be empty");

        return optimizationDAO.getOptimizationDatasetIds(ids)
                .flatMap(optimizationDatasetIds -> Mono.deferContextual(ctx -> optimizationDAO.delete(ids)
                        .doOnSuccess(unused -> eventBus.post(new OptimizationsDeleted(
                                optimizationDatasetIds.stream()
                                        .map(DatasetEventInfoHolder::datasetId)
                                        .collect(Collectors.toSet()),
                                ctx.get(RequestContext.WORKSPACE_ID),
                                ctx.get(RequestContext.USER_NAME))))))
                .then();
    }

    @Override
    @WithSpan
    public Flux<DatasetLastOptimizationCreated> getMostRecentCreatedOptimizationFromDatasets(Set<UUID> datasetIds) {
        Preconditions.checkArgument(CollectionUtils.isNotEmpty(datasetIds), "Argument 'datasetIds' must not be empty");

        return optimizationDAO.getMostRecentCreatedExperimentFromDatasets(datasetIds);
    }

    @Override
    public Mono<Long> update(@NonNull UUID id, @NonNull OptimizationUpdate update) {
        if (update.name() == null && update.status() == null) {
            return Mono.empty();
        }

        return optimizationDAO.getById(id)
                .switchIfEmpty(Mono.error(failWithNotFound("Optimization", id)))
                .flatMap(optimization -> Mono.deferContextual(ctx -> {
                    String workspaceId = ctx.get(RequestContext.WORKSPACE_ID);

                    return optimizationDAO.update(id, update)
                            .doOnSuccess(result -> {
                                // Sync logs when optimization reaches terminal status
                                // Safe to call multiple times - just syncs and reduces TTL
                                if (update.status() != null && update.status().isTerminal()) {
                                    finalizeLogsAsync(workspaceId, id);
                                }
                            });
                }));
    }

    private void finalizeLogsAsync(String workspaceId, UUID optimizationId) {
        logSyncService.finalizeLogsOnCompletion(workspaceId, optimizationId)
<<<<<<< HEAD
                .doOnError(error -> log.error("Failed to finalize logs for optimization {}: {}",
                        optimizationId, error.getMessage()))
=======
                .doOnError(error -> log.error("Failed to finalize logs for optimization '{}'",
                        optimizationId, error))
>>>>>>> e97e320f
                .subscribe();
    }

    @Override
    public Mono<Long> updateDatasetDeleted(@NonNull Set<UUID> datasetIds) {
        if (datasetIds.isEmpty()) {
            return Mono.empty();
        }

        return optimizationDAO.updateDatasetDeleted(datasetIds);
    }

    private Mono<UUID> handleCreateError(Throwable throwable, UUID id) {
        if (throwable instanceof ClickHouseException
                && throwable.getMessage().contains("TOO_LARGE_STRING_SIZE")
                && throwable.getMessage().contains("_CAST(id, FixedString(36))")) {
            log.warn("Already exists optimization with id '{}'", id);
            return Mono.just(id);
        }
        log.error("Unexpected exception creating optimization with id '{}'", id);
        return Mono.error(throwable);
    }

    private void postOptimizationCreatedEvent(Optimization newOptimization, String workspaceId, String userName) {
        log.info("Posting optimization created event for optimization id '{}', datasetId '{}', workspaceId '{}'",
                newOptimization.id(), newOptimization.datasetId(), workspaceId);
        eventBus.post(new OptimizationCreated(
                newOptimization.id(),
                newOptimization.datasetId(),
                Instant.now(),
                workspaceId,
                userName));
        log.info("Posted optimization created event for optimization id '{}', datasetId '{}', workspaceId '{}'",
                newOptimization.id(), newOptimization.datasetId(), workspaceId);
    }

    private void enqueueStudioOptimizationJob(Optimization optimization, String workspaceId, String workspaceName,
            String opikApiKey) {
        if (workspaceName == null) {
            log.error(
                    "Cannot enqueue Studio optimization job for id: '{}' - workspaceName is null, marking as CANCELLED",
                    optimization.id());
            cancelOptimization(optimization.id(), workspaceId);
            return;
        }

        log.info("Enqueuing Optimization Studio job for id: '{}', workspace: '{}' (name: '{}')",
                optimization.id(), workspaceId, workspaceName);

        // Build job message (use workspace name for SDK, workspace ID for log storage)
        var jobMessage = OptimizationStudioJobMessage.builder()
                .optimizationId(optimization.id())
                .workspaceId(workspaceId)
                .workspaceName(workspaceName)
                .config(optimization.studioConfig())
                .opikApiKey(opikApiKey)
                .build();

        // Enqueue to Redis RQ
        queueProducer.enqueue(Queue.OPTIMIZER_CLOUD, jobMessage)
                .doOnSuccess(
                        jobId -> log.info("Studio optimization job enqueued successfully for id: '{}', jobId: '{}'",
                                optimization.id(), jobId))
                .doOnError(error -> {
                    log.error("Failed to enqueue Studio optimization job for id: '{}', marking as CANCELLED",
                            optimization.id(), error);
                    cancelOptimization(optimization.id(), workspaceId);
                })
                .subscribe();
    }

    private void cancelOptimization(UUID optimizationId, String workspaceId) {
        var optimizationUpdate = OptimizationUpdate.builder()
                .status(OptimizationStatus.CANCELLED)
                .build();

        update(optimizationId, optimizationUpdate)
                .contextWrite(ctx -> ctx.put(RequestContext.WORKSPACE_ID, workspaceId))
                .subscribeOn(Schedulers.boundedElastic())
                .subscribe(
                        unused -> log.info("Cancelled optimization '{}'", optimizationId),
                        error -> log.error("Failed to cancel optimization '{}'", optimizationId, error));
    }

    private List<Optimization> enrichOptimizations(List<Optimization> optimizations, String workspaceId) {
        var ids = optimizations.stream().map(Optimization::datasetId).collect(Collectors.toUnmodifiableSet());
        var datasetMap = datasetService.findByIds(ids, workspaceId)
                .stream().collect(Collectors.toMap(Dataset::id, Function.identity()));

        return optimizations.stream()
                .map(optimization -> optimization.toBuilder()
                        .datasetName(Optional
                                .ofNullable(datasetMap.get(optimization.datasetId()))
                                .map(Dataset::name)
                                .orElse(null))
                        .build())
                .toList();
    }

    // ==================== Studio Methods ====================

    @Override
    public Mono<OptimizationStudioLog> generateStudioLogsResponse(@NonNull UUID optimizationId) {
        return Mono.deferContextual(ctx -> {
            String workspaceId = ctx.get(RequestContext.WORKSPACE_ID);
            log.debug("Generating logs response for Studio optimization: '{}' in workspace: '{}'", optimizationId,
                    workspaceId);

            // Build S3 key from workspace_id and optimization_id
            String s3Key = String.format("logs/%s/%s.log", workspaceId, optimizationId);

            // TODO: Check if log file exists in S3 and get last modified
            // For now, return null for lastModified (file doesn't exist yet for new optimizations)
            Instant lastModified = null;

            // Generate presigned URL and calculate expiration
            String presignedUrl = preSignerService.presignDownloadUrl(s3Key);
            long expirationSeconds = preSignerService.getPresignedUrlExpirationSeconds();
            Instant expiresAt = Instant.now().plus(Duration.ofSeconds(expirationSeconds));

            return Mono.just(OptimizationStudioLog.builder()
                    .url(presignedUrl)
                    .lastModified(lastModified)
                    .expiresAt(expiresAt)
                    .build());
        });
    }
}<|MERGE_RESOLUTION|>--- conflicted
+++ resolved
@@ -131,23 +131,11 @@
                                 // Preserve existing fields when updating (SDK doesn't know about studioConfig)
                                 if (existingOpt.isPresent()) {
                                     var existing = existingOpt.get();
-<<<<<<< HEAD
-                                    log.info("Optimization '{}' already exists, preserving studioConfig and name",
-                                            id);
-=======
                                     log.info("Optimization '{}' already exists, preserving studioConfig", id);
->>>>>>> e97e320f
 
                                     // Preserve studioConfig if not provided in update
                                     if (optimization.studioConfig() == null && existing.studioConfig() != null) {
                                         builder.studioConfig(existing.studioConfig());
-<<<<<<< HEAD
-                                    }
-
-                                    // Preserve original name (don't let SDK overwrite with random name)
-                                    builder.name(existing.name());
-
-=======
                                     }
 
                                     // Preserve original name only if incoming name is blank
@@ -158,7 +146,6 @@
                                         builder.name(optimization.name());
                                     }
 
->>>>>>> e97e320f
                                     // Don't re-enqueue job for existing optimizations
                                 } else {
                                     // New optimization: generate name if not provided
@@ -179,11 +166,7 @@
 
                                 return optimizationDAO.upsert(newOptimization)
                                         .thenReturn(newOptimization.id())
-<<<<<<< HEAD
-                                        .doOnSuccess(experimentId -> {
-=======
                                         .doOnSuccess(__ -> {
->>>>>>> e97e320f
                                             postOptimizationCreatedEvent(newOptimization, workspaceId, userName);
 
                                             // Only enqueue job for NEW Studio optimizations
@@ -267,13 +250,8 @@
 
     private void finalizeLogsAsync(String workspaceId, UUID optimizationId) {
         logSyncService.finalizeLogsOnCompletion(workspaceId, optimizationId)
-<<<<<<< HEAD
-                .doOnError(error -> log.error("Failed to finalize logs for optimization {}: {}",
-                        optimizationId, error.getMessage()))
-=======
                 .doOnError(error -> log.error("Failed to finalize logs for optimization '{}'",
                         optimizationId, error))
->>>>>>> e97e320f
                 .subscribe();
     }
 
