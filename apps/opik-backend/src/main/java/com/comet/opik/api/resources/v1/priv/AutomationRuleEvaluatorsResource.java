--- conflicted
+++ resolved
@@ -67,12 +67,7 @@
         String workspaceId = requestContext.get().getWorkspaceId();
         log.info("Looking for automated evaluators for project id '{}' on workspaceId '{}' (page {})", projectId,
                 workspaceId, page);
-<<<<<<< HEAD
         Page<AutomationRuleEvaluatorLlmAsJudge> definitionPage = service.find(projectId, workspaceId, name, page, size);
-=======
-        Page<AutomationRuleEvaluator.AutomationRuleEvaluatorLlmAsJudge> definitionPage = service.find(projectId,
-                workspaceId, name, page, size);
->>>>>>> ab1b0e64
         log.info("Found {} automated evaluators for project id '{}' on workspaceId '{}' (page {}, total {})",
                 definitionPage.size(), projectId, workspaceId, page, definitionPage.total());
 
