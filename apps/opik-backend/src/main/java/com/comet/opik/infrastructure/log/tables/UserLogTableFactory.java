package com.comet.opik.infrastructure.log.tables;

import ch.qos.logback.classic.spi.ILoggingEvent;
import com.comet.opik.domain.alerts.AlertEventLogsDAO;
import com.comet.opik.domain.evaluators.AutomationRuleEvaluatorLogsDAO;
import com.comet.opik.domain.evaluators.EventLogsDAO;
import com.comet.opik.domain.evaluators.UserLog;
import io.r2dbc.spi.ConnectionFactory;
import lombok.NonNull;
import reactor.core.publisher.Mono;

import java.util.List;
import java.util.Map;

public interface UserLogTableFactory {

    static UserLogTableFactory getInstance(@NonNull ConnectionFactory factory) {
        return new UserLogTableFactoryImpl(factory);
    }

    interface UserLogTableDAO {
        Mono<Void> saveAll(List<ILoggingEvent> events);
    }

    UserLogTableDAO getDAO(UserLog userLog);

}

class UserLogTableFactoryImpl implements UserLogTableFactory {

    private final Map<UserLog, UserLogTableDAO> daoMap;

    UserLogTableFactoryImpl(@NonNull ConnectionFactory factory) {
        daoMap = Map.of(
                UserLog.AUTOMATION_RULE_EVALUATOR, AutomationRuleEvaluatorLogsDAO.create(factory),
<<<<<<< HEAD
                UserLog.EVENT_HANDLER_LOGS, EventLogsDAO.create(factory));
=======
                UserLog.ALERT_EVENT, AlertEventLogsDAO.create(factory));
>>>>>>> 25bbc468
    }

    @Override
    public UserLogTableDAO getDAO(@NonNull UserLog userLog) {
        return daoMap.get(userLog);
    }
}<|MERGE_RESOLUTION|>--- conflicted
+++ resolved
@@ -33,11 +33,7 @@
     UserLogTableFactoryImpl(@NonNull ConnectionFactory factory) {
         daoMap = Map.of(
                 UserLog.AUTOMATION_RULE_EVALUATOR, AutomationRuleEvaluatorLogsDAO.create(factory),
-<<<<<<< HEAD
-                UserLog.EVENT_HANDLER_LOGS, EventLogsDAO.create(factory));
-=======
                 UserLog.ALERT_EVENT, AlertEventLogsDAO.create(factory));
->>>>>>> 25bbc468
     }
 
     @Override
