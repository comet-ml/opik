--- conflicted
+++ resolved
@@ -336,10 +336,6 @@
                 });
     }
 
-<<<<<<< HEAD
-    private Mono<Map.Entry<String, UUID>> getOrCreateThread(ProjectDto<FeedbackScoreBatchItemThread> projectDto,
-            String threadId) {
-=======
     private Response buildError(List<String> openedThreads, Set<String> expectedCloseThreadIds) {
         return Response.status(Response.Status.CONFLICT).entity(
                 new ErrorMessage(Response.Status.CONFLICT.getStatusCode(),
@@ -350,8 +346,8 @@
                 .build();
     }
 
-    private Mono<Map.Entry<String, UUID>> getOrCreateThread(ProjectDto projectDto, String threadId) {
->>>>>>> 84e4ac52
+    private Mono<Map.Entry<String, UUID>> getOrCreateThread(ProjectDto<FeedbackScoreBatchItemThread> projectDto,
+            String threadId) {
         return traceThreadService.getOrCreateThreadId(projectDto.project().id(), threadId)
                 .map(threadModelId -> Map.entry(threadId, threadModelId));
     }
