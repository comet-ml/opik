package com.comet.opik.domain;

import com.comet.opik.api.FeedbackScore;
import com.comet.opik.api.FeedbackScoreBatchItem;
import com.comet.opik.api.FeedbackScoreNames;
import com.comet.opik.api.Project;
import com.comet.opik.api.TraceThreadStatus;
import com.comet.opik.api.error.ConflictException;
import com.comet.opik.domain.threads.TraceThreadCriteria;
import com.comet.opik.domain.threads.TraceThreadModel;
import com.comet.opik.domain.threads.TraceThreadService;
import com.comet.opik.infrastructure.auth.RequestContext;
import com.comet.opik.utils.WorkspaceUtils;
import com.google.common.base.Preconditions;
import com.google.inject.ImplementedBy;
import com.google.inject.Singleton;
import jakarta.inject.Inject;
import lombok.Builder;
import lombok.NonNull;
import lombok.RequiredArgsConstructor;
import lombok.extern.slf4j.Slf4j;
import org.apache.commons.lang3.StringUtils;
import reactor.core.publisher.Flux;
import reactor.core.publisher.Mono;

import java.util.List;
import java.util.Map;
import java.util.Set;
import java.util.UUID;
import java.util.stream.Collectors;

import static com.comet.opik.api.FeedbackScoreBatchItem.FeedbackScoreBatchItemThread;
import static com.comet.opik.api.FeedbackScoreBatchItem.FeedbackScoreBatchItemTracing;
import static com.comet.opik.utils.ErrorUtils.failWithNotFound;
import static java.util.function.Predicate.not;
import static java.util.stream.Collectors.groupingBy;

@ImplementedBy(FeedbackScoreServiceImpl.class)
public interface FeedbackScoreService {

    Mono<Void> scoreTrace(UUID traceId, FeedbackScore score);
    Mono<Void> scoreSpan(UUID spanId, FeedbackScore score);

    Mono<Void> scoreBatchOfSpans(List<FeedbackScoreBatchItemTracing> scores);
    Mono<Void> scoreBatchOfTraces(List<FeedbackScoreBatchItemTracing> scores);

    Mono<Void> deleteSpanScore(UUID id, String tag);
    Mono<Void> deleteTraceScore(UUID id, String tag);

    Mono<FeedbackScoreNames> getTraceFeedbackScoreNames(UUID projectId);

    Mono<FeedbackScoreNames> getSpanFeedbackScoreNames(UUID projectId, SpanType type);

    Mono<FeedbackScoreNames> getExperimentsFeedbackScoreNames(Set<UUID> experimentIds);

    Mono<FeedbackScoreNames> getProjectsFeedbackScoreNames(Set<UUID> projectIds);

    Mono<Void> scoreBatchOfThreads(List<FeedbackScoreBatchItemThread> scores);

    Mono<Void> deleteThreadScores(String projectName, String threadId, Set<String> names);
}

@Slf4j
@Singleton
@RequiredArgsConstructor(onConstructor_ = @Inject)
class FeedbackScoreServiceImpl implements FeedbackScoreService {

    private final @NonNull FeedbackScoreDAO dao;
    private final @NonNull SpanDAO spanDAO;
    private final @NonNull TraceDAO traceDAO;
    private final @NonNull ProjectService projectService;
    private final @NonNull TraceThreadService traceThreadService;

    @Builder(toBuilder = true)
    record ProjectDto<T extends FeedbackScoreBatchItem>(Project project, List<T> scores) {
    }

    @Override
    public Mono<Void> scoreTrace(@NonNull UUID traceId, @NonNull FeedbackScore score) {
        return traceDAO.getProjectIdFromTrace(traceId)
                .switchIfEmpty(Mono.error(failWithNotFound("Trace", traceId)))
                .flatMap(projectId -> dao.scoreEntity(EntityType.TRACE, traceId, score, projectId))
                .then();
    }

    @Override
    public Mono<Void> scoreSpan(@NonNull UUID spanId, @NonNull FeedbackScore score) {

        return spanDAO.getProjectIdFromSpan(spanId)
                .switchIfEmpty(Mono.error(failWithNotFound("Span", spanId)))
                .flatMap(projectId -> dao.scoreEntity(EntityType.SPAN, spanId, score, projectId))
                .then();
    }

    @Override
    public Mono<Void> scoreBatchOfSpans(@NonNull List<FeedbackScoreBatchItemTracing> scores) {
        return processScoreBatch(EntityType.SPAN, scores);
    }

    @Override
    public Mono<Void> scoreBatchOfTraces(@NonNull List<FeedbackScoreBatchItemTracing> scores) {
        return processScoreBatch(EntityType.TRACE, scores);
    }

    private Mono<Void> processScoreBatch(EntityType entityType, List<FeedbackScoreBatchItemTracing> scores) {

        if (scores.isEmpty()) {
            return Mono.empty();
        }

        // group scores by project name to resolve project itemIds
        Map<String, List<FeedbackScoreBatchItem>> scoresPerProject = scores
                .stream()
                .map(score -> {
                    IdGenerator.validateVersion(score.id(), entityType.getType()); // validate span/trace id

                    return score.toBuilder()
                            .projectName(WorkspaceUtils.getProjectName(score.projectName()))
                            .build();
                })
                .collect(groupingBy(FeedbackScoreBatchItem::projectName));

        return projectService.retrieveByNamesOrCreate(scoresPerProject.keySet())
                .map(ProjectService::groupByName)
                .map(projectMap -> mergeProjectsAndScores(projectMap, scoresPerProject))
                .flatMap(projects -> saveScoreBatch(entityType, projects)) // score all scores
                .then();
    }

    private <T extends FeedbackScoreBatchItem> Mono<Long> saveScoreBatch(EntityType entityType,
            List<ProjectDto<T>> projects) {
        return Flux.fromIterable(projects)
                .flatMap(projectDto -> dao.scoreBatchOf(entityType, projectDto.scores()))
                .reduce(0L, Long::sum);
    }

    private <T extends FeedbackScoreBatchItem> List<ProjectDto<T>> mergeProjectsAndScores(
            Map<String, Project> projectMap,
            Map<String, List<T>> scoresPerProject) {
        return scoresPerProject.keySet()
                .stream()
                .map(projectName -> {
                    Project project = projectMap.get(projectName);
                    return new ProjectDto<>(
                            project,
                            scoresPerProject.get(projectName)
                                    .stream()
                                    .map(item -> switch (item) {
                                        case FeedbackScoreBatchItemTracing tracingItem -> tracingItem.toBuilder()
                                                .projectId(project.id()) // set projectId
                                                .build();
                                        case FeedbackScoreBatchItemThread threadItem -> threadItem.toBuilder()
                                                .projectId(project.id()) // set projectId
                                                .build();
                                    }) // set projectId
                                    .map(item -> (T) item)
                                    .toList());
                })
                .toList();
    }

    @Override
    public Mono<Void> deleteSpanScore(UUID id, String name) {
        return dao.deleteScoreFrom(EntityType.SPAN, id, name);
    }

    @Override
    public Mono<Void> deleteTraceScore(UUID id, String name) {
        return dao.deleteScoreFrom(EntityType.TRACE, id, name);
    }

    @Override
    public Mono<FeedbackScoreNames> getTraceFeedbackScoreNames(@NonNull UUID projectId) {
        // Will throw an error in case we try to get private project with public visibility
        projectService.get(projectId);
        return dao.getTraceFeedbackScoreNames(projectId)
                .map(names -> names.stream().map(FeedbackScoreNames.ScoreName::new).toList())
                .map(FeedbackScoreNames::new);
    }

    @Override
    public Mono<FeedbackScoreNames> getSpanFeedbackScoreNames(@NonNull UUID projectId, SpanType type) {
        // Will throw an error in case we try to get private project with public visibility
        projectService.get(projectId);
        return dao.getSpanFeedbackScoreNames(projectId, type)
                .map(names -> names.stream().map(FeedbackScoreNames.ScoreName::new).toList())
                .map(FeedbackScoreNames::new);
    }

    @Override
    public Mono<FeedbackScoreNames> getExperimentsFeedbackScoreNames(Set<UUID> experimentIds) {
        return dao.getExperimentsFeedbackScoreNames(experimentIds)
                .map(names -> names.stream().map(FeedbackScoreNames.ScoreName::new).toList())
                .map(FeedbackScoreNames::new);
    }

    @Override
    public Mono<FeedbackScoreNames> getProjectsFeedbackScoreNames(Set<UUID> projectIds) {
        return dao.getProjectsFeedbackScoreNames(projectIds)
                .map(names -> names.stream().map(FeedbackScoreNames.ScoreName::new).toList())
                .map(FeedbackScoreNames::new);
    }

    @Override
    public Mono<Void> scoreBatchOfThreads(@NonNull List<FeedbackScoreBatchItemThread> scores) {
        return processThreadsScoreBatch(scores);
    }

    @Override
    public Mono<Void> deleteThreadScores(@NonNull String projectName, @NonNull String threadId,
            @NonNull Set<String> names) {
        Preconditions.checkArgument(!StringUtils.isBlank(projectName), "Project name cannot be blank");
        Preconditions.checkArgument(!StringUtils.isBlank(threadId), "Thread ID cannot be blank");

        if (names.isEmpty()) {
            log.info("No names provided for deletion of scores for threadId '{}' in projectName '{}'", threadId,
                    projectName);
            return Mono.empty();
        }

        return getProject(projectName)
                .flatMap(projectId -> traceThreadService.getThreadModelId(projectId, threadId)
                        .flatMap(threadModelId -> dao.deleteByEntityIdAndNames(EntityType.THREAD, threadModelId, names))
                        .switchIfEmpty(Mono.defer(() -> {
                            log.info("ThreadId '{}' not found in project '{}'. No scores deleted.", threadId,
                                    projectId);
                            return Mono.empty();
                        }))
                        .doOnNext(count -> log.info("Deleted '{}' scores for threadId '{}' in projectId '{}'", count,
                                threadId,
                                projectId)))
                .then();
    }

    private Mono<UUID> getProject(String projectName) {
        return Mono.deferContextual(context -> Mono.fromCallable(() -> {
            String workspaceId = context.get(RequestContext.WORKSPACE_ID);

            return projectService.findByNames(workspaceId, List.of(projectName)).stream().findFirst();
        }).flatMap(project -> {
            if (project.isEmpty()) {
                log.info("Project '{}' not found in workspace '{}'", projectName,
                        context.get(RequestContext.WORKSPACE_ID));
                return Mono.empty();
            }

            return Mono.just(project.get().id());
        }));
    }

    private Mono<Void> processThreadsScoreBatch(List<FeedbackScoreBatchItemThread> scores) {

        if (scores.isEmpty()) {
            log.info("No scores provided for batch processing of threads");
            return Mono.empty();
        }

        // group scores by project name to resolve project itemIds
        Map<String, List<FeedbackScoreBatchItemThread>> scoresPerProject = scores
                .stream()
                .map(score -> score.toBuilder()
                        .projectName(WorkspaceUtils.getProjectName(score.projectName()))
                        .build())
                .collect(groupingBy(FeedbackScoreBatchItem::projectName));

        return projectService.retrieveByNamesOrCreate(scoresPerProject.keySet())
                .map(ProjectService::groupByName)
                .map(projectMap -> mergeProjectsAndScores(projectMap, scoresPerProject))
                .flatMap(this::saveThreadScoreBatch) // save all scores
                .doOnSuccess(count -> log.info("Saved '{}' thread scores in batch", count))
                .then();
    }

    private Mono<Long> saveThreadScoreBatch(List<ProjectDto<FeedbackScoreBatchItemThread>> projects) {
        return Flux.fromIterable(projects)
                .flatMap(projectDto -> {
                    // Collect unique thread IDs from the scores
                    Set<String> threadIds = projectDto.scores()
                            .stream()
                            .map(FeedbackScoreBatchItem::threadId)
                            .collect(Collectors.toSet());

                    return Flux.fromIterable(threadIds)
                            // resolve thread model IDs for each thread ID
                            .flatMap(threadId -> getOrCreateThread(projectDto, threadId))
                            .collectMap(Map.Entry::getKey, Map.Entry::getValue)
                            .map(threadIdMap -> bindThreadModelId(projectDto, threadIdMap))
                            .filter(projectDtoWithThreads -> !projectDtoWithThreads.scores().isEmpty())
                            // score the batch of threads with resolved thread model IDs
                            .flatMap(this::validateThreadStatus)
                            .flatMap(score -> dao.scoreBatchOfThreads(score.scores()));
                })
                .reduce(0L, Long::sum);
    }

<<<<<<< HEAD
    private Mono<Map.Entry<String, UUID>> getOrCreateThread(ProjectDto<FeedbackScoreBatchItemThread> projectDto,
            String threadId) {
=======
    private Mono<ProjectDto> validateThreadStatus(ProjectDto dto) {
        Set<String> expectedCloseThreadIds = dto.scores.stream()
                .map(FeedbackScoreBatchItem::threadId)
                .collect(Collectors.toSet());

        Set<UUID> ids = dto.scores.stream()
                .map(FeedbackScoreBatchItem::id)
                .collect(Collectors.toSet());

        var criteria = TraceThreadCriteria.builder()
                .projectId(dto.project().id())
                .ids(List.copyOf(ids))
                .status(TraceThreadStatus.INACTIVE)
                .build();

        return traceThreadService.getThreadsByProject(1, ids.size(), criteria)
                .flatMap(threads -> {
                    List<String> openedThreads = threads.stream()
                            .map(TraceThreadModel::threadId)
                            .filter(not(expectedCloseThreadIds::contains))
                            .toList();

                    if (!threads.isEmpty() && openedThreads.isEmpty()) {
                        return Mono.just(dto); // All threads are closed, proceed with scoring
                    }

                    return Mono.error(
                            new ConflictException(
                                    "Threads must be closed before scoring. Thread IDs are active: '[%s]'".formatted(
                                            String.join(", ", openedThreads.isEmpty()
                                                    ? expectedCloseThreadIds.stream().sorted().toList()
                                                    : openedThreads.stream().sorted().toList()))));
                });
    }

    private Mono<Map.Entry<String, UUID>> getOrCreateThread(ProjectDto projectDto, String threadId) {
>>>>>>> b14e9bfd
        return traceThreadService.getOrCreateThreadId(projectDto.project().id(), threadId)
                .map(threadModelId -> Map.entry(threadId, threadModelId));
    }

    private ProjectDto<FeedbackScoreBatchItemThread> bindThreadModelId(
            ProjectDto<FeedbackScoreBatchItemThread> projectDto, Map<String, UUID> threadIdMap) {
        return projectDto.toBuilder()
                .project(projectDto.project())
                .scores(projectDto.scores()
                        .stream()
                        .map(score -> score.toBuilder()
                                .id(threadIdMap.get(score.threadId())) // set thread model id
                                .build())
                        .collect(Collectors.toList()))
                .build();
    }
}<|MERGE_RESOLUTION|>--- conflicted
+++ resolved
@@ -293,11 +293,8 @@
                 .reduce(0L, Long::sum);
     }
 
-<<<<<<< HEAD
-    private Mono<Map.Entry<String, UUID>> getOrCreateThread(ProjectDto<FeedbackScoreBatchItemThread> projectDto,
-            String threadId) {
-=======
-    private Mono<ProjectDto> validateThreadStatus(ProjectDto dto) {
+    private Mono<ProjectDto<FeedbackScoreBatchItemThread>> validateThreadStatus(
+            ProjectDto<FeedbackScoreBatchItemThread> dto) {
         Set<String> expectedCloseThreadIds = dto.scores.stream()
                 .map(FeedbackScoreBatchItem::threadId)
                 .collect(Collectors.toSet());
@@ -332,8 +329,8 @@
                 });
     }
 
-    private Mono<Map.Entry<String, UUID>> getOrCreateThread(ProjectDto projectDto, String threadId) {
->>>>>>> b14e9bfd
+    private Mono<Map.Entry<String, UUID>> getOrCreateThread(ProjectDto<FeedbackScoreBatchItemThread> projectDto,
+            String threadId) {
         return traceThreadService.getOrCreateThreadId(projectDto.project().id(), threadId)
                 .map(threadModelId -> Map.entry(threadId, threadModelId));
     }
