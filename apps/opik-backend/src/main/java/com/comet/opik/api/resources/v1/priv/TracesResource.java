package com.comet.opik.api.resources.v1.priv;

import com.codahale.metrics.annotation.Timed;
import com.comet.opik.api.BatchDelete;
import com.comet.opik.api.Comment;
import com.comet.opik.api.DeleteFeedbackScore;
import com.comet.opik.api.FeedbackDefinition;
import com.comet.opik.api.FeedbackScore;
import com.comet.opik.api.FeedbackScoreBatch;
import com.comet.opik.api.FeedbackScoreNames;
import com.comet.opik.api.ProjectStats;
import com.comet.opik.api.Trace;
import com.comet.opik.api.Trace.TracePage;
import com.comet.opik.api.TraceBatch;
import com.comet.opik.api.TraceSearchCriteria;
import com.comet.opik.api.TraceUpdate;
import com.comet.opik.api.filter.FiltersFactory;
import com.comet.opik.api.filter.TraceFilter;
import com.comet.opik.api.sorting.TraceSortingFactory;
import com.comet.opik.domain.CommentDAO;
import com.comet.opik.domain.CommentService;
import com.comet.opik.domain.FeedbackScoreService;
import com.comet.opik.domain.TraceService;
import com.comet.opik.domain.workspaces.WorkspaceMetadata;
import com.comet.opik.domain.workspaces.WorkspaceMetadataService;
import com.comet.opik.infrastructure.auth.RequestContext;
import com.comet.opik.infrastructure.ratelimit.RateLimited;
import com.comet.opik.utils.AsyncUtils;
import com.fasterxml.jackson.annotation.JsonView;
import io.dropwizard.jersey.errors.ErrorMessage;
import io.swagger.v3.oas.annotations.Operation;
import io.swagger.v3.oas.annotations.headers.Header;
import io.swagger.v3.oas.annotations.media.ArraySchema;
import io.swagger.v3.oas.annotations.media.Content;
import io.swagger.v3.oas.annotations.media.Schema;
import io.swagger.v3.oas.annotations.parameters.RequestBody;
import io.swagger.v3.oas.annotations.responses.ApiResponse;
import io.swagger.v3.oas.annotations.tags.Tag;
import jakarta.inject.Provider;
import jakarta.validation.Valid;
import jakarta.validation.constraints.Min;
import jakarta.validation.constraints.NotNull;
import jakarta.ws.rs.BadRequestException;
import jakarta.ws.rs.ClientErrorException;
import jakarta.ws.rs.Consumes;
import jakarta.ws.rs.DELETE;
import jakarta.ws.rs.DefaultValue;
import jakarta.ws.rs.GET;
import jakarta.ws.rs.PATCH;
import jakarta.ws.rs.POST;
import jakarta.ws.rs.PUT;
import jakarta.ws.rs.Path;
import jakarta.ws.rs.PathParam;
import jakarta.ws.rs.Produces;
import jakarta.ws.rs.QueryParam;
import jakarta.ws.rs.core.Context;
import jakarta.ws.rs.core.MediaType;
import jakarta.ws.rs.core.Response;
import jakarta.ws.rs.core.UriInfo;
import lombok.NonNull;
import lombok.RequiredArgsConstructor;
import lombok.extern.slf4j.Slf4j;

import java.util.UUID;
import java.util.stream.Collectors;

import static com.comet.opik.utils.AsyncUtils.setRequestContext;
import static com.comet.opik.utils.ValidationUtils.validateProjectNameAndProjectId;

@Path("/v1/private/traces")
@Produces(MediaType.APPLICATION_JSON)
@Consumes(MediaType.APPLICATION_JSON)
@Timed
@Slf4j
@RequiredArgsConstructor(onConstructor_ = @jakarta.inject.Inject)
@Tag(name = "Traces", description = "Trace related resources")
public class TracesResource {

    private final @NonNull TraceService service;
    private final @NonNull FeedbackScoreService feedbackScoreService;
    private final @NonNull CommentService commentService;
    private final @NonNull FiltersFactory filtersFactory;
    private final @NonNull WorkspaceMetadataService workspaceMetadataService;
    private final @NonNull TraceSortingFactory traceSortingFactory;
    private final @NonNull Provider<RequestContext> requestContext;

    @GET
    @Operation(operationId = "getTracesByProject", summary = "Get traces by project_name or project_id", description = "Get traces by project_name or project_id", responses = {
            @ApiResponse(responseCode = "200", description = "Trace resource", content = @Content(schema = @Schema(implementation = TracePage.class)))})
    @JsonView(Trace.View.Public.class)
    public Response getTracesByProject(
            @QueryParam("page") @Min(1) @DefaultValue("1") int page,
            @QueryParam("size") @Min(1) @DefaultValue("10") int size,
            @QueryParam("project_name") String projectName,
            @QueryParam("project_id") UUID projectId,
            @QueryParam("filters") String filters,
            @QueryParam("truncate") @Schema(description = "Truncate image included in either input, output or metadata") boolean truncate,
            @QueryParam("sorting") String sorting) {

        validateProjectNameAndProjectId(projectName, projectId);
        var traceFilters = filtersFactory.newFilters(filters, TraceFilter.LIST_TYPE_REFERENCE);
        var sortingFields = traceSortingFactory.newSorting(sorting);

        WorkspaceMetadata workspaceMetadata = workspaceMetadataService
                .getWorkspaceMetadata(requestContext.get().getWorkspaceId())
<<<<<<< HEAD
                .contextWrite(ctx -> setRequestContext(ctx, requestContext))
=======
>>>>>>> e16a8334
                .block();

        if (!workspaceMetadata.canUseDynamicSorting()) {
            throw new BadRequestException("Dynamic sorting is not enabled for this workspace");
        }

        var searchCriteria = TraceSearchCriteria.builder()
                .projectName(projectName)
                .projectId(projectId)
                .filters(traceFilters)
                .truncate(truncate)
                .sortingFields(sortingFields)
                .build();

        String workspaceId = requestContext.get().getWorkspaceId();

        log.info("Get traces by '{}' on workspaceId '{}'", searchCriteria, workspaceId);

        TracePage tracePage = service.find(page, size, searchCriteria)
                .contextWrite(ctx -> setRequestContext(ctx, requestContext))
                .block();

        log.info("Found traces by '{}', count '{}' on workspaceId '{}'", searchCriteria, tracePage.size(), workspaceId);

        return Response.ok(tracePage).build();
    }

    @GET
    @Path("{id}")
    @Operation(operationId = "getTraceById", summary = "Get trace by id", description = "Get trace by id", responses = {
            @ApiResponse(responseCode = "200", description = "Trace resource", content = @Content(schema = @Schema(implementation = Trace.class)))})
    @JsonView(Trace.View.Public.class)
    public Response getById(@PathParam("id") UUID id) {

        String workspaceId = requestContext.get().getWorkspaceId();

        log.info("Getting trace by id '{}' on workspace_id '{}'", id, workspaceId);

        Trace trace = service.get(id)
                .contextWrite(ctx -> setRequestContext(ctx, requestContext))
                .block();

        log.info("Got trace by id '{}', projectId '{}' on workspace_id '{}'", trace.id(), trace.projectId(),
                workspaceId);

        return Response.ok(trace).build();
    }

    @POST
    @Operation(operationId = "createTrace", summary = "Create trace", description = "Get trace", responses = {
            @ApiResponse(responseCode = "201", description = "Created", headers = {
                    @Header(name = "Location", required = true, example = "${basePath}/v1/private/traces/{traceId}", schema = @Schema(implementation = String.class))})})
    @RateLimited
    public Response create(
            @RequestBody(content = @Content(schema = @Schema(implementation = Trace.class))) @JsonView(Trace.View.Write.class) @NotNull @Valid Trace trace,
            @Context UriInfo uriInfo) {

        String workspaceId = requestContext.get().getWorkspaceId();

        log.info("Creating trace with id '{}', projectName '{}' on workspace_id '{}'",
                trace.id(), trace.projectName(), workspaceId);

        var id = service.create(trace)
                .contextWrite(ctx -> setRequestContext(ctx, requestContext))
                .block();

        log.info("Created trace with id '{}', projectName '{}' on workspace_id '{}'",
                id, trace.projectName(), workspaceId);

        var uri = uriInfo.getAbsolutePathBuilder().path("/%s".formatted(id)).build();

        return Response.created(uri).build();
    }

    @POST
    @Path("/batch")
    @Operation(operationId = "createTraces", summary = "Create traces", description = "Create traces", responses = {
            @ApiResponse(responseCode = "204", description = "No Content")})
    @RateLimited
    public Response createTraces(
            @RequestBody(content = @Content(schema = @Schema(implementation = TraceBatch.class))) @JsonView(Trace.View.Write.class) @NotNull @Valid TraceBatch traces) {

        traces.traces()
                .stream()
                .filter(trace -> trace.id() != null) // Filter out spans with null IDs
                .collect(Collectors.groupingBy(Trace::id))
                .forEach((id, traceGroup) -> {
                    if (traceGroup.size() > 1) {
                        throw new ClientErrorException("Duplicate trace id '%s'".formatted(id), 422);
                    }
                });

        service.create(traces)
                .contextWrite(ctx -> setRequestContext(ctx, requestContext))
                .block();

        return Response.noContent().build();
    }

    @PATCH
    @Path("{id}")
    @Operation(operationId = "updateTrace", summary = "Update trace by id", description = "Update trace by id", responses = {
            @ApiResponse(responseCode = "204", description = "No Content")})
    @RateLimited
    public Response update(@PathParam("id") UUID id,
            @RequestBody(content = @Content(schema = @Schema(implementation = TraceUpdate.class))) @Valid @NonNull TraceUpdate trace) {

        String workspaceId = requestContext.get().getWorkspaceId();

        log.info("Updating trace with id '{}' on workspaceId '{}'", id, workspaceId);

        service.update(trace, id)
                .contextWrite(ctx -> setRequestContext(ctx, requestContext))
                .block();

        log.info("Updated trace with id '{}' on workspaceId '{}'", id, workspaceId);

        return Response.noContent().build();
    }

    @DELETE
    @Path("{id}")
    @Operation(operationId = "deleteTraceById", summary = "Delete trace by id", description = "Delete trace by id", responses = {
            @ApiResponse(responseCode = "204", description = "No Content")})
    public Response deleteById(@PathParam("id") UUID id) {

        log.info("Deleting trace with id '{}'", id);

        service.delete(id)
                .contextWrite(ctx -> setRequestContext(ctx, requestContext))
                .block();

        log.info("Deleted trace with id '{}'", id);

        return Response.noContent().build();
    }

    @POST
    @Path("/delete")
    @Operation(operationId = "deleteTraces", summary = "Delete traces", description = "Delete traces", responses = {
            @ApiResponse(responseCode = "204", description = "No Content")})
    public Response deleteTraces(
            @RequestBody(content = @Content(schema = @Schema(implementation = BatchDelete.class))) @NotNull @Valid BatchDelete request) {
        log.info("Deleting traces, count '{}'", request.ids().size());
        service.delete(request.ids())
                .contextWrite(ctx -> setRequestContext(ctx, requestContext))
                .block();
        log.info("Deleted traces, count '{}'", request.ids().size());
        return Response.noContent().build();
    }

    @PUT
    @Path("/{id}/feedback-scores")
    @Operation(operationId = "addTraceFeedbackScore", summary = "Add trace feedback score", description = "Add trace feedback score", responses = {
            @ApiResponse(responseCode = "204", description = "No Content")})
    @RateLimited
    public Response addTraceFeedbackScore(@PathParam("id") UUID id,
            @RequestBody(content = @Content(schema = @Schema(implementation = FeedbackScore.class))) @NotNull @Valid FeedbackScore score) {

        String workspaceId = requestContext.get().getWorkspaceId();

        log.info("Add trace feedback score '{}' for id '{}' on workspaceId '{}'", score.name(), id, workspaceId);

        feedbackScoreService.scoreTrace(id, score)
                .contextWrite(ctx -> setRequestContext(ctx, requestContext))
                .block();

        log.info("Added trace feedback score '{}' for id '{}' on workspaceId '{}'", score.name(), id, workspaceId);

        return Response.noContent().build();
    }

    @POST
    @Path("/{id}/comments")
    @Operation(operationId = "addTraceComment", summary = "Add trace comment", description = "Add trace comment", responses = {
            @ApiResponse(responseCode = "201", description = "Created", headers = {
                    @Header(name = "Location", required = true, example = "${basePath}/v1/private/traces/{traceId}/comments/{commentId}", schema = @Schema(implementation = String.class))})})
    public Response addTraceComment(@PathParam("id") UUID id,
            @RequestBody(content = @Content(schema = @Schema(implementation = Comment.class))) @NotNull @Valid Comment comment,
            @Context UriInfo uriInfo) {

        String workspaceId = requestContext.get().getWorkspaceId();

        log.info("Add comment for trace with id '{}' on workspaceId '{}'", id, workspaceId);

        var commentId = commentService.create(id, comment, CommentDAO.EntityType.TRACE)
                .contextWrite(ctx -> setRequestContext(ctx, requestContext))
                .block();

        var uri = uriInfo.getAbsolutePathBuilder().path("/%s".formatted(commentId)).build();
        log.info("Added comment with id '{}' for trace with id '{}' on workspaceId '{}'", comment.id(), id,
                workspaceId);

        return Response.created(uri).build();
    }

    @GET
    @Path("/{traceId}/comments/{commentId}")
    @Operation(operationId = "getTraceComment", summary = "Get trace comment", description = "Get trace comment", responses = {
            @ApiResponse(responseCode = "200", description = "Comment resource", content = @Content(schema = @Schema(implementation = Comment.class))),
            @ApiResponse(responseCode = "404", description = "Not found", content = @Content(schema = @Schema(implementation = ErrorMessage.class)))})
    public Response getTraceComment(@PathParam("commentId") @NotNull UUID commentId,
            @PathParam("traceId") @NotNull UUID traceId) {

        String workspaceId = requestContext.get().getWorkspaceId();

        log.info("Getting trace comment by id '{}' on workspace_id '{}'", commentId, workspaceId);

        Comment comment = commentService.get(traceId, commentId)
                .contextWrite(ctx -> setRequestContext(ctx, requestContext))
                .block();

        log.info("Got trace comment by id '{}', on workspace_id '{}'", comment.id(), workspaceId);

        return Response.ok(comment).build();
    }

    @PATCH
    @Path("/comments/{commentId}")
    @Operation(operationId = "updateTraceComment", summary = "Update trace comment by id", description = "Update trace comment by id", responses = {
            @ApiResponse(responseCode = "204", description = "No Content"),
            @ApiResponse(responseCode = "404", description = "Not found")})
    public Response updateTraceComment(@PathParam("commentId") UUID commentId,
            @RequestBody(content = @Content(schema = @Schema(implementation = Comment.class))) @NotNull @Valid Comment comment) {

        String workspaceId = requestContext.get().getWorkspaceId();

        log.info("Update trace comment with id '{}' on workspaceId '{}'", commentId, workspaceId);

        commentService.update(commentId, comment)
                .contextWrite(ctx -> setRequestContext(ctx, requestContext))
                .block();

        log.info("Updated trace comment with id '{}' on workspaceId '{}'", commentId, workspaceId);

        return Response.noContent().build();
    }

    @POST
    @Path("/comments/delete")
    @Operation(operationId = "deleteTraceComments", summary = "Delete trace comments", description = "Delete trace comments", responses = {
            @ApiResponse(responseCode = "204", description = "No Content"),
    })
    public Response deleteTraceComments(
            @NotNull @RequestBody(content = @Content(schema = @Schema(implementation = BatchDelete.class))) @Valid BatchDelete batchDelete) {

        String workspaceId = requestContext.get().getWorkspaceId();

        log.info("Delete trace comments with ids '{}' on workspaceId '{}'", batchDelete.ids(), workspaceId);

        commentService.delete(batchDelete)
                .contextWrite(ctx -> setRequestContext(ctx, requestContext))
                .block();

        log.info("Deleted trace comments with ids '{}' on workspaceId '{}'", batchDelete.ids(), workspaceId);

        return Response.noContent().build();
    }

    @POST
    @Path("/{id}/feedback-scores/delete")
    @Operation(operationId = "deleteTraceFeedbackScore", summary = "Delete trace feedback score", description = "Delete trace feedback score", responses = {
            @ApiResponse(responseCode = "204", description = "No Content")})
    public Response deleteTraceFeedbackScore(@PathParam("id") UUID id,
            @RequestBody(content = @Content(schema = @Schema(implementation = DeleteFeedbackScore.class))) @NotNull @Valid DeleteFeedbackScore score) {

        String workspaceId = requestContext.get().getWorkspaceId();

        log.info("Delete span feedback score '{}' for id '{}' on workspaceId '{}'", score.name(), id, workspaceId);

        feedbackScoreService.deleteTraceScore(id, score.name())
                .contextWrite(ctx -> setRequestContext(ctx, requestContext))
                .block();

        log.info("Deleted span feedback score '{}' for id '{}' on workspaceId '{}'", score.name(), id, workspaceId);

        return Response.noContent().build();
    }

    @PUT
    @Path("/feedback-scores")
    @Operation(operationId = "scoreBatchOfTraces", summary = "Batch feedback scoring for traces", description = "Batch feedback scoring for traces", responses = {
            @ApiResponse(responseCode = "204", description = "No Content")})
    @RateLimited
    public Response scoreBatchOfTraces(
            @RequestBody(content = @Content(schema = @Schema(implementation = FeedbackScoreBatch.class))) @NotNull @Valid FeedbackScoreBatch batch) {

        String workspaceId = requestContext.get().getWorkspaceId();

        log.info("Feedback scores batch for traces, size {} on  workspaceId '{}'", batch.scores().size(), workspaceId);

        feedbackScoreService.scoreBatchOfTraces(batch.scores())
                .contextWrite(ctx -> setRequestContext(ctx, requestContext))
                .retryWhen(AsyncUtils.handleConnectionError())
                .block();

        log.info("Feedback scores batch for traces, size {} on  workspaceId '{}'", batch.scores().size(), workspaceId);

        return Response.noContent().build();
    }

    @GET
    @Path("/stats")
    @Operation(operationId = "getTraceStats", summary = "Get trace stats", description = "Get trace stats", responses = {
            @ApiResponse(responseCode = "200", description = "Trace stats resource", content = @Content(schema = @Schema(implementation = ProjectStats.class)))
    })
    @JsonView({ProjectStats.ProjectStatItem.View.Public.class})
    public Response getStats(@QueryParam("project_id") UUID projectId,
            @QueryParam("project_name") String projectName,
            @QueryParam("filters") String filters) {

        validateProjectNameAndProjectId(projectName, projectId);
        var traceFilters = filtersFactory.newFilters(filters, TraceFilter.LIST_TYPE_REFERENCE);
        var searchCriteria = TraceSearchCriteria.builder()
                .projectName(projectName)
                .projectId(projectId)
                .filters(traceFilters)
                .build();

        String workspaceId = requestContext.get().getWorkspaceId();

        log.info("Get trace stats by '{}' on workspaceId '{}'", searchCriteria, workspaceId);

        ProjectStats projectStats = service.getStats(searchCriteria)
                .contextWrite(ctx -> setRequestContext(ctx, requestContext))
                .block();

        log.info("Found trace stats by '{}', count '{}' on workspaceId '{}'", searchCriteria,
                projectStats.stats().size(), workspaceId);

        return Response.ok(projectStats).build();
    }

    @GET
    @Path("/feedback-scores/names")
    @Operation(operationId = "findFeedbackScoreNames", summary = "Find Feedback Score names", description = "Find Feedback Score names", responses = {
            @ApiResponse(responseCode = "200", description = "Feedback Scores resource", content = @Content(array = @ArraySchema(schema = @Schema(implementation = String.class))))
    })
    @JsonView({FeedbackDefinition.View.Public.class})
    public Response findFeedbackScoreNames(@QueryParam("project_id") UUID projectId) {

        if (projectId == null) {
            throw new BadRequestException("project_id must be provided");
        }

        String workspaceId = requestContext.get().getWorkspaceId();

        log.info("Find feedback score names by project_id '{}', on workspaceId '{}'",
                projectId, workspaceId);
        FeedbackScoreNames feedbackScoreNames = feedbackScoreService
                .getTraceFeedbackScoreNames(projectId)
                .contextWrite(ctx -> setRequestContext(ctx, requestContext))
                .block();
        log.info("Found feedback score names '{}' by project_id '{}', on workspaceId '{}'",
                feedbackScoreNames.scores().size(), projectId, workspaceId);

        return Response.ok(feedbackScoreNames).build();
    }

}<|MERGE_RESOLUTION|>--- conflicted
+++ resolved
@@ -103,10 +103,6 @@
 
         WorkspaceMetadata workspaceMetadata = workspaceMetadataService
                 .getWorkspaceMetadata(requestContext.get().getWorkspaceId())
-<<<<<<< HEAD
-                .contextWrite(ctx -> setRequestContext(ctx, requestContext))
-=======
->>>>>>> e16a8334
                 .block();
 
         if (!workspaceMetadata.canUseDynamicSorting()) {
