package com.comet.opik.api.resources.v1.priv;

import com.codahale.metrics.annotation.Timed;
import com.comet.opik.api.BatchDelete;
import com.comet.opik.api.Comment;
import com.comet.opik.api.DeleteFeedbackScore;
import com.comet.opik.api.DeleteTraceThreads;
import com.comet.opik.api.FeedbackDefinition;
import com.comet.opik.api.FeedbackScore;
import com.comet.opik.api.FeedbackScoreBatch;
import com.comet.opik.api.FeedbackScoreNames;
import com.comet.opik.api.ProjectStats;
import com.comet.opik.api.Trace;
import com.comet.opik.api.Trace.TracePage;
import com.comet.opik.api.TraceBatch;
import com.comet.opik.api.TraceSearchCriteria;
import com.comet.opik.api.TraceUpdate;
import com.comet.opik.api.filter.FiltersFactory;
import com.comet.opik.api.filter.TraceFilter;
import com.comet.opik.api.filter.TraceThreadFilter;
import com.comet.opik.api.sorting.TraceSortingFactory;
import com.comet.opik.domain.CommentDAO;
import com.comet.opik.domain.CommentService;
import com.comet.opik.domain.FeedbackScoreService;
import com.comet.opik.domain.TraceService;
import com.comet.opik.domain.workspaces.WorkspaceMetadata;
import com.comet.opik.domain.workspaces.WorkspaceMetadataService;
import com.comet.opik.infrastructure.auth.RequestContext;
import com.comet.opik.infrastructure.ratelimit.RateLimited;
import com.comet.opik.utils.AsyncUtils;
import com.fasterxml.jackson.annotation.JsonView;
import io.dropwizard.jersey.errors.ErrorMessage;
import io.swagger.v3.oas.annotations.Operation;
import io.swagger.v3.oas.annotations.headers.Header;
import io.swagger.v3.oas.annotations.media.ArraySchema;
import io.swagger.v3.oas.annotations.media.Content;
import io.swagger.v3.oas.annotations.media.Schema;
import io.swagger.v3.oas.annotations.parameters.RequestBody;
import io.swagger.v3.oas.annotations.responses.ApiResponse;
import io.swagger.v3.oas.annotations.tags.Tag;
import jakarta.inject.Provider;
import jakarta.validation.Valid;
import jakarta.validation.constraints.Min;
import jakarta.validation.constraints.NotNull;
import jakarta.ws.rs.BadRequestException;
import jakarta.ws.rs.ClientErrorException;
import jakarta.ws.rs.Consumes;
import jakarta.ws.rs.DELETE;
import jakarta.ws.rs.DefaultValue;
import jakarta.ws.rs.GET;
import jakarta.ws.rs.PATCH;
import jakarta.ws.rs.POST;
import jakarta.ws.rs.PUT;
import jakarta.ws.rs.Path;
import jakarta.ws.rs.PathParam;
import jakarta.ws.rs.Produces;
import jakarta.ws.rs.QueryParam;
import jakarta.ws.rs.core.Context;
import jakarta.ws.rs.core.MediaType;
import jakarta.ws.rs.core.Response;
import jakarta.ws.rs.core.UriInfo;
import lombok.NonNull;
import lombok.RequiredArgsConstructor;
import lombok.extern.slf4j.Slf4j;

import java.util.UUID;
import java.util.stream.Collectors;

import static com.comet.opik.api.TraceThread.TraceThreadPage;
import static com.comet.opik.utils.AsyncUtils.setRequestContext;
import static com.comet.opik.utils.ValidationUtils.validateProjectNameAndProjectId;

@Path("/v1/private/traces")
@Produces(MediaType.APPLICATION_JSON)
@Consumes(MediaType.APPLICATION_JSON)
@Timed
@Slf4j
@RequiredArgsConstructor(onConstructor_ = @jakarta.inject.Inject)
@Tag(name = "Traces", description = "Trace related resources")
public class TracesResource {

    private final @NonNull TraceService service;
    private final @NonNull FeedbackScoreService feedbackScoreService;
    private final @NonNull CommentService commentService;
    private final @NonNull FiltersFactory filtersFactory;
    private final @NonNull WorkspaceMetadataService workspaceMetadataService;
    private final @NonNull TraceSortingFactory traceSortingFactory;
    private final @NonNull Provider<RequestContext> requestContext;

    @GET
    @Operation(operationId = "getTracesByProject", summary = "Get traces by project_name or project_id", description = "Get traces by project_name or project_id", responses = {
            @ApiResponse(responseCode = "200", description = "Trace resource", content = @Content(schema = @Schema(implementation = TracePage.class)))})
    @JsonView(Trace.View.Public.class)
    public Response getTracesByProject(
            @QueryParam("page") @Min(1) @DefaultValue("1") int page,
            @QueryParam("size") @Min(1) @DefaultValue("10") int size,
            @QueryParam("project_name") String projectName,
            @QueryParam("project_id") UUID projectId,
            @QueryParam("filters") String filters,
            @QueryParam("truncate") @Schema(description = "Truncate image included in either input, output or metadata") boolean truncate,
            @QueryParam("sorting") String sorting) {

        validateProjectNameAndProjectId(projectName, projectId);
        var traceFilters = filtersFactory.newFilters(filters, TraceFilter.LIST_TYPE_REFERENCE);
        var sortingFields = traceSortingFactory.newSorting(sorting);

        WorkspaceMetadata workspaceMetadata = workspaceMetadataService
                .getWorkspaceMetadata(requestContext.get().getWorkspaceId())
                .block();

        if (!sortingFields.isEmpty() && !workspaceMetadata.canUseDynamicSorting()) {
            throw new BadRequestException("Dynamic sorting is not enabled for this workspace");
        }

        var searchCriteria = TraceSearchCriteria.builder()
                .projectName(projectName)
                .projectId(projectId)
                .filters(traceFilters)
                .truncate(truncate)
                .sortingFields(sortingFields)
                .build();

        String workspaceId = requestContext.get().getWorkspaceId();

        log.info("Get traces by '{}' on workspaceId '{}'", searchCriteria, workspaceId);

        TracePage tracePage = service.find(page, size, searchCriteria)
                .contextWrite(ctx -> setRequestContext(ctx, requestContext))
                .block();

        log.info("Found traces by '{}', count '{}' on workspaceId '{}'", searchCriteria, tracePage.size(), workspaceId);

        return Response.ok(tracePage).build();
    }

    @GET
    @Path("{id}")
    @Operation(operationId = "getTraceById", summary = "Get trace by id", description = "Get trace by id", responses = {
            @ApiResponse(responseCode = "200", description = "Trace resource", content = @Content(schema = @Schema(implementation = Trace.class)))})
    @JsonView(Trace.View.Public.class)
    public Response getById(@PathParam("id") UUID id) {

        String workspaceId = requestContext.get().getWorkspaceId();

        log.info("Getting trace by id '{}' on workspace_id '{}'", id, workspaceId);

        Trace trace = service.get(id)
                .contextWrite(ctx -> setRequestContext(ctx, requestContext))
                .block();

        log.info("Got trace by id '{}', projectId '{}' on workspace_id '{}'", trace.id(), trace.projectId(),
                workspaceId);

        return Response.ok(trace).build();
    }

    @POST
    @Operation(operationId = "createTrace", summary = "Create trace", description = "Get trace", responses = {
            @ApiResponse(responseCode = "201", description = "Created", headers = {
                    @Header(name = "Location", required = true, example = "${basePath}/v1/private/traces/{traceId}", schema = @Schema(implementation = String.class))})})
    @RateLimited
    public Response create(
            @RequestBody(content = @Content(schema = @Schema(implementation = Trace.class))) @JsonView(Trace.View.Write.class) @NotNull @Valid Trace trace,
            @Context UriInfo uriInfo) {

        String workspaceId = requestContext.get().getWorkspaceId();

        log.info("Creating trace with id '{}', projectName '{}' on workspace_id '{}'",
                trace.id(), trace.projectName(), workspaceId);

        var id = service.create(trace)
                .contextWrite(ctx -> setRequestContext(ctx, requestContext))
                .block();

        log.info("Created trace with id '{}', projectName '{}' on workspace_id '{}'",
                id, trace.projectName(), workspaceId);

        var uri = uriInfo.getAbsolutePathBuilder().path("/%s".formatted(id)).build();

        return Response.created(uri).build();
    }

    @POST
    @Path("/batch")
    @Operation(operationId = "createTraces", summary = "Create traces", description = "Create traces", responses = {
            @ApiResponse(responseCode = "204", description = "No Content")})
    @RateLimited
    public Response createTraces(
            @RequestBody(content = @Content(schema = @Schema(implementation = TraceBatch.class))) @JsonView(Trace.View.Write.class) @NotNull @Valid TraceBatch traces) {

        traces.traces()
                .stream()
                .filter(trace -> trace.id() != null) // Filter out spans with null IDs
                .collect(Collectors.groupingBy(Trace::id))
                .forEach((id, traceGroup) -> {
                    if (traceGroup.size() > 1) {
                        throw new ClientErrorException("Duplicate trace id '%s'".formatted(id), 422);
                    }
                });

        service.create(traces)
                .contextWrite(ctx -> setRequestContext(ctx, requestContext))
                .block();

        return Response.noContent().build();
    }

    @PATCH
    @Path("{id}")
    @Operation(operationId = "updateTrace", summary = "Update trace by id", description = "Update trace by id", responses = {
            @ApiResponse(responseCode = "204", description = "No Content")})
    @RateLimited
    public Response update(@PathParam("id") UUID id,
            @RequestBody(content = @Content(schema = @Schema(implementation = TraceUpdate.class))) @Valid @NonNull TraceUpdate trace) {

        String workspaceId = requestContext.get().getWorkspaceId();

        log.info("Updating trace with id '{}' on workspaceId '{}'", id, workspaceId);

        service.update(trace, id)
                .contextWrite(ctx -> setRequestContext(ctx, requestContext))
                .block();

        log.info("Updated trace with id '{}' on workspaceId '{}'", id, workspaceId);

        return Response.noContent().build();
    }

    @DELETE
    @Path("{id}")
    @Operation(operationId = "deleteTraceById", summary = "Delete trace by id", description = "Delete trace by id", responses = {
            @ApiResponse(responseCode = "204", description = "No Content")})
    public Response deleteById(@PathParam("id") UUID id) {

        log.info("Deleting trace with id '{}'", id);

        service.delete(id)
                .contextWrite(ctx -> setRequestContext(ctx, requestContext))
                .block();

        log.info("Deleted trace with id '{}'", id);

        return Response.noContent().build();
    }

    @POST
    @Path("/delete")
    @Operation(operationId = "deleteTraces", summary = "Delete traces", description = "Delete traces", responses = {
            @ApiResponse(responseCode = "204", description = "No Content")})
    public Response deleteTraces(
            @RequestBody(content = @Content(schema = @Schema(implementation = BatchDelete.class))) @NotNull @Valid BatchDelete request) {
        log.info("Deleting traces, count '{}'", request.ids().size());
        service.delete(request.ids())
                .contextWrite(ctx -> setRequestContext(ctx, requestContext))
                .block();
        log.info("Deleted traces, count '{}'", request.ids().size());
        return Response.noContent().build();
    }

    @PUT
    @Path("/{id}/feedback-scores")
    @Operation(operationId = "addTraceFeedbackScore", summary = "Add trace feedback score", description = "Add trace feedback score", responses = {
            @ApiResponse(responseCode = "204", description = "No Content")})
    @RateLimited
    public Response addTraceFeedbackScore(@PathParam("id") UUID id,
            @RequestBody(content = @Content(schema = @Schema(implementation = FeedbackScore.class))) @NotNull @Valid FeedbackScore score) {

        String workspaceId = requestContext.get().getWorkspaceId();

        log.info("Add trace feedback score '{}' for id '{}' on workspaceId '{}'", score.name(), id, workspaceId);

        feedbackScoreService.scoreTrace(id, score)
                .contextWrite(ctx -> setRequestContext(ctx, requestContext))
                .block();

        log.info("Added trace feedback score '{}' for id '{}' on workspaceId '{}'", score.name(), id, workspaceId);

        return Response.noContent().build();
    }

    @POST
    @Path("/{id}/comments")
    @Operation(operationId = "addTraceComment", summary = "Add trace comment", description = "Add trace comment", responses = {
            @ApiResponse(responseCode = "201", description = "Created", headers = {
                    @Header(name = "Location", required = true, example = "${basePath}/v1/private/traces/{traceId}/comments/{commentId}", schema = @Schema(implementation = String.class))})})
    public Response addTraceComment(@PathParam("id") UUID id,
            @RequestBody(content = @Content(schema = @Schema(implementation = Comment.class))) @NotNull @Valid Comment comment,
            @Context UriInfo uriInfo) {

        String workspaceId = requestContext.get().getWorkspaceId();

        log.info("Add comment for trace with id '{}' on workspaceId '{}'", id, workspaceId);

        var commentId = commentService.create(id, comment, CommentDAO.EntityType.TRACE)
                .contextWrite(ctx -> setRequestContext(ctx, requestContext))
                .block();

        var uri = uriInfo.getAbsolutePathBuilder().path("/%s".formatted(commentId)).build();
        log.info("Added comment with id '{}' for trace with id '{}' on workspaceId '{}'", comment.id(), id,
                workspaceId);

        return Response.created(uri).build();
    }

    @GET
    @Path("/{traceId}/comments/{commentId}")
    @Operation(operationId = "getTraceComment", summary = "Get trace comment", description = "Get trace comment", responses = {
            @ApiResponse(responseCode = "200", description = "Comment resource", content = @Content(schema = @Schema(implementation = Comment.class))),
            @ApiResponse(responseCode = "404", description = "Not found", content = @Content(schema = @Schema(implementation = ErrorMessage.class)))})
    public Response getTraceComment(@PathParam("commentId") @NotNull UUID commentId,
            @PathParam("traceId") @NotNull UUID traceId) {

        String workspaceId = requestContext.get().getWorkspaceId();

        log.info("Getting trace comment by id '{}' on workspace_id '{}'", commentId, workspaceId);

        Comment comment = commentService.get(traceId, commentId)
                .contextWrite(ctx -> setRequestContext(ctx, requestContext))
                .block();

        log.info("Got trace comment by id '{}', on workspace_id '{}'", comment.id(), workspaceId);

        return Response.ok(comment).build();
    }

    @PATCH
    @Path("/comments/{commentId}")
    @Operation(operationId = "updateTraceComment", summary = "Update trace comment by id", description = "Update trace comment by id", responses = {
            @ApiResponse(responseCode = "204", description = "No Content"),
            @ApiResponse(responseCode = "404", description = "Not found")})
    public Response updateTraceComment(@PathParam("commentId") UUID commentId,
            @RequestBody(content = @Content(schema = @Schema(implementation = Comment.class))) @NotNull @Valid Comment comment) {

        String workspaceId = requestContext.get().getWorkspaceId();

        log.info("Update trace comment with id '{}' on workspaceId '{}'", commentId, workspaceId);

        commentService.update(commentId, comment)
                .contextWrite(ctx -> setRequestContext(ctx, requestContext))
                .block();

        log.info("Updated trace comment with id '{}' on workspaceId '{}'", commentId, workspaceId);

        return Response.noContent().build();
    }

    @POST
    @Path("/comments/delete")
    @Operation(operationId = "deleteTraceComments", summary = "Delete trace comments", description = "Delete trace comments", responses = {
            @ApiResponse(responseCode = "204", description = "No Content"),
    })
    public Response deleteTraceComments(
            @NotNull @RequestBody(content = @Content(schema = @Schema(implementation = BatchDelete.class))) @Valid BatchDelete batchDelete) {

        String workspaceId = requestContext.get().getWorkspaceId();

        log.info("Delete trace comments with ids '{}' on workspaceId '{}'", batchDelete.ids(), workspaceId);

        commentService.delete(batchDelete)
                .contextWrite(ctx -> setRequestContext(ctx, requestContext))
                .block();

        log.info("Deleted trace comments with ids '{}' on workspaceId '{}'", batchDelete.ids(), workspaceId);

        return Response.noContent().build();
    }

    @POST
    @Path("/{id}/feedback-scores/delete")
    @Operation(operationId = "deleteTraceFeedbackScore", summary = "Delete trace feedback score", description = "Delete trace feedback score", responses = {
            @ApiResponse(responseCode = "204", description = "No Content")})
    public Response deleteTraceFeedbackScore(@PathParam("id") UUID id,
            @RequestBody(content = @Content(schema = @Schema(implementation = DeleteFeedbackScore.class))) @NotNull @Valid DeleteFeedbackScore score) {

        String workspaceId = requestContext.get().getWorkspaceId();

        log.info("Delete span feedback score '{}' for id '{}' on workspaceId '{}'", score.name(), id, workspaceId);

        feedbackScoreService.deleteTraceScore(id, score.name())
                .contextWrite(ctx -> setRequestContext(ctx, requestContext))
                .block();

        log.info("Deleted span feedback score '{}' for id '{}' on workspaceId '{}'", score.name(), id, workspaceId);

        return Response.noContent().build();
    }

    @PUT
    @Path("/feedback-scores")
    @Operation(operationId = "scoreBatchOfTraces", summary = "Batch feedback scoring for traces", description = "Batch feedback scoring for traces", responses = {
            @ApiResponse(responseCode = "204", description = "No Content")})
    @RateLimited
    public Response scoreBatchOfTraces(
            @RequestBody(content = @Content(schema = @Schema(implementation = FeedbackScoreBatch.class))) @NotNull @Valid FeedbackScoreBatch batch) {

        String workspaceId = requestContext.get().getWorkspaceId();

        log.info("Feedback scores batch for traces, size {} on  workspaceId '{}'", batch.scores().size(), workspaceId);

        feedbackScoreService.scoreBatchOfTraces(batch.scores())
                .contextWrite(ctx -> setRequestContext(ctx, requestContext))
                .retryWhen(AsyncUtils.handleConnectionError())
                .block();

        log.info("Feedback scores batch for traces, size {} on  workspaceId '{}'", batch.scores().size(), workspaceId);

        return Response.noContent().build();
    }

    @GET
    @Path("/stats")
    @Operation(operationId = "getTraceStats", summary = "Get trace stats", description = "Get trace stats", responses = {
            @ApiResponse(responseCode = "200", description = "Trace stats resource", content = @Content(schema = @Schema(implementation = ProjectStats.class)))
    })
    @JsonView({ProjectStats.ProjectStatItem.View.Public.class})
    public Response getStats(@QueryParam("project_id") UUID projectId,
            @QueryParam("project_name") String projectName,
            @QueryParam("filters") String filters) {

        validateProjectNameAndProjectId(projectName, projectId);
        var traceFilters = filtersFactory.newFilters(filters, TraceFilter.LIST_TYPE_REFERENCE);
        var searchCriteria = TraceSearchCriteria.builder()
                .projectName(projectName)
                .projectId(projectId)
                .filters(traceFilters)
                .build();

        String workspaceId = requestContext.get().getWorkspaceId();

        log.info("Get trace stats by '{}' on workspaceId '{}'", searchCriteria, workspaceId);

        ProjectStats projectStats = service.getStats(searchCriteria)
                .contextWrite(ctx -> setRequestContext(ctx, requestContext))
                .block();

        log.info("Found trace stats by '{}', count '{}' on workspaceId '{}'", searchCriteria,
                projectStats.stats().size(), workspaceId);

        return Response.ok(projectStats).build();
    }

    @GET
    @Path("/feedback-scores/names")
    @Operation(operationId = "findFeedbackScoreNames", summary = "Find Feedback Score names", description = "Find Feedback Score names", responses = {
            @ApiResponse(responseCode = "200", description = "Feedback Scores resource", content = @Content(array = @ArraySchema(schema = @Schema(implementation = String.class))))
    })
    @JsonView({FeedbackDefinition.View.Public.class})
    public Response findFeedbackScoreNames(@QueryParam("project_id") UUID projectId) {

        if (projectId == null) {
            throw new BadRequestException("project_id must be provided");
        }

        String workspaceId = requestContext.get().getWorkspaceId();

        log.info("Find feedback score names by project_id '{}', on workspaceId '{}'",
                projectId, workspaceId);
        FeedbackScoreNames feedbackScoreNames = feedbackScoreService
                .getTraceFeedbackScoreNames(projectId)
                .contextWrite(ctx -> setRequestContext(ctx, requestContext))
                .block();
        log.info("Found feedback score names '{}' by project_id '{}', on workspaceId '{}'",
                feedbackScoreNames.scores().size(), projectId, workspaceId);

        return Response.ok(feedbackScoreNames).build();
    }

    @GET
    @Path("/threads")
    @Operation(operationId = "getTraceThreads", summary = "Get trace threads", description = "Get trace threads", responses = {
            @ApiResponse(responseCode = "200", description = "Trace threads resource", content = @Content(schema = @Schema(implementation = TraceThreadPage.class)))})
    public Response getTraceThreads(
            @QueryParam("page") @Min(1) @DefaultValue("1") int page,
            @QueryParam("size") @Min(1) @DefaultValue("10") int size,
            @QueryParam("project_name") String projectName,
            @QueryParam("project_id") UUID projectId,
            @QueryParam("truncate") @Schema(description = "Truncate image included in the messages") boolean truncate,
            @QueryParam("filters") String filters) {

        validateProjectNameAndProjectId(projectName, projectId);
        var traceFilters = filtersFactory.newFilters(filters, TraceThreadFilter.LIST_TYPE_REFERENCE);

        var searchCriteria = TraceSearchCriteria.builder()
                .projectName(projectName)
                .projectId(projectId)
                .filters(traceFilters)
                .truncate(truncate)
                .build();

        String workspaceId = requestContext.get().getWorkspaceId();

        log.info("Get trace threads by '{}' on workspaceId '{}'", searchCriteria, workspaceId);

        TraceThreadPage traceThreadPage = service.getTraceThreads(page, size, searchCriteria)
                .contextWrite(ctx -> setRequestContext(ctx, requestContext))
                .block();

        log.info("Found trace threads by '{}', count '{}' on workspaceId '{}'", searchCriteria, traceThreadPage.size(),
                workspaceId);

        return Response.ok(traceThreadPage).build();
    }
<<<<<<< HEAD

    @POST
    @Path("/threads/delete")
    @Operation(operationId = "deleteTraceThreads", summary = "Delete trace threads", description = "Delete trace threads", responses = {
            @ApiResponse(responseCode = "204", description = "No Content")})
    public Response deleteTraceThreads(
            @NotNull @RequestBody(content = @Content(schema = @Schema(implementation = DeleteTraceThreads.class))) @Valid DeleteTraceThreads traceThreads) {

        String workspaceId = requestContext.get().getWorkspaceId();

        log.info("Delete trace threads with project_name '{}' or project_id '{}' on workspaceId '{}'",
                traceThreads.projectName(), traceThreads.projectId(), workspaceId);

        service.deleteTraceThreads(traceThreads)
                .contextWrite(ctx -> setRequestContext(ctx, requestContext))
                .block();

        log.info("Deleted trace threads with ids '{}' on workspaceId '{}'", traceThreads.threadIds(), workspaceId);

        return Response.noContent().build();
    }
=======
>>>>>>> 6e820df5
}<|MERGE_RESOLUTION|>--- conflicted
+++ resolved
@@ -500,7 +500,6 @@
 
         return Response.ok(traceThreadPage).build();
     }
-<<<<<<< HEAD
 
     @POST
     @Path("/threads/delete")
@@ -522,6 +521,5 @@
 
         return Response.noContent().build();
     }
-=======
->>>>>>> 6e820df5
+
 }