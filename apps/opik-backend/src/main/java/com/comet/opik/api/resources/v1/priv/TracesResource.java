package com.comet.opik.api.resources.v1.priv;

import com.codahale.metrics.annotation.Timed;
import com.comet.opik.api.BatchDelete;
import com.comet.opik.api.Comment;
import com.comet.opik.api.DeleteFeedbackScore;
import com.comet.opik.api.DeleteThreadFeedbackScores;
import com.comet.opik.api.DeleteTraceThreads;
import com.comet.opik.api.FeedbackDefinition;
import com.comet.opik.api.FeedbackScore;
import com.comet.opik.api.FeedbackScoreBatch;
import com.comet.opik.api.FeedbackScoreNames;
import com.comet.opik.api.Project;
import com.comet.opik.api.ProjectStats;
import com.comet.opik.api.Trace;
import com.comet.opik.api.Trace.TracePage;
import com.comet.opik.api.TraceBatch;
import com.comet.opik.api.TraceSearchCriteria;
import com.comet.opik.api.TraceSearchStreamRequest;
import com.comet.opik.api.TraceThread;
import com.comet.opik.api.TraceThreadIdentifier;
import com.comet.opik.api.TraceUpdate;
import com.comet.opik.api.filter.FiltersFactory;
import com.comet.opik.api.filter.TraceFilter;
import com.comet.opik.api.filter.TraceThreadFilter;
import com.comet.opik.api.resources.v1.priv.validate.ParamsValidator;
import com.comet.opik.api.sorting.TraceSortingFactory;
import com.comet.opik.api.sorting.TraceThreadSortingFactory;
import com.comet.opik.domain.CommentDAO;
import com.comet.opik.domain.CommentService;
import com.comet.opik.domain.FeedbackScoreService;
import com.comet.opik.domain.ProjectService;
import com.comet.opik.domain.Streamer;
import com.comet.opik.domain.TraceService;
import com.comet.opik.domain.threads.TraceThreadService;
import com.comet.opik.domain.workspaces.WorkspaceMetadata;
import com.comet.opik.domain.workspaces.WorkspaceMetadataService;
import com.comet.opik.infrastructure.auth.RequestContext;
import com.comet.opik.infrastructure.ratelimit.RateLimited;
import com.comet.opik.infrastructure.usagelimit.UsageLimited;
import com.comet.opik.utils.AsyncUtils;
import com.comet.opik.utils.ErrorUtils;
import com.fasterxml.jackson.annotation.JsonView;
import com.fasterxml.jackson.databind.JsonNode;
import io.dropwizard.jersey.errors.ErrorMessage;
import io.dropwizard.validation.Validated;
import io.swagger.v3.oas.annotations.Operation;
import io.swagger.v3.oas.annotations.headers.Header;
import io.swagger.v3.oas.annotations.media.ArraySchema;
import io.swagger.v3.oas.annotations.media.Content;
import io.swagger.v3.oas.annotations.media.Schema;
import io.swagger.v3.oas.annotations.parameters.RequestBody;
import io.swagger.v3.oas.annotations.responses.ApiResponse;
import io.swagger.v3.oas.annotations.tags.Tag;
import jakarta.inject.Provider;
import jakarta.validation.Valid;
import jakarta.validation.constraints.Min;
import jakarta.validation.constraints.NotNull;
import jakarta.ws.rs.BadRequestException;
import jakarta.ws.rs.Consumes;
import jakarta.ws.rs.DELETE;
import jakarta.ws.rs.DefaultValue;
import jakarta.ws.rs.GET;
import jakarta.ws.rs.PATCH;
import jakarta.ws.rs.POST;
import jakarta.ws.rs.PUT;
import jakarta.ws.rs.Path;
import jakarta.ws.rs.PathParam;
import jakarta.ws.rs.Produces;
import jakarta.ws.rs.QueryParam;
import jakarta.ws.rs.core.Context;
import jakarta.ws.rs.core.MediaType;
import jakarta.ws.rs.core.Response;
import jakarta.ws.rs.core.UriInfo;
import lombok.NonNull;
import lombok.RequiredArgsConstructor;
import lombok.extern.slf4j.Slf4j;
import org.glassfish.jersey.server.ChunkedOutput;
import reactor.core.publisher.Flux;

import java.util.List;
import java.util.Optional;
import java.util.UUID;

import static com.comet.opik.api.TraceThread.TraceThreadPage;
import static com.comet.opik.utils.AsyncUtils.setRequestContext;
import static com.comet.opik.utils.ValidationUtils.validateProjectNameAndProjectId;

@Path("/v1/private/traces")
@Produces(MediaType.APPLICATION_JSON)
@Consumes(MediaType.APPLICATION_JSON)
@Timed
@Slf4j
@RequiredArgsConstructor(onConstructor_ = @jakarta.inject.Inject)
@Tag(name = "Traces", description = "Trace related resources")
public class TracesResource {

    private final @NonNull TraceService service;
    private final @NonNull FeedbackScoreService feedbackScoreService;
    private final @NonNull CommentService commentService;
    private final @NonNull FiltersFactory filtersFactory;
    private final @NonNull WorkspaceMetadataService workspaceMetadataService;
    private final @NonNull TraceSortingFactory traceSortingFactory;
    private final @NonNull TraceThreadSortingFactory traceThreadSortingFactory;
    private final @NonNull Provider<RequestContext> requestContext;
    private final @NonNull Streamer streamer;
    private final @NonNull ProjectService projectService;
    private final @NonNull TraceThreadService traceThreadService;

    @GET
    @Operation(operationId = "getTracesByProject", summary = "Get traces by project_name or project_id", description = "Get traces by project_name or project_id", responses = {
            @ApiResponse(responseCode = "200", description = "Trace resource", content = @Content(schema = @Schema(implementation = TracePage.class)))})
    @JsonView(Trace.View.Public.class)
    public Response getTracesByProject(
            @QueryParam("page") @Min(1) @DefaultValue("1") int page,
            @QueryParam("size") @Min(1) @DefaultValue("10") int size,
            @QueryParam("project_name") String projectName,
            @QueryParam("project_id") UUID projectId,
            @QueryParam("filters") String filters,
            @QueryParam("truncate") @Schema(description = "Truncate image included in either input, output or metadata") boolean truncate,
            @QueryParam("sorting") String sorting,
            @QueryParam("exclude") String exclude) {

        validateProjectNameAndProjectId(projectName, projectId);
        var traceFilters = filtersFactory.newFilters(filters, TraceFilter.LIST_TYPE_REFERENCE);
        var sortingFields = traceSortingFactory.newSorting(sorting);

        WorkspaceMetadata workspaceMetadata = workspaceMetadataService
                .getWorkspaceMetadata(requestContext.get().getWorkspaceId())
                .block();

        if (!sortingFields.isEmpty() && !workspaceMetadata.canUseDynamicSorting()) {
            sortingFields = List.of();
        }

        var searchCriteria = TraceSearchCriteria.builder()
                .projectName(projectName)
                .projectId(projectId)
                .filters(traceFilters)
                .truncate(truncate)
                .sortingFields(sortingFields)
                .exclude(ParamsValidator.get(exclude, Trace.TraceField.class, "exclude"))
                .build();

        String workspaceId = requestContext.get().getWorkspaceId();

        log.info("Get traces by '{}' on workspaceId '{}'", searchCriteria, workspaceId);

        TracePage tracePage = service.find(page, size, searchCriteria)
                .map(it -> {
                    // Remove sortableBy fields if dynamic sorting is disabled due to workspace size
                    if (!workspaceMetadata.canUseDynamicSorting()) {
                        return it.toBuilder().sortableBy(List.of()).build();
                    }
                    return it;
                })
                .contextWrite(ctx -> setRequestContext(ctx, requestContext))
                .block();

        log.info("Found traces by '{}', count '{}' on workspaceId '{}'", searchCriteria, tracePage.size(), workspaceId);

        return Response.ok(tracePage).build();
    }

    @POST
    @Path("/search")
    @Produces(MediaType.APPLICATION_OCTET_STREAM)
    @Operation(operationId = "searchTraces", summary = "Search traces", description = "Search traces", responses = {
            @ApiResponse(responseCode = "200", description = "Traces stream or error during process", content = @Content(array = @ArraySchema(schema = @Schema(anyOf = {
                    Trace.class,
                    ErrorMessage.class
            }), maxItems = 2000))),
            @ApiResponse(responseCode = "400", description = "Bad Request", content = @Content(schema = @Schema(implementation = ErrorMessage.class))),
            @ApiResponse(responseCode = "401", description = "Unauthorized", content = @Content(schema = @Schema(implementation = ErrorMessage.class))),
    })
    @JsonView(Trace.View.Public.class)
    public ChunkedOutput<JsonNode> searchTraces(
            @RequestBody(content = @Content(schema = @Schema(implementation = TraceSearchStreamRequest.class))) @NotNull @Valid TraceSearchStreamRequest request) {

        var workspaceId = requestContext.get().getWorkspaceId();
        var userName = requestContext.get().getUserName();

        validateProjectNameAndProjectId(request.projectName(), request.projectId());

        log.info("Streaming traces search results by '{}', workspaceId '{}'", request, workspaceId);

        var searchCriteria = TraceSearchCriteria.builder()
                .lastReceivedTraceId(request.lastRetrievedId())
                .projectName(request.projectName())
                .projectId(request.projectId())
                .filters(filtersFactory.validateFilter(request.filters()))
                .truncate(request.truncate())
                .sortingFields(List.of())
                .build();

        Flux<Trace> items = service.search(request.limit(), searchCriteria)
                .contextWrite(ctx -> ctx.put(RequestContext.USER_NAME, userName)
                        .put(RequestContext.WORKSPACE_ID, workspaceId));

        return streamer.getOutputStream(items,
                () -> log.info("Streamed traces search results by '{}', workspaceId '{}'", request, workspaceId));
    }

    @GET
    @Path("{id}")
    @Operation(operationId = "getTraceById", summary = "Get trace by id", description = "Get trace by id", responses = {
            @ApiResponse(responseCode = "200", description = "Trace resource", content = @Content(schema = @Schema(implementation = Trace.class)))})
    @JsonView(Trace.View.Public.class)
    public Response getById(@PathParam("id") UUID id) {

        String workspaceId = requestContext.get().getWorkspaceId();

        log.info("Getting trace by id '{}' on workspace_id '{}'", id, workspaceId);

        Trace trace = service.get(id)
                .contextWrite(ctx -> setRequestContext(ctx, requestContext))
                .block();

        // Verify project visibility
        projectService.get(trace.projectId());

        log.info("Got trace by id '{}', projectId '{}' on workspace_id '{}'", trace.id(), trace.projectId(),
                workspaceId);

        return Response.ok(trace).build();
    }

    @POST
    @Operation(operationId = "createTrace", summary = "Create trace", description = "Get trace", responses = {
            @ApiResponse(responseCode = "201", description = "Created", headers = {
                    @Header(name = "Location", required = true, example = "${basePath}/v1/private/traces/{traceId}", schema = @Schema(implementation = String.class))})})
    @RateLimited
    @UsageLimited
    public Response create(
            @RequestBody(content = @Content(schema = @Schema(implementation = Trace.class))) @JsonView(Trace.View.Write.class) @NotNull @Valid Trace trace,
            @Context UriInfo uriInfo) {

        String workspaceId = requestContext.get().getWorkspaceId();

        log.info("Creating trace with id '{}', projectName '{}' on workspace_id '{}'",
                trace.id(), trace.projectName(), workspaceId);

        var id = service.create(trace)
                .contextWrite(ctx -> setRequestContext(ctx, requestContext))
                .block();

        log.info("Created trace with id '{}', projectName '{}' on workspace_id '{}'",
                id, trace.projectName(), workspaceId);

        var uri = uriInfo.getAbsolutePathBuilder().path("/%s".formatted(id)).build();

        return Response.created(uri).build();
    }

    @POST
    @Path("/batch")
    @Operation(operationId = "createTraces", summary = "Create traces", description = "Create traces", responses = {
            @ApiResponse(responseCode = "204", description = "No Content")})
    @RateLimited
    @UsageLimited
    public Response createTraces(
            @RequestBody(content = @Content(schema = @Schema(implementation = TraceBatch.class))) @JsonView(Trace.View.Write.class) @NotNull @Valid TraceBatch traces) {
        var workspaceId = requestContext.get().getWorkspaceId();
        log.info("Creating traces batch with size '{}' on workspaceId '{}'", traces.traces().size(), workspaceId);
        service.create(traces)
                .contextWrite(ctx -> setRequestContext(ctx, requestContext))
                .block();
        log.info("Created traces batch with size '{}' on workspaceId '{}'", traces.traces().size(), workspaceId);
        return Response.noContent().build();
    }

    @PATCH
    @Path("{id}")
    @Operation(operationId = "updateTrace", summary = "Update trace by id", description = "Update trace by id", responses = {
            @ApiResponse(responseCode = "204", description = "No Content")})
    @RateLimited
    public Response update(@PathParam("id") UUID id,
            @RequestBody(content = @Content(schema = @Schema(implementation = TraceUpdate.class))) @Valid @NonNull TraceUpdate trace) {

        String workspaceId = requestContext.get().getWorkspaceId();

        log.info("Updating trace with id '{}' on workspaceId '{}'", id, workspaceId);

        service.update(trace, id)
                .contextWrite(ctx -> setRequestContext(ctx, requestContext))
                .block();

        log.info("Updated trace with id '{}' on workspaceId '{}'", id, workspaceId);

        return Response.noContent().build();
    }

    @DELETE
    @Path("{id}")
    @Operation(operationId = "deleteTraceById", summary = "Delete trace by id", description = "Delete trace by id", responses = {
            @ApiResponse(responseCode = "204", description = "No Content")})
    public Response deleteById(@PathParam("id") UUID id) {

        log.info("Deleting trace with id '{}'", id);

        service.delete(id)
                .contextWrite(ctx -> setRequestContext(ctx, requestContext))
                .block();

        log.info("Deleted trace with id '{}'", id);

        return Response.noContent().build();
    }

    @POST
    @Path("/delete")
    @Operation(operationId = "deleteTraces", summary = "Delete traces", description = "Delete traces", responses = {
            @ApiResponse(responseCode = "204", description = "No Content")})
    public Response deleteTraces(
            @RequestBody(content = @Content(schema = @Schema(implementation = BatchDelete.class))) @NotNull @Valid BatchDelete request) {
        log.info("Deleting traces, count '{}'", request.ids().size());
        service.delete(request.ids())
                .contextWrite(ctx -> setRequestContext(ctx, requestContext))
                .block();
        log.info("Deleted traces, count '{}'", request.ids().size());
        return Response.noContent().build();
    }

    @GET
    @Path("/stats")
    @Operation(operationId = "getTraceStats", summary = "Get trace stats", description = "Get trace stats", responses = {
            @ApiResponse(responseCode = "200", description = "Trace stats resource", content = @Content(schema = @Schema(implementation = ProjectStats.class)))
    })
    @JsonView({ProjectStats.ProjectStatItem.View.Public.class})
    public Response getStats(@QueryParam("project_id") UUID projectId,
            @QueryParam("project_name") String projectName,
            @QueryParam("filters") String filters) {

        validateProjectNameAndProjectId(projectName, projectId);
        var traceFilters = filtersFactory.newFilters(filters, TraceFilter.LIST_TYPE_REFERENCE);
        var searchCriteria = TraceSearchCriteria.builder()
                .projectName(projectName)
                .projectId(projectId)
                .filters(traceFilters)
                .build();

        String workspaceId = requestContext.get().getWorkspaceId();

        log.info("Get trace stats by '{}' on workspaceId '{}'", searchCriteria, workspaceId);

        ProjectStats projectStats = service.getStats(searchCriteria)
                .contextWrite(ctx -> setRequestContext(ctx, requestContext))
                .block();

        log.info("Found trace stats by '{}', count '{}' on workspaceId '{}'", searchCriteria,
                projectStats.stats().size(), workspaceId);

        return Response.ok(projectStats).build();
    }

    // Feedback scores
    @PUT
    @Path("/{id}/feedback-scores")
    @Operation(operationId = "addTraceFeedbackScore", summary = "Add trace feedback score", description = "Add trace feedback score", responses = {
            @ApiResponse(responseCode = "204", description = "No Content")})
    @RateLimited
    public Response addTraceFeedbackScore(@PathParam("id") UUID id,
            @RequestBody(content = @Content(schema = @Schema(implementation = FeedbackScore.class))) @NotNull @Valid FeedbackScore score) {

        String workspaceId = requestContext.get().getWorkspaceId();

        log.info("Add trace feedback score '{}' for id '{}' on workspaceId '{}'", score.name(), id, workspaceId);

        feedbackScoreService.scoreTrace(id, score)
                .contextWrite(ctx -> setRequestContext(ctx, requestContext))
                .block();

        log.info("Added trace feedback score '{}' for id '{}' on workspaceId '{}'", score.name(), id, workspaceId);

        return Response.noContent().build();
    }

    @POST
    @Path("/{id}/feedback-scores/delete")
    @Operation(operationId = "deleteTraceFeedbackScore", summary = "Delete trace feedback score", description = "Delete trace feedback score", responses = {
            @ApiResponse(responseCode = "204", description = "No Content")})
    public Response deleteTraceFeedbackScore(@PathParam("id") UUID id,
            @RequestBody(content = @Content(schema = @Schema(implementation = DeleteFeedbackScore.class))) @NotNull @Valid DeleteFeedbackScore score) {
        var workspaceId = requestContext.get().getWorkspaceId();
        log.info("Delete trace feedback score '{}' for id '{}' on workspaceId '{}'", score.name(), id, workspaceId);
        feedbackScoreService.deleteTraceScore(id, score.name())
                .contextWrite(ctx -> setRequestContext(ctx, requestContext))
                .block();
        log.info("Deleted trace feedback score '{}' for id '{}' on workspaceId '{}'", score.name(), id, workspaceId);
        return Response.noContent().build();
    }

    @PUT
    @Path("/feedback-scores")
    @Operation(operationId = "scoreBatchOfTraces", summary = "Batch feedback scoring for traces", description = "Batch feedback scoring for traces", responses = {
            @ApiResponse(responseCode = "204", description = "No Content")})
    @RateLimited
    public Response scoreBatchOfTraces(
<<<<<<< HEAD
            @RequestBody(content = @Content(schema = @Schema(implementation = FeedbackScoreBatch.class))) @NotNull @Valid @JsonView(FeedbackScoreBatch.View.Tracing.class) FeedbackScoreBatch batch) {

        String workspaceId = requestContext.get().getWorkspaceId();

        log.info("Feedback scores batch for traces, size {} on  workspaceId '{}'", batch.scores().size(), workspaceId);

        feedbackScoreService.scoreBatchOfTraces(batch.scores())
=======
            @RequestBody(content = @Content(schema = @Schema(implementation = FeedbackScoreBatch.class))) @NotNull @Valid FeedbackScoreBatch feedbackScoreBatch) {

        String workspaceId = requestContext.get().getWorkspaceId();

        log.info("Feedback scores batch for traces, size {} on  workspaceId '{}'", feedbackScoreBatch.scores().size(),
                workspaceId);

        feedbackScoreService.scoreBatchOfTraces(feedbackScoreBatch.scores())
>>>>>>> a14c54e5
                .contextWrite(ctx -> setRequestContext(ctx, requestContext))
                .retryWhen(AsyncUtils.handleConnectionError())
                .block();

<<<<<<< HEAD
        log.info("Feedback scores batch for traces, size {} on  workspaceId '{}'", batch.scores().size(), workspaceId);
=======
        log.info("Feedback scores batch for traces, size {} on  workspaceId '{}'", feedbackScoreBatch.scores().size(),
                workspaceId);
>>>>>>> a14c54e5

        return Response.noContent().build();
    }

    @GET
    @Path("/feedback-scores/names")
    @Operation(operationId = "findFeedbackScoreNames", summary = "Find Feedback Score names", description = "Find Feedback Score names", responses = {
            @ApiResponse(responseCode = "200", description = "Feedback Scores resource", content = @Content(array = @ArraySchema(schema = @Schema(implementation = String.class))))
    })
    @JsonView({FeedbackDefinition.View.Public.class})
    public Response findFeedbackScoreNames(@QueryParam("project_id") UUID projectId) {

        if (projectId == null) {
            throw new BadRequestException("project_id must be provided");
        }

        String workspaceId = requestContext.get().getWorkspaceId();

        log.info("Find feedback score names by project_id '{}', on workspaceId '{}'",
                projectId, workspaceId);
        FeedbackScoreNames feedbackScoreNames = feedbackScoreService
                .getTraceFeedbackScoreNames(projectId)
                .contextWrite(ctx -> setRequestContext(ctx, requestContext))
                .block();
        log.info("Found feedback score names '{}' by project_id '{}', on workspaceId '{}'",
                feedbackScoreNames.scores().size(), projectId, workspaceId);

        return Response.ok(feedbackScoreNames).build();
    }

    // Comments
    @POST
    @Path("/{id}/comments")
    @Operation(operationId = "addTraceComment", summary = "Add trace comment", description = "Add trace comment", responses = {
            @ApiResponse(responseCode = "201", description = "Created", headers = {
                    @Header(name = "Location", required = true, example = "${basePath}/v1/private/traces/{traceId}/comments/{commentId}", schema = @Schema(implementation = String.class))})})
    public Response addTraceComment(@PathParam("id") UUID id,
            @RequestBody(content = @Content(schema = @Schema(implementation = Comment.class))) @NotNull @Valid Comment comment,
            @Context UriInfo uriInfo) {

        String workspaceId = requestContext.get().getWorkspaceId();

        log.info("Add comment for trace with id '{}' on workspaceId '{}'", id, workspaceId);

        var commentId = commentService.create(id, comment, CommentDAO.EntityType.TRACE)
                .contextWrite(ctx -> setRequestContext(ctx, requestContext))
                .block();

        var uri = uriInfo.getAbsolutePathBuilder().path("/%s".formatted(commentId)).build();
        log.info("Added comment with id '{}' for trace with id '{}' on workspaceId '{}'", comment.id(), id,
                workspaceId);

        return Response.created(uri).build();
    }

    @GET
    @Path("/{traceId}/comments/{commentId}")
    @Operation(operationId = "getTraceComment", summary = "Get trace comment", description = "Get trace comment", responses = {
            @ApiResponse(responseCode = "200", description = "Comment resource", content = @Content(schema = @Schema(implementation = Comment.class))),
            @ApiResponse(responseCode = "404", description = "Not found", content = @Content(schema = @Schema(implementation = ErrorMessage.class)))})
    public Response getTraceComment(@PathParam("commentId") @NotNull UUID commentId,
            @PathParam("traceId") @NotNull UUID traceId) {

        String workspaceId = requestContext.get().getWorkspaceId();

        log.info("Getting trace comment by id '{}' on workspace_id '{}'", commentId, workspaceId);

        Comment comment = commentService.get(traceId, commentId)
                .contextWrite(ctx -> setRequestContext(ctx, requestContext))
                .block();

        log.info("Got trace comment by id '{}', on workspace_id '{}'", comment.id(), workspaceId);

        return Response.ok(comment).build();
    }

    @PATCH
    @Path("/comments/{commentId}")
    @Operation(operationId = "updateTraceComment", summary = "Update trace comment by id", description = "Update trace comment by id", responses = {
            @ApiResponse(responseCode = "204", description = "No Content"),
            @ApiResponse(responseCode = "404", description = "Not found")})
    public Response updateTraceComment(@PathParam("commentId") UUID commentId,
            @RequestBody(content = @Content(schema = @Schema(implementation = Comment.class))) @NotNull @Valid Comment comment) {

        String workspaceId = requestContext.get().getWorkspaceId();

        log.info("Update trace comment with id '{}' on workspaceId '{}'", commentId, workspaceId);

        commentService.update(commentId, comment)
                .contextWrite(ctx -> setRequestContext(ctx, requestContext))
                .block();

        log.info("Updated trace comment with id '{}' on workspaceId '{}'", commentId, workspaceId);

        return Response.noContent().build();
    }

    @POST
    @Path("/comments/delete")
    @Operation(operationId = "deleteTraceComments", summary = "Delete trace comments", description = "Delete trace comments", responses = {
            @ApiResponse(responseCode = "204", description = "No Content"),
    })
    public Response deleteTraceComments(
            @NotNull @RequestBody(content = @Content(schema = @Schema(implementation = BatchDelete.class))) @Valid BatchDelete batchDelete) {

        String workspaceId = requestContext.get().getWorkspaceId();

        log.info("Delete trace comments with ids '{}' on workspaceId '{}'", batchDelete.ids(), workspaceId);

        commentService.delete(batchDelete)
                .contextWrite(ctx -> setRequestContext(ctx, requestContext))
                .block();

        log.info("Deleted trace comments with ids '{}' on workspaceId '{}'", batchDelete.ids(), workspaceId);

        return Response.noContent().build();
    }

    // Trace Threads
    @GET
    @Path("/threads")
    @Operation(operationId = "getTraceThreads", summary = "Get trace threads", description = "Get trace threads", responses = {
            @ApiResponse(responseCode = "200", description = "Trace threads resource", content = @Content(schema = @Schema(implementation = TraceThreadPage.class)))})
    public Response getTraceThreads(
            @QueryParam("page") @Min(1) @DefaultValue("1") int page,
            @QueryParam("size") @Min(1) @DefaultValue("10") int size,
            @QueryParam("project_name") String projectName,
            @QueryParam("project_id") UUID projectId,
            @QueryParam("truncate") @Schema(description = "Truncate image included in the messages") boolean truncate,
            @QueryParam("filters") String filters,
            @QueryParam("sorting") String sorting) {

        validateProjectNameAndProjectId(projectName, projectId);
        var traceFilters = filtersFactory.newFilters(filters, TraceThreadFilter.LIST_TYPE_REFERENCE);
        var sortingFields = traceThreadSortingFactory.newSorting(sorting);

        WorkspaceMetadata workspaceMetadata = workspaceMetadataService
                .getWorkspaceMetadata(requestContext.get().getWorkspaceId())
                .block();

        if (!sortingFields.isEmpty() && !workspaceMetadata.canUseDynamicSorting()) {
            sortingFields = List.of();
        }

        var searchCriteria = TraceSearchCriteria.builder()
                .projectName(projectName)
                .projectId(projectId)
                .filters(traceFilters)
                .truncate(truncate)
                .sortingFields(sortingFields)
                .build();

        String workspaceId = requestContext.get().getWorkspaceId();

        log.info("Get trace threads by '{}' on workspaceId '{}'", searchCriteria, workspaceId);

        TraceThreadPage traceThreadPage = service.getTraceThreads(page, size, searchCriteria)
                .map(it -> {
                    // Remove sortableBy fields if dynamic sorting is disabled due to workspace size
                    if (!workspaceMetadata.canUseDynamicSorting()) {
                        return it.toBuilder().sortableBy(List.of()).build();
                    }
                    return it;
                })
                .contextWrite(ctx -> setRequestContext(ctx, requestContext))
                .block();

        log.info("Found trace threads by '{}', count '{}' on workspaceId '{}'", searchCriteria, traceThreadPage.size(),
                workspaceId);

        return Response.ok(traceThreadPage).build();
    }

    @POST
    @Path("/threads/retrieve")
    @Operation(operationId = "getTraceThread", summary = "Get trace thread", description = "Get trace thread", responses = {
            @ApiResponse(responseCode = "200", description = "Trace thread resource", content = @Content(schema = @Schema(implementation = TraceThread.class))),
            @ApiResponse(responseCode = "404", description = "Not found", content = @Content(schema = @Schema(implementation = ErrorMessage.class)))
    })
    public Response getTraceThread(
            @RequestBody(content = @Content(schema = @Schema(implementation = TraceThreadIdentifier.class))) @NotNull @Valid TraceThreadIdentifier identifier) {

        String workspaceId = requestContext.get().getWorkspaceId();
        UUID projectId = validateProjectIdentifier(identifier, workspaceId);

        log.info("Getting trace thread by id '{}' and project id '{}' on workspace_id '{}'", projectId,
                identifier.threadId(), workspaceId);

        TraceThread thread = service.getThreadById(projectId, identifier.threadId())
                .contextWrite(ctx -> setRequestContext(ctx, requestContext))
                .block();

        log.info("Got trace thread by id '{}', project id '{}' on workspace_id '{}'", identifier.threadId(),
                projectId, workspaceId);

        return Response.ok(thread).build();
    }

    private UUID validateProjectIdentifier(TraceThreadIdentifier identifier, String workspaceId) {
        // Verify project visibility
        if (identifier.projectId() != null) {
            return projectService.get(identifier.projectId()).id();
<<<<<<< HEAD
        } else {
            // If the project name is provided, find the project by name
            return projectService.findByNames(workspaceId, List.of(identifier.projectName()))
                    .stream()
                    .findFirst()
                    .orElseThrow(() -> ErrorUtils.failWithNotFoundName("Project", identifier.projectName()))
                    .id();
        }
=======
        }

        // If the project name is provided, find the project by name
        return projectService.findByNames(workspaceId, List.of(identifier.projectName()))
                .stream()
                .findFirst()
                .orElseThrow(() -> ErrorUtils.failWithNotFoundName("Project", identifier.projectName()))
                .id();
>>>>>>> a14c54e5
    }

    @POST
    @Path("/threads/delete")
    @Operation(operationId = "deleteTraceThreads", summary = "Delete trace threads", description = "Delete trace threads", responses = {
            @ApiResponse(responseCode = "204", description = "No Content")})
    public Response deleteTraceThreads(
            @NotNull @RequestBody(content = @Content(schema = @Schema(implementation = DeleteTraceThreads.class))) @Valid DeleteTraceThreads traceThreads) {

        String workspaceId = requestContext.get().getWorkspaceId();

        log.info("Delete trace threads with project_name '{}' or project_id '{}' on workspaceId '{}'",
                traceThreads.projectName(), traceThreads.projectId(), workspaceId);

        service.deleteTraceThreads(traceThreads)
                .contextWrite(ctx -> setRequestContext(ctx, requestContext))
                .block();

        log.info("Deleted trace threads with ids '{}' on workspaceId '{}'", traceThreads.threadIds(), workspaceId);

        return Response.noContent().build();
    }

    @PUT
    @Path("/threads/open")
    @Operation(operationId = "openTraceThread", summary = "Open trace thread", description = "Open trace thread", responses = {
            @ApiResponse(responseCode = "204", description = "No Content")})
    public Response openTraceThread(
            @RequestBody(content = @Content(schema = @Schema(implementation = TraceThreadIdentifier.class))) @NotNull @Valid TraceThreadIdentifier identifier) {
<<<<<<< HEAD

        String workspaceId = requestContext.get().getWorkspaceId();

        // Validate project identifier and get projectId
        UUID projectId = validateProjectIdentifier(identifier, workspaceId);

        log.info("Open trace thread by id '{}' and project id '{}' on workspace_id '{}'", identifier.threadId(),
                projectId, workspaceId);

        traceThreadService.openThread(projectId, identifier.threadId())
                .contextWrite(ctx -> setRequestContext(ctx, requestContext))
                .block();

        log.info("Opened trace thread by id '{}' and project id '{}' on workspace_id '{}'", identifier.threadId(),
                projectId, workspaceId);

        return Response.noContent().build();
    }

    @PUT
    @Path("/threads/close")
    @Operation(operationId = "closeTraceThread", summary = "Close trace thread", description = "Close trace thread", responses = {
            @ApiResponse(responseCode = "204", description = "No Content")})
    public Response closeTraceThread(
            @RequestBody(content = @Content(schema = @Schema(implementation = TraceThreadIdentifier.class))) @NotNull @Valid TraceThreadIdentifier identifier) {

        String workspaceId = requestContext.get().getWorkspaceId();

        // Validate project identifier and get projectId
        UUID projectId = validateProjectIdentifier(identifier, workspaceId);

        log.info("Close trace thread by id '{}' and project id '{}' on workspace_id '{}'", identifier.threadId(),
                projectId, workspaceId);

        traceThreadService.closeThread(projectId, identifier.threadId())
                .contextWrite(ctx -> setRequestContext(ctx, requestContext))
                .block();

        log.info("Close trace thread by id '{}' and project id '{}' on workspace_id '{}'", identifier.threadId(),
                projectId, workspaceId);

        return Response.noContent().build();
    }

    @PUT
    @Path("/threads/feedback-scores")
    @Operation(operationId = "scoreBatchOfThreads", summary = "Batch feedback scoring for threads", description = "Batch feedback scoring for threads", responses = {
            @ApiResponse(responseCode = "204", description = "No Content")})
    @RateLimited
    public Response scoreBatchOfThreads(
            @RequestBody(content = @Content(schema = @Schema(implementation = FeedbackScoreBatch.class))) @JsonView(FeedbackScoreBatch.View.Thread.class) @Validated(FeedbackScoreBatch.View.Thread.class) @NotNull @Valid FeedbackScoreBatch batch) {

        String workspaceId = requestContext.get().getWorkspaceId();

        log.info("Feedback scores batch for threads, size '{}' on  workspaceId '{}'", batch.scores().size(),
                workspaceId);

        feedbackScoreService.scoreBatchOfThreads(batch.scores())
                .contextWrite(ctx -> setRequestContext(ctx, requestContext))
                .retryWhen(AsyncUtils.handleConnectionError())
                .block();

        log.info("Feedback scores batch for threads, size '{}' on  workspaceId '{}'", batch.scores().size(),
                workspaceId);

        return Response.noContent().build();
    }

    @POST
    @Path("/threads/feedback-scores/delete")
    @Operation(operationId = "deleteThreadFeedbackScores", summary = "Delete thread feedback scores", description = "Delete thread feedback scores", responses = {
            @ApiResponse(responseCode = "204", description = "No Content")})
    public Response deleteThreadFeedbackScores(
            @RequestBody(content = @Content(schema = @Schema(implementation = DeleteThreadFeedbackScores.class))) @NotNull @Valid DeleteThreadFeedbackScores scores) {
        var workspaceId = requestContext.get().getWorkspaceId();
        String projectName = scores.projectName();

        Optional<Project> project = projectService.findByNames(workspaceId, List.of(projectName)).stream().findFirst();

        if (project.isEmpty()) {
            log.info("Project '{}' not found on workspaceId '{}', cannot delete feedback scores", projectName,
                    workspaceId);
            return Response.noContent().build();
        }

        log.info("Deleting feedback scores for threadId '{}', projectName '{}' on workspaceId '{}'", scores.threadId(),
                projectName, workspaceId);

        feedbackScoreService.deleteThreadScores(project.get().id(), scores.threadId(), scores.names())
                .contextWrite(ctx -> setRequestContext(ctx, requestContext))
                .block();

        log.info("Deleted feedback scores for threadId '{}', projectName '{}' on workspaceId '{}'", scores.threadId(),
                projectName, workspaceId);
=======

        String workspaceId = requestContext.get().getWorkspaceId();

        // Validate project identifier and get projectId
        UUID projectId = validateProjectIdentifier(identifier, workspaceId);

        log.info("Open trace thread by id '{}' and project id '{}' on workspace_id '{}'", identifier.threadId(),
                projectId, workspaceId);

        traceThreadService.openThread(projectId, identifier.threadId())
                .contextWrite(ctx -> setRequestContext(ctx, requestContext))
                .block();

        log.info("Opened trace thread by id '{}' and project id '{}' on workspace_id '{}'", identifier.threadId(),
                projectId, workspaceId);

        return Response.noContent().build();
    }

    @PUT
    @Path("/threads/close")
    @Operation(operationId = "closeTraceThread", summary = "Close trace thread", description = "Close trace thread", responses = {
            @ApiResponse(responseCode = "204", description = "No Content")})
    public Response closeTraceThread(
            @RequestBody(content = @Content(schema = @Schema(implementation = TraceThreadIdentifier.class))) @NotNull @Valid TraceThreadIdentifier identifier) {

        String workspaceId = requestContext.get().getWorkspaceId();

        // Validate project identifier and get projectId
        UUID projectId = validateProjectIdentifier(identifier, workspaceId);

        log.info("Close trace thread by id '{}' and project id '{}' on workspace_id '{}'", identifier.threadId(),
                projectId, workspaceId);

        traceThreadService.closeThread(projectId, identifier.threadId())
                .contextWrite(ctx -> setRequestContext(ctx, requestContext))
                .block();

        log.info("Close trace thread by id '{}' and project id '{}' on workspace_id '{}'", identifier.threadId(),
                projectId, workspaceId);
>>>>>>> a14c54e5

        return Response.noContent().build();
    }

}<|MERGE_RESOLUTION|>--- conflicted
+++ resolved
@@ -396,15 +396,6 @@
             @ApiResponse(responseCode = "204", description = "No Content")})
     @RateLimited
     public Response scoreBatchOfTraces(
-<<<<<<< HEAD
-            @RequestBody(content = @Content(schema = @Schema(implementation = FeedbackScoreBatch.class))) @NotNull @Valid @JsonView(FeedbackScoreBatch.View.Tracing.class) FeedbackScoreBatch batch) {
-
-        String workspaceId = requestContext.get().getWorkspaceId();
-
-        log.info("Feedback scores batch for traces, size {} on  workspaceId '{}'", batch.scores().size(), workspaceId);
-
-        feedbackScoreService.scoreBatchOfTraces(batch.scores())
-=======
             @RequestBody(content = @Content(schema = @Schema(implementation = FeedbackScoreBatch.class))) @NotNull @Valid FeedbackScoreBatch feedbackScoreBatch) {
 
         String workspaceId = requestContext.get().getWorkspaceId();
@@ -413,17 +404,12 @@
                 workspaceId);
 
         feedbackScoreService.scoreBatchOfTraces(feedbackScoreBatch.scores())
->>>>>>> a14c54e5
                 .contextWrite(ctx -> setRequestContext(ctx, requestContext))
                 .retryWhen(AsyncUtils.handleConnectionError())
                 .block();
 
-<<<<<<< HEAD
-        log.info("Feedback scores batch for traces, size {} on  workspaceId '{}'", batch.scores().size(), workspaceId);
-=======
         log.info("Feedback scores batch for traces, size {} on  workspaceId '{}'", feedbackScoreBatch.scores().size(),
                 workspaceId);
->>>>>>> a14c54e5
 
         return Response.noContent().build();
     }
@@ -626,16 +612,6 @@
         // Verify project visibility
         if (identifier.projectId() != null) {
             return projectService.get(identifier.projectId()).id();
-<<<<<<< HEAD
-        } else {
-            // If the project name is provided, find the project by name
-            return projectService.findByNames(workspaceId, List.of(identifier.projectName()))
-                    .stream()
-                    .findFirst()
-                    .orElseThrow(() -> ErrorUtils.failWithNotFoundName("Project", identifier.projectName()))
-                    .id();
-        }
-=======
         }
 
         // If the project name is provided, find the project by name
@@ -644,7 +620,6 @@
                 .findFirst()
                 .orElseThrow(() -> ErrorUtils.failWithNotFoundName("Project", identifier.projectName()))
                 .id();
->>>>>>> a14c54e5
     }
 
     @POST
@@ -674,7 +649,6 @@
             @ApiResponse(responseCode = "204", description = "No Content")})
     public Response openTraceThread(
             @RequestBody(content = @Content(schema = @Schema(implementation = TraceThreadIdentifier.class))) @NotNull @Valid TraceThreadIdentifier identifier) {
-<<<<<<< HEAD
 
         String workspaceId = requestContext.get().getWorkspaceId();
 
@@ -769,48 +743,6 @@
 
         log.info("Deleted feedback scores for threadId '{}', projectName '{}' on workspaceId '{}'", scores.threadId(),
                 projectName, workspaceId);
-=======
-
-        String workspaceId = requestContext.get().getWorkspaceId();
-
-        // Validate project identifier and get projectId
-        UUID projectId = validateProjectIdentifier(identifier, workspaceId);
-
-        log.info("Open trace thread by id '{}' and project id '{}' on workspace_id '{}'", identifier.threadId(),
-                projectId, workspaceId);
-
-        traceThreadService.openThread(projectId, identifier.threadId())
-                .contextWrite(ctx -> setRequestContext(ctx, requestContext))
-                .block();
-
-        log.info("Opened trace thread by id '{}' and project id '{}' on workspace_id '{}'", identifier.threadId(),
-                projectId, workspaceId);
-
-        return Response.noContent().build();
-    }
-
-    @PUT
-    @Path("/threads/close")
-    @Operation(operationId = "closeTraceThread", summary = "Close trace thread", description = "Close trace thread", responses = {
-            @ApiResponse(responseCode = "204", description = "No Content")})
-    public Response closeTraceThread(
-            @RequestBody(content = @Content(schema = @Schema(implementation = TraceThreadIdentifier.class))) @NotNull @Valid TraceThreadIdentifier identifier) {
-
-        String workspaceId = requestContext.get().getWorkspaceId();
-
-        // Validate project identifier and get projectId
-        UUID projectId = validateProjectIdentifier(identifier, workspaceId);
-
-        log.info("Close trace thread by id '{}' and project id '{}' on workspace_id '{}'", identifier.threadId(),
-                projectId, workspaceId);
-
-        traceThreadService.closeThread(projectId, identifier.threadId())
-                .contextWrite(ctx -> setRequestContext(ctx, requestContext))
-                .block();
-
-        log.info("Close trace thread by id '{}' and project id '{}' on workspace_id '{}'", identifier.threadId(),
-                projectId, workspaceId);
->>>>>>> a14c54e5
 
         return Response.noContent().build();
     }
