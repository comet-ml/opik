--- conflicted
+++ resolved
@@ -4,7 +4,6 @@
 import com.comet.opik.api.BatchDelete;
 import com.comet.opik.api.BatchDeleteByProject;
 import com.comet.opik.api.Comment;
-import com.comet.opik.api.CommentsBatchCreate;
 import com.comet.opik.api.DeleteFeedbackScore;
 import com.comet.opik.api.DeleteThreadFeedbackScores;
 import com.comet.opik.api.DeleteTraceThreads;
@@ -587,36 +586,13 @@
 
         String workspaceId = requestContext.get().getWorkspaceId();
 
-        log.info("Delete trace comments with size '{}' on workspaceId '{}'", batchDelete.ids().size(), workspaceId);
+        log.info("Delete trace comments with ids '{}' on workspaceId '{}'", batchDelete.ids(), workspaceId);
 
         commentService.delete(batchDelete)
                 .contextWrite(ctx -> setRequestContext(ctx, requestContext))
                 .block();
 
-        log.info("Deleted trace comments with size '{}' on workspaceId '{}'", batchDelete.ids().size(), workspaceId);
-
-        return Response.noContent().build();
-    }
-
-    @POST
-    @Path("/comments/batch")
-    @Operation(operationId = "createTraceCommentsBatch", summary = "Create comments for multiple traces", description = "Create the same comment text for multiple trace IDs (max 10 per request)", responses = {
-            @ApiResponse(responseCode = "204", description = "No Content"),
-            @ApiResponse(responseCode = "400", description = "Bad Request", content = @Content(schema = @Schema(implementation = ErrorMessage.class))),
-            @ApiResponse(responseCode = "404", description = "Not found", content = @Content(schema = @Schema(implementation = ErrorMessage.class)))})
-    @RateLimited
-    public Response createTraceCommentsBatch(
-            @RequestBody(content = @Content(schema = @Schema(implementation = CommentsBatchCreate.class))) @NotNull @Valid CommentsBatchCreate payload) {
-
-        String workspaceId = requestContext.get().getWorkspaceId();
-
-        log.info("Creating trace comments batch with size '{}' on workspaceId '{}'", payload.ids().size(), workspaceId);
-
-        commentService.createBatchForTraces(payload.ids(), payload.text())
-                .contextWrite(ctx -> setRequestContext(ctx, requestContext))
-                .block();
-
-        log.info("Created trace comments batch with size '{}' on workspaceId '{}'", payload.ids().size(), workspaceId);
+        log.info("Deleted trace comments with ids '{}' on workspaceId '{}'", batchDelete.ids(), workspaceId);
 
         return Response.noContent().build();
     }
@@ -771,12 +747,7 @@
                 .contextWrite(ctx -> setRequestContext(ctx, requestContext))
                 .block();
 
-<<<<<<< HEAD
-        log.info("Deleted trace threads with size '{}' on workspaceId '{}'", traceThreads.threadIds().size(),
-                workspaceId);
-=======
-        log.info("Deleted trace threads with size '{}' on workspaceId '{}'", traceThreads.threadIds().size(), workspaceId);
->>>>>>> d07143fb
+        log.info("Deleted trace threads with ids '{}' on workspaceId '{}'", traceThreads.threadIds(), workspaceId);
 
         return Response.noContent().build();
     }
@@ -1031,13 +1002,13 @@
 
         String workspaceId = requestContext.get().getWorkspaceId();
 
-        log.info("Delete thread comments with size '{}' on workspaceId '{}'", batchDelete.ids().size(), workspaceId);
+        log.info("Delete thread comments with ids '{}' on workspaceId '{}'", batchDelete.ids(), workspaceId);
 
         commentService.delete(batchDelete)
                 .contextWrite(ctx -> setRequestContext(ctx, requestContext))
                 .block();
 
-        log.info("Deleted thread comments with size '{}' on workspaceId '{}'", batchDelete.ids().size(), workspaceId);
+        log.info("Deleted thread comments with ids '{}' on workspaceId '{}'", batchDelete.ids(), workspaceId);
 
         return Response.noContent().build();
     }
