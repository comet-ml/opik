--- conflicted
+++ resolved
@@ -26,7 +26,6 @@
             "VALUES (:bean.id, :bean.name, :bean.description, :bean.createdBy, :bean.lastUpdatedBy, :workspace_id)")
     void save(@Bind("workspace_id") String workspaceId, @BindMethods("bean") Prompt prompt);
 
-<<<<<<< HEAD
     @SqlQuery("""
             SELECT
                 *,
@@ -56,38 +55,6 @@
             AND workspace_id = :workspace_id
             """)
     Prompt findById(@Bind("id") UUID id, @Bind("workspace_id") String workspaceId);
-=======
-    @SqlQuery("SELECT * FROM prompts WHERE id = :id AND workspace_id = :workspace_id")
-    Prompt findById(@Bind("id") UUID id, @Bind("workspace_id") String workspaceId);
-
-    @SqlQuery("SELECT * FROM prompts " +
-            " WHERE workspace_id = :workspace_id " +
-            " <if(name)> AND name like concat('%', :name, '%') <endif> " +
-            " ORDER BY id DESC " +
-            " LIMIT :limit OFFSET :offset ")
-    @UseStringTemplateEngine
-    @AllowUnusedBindings
-    List<Prompt> find(@Define("name") @Bind("name") String name, @Bind("workspace_id") String workspaceId,
-            @Bind("offset") int offset, @Bind("limit") int limit);
-
-    @SqlQuery("SELECT COUNT(id) FROM prompts " +
-            " WHERE workspace_id = :workspace_id " +
-            " <if(name)> AND name like concat('%', :name, '%') <endif> ")
-    @UseStringTemplateEngine
-    @AllowUnusedBindings
-    long count(@Define("name") @Bind("name") String name, @Bind("workspace_id") String workspaceId);
-
-    @SqlQuery("SELECT * FROM prompts WHERE name = :name AND workspace_id = :workspace_id")
-    Prompt findByName(@Bind("name") String name, @Bind("workspace_id") String workspaceId);
-
-    @SqlUpdate("UPDATE prompts SET name = :bean.name, description = :bean.description, last_updated_by = :bean.lastUpdatedBy "
-            +
-            " WHERE id = :bean.id AND workspace_id = :workspace_id")
-    int update(@Bind("workspace_id") String workspaceId, @BindMethods("bean") Prompt updatedPrompt);
-
-    @SqlUpdate("DELETE FROM prompts WHERE id = :id AND workspace_id = :workspace_id")
-    int delete(@Bind("id") UUID id, @Bind("workspace_id") String workspaceId);
->>>>>>> 45bf586c
 
     @SqlQuery("""
                 SELECT
@@ -123,4 +90,5 @@
 
     @SqlUpdate("DELETE FROM prompts WHERE id = :id AND workspace_id = :workspace_id")
     int delete(@Bind("id") UUID id, @Bind("workspace_id") String workspaceId);
+
 }