--- conflicted
+++ resolved
@@ -50,10 +50,8 @@
             +
             " WHERE id = :bean.id AND workspace_id = :workspace_id")
     int update(@Bind("workspace_id") String workspaceId, @BindMethods("bean") Prompt updatedPrompt);
-<<<<<<< HEAD
 
     @SqlUpdate("DELETE FROM prompts WHERE id = :id AND workspace_id = :workspace_id")
     int delete(@Bind("id") UUID id, @Bind("workspace_id") String workspaceId);
-=======
->>>>>>> a3e1ab4c
+
 }