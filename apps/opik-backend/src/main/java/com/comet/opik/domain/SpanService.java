--- conflicted
+++ resolved
@@ -20,10 +20,6 @@
 import lombok.NonNull;
 import lombok.RequiredArgsConstructor;
 import lombok.extern.slf4j.Slf4j;
-<<<<<<< HEAD
-import org.apache.commons.lang3.StringUtils;
-=======
->>>>>>> 97350909
 import reactor.core.publisher.Flux;
 import reactor.core.publisher.Mono;
 import reactor.core.scheduler.Schedulers;
@@ -256,17 +252,9 @@
     }
 
     @Trace(dispatcher = true)
-<<<<<<< HEAD
-    public Mono<Void> create(@NonNull SpanBatch batch) {
-
-        if (batch.spans().isEmpty()) {
-            return Mono.empty();
-        }
-=======
     public Mono<Long> create(@NonNull SpanBatch batch) {
 
         Preconditions.checkArgument(!batch.spans().isEmpty(), "Batch spans must not be empty");
->>>>>>> 97350909
 
         List<String> projectNames = batch.spans()
                 .stream()
@@ -281,12 +269,7 @@
                 .subscribeOn(Schedulers.boundedElastic());
 
         return resolveProjects
-<<<<<<< HEAD
-                .flatMap(spanDAO::batchInsert)
-                .then();
-=======
                 .flatMap(spanDAO::batchInsert);
->>>>>>> 97350909
     }
 
     private List<Span> bindSpanToProjectAndId(SpanBatch batch, List<Project> projects) {
@@ -299,13 +282,6 @@
                     String projectName = WorkspaceUtils.getProjectName(span.projectName());
                     Project project = projectPerName.get(projectName);
 
-<<<<<<< HEAD
-                    if (project == null) {
-                        throw new EntityAlreadyExistsException(new ErrorMessage(List.of("Project not found")));
-                    }
-
-=======
->>>>>>> 97350909
                     UUID id = span.id() == null ? idGenerator.generateId() : span.id();
                     IdGenerator.validateVersion(id, SPAN_KEY);
 
@@ -315,14 +291,6 @@
     }
 
     private Mono<Project> resolveProject(String projectName) {
-<<<<<<< HEAD
-        if (StringUtils.isEmpty(projectName)) {
-            return getOrCreateProject(ProjectService.DEFAULT_PROJECT);
-        }
-
-        return getOrCreateProject(projectName);
-=======
         return getOrCreateProject(WorkspaceUtils.getProjectName(projectName));
->>>>>>> 97350909
     }
 }