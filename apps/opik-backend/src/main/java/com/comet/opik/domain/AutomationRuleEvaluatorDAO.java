--- conflicted
+++ resolved
@@ -58,7 +58,6 @@
     @UseStringTemplateEngine
     @AllowUnusedBindings
     List<AutomationRuleEvaluatorModel<?>> find(@Bind("workspaceId") String workspaceId,
-<<<<<<< HEAD
                                                @Bind("projectId") UUID projectId,
                                                @Bind("action") AutomationRule.AutomationRuleAction action,
                                                @Define("type") @Bind("type") AutomationRuleEvaluatorType type,
@@ -74,14 +73,6 @@
     default List<AutomationRuleEvaluatorModel<?>> find(String workspaceId, UUID projectId, AutomationRuleEvaluatorCriteria criteria) {
         return find(workspaceId, projectId, criteria, 0, Integer.MAX_VALUE);
     }
-=======
-            @Bind("projectId") UUID projectId,
-            @Define("ids") @BindList(onEmpty = BindList.EmptyHandling.NULL_VALUE, value = "ids") Set<UUID> ids,
-            @Define("name") @Bind("name") String name,
-            @Bind("action") AutomationRule.AutomationRuleAction action,
-            @Bind("offset") int offset,
-            @Bind("limit") int limit);
->>>>>>> ab1b0e64
 
     @SqlUpdate("""
                 DELETE FROM automation_rule_evaluators
@@ -95,11 +86,7 @@
     @UseStringTemplateEngine
     @AllowUnusedBindings
     void deleteEvaluatorsByIds(@Bind("workspaceId") String workspaceId,
-<<<<<<< HEAD
                                @Bind("projectId") UUID projectId,
                                @Define("ids") @BindList("ids") Set<UUID> ids);
-=======
-            @Bind("projectId") UUID projectId,
-            @Define("ids") @BindList(onEmpty = BindList.EmptyHandling.NULL_VALUE, value = "ids") Set<UUID> ids);
->>>>>>> ab1b0e64
+
 }