--- conflicted
+++ resolved
@@ -195,29 +195,17 @@
         Long recentErrorCount = (Long) projectStats.get(RECENT_ERROR_COUNT);
         Long partPeriodErrorCount = (Long) projectStats.get(PAST_PERIOD_ERROR_COUNT);
 
-<<<<<<< HEAD
-        double recentErrorTotal = recentErrorCount + partPeriodErrorCount;
-=======
         long recentErrorTotal = recentErrorCount + partPeriodErrorCount;
->>>>>>> 199103a6
 
         Long deviationPercentage = null;
         if (partPeriodErrorCount > 0) {
             // Calculate the percentage change between recent errors and historical errors
-<<<<<<< HEAD
-            deviationPercentage = Math.round(((recentErrorTotal - partPeriodErrorCount) / partPeriodErrorCount) * 100);
-        }
-
-        return ErrorCountWithDeviation.builder()
-                .count((long) recentErrorTotal)
-=======
             deviationPercentage = Long
                     .valueOf(Math.round(((recentErrorTotal - partPeriodErrorCount) / partPeriodErrorCount) * 100));
         }
 
         return ErrorCountWithDeviation.builder()
                 .count(recentErrorTotal)
->>>>>>> 199103a6
                 .deviation(recentErrorCount)
                 .deviationPercentage(deviationPercentage)
                 .build();
