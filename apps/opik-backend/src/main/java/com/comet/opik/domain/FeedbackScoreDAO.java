package com.comet.opik.domain;

import com.comet.opik.api.DeleteFeedbackScore;
import com.comet.opik.api.FeedbackScore;
import com.comet.opik.api.FeedbackScoreItem;
import com.comet.opik.api.FeedbackScoreItem.FeedbackScoreBatchItemThread;
import com.comet.opik.api.ScoreSource;
import com.comet.opik.infrastructure.db.TransactionTemplateAsync;
import com.comet.opik.utils.template.TemplateUtils;
import com.google.common.base.Preconditions;
import com.google.inject.ImplementedBy;
import io.opentelemetry.instrumentation.annotations.WithSpan;
import io.r2dbc.spi.Connection;
import io.r2dbc.spi.Result;
import io.r2dbc.spi.Statement;
import jakarta.annotation.Nullable;
import jakarta.inject.Inject;
import jakarta.inject.Singleton;
import lombok.NonNull;
import lombok.RequiredArgsConstructor;
import lombok.extern.slf4j.Slf4j;
import org.apache.commons.collections4.CollectionUtils;
import org.apache.commons.lang3.StringUtils;
import org.stringtemplate.v4.ST;
import reactor.core.publisher.Mono;

import java.util.List;
import java.util.Optional;
import java.util.Set;
import java.util.UUID;
import java.util.stream.Collectors;

<<<<<<< HEAD
import static com.comet.opik.api.AlertEventType.TRACE_FEEDBACK_SCORE;
import static com.comet.opik.api.AlertEventType.TRACE_THREAD_FEEDBACK_SCORE;
=======
import static com.comet.opik.api.FeedbackScoreItem.FeedbackScoreBatchItemThread;
>>>>>>> 962a6f0a
import static com.comet.opik.domain.AsyncContextUtils.bindUserNameAndWorkspaceContextToStream;
import static com.comet.opik.domain.AsyncContextUtils.bindWorkspaceIdToMono;
import static com.comet.opik.utils.AsyncUtils.makeFluxContextAware;
import static com.comet.opik.utils.AsyncUtils.makeMonoContextAware;

@ImplementedBy(FeedbackScoreDAOImpl.class)
public interface FeedbackScoreDAO {

    Mono<Long> scoreEntity(EntityType entityType, UUID entityId, FeedbackScore score, UUID projectId,
            @Nullable String author);

    Mono<Void> deleteScoreFrom(EntityType entityType, UUID id, DeleteFeedbackScore score);

    Mono<Void> deleteByEntityIds(EntityType entityType, Set<UUID> entityIds, UUID projectId);

    Mono<Long> deleteByEntityIdAndNames(EntityType entityType, UUID entityId, Set<String> names, String author);

    Mono<Long> scoreBatchOf(EntityType entityType, List<? extends FeedbackScoreItem> scores, @Nullable String author);

    Mono<Long> scoreBatchOfThreads(List<FeedbackScoreBatchItemThread> scores, @Nullable String author);

    Mono<List<String>> getTraceFeedbackScoreNames(UUID projectId);

    Mono<List<String>> getSpanFeedbackScoreNames(@NonNull UUID projectId, SpanType type);

    Mono<List<ScoreNameWithType>> getExperimentsFeedbackScoreNames(Set<UUID> experimentIds);

    record ScoreNameWithType(String name, String type) {
    }

    Mono<List<String>> getProjectsFeedbackScoreNames(Set<UUID> projectIds);

    Mono<List<String>> getProjectsTraceThreadsFeedbackScoreNames(List<UUID> projectId);

    Mono<Long> deleteThreadManualScores(Set<UUID> threadModelIds, UUID projectId);
}

@Singleton
@RequiredArgsConstructor(onConstructor_ = @Inject)
@Slf4j
class FeedbackScoreDAOImpl implements FeedbackScoreDAO {

    private static final String BULK_INSERT_FEEDBACK_SCORE = """
            INSERT INTO <if(author)>authored_feedback_scores<else>feedback_scores<endif>(
                entity_type,
                entity_id,
                project_id,
                workspace_id,
                name,
                category_name,
                value,
                reason,
                source,
                <if(author)>author,<endif>
                created_by,
                last_updated_by
            )
            VALUES
                <items:{item |
                    (
                         :entity_type<item.index>,
                         :entity_id<item.index>,
                         :project_id<item.index>,
                         :workspace_id,
                         :name<item.index>,
                         :category_name<item.index>,
                         :value<item.index>,
                         :reason<item.index>,
                         :source<item.index>,
                         <if(author)>:author<item.index>,<endif>
                         :user_name,
                         :user_name
                     )
                     <if(item.hasNext)>
                        ,
                     <endif>
                }>
            ;
            """;

    private static final String DELETE_FEEDBACK_SCORE = """
            DELETE FROM <table_name>
            WHERE entity_id = :entity_id
            AND entity_type = :entity_type
            AND name = :name
            AND workspace_id = :workspace_id
            <if(author)>AND <author> = :author<endif>
            """;

    private static final String DELETE_SPANS_CASCADE_FEEDBACK_SCORE = """
            DELETE FROM <table_name>
            WHERE entity_type = 'span'
            AND entity_id IN (
                SELECT id
                FROM spans
                WHERE trace_id IN :trace_ids
                AND workspace_id = :workspace_id
                <if(project_id)>AND project_id = :project_id<endif>
            )
            AND workspace_id = :workspace_id
            <if(project_id)>AND project_id = :project_id<endif>
            SETTINGS allow_nondeterministic_mutations = 1
            """;

    private static final String DELETE_FEEDBACK_SCORE_BY_ENTITY_IDS = """
            DELETE FROM <table_name>
            WHERE entity_id IN :entity_ids
            AND entity_type = :entity_type
            AND workspace_id = :workspace_id
            <if(author)>AND <author> = :author<endif>
            <if(names)>AND name IN :names <endif>
            <if(project_id)>AND project_id = :project_id<endif>
            <if(sources)>AND source IN :sources<endif>
            """;

    private static final String SELECT_FEEDBACK_SCORE_NAMES = """
            SELECT
                distinct name, 'feedback_scores' AS type
            FROM (
                SELECT
                    name
                FROM feedback_scores
                WHERE workspace_id = :workspace_id
                <if(project_ids)>
                AND project_id IN :project_ids
                <endif>
                <if(with_experiments_only)>
                AND entity_id IN (
                    SELECT
                        trace_id
                    FROM (
                        SELECT
                            id
                        FROM experiments
                        WHERE workspace_id = :workspace_id
                        ORDER BY (workspace_id, dataset_id, id) DESC, last_updated_at DESC
                        LIMIT 1 BY id
                    ) AS e
                    INNER JOIN (
                        SELECT
                            experiment_id,
                            trace_id
                        FROM experiment_items
                        WHERE workspace_id = :workspace_id
                        <if(experiment_ids)>
                        AND experiment_id IN :experiment_ids
                        <endif>
                        ORDER BY (workspace_id, experiment_id, dataset_item_id, trace_id, id) DESC, last_updated_at DESC
                        LIMIT 1 BY id
                    ) ei ON e.id = ei.experiment_id
                )
                <endif>
                AND entity_type = :entity_type
                ORDER BY (workspace_id, project_id, entity_type, entity_id, name) DESC, last_updated_at DESC
                LIMIT 1 BY entity_id, name
                UNION ALL
                SELECT
                    name
                FROM authored_feedback_scores
                WHERE workspace_id = :workspace_id
                <if(project_ids)>
                AND project_id IN :project_ids
                <endif>
                <if(with_experiments_only)>
                AND entity_id IN (
                    SELECT
                        trace_id
                    FROM (
                        SELECT
                            id
                        FROM experiments
                        WHERE workspace_id = :workspace_id
                        ORDER BY (workspace_id, dataset_id, id) DESC, last_updated_at DESC
                        LIMIT 1 BY id
                    ) AS e
                    INNER JOIN (
                        SELECT
                            experiment_id,
                            trace_id
                        FROM experiment_items
                        WHERE workspace_id = :workspace_id
                        <if(experiment_ids)>
                        AND experiment_id IN :experiment_ids
                        <endif>
                        ORDER BY (workspace_id, experiment_id, dataset_item_id, trace_id, id) DESC, last_updated_at DESC
                        LIMIT 1 BY id
                    ) ei ON e.id = ei.experiment_id
                )
                <endif>
                AND entity_type = :entity_type
                ORDER BY (workspace_id, project_id, entity_type, entity_id, author, name) DESC, last_updated_at DESC
                LIMIT 1 BY entity_id, author, name
            ) AS names
            <if(with_experiment_scores)>
            UNION ALL
            SELECT DISTINCT
                JSON_VALUE(score, '$.name') AS name,
                'experiment_scores' AS type
            FROM (
                SELECT id, experiment_scores
                FROM experiments
                WHERE workspace_id = :workspace_id
                <if(experiment_ids)>
                AND id IN :experiment_ids
                <endif>
                ORDER BY id DESC, last_updated_at DESC
                LIMIT 1 BY id
            ) AS e
            ARRAY JOIN JSONExtractArrayRaw(e.experiment_scores) AS score
            WHERE length(e.experiment_scores) > 2
                AND length(JSON_VALUE(score, '$.name')) > 0
            <endif>
            ;
            """;

    private static final String SELECT_PROJECTS_FEEDBACK_SCORE_NAMES = """
            SELECT
                distinct name
            FROM (
                SELECT
                    name
                FROM feedback_scores
                WHERE workspace_id = :workspace_id
                <if(project_ids)>
                AND project_id IN :project_ids
                <endif>
                ORDER BY (workspace_id, project_id, entity_type, entity_id, name) DESC, last_updated_at DESC
                LIMIT 1 BY entity_id, name
                UNION ALL
                SELECT
                    name
                FROM authored_feedback_scores
                WHERE workspace_id = :workspace_id
                <if(project_ids)>
                AND project_id IN :project_ids
                <endif>
                ORDER BY (workspace_id, project_id, entity_type, entity_id, author, name) DESC, last_updated_at DESC
                LIMIT 1 BY entity_id, author, name
            ) AS names
            ;
            """;

    private static final String SELECT_SPAN_FEEDBACK_SCORE_NAMES = """
            SELECT
                distinct name
            FROM (
                SELECT
                    name
                FROM feedback_scores
                WHERE workspace_id = :workspace_id
                AND project_id = :project_id
                <if(type)>
                AND entity_id IN (
                    SELECT
                        id
                    FROM spans
                    WHERE workspace_id = :workspace_id
                    AND project_id = :project_id
                    AND type = :type
                    ORDER BY (workspace_id, project_id, trace_id, parent_span_id, id) DESC, last_updated_at DESC
                    LIMIT 1 BY id
                )
                <endif>
                AND entity_type = 'span'
                ORDER BY (workspace_id, project_id, entity_type, entity_id, name) DESC, last_updated_at DESC
                LIMIT 1 BY entity_id, name
                UNION ALL
                SELECT
                    name
                FROM authored_feedback_scores
                WHERE workspace_id = :workspace_id
                AND project_id = :project_id
                <if(type)>
                AND entity_id IN (
                    SELECT
                        id
                    FROM spans
                    WHERE workspace_id = :workspace_id
                    AND project_id = :project_id
                    AND type = :type
                    ORDER BY (workspace_id, project_id, trace_id, parent_span_id, id) DESC, last_updated_at DESC
                    LIMIT 1 BY id
                )
                <endif>
                AND entity_type = 'span'
                ORDER BY (workspace_id, project_id, entity_type, entity_id, author, name) DESC, last_updated_at DESC
                LIMIT 1 BY entity_id, author, name
            ) AS names
            ;
            """;

    private final @NonNull TransactionTemplateAsync asyncTemplate;

    @Override
    @WithSpan
    public Mono<Long> scoreEntity(@NonNull EntityType entityType,
            @NonNull UUID entityId,
            @NonNull FeedbackScore score,
            @NonNull UUID projectId, @Nullable String author) {

        FeedbackScoreItem item = FeedbackScoreMapper.INSTANCE.toFeedbackScore(entityId,
                projectId, score);

        return scoreBatchOf(entityType, List.of(item), author);
    }

    private String getValueOrDefault(String value) {
        return Optional.ofNullable(value)
                .map(String::trim)
                .filter(StringUtils::isNotEmpty)
                .orElse("");
    }

    @Override
    @WithSpan
    public Mono<Long> scoreBatchOf(@NonNull EntityType entityType,
            @NonNull List<? extends FeedbackScoreItem> scores, @Nullable String author) {

        Preconditions.checkArgument(CollectionUtils.isNotEmpty(scores), "Argument 'scores' must not be empty");

        return asyncTemplate.nonTransaction(connection -> {

            var template = TemplateUtils.getBatchSql(BULK_INSERT_FEEDBACK_SCORE, scores.size());
            template.add("author", author);

            var statement = connection.createStatement(template.render());

            bindParameters(entityType, scores, statement, author);

            return makeFluxContextAware(bindUserNameAndWorkspaceContextToStream(statement))
                    .flatMap(Result::getRowsUpdated)
                    .reduce(Long::sum);
        });
    }

    @Override
    public Mono<Long> scoreBatchOfThreads(@NonNull List<FeedbackScoreBatchItemThread> scores, @Nullable String author) {
        return scoreBatchOf(EntityType.THREAD, scores, author);
    }

    private void bindParameters(EntityType entityType, List<? extends FeedbackScoreItem> scores,
            Statement statement, String author) {
        for (var i = 0; i < scores.size(); i++) {

            var feedbackScoreBatchItem = scores.get(i);

            statement.bind("entity_type" + i, entityType.getType())
                    .bind("entity_id" + i, feedbackScoreBatchItem.id())
                    .bind("project_id" + i, feedbackScoreBatchItem.projectId())
                    .bind("name" + i, feedbackScoreBatchItem.name())
                    .bind("value" + i, feedbackScoreBatchItem.value().toString())
                    .bind("source" + i, feedbackScoreBatchItem.source().getValue())
                    .bind("reason" + i, getValueOrDefault(feedbackScoreBatchItem.reason()))
                    .bind("category_name" + i, getValueOrDefault(feedbackScoreBatchItem.categoryName()));

            if (author != null) {
                statement.bind("author" + i, getValueOrDefault(author));
            }
        }
    }

    @Override
    @WithSpan
    public Mono<Void> deleteScoreFrom(EntityType entityType, UUID id, DeleteFeedbackScore score) {

        return asyncTemplate.nonTransaction(connection -> {

            // Delete from feedback_scores table
            var deleteFeedbackScore = TemplateUtils.newST(DELETE_FEEDBACK_SCORE)
                    .add("table_name", "feedback_scores");

            if (StringUtils.isNotBlank(score.author())) {
                deleteFeedbackScore.add("author", "last_updated_by");
            }

            var statement1 = connection.createStatement(deleteFeedbackScore.render());
            statement1
                    .bind("entity_id", id)
                    .bind("entity_type", entityType.getType())
                    .bind("name", score.name());

            if (StringUtils.isNotBlank(score.author())) {
                statement1.bind("author", score.author());
            }

            var deleteNonAuthoredOperation = makeMonoContextAware(bindWorkspaceIdToMono(statement1))
                    .flatMap(result -> Mono.from(result.getRowsUpdated()));

            // Delete from authored_feedback_scores table
            var deleteAuthoredFeedbackScore = TemplateUtils.newST(DELETE_FEEDBACK_SCORE)
                    .add("table_name", "authored_feedback_scores");
            Optional.ofNullable(score.author())
                    .filter(StringUtils::isNotBlank)
                    .ifPresent(author -> deleteAuthoredFeedbackScore.add("author", "author"));

            var statement2 = connection.createStatement(deleteAuthoredFeedbackScore.render());
            statement2
                    .bind("entity_id", id)
                    .bind("entity_type", entityType.getType())
                    .bind("name", score.name());
            Optional.ofNullable(score.author())
                    .filter(StringUtils::isNotBlank)
                    .ifPresent(author -> statement2.bind("author", author));

            return deleteNonAuthoredOperation
                    .then(makeMonoContextAware(bindWorkspaceIdToMono(statement2)))
                    .flatMap(result -> Mono.from(result.getRowsUpdated()))
                    .then();
        });
    }

    @Override
    @WithSpan
    public Mono<Void> deleteByEntityIds(
            @NonNull EntityType entityType, Set<UUID> entityIds, UUID projectId) {
        Preconditions.checkArgument(
                CollectionUtils.isNotEmpty(entityIds), "Argument 'entityIds' must not be empty");
        log.info("Deleting feedback scores for entityType '{}', entityIds count '{}'", entityType, entityIds.size());
        return switch (entityType) {
            case TRACE ->
                asyncTemplate.nonTransaction(connection -> cascadeSpanDelete(entityIds, projectId, connection))
                        .flatMap(result -> Mono.from(result.getRowsUpdated()))
                        .then(Mono.defer(() -> asyncTemplate
                                .nonTransaction(connection -> deleteScoresByEntityIds(entityType, entityIds, projectId,
                                        connection))))
                        .then();
            case SPAN, THREAD ->
                asyncTemplate
                        .nonTransaction(
                                connection -> deleteScoresByEntityIds(entityType, entityIds, projectId, connection))
                        .then();
        };
    }

    @Override
    public Mono<Long> deleteByEntityIdAndNames(@NonNull EntityType entityType, @NonNull UUID entityId,
            @NonNull Set<String> names, String author) {

        if (names.isEmpty()) {
            return Mono.just(0L);
        }

        return asyncTemplate.nonTransaction(connection -> {

            // Delete from feedback_scores table
            var template1 = TemplateUtils.newST(DELETE_FEEDBACK_SCORE_BY_ENTITY_IDS);
            template1.add("names", names);
            template1.add("table_name", "feedback_scores");

            if (StringUtils.isNotBlank(author)) {
                template1.add("author", "last_updated_by");
            }

            var statement1 = connection.createStatement(template1.render())
                    .bind("entity_ids", Set.of(entityId))
                    .bind("entity_type", entityType.getType())
                    .bind("names", names);

            if (StringUtils.isNotBlank(author)) {
                statement1.bind("author", author);
            }

            var deleteNonAuthoredOperation = makeMonoContextAware(bindWorkspaceIdToMono(statement1))
                    .flatMap(result -> Mono.from(result.getRowsUpdated()));

            // Delete from authored_feedback_scores table
            var template2 = TemplateUtils.newST(DELETE_FEEDBACK_SCORE_BY_ENTITY_IDS);
            template2.add("names", names);
            template2.add("table_name", "authored_feedback_scores");
            Optional.ofNullable(author)
                    .filter(StringUtils::isNotBlank)
                    .ifPresent(a -> template2.add("author", "author"));

            var statement2 = connection.createStatement(template2.render())
                    .bind("entity_ids", Set.of(entityId))
                    .bind("entity_type", entityType.getType())
                    .bind("names", names);
            Optional.ofNullable(author)
                    .filter(StringUtils::isNotBlank)
                    .ifPresent(a -> statement2.bind("author", a));

            return deleteNonAuthoredOperation
                    .then(makeMonoContextAware(bindWorkspaceIdToMono(statement2)))
                    .flatMap(result -> Mono.from(result.getRowsUpdated()));
        });
    }

    @Override
    @WithSpan
    public Mono<List<String>> getTraceFeedbackScoreNames(UUID projectId) {
        return asyncTemplate.nonTransaction(connection -> {

<<<<<<< HEAD
            ST template = new ST(SELECT_FEEDBACK_SCORE_NAMES);
=======
            var template = TemplateUtils.newST(SELECT_TRACE_FEEDBACK_SCORE_NAMES);
>>>>>>> 962a6f0a

            List<UUID> projectIds = projectId == null ? List.of() : List.of(projectId);

            bindTemplateParam(projectIds, false, null, false, template);

            var statement = connection.createStatement(template.render());

            bindStatementParam(projectIds, null, statement, EntityType.TRACE);

            return getNames(statement);
        });
    }

    @Override
    @WithSpan
    public Mono<List<ScoreNameWithType>> getExperimentsFeedbackScoreNames(Set<UUID> experimentIds) {
        return asyncTemplate.nonTransaction(connection -> {
<<<<<<< HEAD
            ST template = new ST(SELECT_FEEDBACK_SCORE_NAMES);
            bindTemplateParam(null, true, experimentIds, true, template);
=======

            var template = TemplateUtils.newST(SELECT_TRACE_FEEDBACK_SCORE_NAMES);

            bindTemplateParam(null, true, experimentIds, template);

>>>>>>> 962a6f0a
            var statement = connection.createStatement(template.render());
            bindStatementParam(null, experimentIds, statement, EntityType.TRACE);

            return makeMonoContextAware(bindWorkspaceIdToMono(statement))
                    .flatMapMany(result -> result.map((row, rowMetadata) -> new ScoreNameWithType(
                            row.get("name", String.class),
                            row.get("type", String.class))))
                    .collect(Collectors.toList());
        });
    }

    @Override
    @WithSpan
    public Mono<List<String>> getProjectsFeedbackScoreNames(Set<UUID> projectIds) {
        return asyncTemplate.nonTransaction(connection -> {

            var template = TemplateUtils.newST(SELECT_PROJECTS_FEEDBACK_SCORE_NAMES);

            if (CollectionUtils.isNotEmpty(projectIds)) {
                template.add("project_ids", projectIds);
            }

            var statement = connection.createStatement(template.render());

            if (CollectionUtils.isNotEmpty(projectIds)) {
                statement.bind("project_ids", projectIds);
            }

            return makeMonoContextAware(bindWorkspaceIdToMono(statement))
                    .flatMapMany(result -> result.map((row, rowMetadata) -> row.get("name", String.class)))
                    .collect(Collectors.toList());
        });
    }

    @Override
    public Mono<List<String>> getProjectsTraceThreadsFeedbackScoreNames(@NonNull List<UUID> projectIds) {

        return asyncTemplate.nonTransaction(connection -> {

<<<<<<< HEAD
            ST template = new ST(SELECT_FEEDBACK_SCORE_NAMES);
=======
            var template = TemplateUtils.newST(SELECT_TRACE_FEEDBACK_SCORE_NAMES);
>>>>>>> 962a6f0a

            bindTemplateParam(projectIds, false, null, false, template);

            var statement = connection.createStatement(template.render());

            bindStatementParam(projectIds, null, statement, EntityType.THREAD);

            return getNames(statement);
        });
    }

    @Override
    public Mono<Long> deleteThreadManualScores(@NonNull Set<UUID> threadModelIds, @NonNull UUID projectId) {
        Preconditions.checkArgument(CollectionUtils.isNotEmpty(threadModelIds),
                "Argument 'threadModelIds' must not be empty");

        return asyncTemplate.nonTransaction(connection -> {

            List<String> sources = List.of(ScoreSource.UI.getValue(), ScoreSource.SDK.getValue());

            // Delete from feedback_scores table
            var template1 = TemplateUtils.newST(DELETE_FEEDBACK_SCORE_BY_ENTITY_IDS);
            template1.add("project_id", projectId);
            template1.add("sources", sources);
            template1.add("table_name", "feedback_scores");

            var statement1 = connection.createStatement(template1.render())
                    .bind("entity_ids", threadModelIds)
                    .bind("entity_type", EntityType.THREAD.getType())
                    .bind("sources", sources)
                    .bind("project_id", projectId);

            // Delete from authored_feedback_scores table
            var template2 = TemplateUtils.newST(DELETE_FEEDBACK_SCORE_BY_ENTITY_IDS);
            template2.add("project_id", projectId);
            template2.add("sources", sources);
            template2.add("table_name", "authored_feedback_scores");

            var statement2 = connection.createStatement(template2.render())
                    .bind("entity_ids", threadModelIds)
                    .bind("entity_type", EntityType.THREAD.getType())
                    .bind("sources", sources)
                    .bind("project_id", projectId);

            return makeMonoContextAware(bindWorkspaceIdToMono(statement1))
                    .flatMap(result -> Mono.from(result.getRowsUpdated()))
                    .then(makeMonoContextAware(bindWorkspaceIdToMono(statement2)))
                    .flatMap(result -> Mono.from(result.getRowsUpdated()));
        });
    }

    @Override
    @WithSpan
    public Mono<List<String>> getSpanFeedbackScoreNames(@NonNull UUID projectId, SpanType type) {
        return asyncTemplate.nonTransaction(connection -> {

            var template = TemplateUtils.newST(SELECT_SPAN_FEEDBACK_SCORE_NAMES);

            if (type != null) {
                template.add("type", type.name());
            }

            var statement = connection.createStatement(template.render());

            statement.bind("project_id", projectId);

            if (type != null) {
                statement.bind("type", type.name());
            }

            return getNames(statement);
        });
    }

    private Mono<List<String>> getNames(Statement statement) {
        return makeMonoContextAware(bindWorkspaceIdToMono(statement))
                .flatMapMany(result -> result.map((row, rowMetadata) -> row.get("name", String.class)))
                .distinct()
                .collect(Collectors.toList());
    }

    private void bindStatementParam(List<UUID> projectIds, Set<UUID> experimentIds, Statement statement,
            EntityType entityType) {
        if (CollectionUtils.isNotEmpty(projectIds)) {
            statement.bind("project_ids", projectIds);
        }

        if (CollectionUtils.isNotEmpty(experimentIds)) {
            statement.bind("experiment_ids", experimentIds);
        }

        statement.bind("entity_type", entityType.getType());
    }

    private void bindTemplateParam(List<UUID> projectIds, boolean withExperimentsOnly, Set<UUID> experimentIds,
            boolean withExperimentScores, ST template) {
        if (CollectionUtils.isNotEmpty(projectIds)) {
            template.add("project_ids", projectIds);
        }

        template.add("with_experiments_only", withExperimentsOnly);

        if (CollectionUtils.isNotEmpty(experimentIds)) {
            template.add("experiment_ids", experimentIds);
        }

        template.add("with_experiment_scores", withExperimentScores);
    }

    private Mono<? extends Result> cascadeSpanDelete(Set<UUID> traceIds, UUID projectId, Connection connection) {
        log.info("Deleting feedback scores by span entityId, traceIds count '{}'", traceIds.size());

        // Delete from feedback_scores table
        var template1 = TemplateUtils.newST(DELETE_SPANS_CASCADE_FEEDBACK_SCORE);
        Optional.ofNullable(projectId)
                .ifPresent(id -> template1.add("project_id", id));
        template1.add("table_name", "feedback_scores");

        var statement1 = connection.createStatement(template1.render())
                .bind("trace_ids", traceIds.toArray(UUID[]::new));

        if (projectId != null) {
            statement1.bind("project_id", projectId);
        }

        // Delete from authored_feedback_scores table
        var template2 = TemplateUtils.newST(DELETE_SPANS_CASCADE_FEEDBACK_SCORE);
        Optional.ofNullable(projectId)
                .ifPresent(id -> template2.add("project_id", id));
        template2.add("table_name", "authored_feedback_scores");

        var statement2 = connection.createStatement(template2.render())
                .bind("trace_ids", traceIds.toArray(UUID[]::new));

        if (projectId != null) {
            statement2.bind("project_id", projectId);
        }

        return makeMonoContextAware(bindWorkspaceIdToMono(statement1))
                .then(makeMonoContextAware(bindWorkspaceIdToMono(statement2)));
    }

    private Mono<Long> deleteScoresByEntityIds(EntityType entityType, Set<UUID> entityIds, UUID projectId,
            Connection connection) {
        log.info("Deleting feedback scores by entityType '{}', entityIds count '{}'", entityType, entityIds.size());

        // Delete from feedback_scores table
        var template1 = TemplateUtils.newST(DELETE_FEEDBACK_SCORE_BY_ENTITY_IDS);
        Optional.ofNullable(projectId)
                .ifPresent(id -> template1.add("project_id", id));
        template1.add("table_name", "feedback_scores");

        var statement1 = connection.createStatement(template1.render())
                .bind("entity_ids", entityIds.toArray(UUID[]::new))
                .bind("entity_type", entityType.getType());

        if (projectId != null) {
            statement1.bind("project_id", projectId);
        }

        // Delete from authored_feedback_scores table
        var template2 = TemplateUtils.newST(DELETE_FEEDBACK_SCORE_BY_ENTITY_IDS);
        Optional.ofNullable(projectId)
                .ifPresent(id -> template2.add("project_id", id));
        template2.add("table_name", "authored_feedback_scores");

        var statement2 = connection.createStatement(template2.render())
                .bind("entity_ids", entityIds.toArray(UUID[]::new))
                .bind("entity_type", entityType.getType());

        if (projectId != null) {
            statement2.bind("project_id", projectId);
        }

        return makeMonoContextAware(bindWorkspaceIdToMono(statement1))
                .flatMap(result -> Mono.from(result.getRowsUpdated()))
                .then(makeMonoContextAware(bindWorkspaceIdToMono(statement2)))
                .flatMap(result -> Mono.from(result.getRowsUpdated()));
    }
}<|MERGE_RESOLUTION|>--- conflicted
+++ resolved
@@ -30,12 +30,9 @@
 import java.util.UUID;
 import java.util.stream.Collectors;
 
-<<<<<<< HEAD
 import static com.comet.opik.api.AlertEventType.TRACE_FEEDBACK_SCORE;
 import static com.comet.opik.api.AlertEventType.TRACE_THREAD_FEEDBACK_SCORE;
-=======
 import static com.comet.opik.api.FeedbackScoreItem.FeedbackScoreBatchItemThread;
->>>>>>> 962a6f0a
 import static com.comet.opik.domain.AsyncContextUtils.bindUserNameAndWorkspaceContextToStream;
 import static com.comet.opik.domain.AsyncContextUtils.bindWorkspaceIdToMono;
 import static com.comet.opik.utils.AsyncUtils.makeFluxContextAware;
@@ -528,11 +525,7 @@
     public Mono<List<String>> getTraceFeedbackScoreNames(UUID projectId) {
         return asyncTemplate.nonTransaction(connection -> {
 
-<<<<<<< HEAD
-            ST template = new ST(SELECT_FEEDBACK_SCORE_NAMES);
-=======
-            var template = TemplateUtils.newST(SELECT_TRACE_FEEDBACK_SCORE_NAMES);
->>>>>>> 962a6f0a
+            var template = TemplateUtils.newST(SELECT_FEEDBACK_SCORE_NAMES);
 
             List<UUID> projectIds = projectId == null ? List.of() : List.of(projectId);
 
@@ -550,16 +543,9 @@
     @WithSpan
     public Mono<List<ScoreNameWithType>> getExperimentsFeedbackScoreNames(Set<UUID> experimentIds) {
         return asyncTemplate.nonTransaction(connection -> {
-<<<<<<< HEAD
-            ST template = new ST(SELECT_FEEDBACK_SCORE_NAMES);
+            var template = TemplateUtils.newST(SELECT_FEEDBACK_SCORE_NAMES);
             bindTemplateParam(null, true, experimentIds, true, template);
-=======
-
-            var template = TemplateUtils.newST(SELECT_TRACE_FEEDBACK_SCORE_NAMES);
-
-            bindTemplateParam(null, true, experimentIds, template);
-
->>>>>>> 962a6f0a
+
             var statement = connection.createStatement(template.render());
             bindStatementParam(null, experimentIds, statement, EntityType.TRACE);
 
@@ -599,11 +585,7 @@
 
         return asyncTemplate.nonTransaction(connection -> {
 
-<<<<<<< HEAD
-            ST template = new ST(SELECT_FEEDBACK_SCORE_NAMES);
-=======
-            var template = TemplateUtils.newST(SELECT_TRACE_FEEDBACK_SCORE_NAMES);
->>>>>>> 962a6f0a
+            var template = TemplateUtils.newST(SELECT_FEEDBACK_SCORE_NAMES);
 
             bindTemplateParam(projectIds, false, null, false, template);
 
