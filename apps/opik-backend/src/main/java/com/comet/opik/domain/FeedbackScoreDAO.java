package com.comet.opik.domain;

import com.comet.opik.api.AlertEventType;
import com.comet.opik.api.DeleteFeedbackScore;
import com.comet.opik.api.FeedbackScore;
import com.comet.opik.api.FeedbackScoreItem;
import com.comet.opik.api.FeedbackScoreItem.FeedbackScoreBatchItemThread;
import com.comet.opik.api.ScoreSource;
import com.comet.opik.api.events.webhooks.AlertEvent;
import com.comet.opik.infrastructure.auth.RequestContext;
import com.comet.opik.infrastructure.db.TransactionTemplateAsync;
import com.comet.opik.utils.template.TemplateUtils;
import com.google.common.base.Preconditions;
import com.google.common.eventbus.EventBus;
import com.google.inject.ImplementedBy;
import io.opentelemetry.instrumentation.annotations.WithSpan;
import io.r2dbc.spi.Connection;
import io.r2dbc.spi.Result;
import io.r2dbc.spi.Statement;
import jakarta.annotation.Nullable;
import jakarta.inject.Inject;
import jakarta.inject.Singleton;
import lombok.NonNull;
import lombok.RequiredArgsConstructor;
import lombok.extern.slf4j.Slf4j;
import org.apache.commons.collections4.CollectionUtils;
import org.apache.commons.lang3.StringUtils;
import org.stringtemplate.v4.ST;
import reactor.core.publisher.Mono;

import java.util.List;
import java.util.Optional;
import java.util.Set;
import java.util.UUID;
import java.util.stream.Collectors;

import static com.comet.opik.api.AlertEventType.TRACE_FEEDBACK_SCORE;
import static com.comet.opik.api.AlertEventType.TRACE_THREAD_FEEDBACK_SCORE;
import static com.comet.opik.domain.AsyncContextUtils.bindUserNameAndWorkspaceContextToStream;
import static com.comet.opik.domain.AsyncContextUtils.bindWorkspaceIdToMono;
import static com.comet.opik.utils.AsyncUtils.makeFluxContextAware;
import static com.comet.opik.utils.AsyncUtils.makeMonoContextAware;

@ImplementedBy(FeedbackScoreDAOImpl.class)
public interface FeedbackScoreDAO {

    Mono<Long> scoreEntity(EntityType entityType, UUID entityId, FeedbackScore score, UUID projectId,
            @Nullable String author);

    Mono<Void> deleteScoreFrom(EntityType entityType, UUID id, DeleteFeedbackScore score);

    Mono<Void> deleteByEntityIds(EntityType entityType, Set<UUID> entityIds, UUID projectId);

    Mono<Long> deleteByEntityIdAndNames(EntityType entityType, UUID entityId, Set<String> names, String author);

    Mono<Long> scoreBatchOf(EntityType entityType, List<? extends FeedbackScoreItem> scores, @Nullable String author);

    Mono<Long> scoreBatchOfThreads(List<FeedbackScoreBatchItemThread> scores, @Nullable String author);

    Mono<List<String>> getTraceFeedbackScoreNames(UUID projectId);

    Mono<List<String>> getSpanFeedbackScoreNames(@NonNull UUID projectId, SpanType type);

    Mono<List<ScoreNameWithType>> getExperimentsFeedbackScoreNames(Set<UUID> experimentIds);

    record ScoreNameWithType(String name, String type) {
    }

    Mono<List<String>> getProjectsFeedbackScoreNames(Set<UUID> projectIds);

    Mono<List<String>> getProjectsTraceThreadsFeedbackScoreNames(List<UUID> projectId);

    Mono<Long> deleteThreadManualScores(Set<UUID> threadModelIds, UUID projectId);
}

@Singleton
@RequiredArgsConstructor(onConstructor_ = @Inject)
@Slf4j
class FeedbackScoreDAOImpl implements FeedbackScoreDAO {

    private static final String BULK_INSERT_FEEDBACK_SCORE = """
            INSERT INTO <if(author)>authored_feedback_scores<else>feedback_scores<endif>(
                entity_type,
                entity_id,
                project_id,
                workspace_id,
                name,
                category_name,
                value,
                reason,
                source,
                <if(author)>author,<endif>
                created_by,
                last_updated_by
            )
            VALUES
                <items:{item |
                    (
                         :entity_type<item.index>,
                         :entity_id<item.index>,
                         :project_id<item.index>,
                         :workspace_id,
                         :name<item.index>,
                         :category_name<item.index>,
                         :value<item.index>,
                         :reason<item.index>,
                         :source<item.index>,
                         <if(author)>:author<item.index>,<endif>
                         :user_name,
                         :user_name
                     )
                     <if(item.hasNext)>
                        ,
                     <endif>
                }>
            ;
            """;

    private static final String DELETE_FEEDBACK_SCORE = """
            DELETE FROM <table_name>
            WHERE entity_id = :entity_id
            AND entity_type = :entity_type
            AND name = :name
            AND workspace_id = :workspace_id
            <if(author)>AND <author> = :author<endif>
            """;

    private static final String DELETE_SPANS_CASCADE_FEEDBACK_SCORE = """
            DELETE FROM <table_name>
            WHERE entity_type = 'span'
            AND entity_id IN (
                SELECT id
                FROM spans
                WHERE trace_id IN :trace_ids
                AND workspace_id = :workspace_id
                <if(project_id)>AND project_id = :project_id<endif>
            )
            AND workspace_id = :workspace_id
            <if(project_id)>AND project_id = :project_id<endif>
            SETTINGS allow_nondeterministic_mutations = 1
            """;

    private static final String DELETE_FEEDBACK_SCORE_BY_ENTITY_IDS = """
            DELETE FROM <table_name>
            WHERE entity_id IN :entity_ids
            AND entity_type = :entity_type
            AND workspace_id = :workspace_id
            <if(author)>AND <author> = :author<endif>
            <if(names)>AND name IN :names <endif>
            <if(project_id)>AND project_id = :project_id<endif>
            <if(sources)>AND source IN :sources<endif>
            """;

    private static final String SELECT_TRACE_FEEDBACK_SCORE_NAMES = """
            SELECT
                distinct name
            FROM (
                SELECT
                    name
                FROM feedback_scores
                WHERE workspace_id = :workspace_id
                <if(project_ids)>
                AND project_id IN :project_ids
                <endif>
                <if(with_experiments_only)>
                AND entity_id IN (
                    SELECT
                        trace_id
                    FROM (
                        SELECT
                            id
                        FROM experiments
                        WHERE workspace_id = :workspace_id
                        ORDER BY (workspace_id, dataset_id, id) DESC, last_updated_at DESC
                        LIMIT 1 BY id
                    ) AS e
                    INNER JOIN (
                        SELECT
                            experiment_id,
                            trace_id
                        FROM experiment_items
                        WHERE workspace_id = :workspace_id
                        <if(experiment_ids)>
                        AND experiment_id IN :experiment_ids
                        <endif>
                        ORDER BY (workspace_id, experiment_id, dataset_item_id, trace_id, id) DESC, last_updated_at DESC
                        LIMIT 1 BY id
                    ) ei ON e.id = ei.experiment_id
                )
                <endif>
                AND entity_type = :entity_type
                ORDER BY (workspace_id, project_id, entity_type, entity_id, name) DESC, last_updated_at DESC
                LIMIT 1 BY entity_id, name
                UNION ALL
                SELECT
                    name
                FROM authored_feedback_scores
                WHERE workspace_id = :workspace_id
                <if(project_ids)>
                AND project_id IN :project_ids
                <endif>
                <if(with_experiments_only)>
                AND entity_id IN (
                    SELECT
                        trace_id
                    FROM (
                        SELECT
                            id
                        FROM experiments
                        WHERE workspace_id = :workspace_id
                        ORDER BY (workspace_id, dataset_id, id) DESC, last_updated_at DESC
                        LIMIT 1 BY id
                    ) AS e
                    INNER JOIN (
                        SELECT
                            experiment_id,
                            trace_id
                        FROM experiment_items
                        WHERE workspace_id = :workspace_id
                        <if(experiment_ids)>
                        AND experiment_id IN :experiment_ids
                        <endif>
                        ORDER BY (workspace_id, experiment_id, dataset_item_id, trace_id, id) DESC, last_updated_at DESC
                        LIMIT 1 BY id
                    ) ei ON e.id = ei.experiment_id
                )
                <endif>
                AND entity_type = :entity_type
                ORDER BY (workspace_id, project_id, entity_type, entity_id, author, name) DESC, last_updated_at DESC
                LIMIT 1 BY entity_id, author, name
            ) AS names
            ;
            """;

    private static final String SELECT_EXPERIMENTS_ALL_SCORE_NAMES = """
            WITH experiments_dedup AS (
                SELECT *
                FROM experiments
                WHERE workspace_id = :workspace_id
                <if(experiment_ids)>
                AND id IN :experiment_ids
                <endif>
                ORDER BY id DESC, last_updated_at DESC
                LIMIT 1 BY id
            ),
            experiment_score_names AS (
                SELECT DISTINCT
                    JSON_VALUE(score, '$.name') AS name,
                    'experiment_scores' AS type
                FROM experiments_dedup AS e
                ARRAY JOIN JSONExtractArrayRaw(e.experiment_scores) AS score
                WHERE length(e.experiment_scores) > 2
                  AND length(JSON_VALUE(score, '$.name')) > 0
            ),
            feedback_score_names AS (
                SELECT
                    distinct name
                FROM (
                    SELECT
                        name
                    FROM feedback_scores
                    WHERE workspace_id = :workspace_id
                    <if(project_ids)>
                    AND project_id IN :project_ids
                    <endif>
                    <if(experiment_ids)>
                    AND entity_id IN (
                        SELECT DISTINCT ei.trace_id
                        FROM (
                            SELECT
                                trace_id
                            FROM experiment_items
                            WHERE workspace_id = :workspace_id
                            AND experiment_id IN :experiment_ids
                            ORDER BY (workspace_id, experiment_id, dataset_item_id, trace_id, id) DESC, last_updated_at DESC
                            LIMIT 1 BY id
                        ) ei
                    )
                    <endif>
                    AND entity_type = :entity_type
                    ORDER BY (workspace_id, project_id, entity_type, entity_id, name) DESC, last_updated_at DESC
                    LIMIT 1 BY entity_id, name
                    UNION ALL
                    SELECT
                        name
                    FROM authored_feedback_scores
                    WHERE workspace_id = :workspace_id
                    <if(project_ids)>
                    AND project_id IN :project_ids
                    <endif>
                    <if(experiment_ids)>
                    AND entity_id IN (
                        SELECT DISTINCT ei.trace_id
                        FROM (
                            SELECT
                                trace_id
                            FROM experiment_items
                            WHERE workspace_id = :workspace_id
                            AND experiment_id IN :experiment_ids
                            ORDER BY (workspace_id, experiment_id, dataset_item_id, trace_id, id) DESC, last_updated_at DESC
                            LIMIT 1 BY id
                        ) ei
                    )
                    <endif>
                    AND entity_type = :entity_type
                    ORDER BY (workspace_id, project_id, entity_type, entity_id, author, name) DESC, last_updated_at DESC
                    LIMIT 1 BY entity_id, author, name
                ) AS names
            )
            SELECT name, type FROM experiment_score_names
            UNION ALL
            SELECT name, 'feedback_scores' AS type FROM feedback_score_names
            ORDER BY name
            ;
            """;

    private static final String SELECT_PROJECTS_FEEDBACK_SCORE_NAMES = """
            SELECT
                distinct name
            FROM (
                SELECT
                    name
                FROM feedback_scores
                WHERE workspace_id = :workspace_id
                <if(project_ids)>
                AND project_id IN :project_ids
                <endif>
                ORDER BY (workspace_id, project_id, entity_type, entity_id, name) DESC, last_updated_at DESC
                LIMIT 1 BY entity_id, name
                UNION ALL
                SELECT
                    name
                FROM authored_feedback_scores
                WHERE workspace_id = :workspace_id
                <if(project_ids)>
                AND project_id IN :project_ids
                <endif>
                ORDER BY (workspace_id, project_id, entity_type, entity_id, author, name) DESC, last_updated_at DESC
                LIMIT 1 BY entity_id, author, name
            ) AS names
            ;
            """;

    private static final String SELECT_SPAN_FEEDBACK_SCORE_NAMES = """
            SELECT
                distinct name
            FROM (
                SELECT
                    name
                FROM feedback_scores
                WHERE workspace_id = :workspace_id
                AND project_id = :project_id
                <if(type)>
                AND entity_id IN (
                    SELECT
                        id
                    FROM spans
                    WHERE workspace_id = :workspace_id
                    AND project_id = :project_id
                    AND type = :type
                    ORDER BY (workspace_id, project_id, trace_id, parent_span_id, id) DESC, last_updated_at DESC
                    LIMIT 1 BY id
                )
                <endif>
                AND entity_type = 'span'
                ORDER BY (workspace_id, project_id, entity_type, entity_id, name) DESC, last_updated_at DESC
                LIMIT 1 BY entity_id, name
                UNION ALL
                SELECT
                    name
                FROM authored_feedback_scores
                WHERE workspace_id = :workspace_id
                AND project_id = :project_id
                <if(type)>
                AND entity_id IN (
                    SELECT
                        id
                    FROM spans
                    WHERE workspace_id = :workspace_id
                    AND project_id = :project_id
                    AND type = :type
                    ORDER BY (workspace_id, project_id, trace_id, parent_span_id, id) DESC, last_updated_at DESC
                    LIMIT 1 BY id
                )
                <endif>
                AND entity_type = 'span'
                ORDER BY (workspace_id, project_id, entity_type, entity_id, author, name) DESC, last_updated_at DESC
                LIMIT 1 BY entity_id, author, name
            ) AS names
            ;
            """;

    private final @NonNull TransactionTemplateAsync asyncTemplate;
    private final @NonNull EventBus eventBus;

    @Override
    @WithSpan
    public Mono<Long> scoreEntity(@NonNull EntityType entityType,
            @NonNull UUID entityId,
            @NonNull FeedbackScore score,
            @NonNull UUID projectId, @Nullable String author) {

        FeedbackScoreItem item = FeedbackScoreMapper.INSTANCE.toFeedbackScore(entityId,
                projectId, score);

        return scoreBatchOf(entityType, List.of(item), author);
    }

    private String getValueOrDefault(String value) {
        return Optional.ofNullable(value)
                .map(String::trim)
                .filter(StringUtils::isNotEmpty)
                .orElse("");
    }

    @Override
    @WithSpan
    public Mono<Long> scoreBatchOf(@NonNull EntityType entityType,
            @NonNull List<? extends FeedbackScoreItem> scores, @Nullable String author) {

        Preconditions.checkArgument(CollectionUtils.isNotEmpty(scores), "Argument 'scores' must not be empty");

        return Mono.deferContextual(ctx -> {
            String workspaceId = ctx.get(RequestContext.WORKSPACE_ID);
            String workspaceName = ctx.getOrDefault(RequestContext.WORKSPACE_NAME, "");
            String userName = ctx.get(RequestContext.USER_NAME);

            return asyncTemplate.nonTransaction(connection -> {

                var template = TemplateUtils.getBatchSql(BULK_INSERT_FEEDBACK_SCORE, scores.size());
                template.add("author", author);

                var statement = connection.createStatement(template.render());

                bindParameters(entityType, scores, statement, author);

                return makeFluxContextAware(bindUserNameAndWorkspaceContextToStream(statement))
                        .flatMap(Result::getRowsUpdated)
                        .reduce(Long::sum);
            })
                    .doOnSuccess(cnt -> {
                        switch (entityType) {
                            case TRACE ->
                                publishAlertEvent(scores, author, TRACE_FEEDBACK_SCORE, workspaceId, workspaceName,
                                        userName);
                            case THREAD ->
                                publishAlertEvent(scores, author, TRACE_THREAD_FEEDBACK_SCORE, workspaceId,
                                        workspaceName, userName);
                            default -> {
                                // no-op
                            }
                        }
                    });
        });
    }

    private void publishAlertEvent(List<? extends FeedbackScoreItem> scores, String author, AlertEventType eventType,
            String workspaceId, String workspaceName, String userName) {
        if (CollectionUtils.isEmpty(scores)) {
            return;
        }

        var scoresWithAuthor = scores.stream()
                .map(item -> switch (item) {
                    case FeedbackScoreItem.FeedbackScoreBatchItem tracingItem -> tracingItem.toBuilder()
                            .author(author)
                            .build();
                    case FeedbackScoreBatchItemThread threadItem -> threadItem.toBuilder()
                            .author(author)
                            .build();
                }).toList();

        eventBus.post(AlertEvent.builder()
                .eventType(eventType)
                .workspaceId(workspaceId)
                .workspaceName(workspaceName)
                .userName(userName)
                .projectId(scores.getFirst().projectId())
                .payload(scoresWithAuthor)
                .build());
    }

    @Override
    public Mono<Long> scoreBatchOfThreads(@NonNull List<FeedbackScoreBatchItemThread> scores, @Nullable String author) {
        return scoreBatchOf(EntityType.THREAD, scores, author);
    }

    private void bindParameters(EntityType entityType, List<? extends FeedbackScoreItem> scores,
            Statement statement, String author) {
        for (var i = 0; i < scores.size(); i++) {

            var feedbackScoreBatchItem = scores.get(i);

            statement.bind("entity_type" + i, entityType.getType())
                    .bind("entity_id" + i, feedbackScoreBatchItem.id())
                    .bind("project_id" + i, feedbackScoreBatchItem.projectId())
                    .bind("name" + i, feedbackScoreBatchItem.name())
                    .bind("value" + i, feedbackScoreBatchItem.value().toString())
                    .bind("source" + i, feedbackScoreBatchItem.source().getValue())
                    .bind("reason" + i, getValueOrDefault(feedbackScoreBatchItem.reason()))
                    .bind("category_name" + i, getValueOrDefault(feedbackScoreBatchItem.categoryName()));

            if (author != null) {
                statement.bind("author" + i, getValueOrDefault(author));
            }
        }
    }

    @Override
    @WithSpan
    public Mono<Void> deleteScoreFrom(EntityType entityType, UUID id, DeleteFeedbackScore score) {

        return asyncTemplate.nonTransaction(connection -> {

            // Delete from feedback_scores table
            var deleteFeedbackScore = TemplateUtils.newST(DELETE_FEEDBACK_SCORE)
                    .add("table_name", "feedback_scores");

            if (StringUtils.isNotBlank(score.author())) {
                deleteFeedbackScore.add("author", "last_updated_by");
            }

            var statement1 = connection.createStatement(deleteFeedbackScore.render());
            statement1
                    .bind("entity_id", id)
                    .bind("entity_type", entityType.getType())
                    .bind("name", score.name());

            if (StringUtils.isNotBlank(score.author())) {
                statement1.bind("author", score.author());
            }

            var deleteNonAuthoredOperation = makeMonoContextAware(bindWorkspaceIdToMono(statement1))
                    .flatMap(result -> Mono.from(result.getRowsUpdated()));

            // Delete from authored_feedback_scores table
            var deleteAuthoredFeedbackScore = TemplateUtils.newST(DELETE_FEEDBACK_SCORE)
                    .add("table_name", "authored_feedback_scores");
            Optional.ofNullable(score.author())
                    .filter(StringUtils::isNotBlank)
                    .ifPresent(author -> deleteAuthoredFeedbackScore.add("author", "author"));

            var statement2 = connection.createStatement(deleteAuthoredFeedbackScore.render());
            statement2
                    .bind("entity_id", id)
                    .bind("entity_type", entityType.getType())
                    .bind("name", score.name());
            Optional.ofNullable(score.author())
                    .filter(StringUtils::isNotBlank)
                    .ifPresent(author -> statement2.bind("author", author));

            return deleteNonAuthoredOperation
                    .then(makeMonoContextAware(bindWorkspaceIdToMono(statement2)))
                    .flatMap(result -> Mono.from(result.getRowsUpdated()))
                    .then();
        });
    }

    @Override
    @WithSpan
    public Mono<Void> deleteByEntityIds(
            @NonNull EntityType entityType, Set<UUID> entityIds, UUID projectId) {
        Preconditions.checkArgument(
                CollectionUtils.isNotEmpty(entityIds), "Argument 'entityIds' must not be empty");
        log.info("Deleting feedback scores for entityType '{}', entityIds count '{}'", entityType, entityIds.size());
        return switch (entityType) {
            case TRACE ->
                asyncTemplate.nonTransaction(connection -> cascadeSpanDelete(entityIds, projectId, connection))
                        .flatMap(result -> Mono.from(result.getRowsUpdated()))
                        .then(Mono.defer(() -> asyncTemplate
                                .nonTransaction(connection -> deleteScoresByEntityIds(entityType, entityIds, projectId,
                                        connection))))
                        .then();
            case SPAN, THREAD ->
                asyncTemplate
                        .nonTransaction(
                                connection -> deleteScoresByEntityIds(entityType, entityIds, projectId, connection))
                        .then();
        };
    }

    @Override
    public Mono<Long> deleteByEntityIdAndNames(@NonNull EntityType entityType, @NonNull UUID entityId,
            @NonNull Set<String> names, String author) {

        if (names.isEmpty()) {
            return Mono.just(0L);
        }

        return asyncTemplate.nonTransaction(connection -> {

            // Delete from feedback_scores table
            var template1 = TemplateUtils.newST(DELETE_FEEDBACK_SCORE_BY_ENTITY_IDS);
            template1.add("names", names);
            template1.add("table_name", "feedback_scores");

            if (StringUtils.isNotBlank(author)) {
                template1.add("author", "last_updated_by");
            }

            var statement1 = connection.createStatement(template1.render())
                    .bind("entity_ids", Set.of(entityId))
                    .bind("entity_type", entityType.getType())
                    .bind("names", names);

            if (StringUtils.isNotBlank(author)) {
                statement1.bind("author", author);
            }

            var deleteNonAuthoredOperation = makeMonoContextAware(bindWorkspaceIdToMono(statement1))
                    .flatMap(result -> Mono.from(result.getRowsUpdated()));

            // Delete from authored_feedback_scores table
            var template2 = TemplateUtils.newST(DELETE_FEEDBACK_SCORE_BY_ENTITY_IDS);
            template2.add("names", names);
            template2.add("table_name", "authored_feedback_scores");
            Optional.ofNullable(author)
                    .filter(StringUtils::isNotBlank)
                    .ifPresent(a -> template2.add("author", "author"));

            var statement2 = connection.createStatement(template2.render())
                    .bind("entity_ids", Set.of(entityId))
                    .bind("entity_type", entityType.getType())
                    .bind("names", names);
            Optional.ofNullable(author)
                    .filter(StringUtils::isNotBlank)
                    .ifPresent(a -> statement2.bind("author", a));

            return deleteNonAuthoredOperation
                    .then(makeMonoContextAware(bindWorkspaceIdToMono(statement2)))
                    .flatMap(result -> Mono.from(result.getRowsUpdated()));
        });
    }

    @Override
    @WithSpan
    public Mono<List<String>> getTraceFeedbackScoreNames(@NonNull UUID projectId) {
        return asyncTemplate.nonTransaction(connection -> {

            var template = TemplateUtils.newST(SELECT_TRACE_FEEDBACK_SCORE_NAMES);

            List<UUID> projectIds = List.of(projectId);

            bindTemplateParam(projectIds, false, null, template);

            var statement = connection.createStatement(template.render());

            bindStatementParam(projectIds, null, statement, EntityType.TRACE);

            return getNames(statement);
        });
    }

    @Override
    @WithSpan
    public Mono<List<ScoreNameWithType>> getExperimentsFeedbackScoreNames(Set<UUID> experimentIds) {
        return asyncTemplate.nonTransaction(connection -> {
<<<<<<< HEAD
            ST template = new ST(SELECT_EXPERIMENTS_ALL_SCORE_NAMES);
=======

            var template = TemplateUtils.newST(SELECT_TRACE_FEEDBACK_SCORE_NAMES);

>>>>>>> b8a8d564
            bindTemplateParam(null, true, experimentIds, template);
            var statement = connection.createStatement(template.render());
            bindStatementParam(null, experimentIds, statement, EntityType.TRACE);

            return makeMonoContextAware(bindWorkspaceIdToMono(statement))
                    .flatMapMany(result -> result.map((row, rowMetadata) -> new ScoreNameWithType(
                            row.get("name", String.class),
                            row.get("type", String.class))))
                    .collect(Collectors.toList());
        });
    }

    @Override
    @WithSpan
    public Mono<List<String>> getProjectsFeedbackScoreNames(Set<UUID> projectIds) {
        return asyncTemplate.nonTransaction(connection -> {

            var template = TemplateUtils.newST(SELECT_PROJECTS_FEEDBACK_SCORE_NAMES);

            if (CollectionUtils.isNotEmpty(projectIds)) {
                template.add("project_ids", projectIds);
            }

            var statement = connection.createStatement(template.render());

            if (CollectionUtils.isNotEmpty(projectIds)) {
                statement.bind("project_ids", projectIds);
            }

            return makeMonoContextAware(bindWorkspaceIdToMono(statement))
                    .flatMapMany(result -> result.map((row, rowMetadata) -> row.get("name", String.class)))
                    .collect(Collectors.toList());
        });
    }

    @Override
    public Mono<List<String>> getProjectsTraceThreadsFeedbackScoreNames(@NonNull List<UUID> projectIds) {
        Preconditions.checkArgument(CollectionUtils.isNotEmpty(projectIds), "Argument 'projectId' must not be empty");

        return asyncTemplate.nonTransaction(connection -> {

            var template = TemplateUtils.newST(SELECT_TRACE_FEEDBACK_SCORE_NAMES);

            bindTemplateParam(projectIds, false, null, template);

            var statement = connection.createStatement(template.render());

            bindStatementParam(projectIds, null, statement, EntityType.THREAD);

            return getNames(statement);
        });
    }

    @Override
    public Mono<Long> deleteThreadManualScores(@NonNull Set<UUID> threadModelIds, @NonNull UUID projectId) {
        Preconditions.checkArgument(CollectionUtils.isNotEmpty(threadModelIds),
                "Argument 'threadModelIds' must not be empty");

        return asyncTemplate.nonTransaction(connection -> {

            List<String> sources = List.of(ScoreSource.UI.getValue(), ScoreSource.SDK.getValue());

            // Delete from feedback_scores table
            var template1 = TemplateUtils.newST(DELETE_FEEDBACK_SCORE_BY_ENTITY_IDS);
            template1.add("project_id", projectId);
            template1.add("sources", sources);
            template1.add("table_name", "feedback_scores");

            var statement1 = connection.createStatement(template1.render())
                    .bind("entity_ids", threadModelIds)
                    .bind("entity_type", EntityType.THREAD.getType())
                    .bind("sources", sources)
                    .bind("project_id", projectId);

            // Delete from authored_feedback_scores table
            var template2 = TemplateUtils.newST(DELETE_FEEDBACK_SCORE_BY_ENTITY_IDS);
            template2.add("project_id", projectId);
            template2.add("sources", sources);
            template2.add("table_name", "authored_feedback_scores");

            var statement2 = connection.createStatement(template2.render())
                    .bind("entity_ids", threadModelIds)
                    .bind("entity_type", EntityType.THREAD.getType())
                    .bind("sources", sources)
                    .bind("project_id", projectId);

            return makeMonoContextAware(bindWorkspaceIdToMono(statement1))
                    .flatMap(result -> Mono.from(result.getRowsUpdated()))
                    .then(makeMonoContextAware(bindWorkspaceIdToMono(statement2)))
                    .flatMap(result -> Mono.from(result.getRowsUpdated()));
        });
    }

    @Override
    @WithSpan
    public Mono<List<String>> getSpanFeedbackScoreNames(@NonNull UUID projectId, SpanType type) {
        return asyncTemplate.nonTransaction(connection -> {

            var template = TemplateUtils.newST(SELECT_SPAN_FEEDBACK_SCORE_NAMES);

            if (type != null) {
                template.add("type", type.name());
            }

            var statement = connection.createStatement(template.render());

            statement.bind("project_id", projectId);

            if (type != null) {
                statement.bind("type", type.name());
            }

            return getNames(statement);
        });
    }

    private Mono<List<String>> getNames(Statement statement) {
        return makeMonoContextAware(bindWorkspaceIdToMono(statement))
                .flatMapMany(result -> result.map((row, rowMetadata) -> row.get("name", String.class)))
                .distinct()
                .collect(Collectors.toList());
    }

    private void bindStatementParam(List<UUID> projectIds, Set<UUID> experimentIds, Statement statement,
            EntityType entityType) {
        if (CollectionUtils.isNotEmpty(projectIds)) {
            statement.bind("project_ids", projectIds);
        }

        if (CollectionUtils.isNotEmpty(experimentIds)) {
            statement.bind("experiment_ids", experimentIds);
        }

        statement.bind("entity_type", entityType.getType());
    }

    private void bindTemplateParam(List<UUID> projectIds, boolean withExperimentsOnly, Set<UUID> experimentIds,
            ST template) {
        if (CollectionUtils.isNotEmpty(projectIds)) {
            template.add("project_ids", projectIds);
        }

        template.add("with_experiments_only", withExperimentsOnly);

        if (CollectionUtils.isNotEmpty(experimentIds)) {
            template.add("experiment_ids", experimentIds);
        }
    }

    private Mono<? extends Result> cascadeSpanDelete(Set<UUID> traceIds, UUID projectId, Connection connection) {
        log.info("Deleting feedback scores by span entityId, traceIds count '{}'", traceIds.size());

        // Delete from feedback_scores table
        var template1 = TemplateUtils.newST(DELETE_SPANS_CASCADE_FEEDBACK_SCORE);
        Optional.ofNullable(projectId)
                .ifPresent(id -> template1.add("project_id", id));
        template1.add("table_name", "feedback_scores");

        var statement1 = connection.createStatement(template1.render())
                .bind("trace_ids", traceIds.toArray(UUID[]::new));

        if (projectId != null) {
            statement1.bind("project_id", projectId);
        }

        // Delete from authored_feedback_scores table
        var template2 = TemplateUtils.newST(DELETE_SPANS_CASCADE_FEEDBACK_SCORE);
        Optional.ofNullable(projectId)
                .ifPresent(id -> template2.add("project_id", id));
        template2.add("table_name", "authored_feedback_scores");

        var statement2 = connection.createStatement(template2.render())
                .bind("trace_ids", traceIds.toArray(UUID[]::new));

        if (projectId != null) {
            statement2.bind("project_id", projectId);
        }

        return makeMonoContextAware(bindWorkspaceIdToMono(statement1))
                .then(makeMonoContextAware(bindWorkspaceIdToMono(statement2)));
    }

    private Mono<Long> deleteScoresByEntityIds(EntityType entityType, Set<UUID> entityIds, UUID projectId,
            Connection connection) {
        log.info("Deleting feedback scores by entityType '{}', entityIds count '{}'", entityType, entityIds.size());

        // Delete from feedback_scores table
        var template1 = TemplateUtils.newST(DELETE_FEEDBACK_SCORE_BY_ENTITY_IDS);
        Optional.ofNullable(projectId)
                .ifPresent(id -> template1.add("project_id", id));
        template1.add("table_name", "feedback_scores");

        var statement1 = connection.createStatement(template1.render())
                .bind("entity_ids", entityIds.toArray(UUID[]::new))
                .bind("entity_type", entityType.getType());

        if (projectId != null) {
            statement1.bind("project_id", projectId);
        }

        // Delete from authored_feedback_scores table
        var template2 = TemplateUtils.newST(DELETE_FEEDBACK_SCORE_BY_ENTITY_IDS);
        Optional.ofNullable(projectId)
                .ifPresent(id -> template2.add("project_id", id));
        template2.add("table_name", "authored_feedback_scores");

        var statement2 = connection.createStatement(template2.render())
                .bind("entity_ids", entityIds.toArray(UUID[]::new))
                .bind("entity_type", entityType.getType());

        if (projectId != null) {
            statement2.bind("project_id", projectId);
        }

        return makeMonoContextAware(bindWorkspaceIdToMono(statement1))
                .flatMap(result -> Mono.from(result.getRowsUpdated()))
                .then(makeMonoContextAware(bindWorkspaceIdToMono(statement2)))
                .flatMap(result -> Mono.from(result.getRowsUpdated()));
    }
}<|MERGE_RESOLUTION|>--- conflicted
+++ resolved
@@ -655,13 +655,7 @@
     @WithSpan
     public Mono<List<ScoreNameWithType>> getExperimentsFeedbackScoreNames(Set<UUID> experimentIds) {
         return asyncTemplate.nonTransaction(connection -> {
-<<<<<<< HEAD
-            ST template = new ST(SELECT_EXPERIMENTS_ALL_SCORE_NAMES);
-=======
-
-            var template = TemplateUtils.newST(SELECT_TRACE_FEEDBACK_SCORE_NAMES);
-
->>>>>>> b8a8d564
+            var template = TemplateUtils.newST(SELECT_EXPERIMENTS_ALL_SCORE_NAMES);
             bindTemplateParam(null, true, experimentIds, template);
             var statement = connection.createStatement(template.render());
             bindStatementParam(null, experimentIds, statement, EntityType.TRACE);
