package com.comet.opik.api.resources.v1.priv;

import com.codahale.metrics.annotation.Timed;
import com.comet.opik.api.CreatePromptVersion;
import com.comet.opik.api.Prompt;
import com.comet.opik.api.PromptVersion;
import com.comet.opik.api.PromptVersionRetrieve;
import com.comet.opik.api.error.ErrorMessage;
<<<<<<< HEAD
=======
import com.comet.opik.api.Prompt;
import com.comet.opik.api.error.ErrorMessage;
>>>>>>> c1b4f7a0
import com.comet.opik.domain.IdGenerator;
import com.comet.opik.domain.PromptService;
import com.comet.opik.infrastructure.auth.RequestContext;
import com.comet.opik.infrastructure.ratelimit.RateLimited;
import com.fasterxml.jackson.annotation.JsonView;
import io.swagger.v3.oas.annotations.Operation;
import io.swagger.v3.oas.annotations.headers.Header;
import io.swagger.v3.oas.annotations.media.Content;
import io.swagger.v3.oas.annotations.media.Schema;
import io.swagger.v3.oas.annotations.parameters.RequestBody;
import io.swagger.v3.oas.annotations.responses.ApiResponse;
import io.swagger.v3.oas.annotations.tags.Tag;
<<<<<<< HEAD
=======
import jakarta.inject.Inject;
import jakarta.inject.Provider;
import jakarta.validation.Valid;
import jakarta.validation.constraints.Min;
import jakarta.ws.rs.Consumes;
import jakarta.ws.rs.DELETE;
import jakarta.ws.rs.DefaultValue;
import jakarta.ws.rs.GET;
import jakarta.ws.rs.POST;
import jakarta.ws.rs.PUT;
import jakarta.ws.rs.Path;
import jakarta.ws.rs.PathParam;
import jakarta.ws.rs.Produces;
import jakarta.ws.rs.QueryParam;
>>>>>>> c1b4f7a0
import jakarta.inject.Inject;
import jakarta.inject.Provider;
import jakarta.validation.Valid;
import jakarta.validation.constraints.Min;
import jakarta.ws.rs.Consumes;
import jakarta.ws.rs.DELETE;
import jakarta.ws.rs.DefaultValue;
import jakarta.ws.rs.GET;
import jakarta.ws.rs.POST;
import jakarta.ws.rs.PUT;
import jakarta.ws.rs.Path;
import jakarta.ws.rs.PathParam;
import jakarta.ws.rs.Produces;
import jakarta.ws.rs.QueryParam;
import jakarta.ws.rs.core.Context;
import jakarta.ws.rs.core.MediaType;
import jakarta.ws.rs.core.Response;
import jakarta.ws.rs.core.UriInfo;
import lombok.NonNull;
import lombok.RequiredArgsConstructor;
import lombok.extern.slf4j.Slf4j;

import java.time.Instant;
import java.util.Set;
import java.util.UUID;
import java.util.stream.IntStream;

@Path("/v1/private/prompts")
@Produces(MediaType.APPLICATION_JSON)
@Consumes(MediaType.APPLICATION_JSON)
@Timed
@Slf4j
@RequiredArgsConstructor(onConstructor_ = @Inject)
@Tag(name = "Prompts", description = "Prompt resources")
public class PromptResource {

    private final @NonNull Provider<RequestContext> requestContext;
    private final @NonNull PromptService promptService;
    private final @NonNull IdGenerator idGenerator;

    @POST
    @Operation(operationId = "createPrompt", summary = "Create prompt", description = "Create prompt", responses = {
            @ApiResponse(responseCode = "201", description = "Created", headers = {
                    @Header(name = "Location", required = true, example = "${basePath}/v1/private/prompts/{promptId}", schema = @Schema(implementation = String.class))}),
            @ApiResponse(responseCode = "422", description = "Unprocessable Content", content = @Content(schema = @Schema(implementation = ErrorMessage.class))),
            @ApiResponse(responseCode = "400", description = "Bad Request", content = @Content(schema = @Schema(implementation = ErrorMessage.class))),
            @ApiResponse(responseCode = "409", description = "Conflict", content = @Content(schema = @Schema(implementation = io.dropwizard.jersey.errors.ErrorMessage.class))),

    })
    @RateLimited
    public Response createPrompt(
            @RequestBody(content = @Content(schema = @Schema(implementation = Prompt.class))) @JsonView(Prompt.View.Write.class) @Valid Prompt prompt,
            @Context UriInfo uriInfo) {

        String workspaceId = requestContext.get().getWorkspaceId();

        log.info("Creating prompt with name '{}', on workspace_id '{}'", prompt.name(), workspaceId);
        prompt = promptService.create(prompt);
        log.info("Prompt created with id '{}' name '{}', on workspace_id '{}'", prompt.id(), prompt.name(),
                workspaceId);

        var resourceUri = uriInfo.getAbsolutePathBuilder().path("/%s".formatted(prompt.id())).build();

        return Response.created(resourceUri).build();
    }

    @GET
    @Operation(operationId = "getPrompts", summary = "Get prompts", description = "Get prompts", responses = {
            @ApiResponse(responseCode = "200", description = "OK", content = @Content(schema = @Schema(implementation = Prompt.PromptPage.class))),
    })
    @JsonView({Prompt.View.Public.class})
    public Response getPrompts(
            @QueryParam("page") @Min(1) @DefaultValue("1") int page,
            @QueryParam("size") @Min(1) @DefaultValue("10") int size,
            @QueryParam("name") String name) {

        String workspaceId = requestContext.get().getWorkspaceId();

        log.info("Getting prompts by name '{}' on workspace_id '{}'", name, workspaceId);

        Prompt.PromptPage promptPage = promptService.find(name, page, size);

        log.info("Got prompts by name '{}', count '{}' on workspace_id '{}'", name, promptPage.size(), workspaceId);

        return Response.ok(promptPage).build();
    }

    private Prompt generatePrompt() {
        return Prompt.builder()
                .id(idGenerator.generateId())
                .name("Prompt 1")
                .description("Description 1")
                .createdAt(Instant.now())
                .createdBy("User 1")
                .lastUpdatedAt(Instant.now())
                .lastUpdatedBy("User 1")
                .latestVersion(generatePromptVersion())
                .build();
    }

    @GET
    @Path("{id}")
    @Operation(operationId = "getPromptById", summary = "Get prompt by id", description = "Get prompt by id", responses = {
            @ApiResponse(responseCode = "200", description = "Prompt resource", content = @Content(schema = @Schema(implementation = Prompt.class))),
            @ApiResponse(responseCode = "404", description = "Not Found", content = @Content(schema = @Schema(implementation = io.dropwizard.jersey.errors.ErrorMessage.class))),
    })
    @JsonView({Prompt.View.Detail.class})
    public Response getPromptById(@PathParam("id") UUID id) {

        String workspaceId = requestContext.get().getWorkspaceId();

        log.info("Getting prompt by id '{}' on workspace_id '{}'", id, workspaceId);

        Prompt prompt = generatePrompt();

        log.info("Got prompt by id '{}' on workspace_id '{}'", id, workspaceId);

        return Response.status(Response.Status.NOT_IMPLEMENTED).entity(prompt).build();
    }

    @PUT
    @Path("{id}")
    @Operation(operationId = "updatePrompt", summary = "Update prompt", description = "Update prompt", responses = {
            @ApiResponse(responseCode = "204", description = "No content"),
            @ApiResponse(responseCode = "422", description = "Unprocessable Content", content = @Content(schema = @Schema(implementation = ErrorMessage.class))),
            @ApiResponse(responseCode = "400", description = "Bad Request", content = @Content(schema = @Schema(implementation = ErrorMessage.class))),
            @ApiResponse(responseCode = "404", description = "Not Found", content = @Content(schema = @Schema(implementation = io.dropwizard.jersey.errors.ErrorMessage.class))),
            @ApiResponse(responseCode = "409", description = "Conflict", content = @Content(schema = @Schema(implementation = io.dropwizard.jersey.errors.ErrorMessage.class))),
    })
    @RateLimited
    public Response updatePrompt(
            @PathParam("id") UUID id,
            @RequestBody(content = @Content(schema = @Schema(implementation = Prompt.class))) @JsonView(Prompt.View.Write.class) @Valid Prompt prompt) {

        String workspaceId = requestContext.get().getWorkspaceId();

        log.info("Updating prompt with id '{}' on workspace_id '{}'", id, workspaceId);

        log.info("Updated prompt with id '{}' on workspace_id '{}'", id, workspaceId);

        return Response.status(Response.Status.NOT_IMPLEMENTED).build();
    }

    @DELETE
    @Path("{id}")
    @Operation(operationId = "deletePrompt", summary = "Delete prompt", description = "Delete prompt", responses = {
            @ApiResponse(responseCode = "204", description = "No content")
    })
    public Response deletePrompt(@PathParam("id") UUID id) {

        String workspaceId = requestContext.get().getWorkspaceId();

        log.info("Deleting prompt by id '{}' on workspace_id '{}'", id, workspaceId);

        log.info("Deleted prompt by id '{}' on workspace_id '{}'", id, workspaceId);

        return Response.status(Response.Status.NOT_IMPLEMENTED).build();
    }

    @POST
    @Path("/versions")
    @Operation(operationId = "createPromptVersion", summary = "Create prompt version", description = "Create prompt version", responses = {
            @ApiResponse(responseCode = "200", description = "OK", content = @Content(schema = @Schema(implementation = PromptVersion.class))),
            @ApiResponse(responseCode = "422", description = "Unprocessable Content", content = @Content(schema = @Schema(implementation = ErrorMessage.class))),
            @ApiResponse(responseCode = "400", description = "Bad Request", content = @Content(schema = @Schema(implementation = ErrorMessage.class))),
            @ApiResponse(responseCode = "409", description = "Conflict", content = @Content(schema = @Schema(implementation = io.dropwizard.jersey.errors.ErrorMessage.class)))
    })
    @RateLimited
    @JsonView({PromptVersion.View.Detail.class})
    public Response createPromptVersion(
            @RequestBody(content = @Content(schema = @Schema(implementation = CreatePromptVersion.class))) @JsonView({
                    PromptVersion.View.Detail.class}) @Valid CreatePromptVersion promptVersion) {

        String workspaceId = requestContext.get().getWorkspaceId();

        log.info("Creating prompt version commit '{}' on workspace_id '{}'", promptVersion.version().commit(),
                workspaceId);

<<<<<<< HEAD
        var createdVersion = promptService.createPromptVersion(promptVersion);

        log.info("Created prompt version commit '{}'  with id '{}' on workspace_id '{}'",
                promptVersion.version().commit(), createdVersion.id(), workspaceId);

        return Response.ok(createdVersion).build();
=======
        UUID id = idGenerator.generateId();
        log.info("Created prompt version commit '{}'  with id '{}' on workspace_id '{}'",
                promptVersion.version().commit(), id, workspaceId);

        return Response.status(Response.Status.NOT_IMPLEMENTED)
                .entity(generatePromptVersion(promptVersion, id))
                .build();
    }

    private PromptVersion generatePromptVersion(CreatePromptVersion promptVersion, UUID id) {
        return PromptVersion.builder()
                .id(id)
                .commit(promptVersion.version().commit() == null
                        ? id.toString().substring(id.toString().length() - 7)
                        : promptVersion.version().commit())
                .template(promptVersion.version().template())
                .variables(
                        Set.of("user_message"))
                .createdAt(Instant.now())
                .createdBy("User 1")
                .build();
>>>>>>> c1b4f7a0
    }

    @GET
    @Path("/{id}/versions")
    @Operation(operationId = "getPromptVersions", summary = "Get prompt versions", description = "Get prompt versions", responses = {
            @ApiResponse(responseCode = "200", description = "OK", content = @Content(schema = @Schema(implementation = PromptVersion.PromptVersionPage.class))),
    })
    @JsonView({PromptVersion.View.Public.class})
    public Response getPromptVersions(@PathParam("id") UUID id,
            @QueryParam("page") @Min(1) @DefaultValue("1") int page,
            @QueryParam("size") @Min(1) @DefaultValue("10") int size) {

        String workspaceId = requestContext.get().getWorkspaceId();

        log.info("Getting prompt versions by id '{}' on workspace_id '{}'", id, workspaceId);

        PromptVersion.PromptVersionPage promptVersionPage = PromptVersion.PromptVersionPage.builder()
                .page(1)
                .size(5)
                .total(5)
                .content(IntStream.range(0, 5).mapToObj(i -> generatePromptVersion()).toList())
                .build();

        log.info("Got prompt versions by id '{}' on workspace_id '{}'", id, workspaceId);

        return Response.status(Response.Status.NOT_IMPLEMENTED).entity(promptVersionPage).build();
    }

    @GET
    @Path("/{id}/versions/{versionId}")
    @Operation(operationId = "getPromptVersionById", summary = "Get prompt version by id", description = "Get prompt version by id", responses = {
            @ApiResponse(responseCode = "200", description = "Prompt version resource", content = @Content(schema = @Schema(implementation = PromptVersion.class))),
            @ApiResponse(responseCode = "404", description = "Not Found", content = @Content(schema = @Schema(implementation = io.dropwizard.jersey.errors.ErrorMessage.class))),
    })
    @JsonView({PromptVersion.View.Detail.class})
    public Response getPromptVersionById(@PathParam("id") UUID id, @PathParam("versionId") UUID versionId) {

        String workspaceId = requestContext.get().getWorkspaceId();

        log.info("Getting prompt id '{}' and version by id '{}' on workspace_id '{}'", id, versionId, workspaceId);

        PromptVersion promptVersion = generatePromptVersion().toBuilder()
                .id(versionId)
                .commit(versionId.toString().substring(versionId.toString().length() - 7))
                .build();

        log.info("Got prompt id '{}' and version by id '{}' on workspace_id '{}'", id, versionId, workspaceId);

        return Response.status(Response.Status.NOT_IMPLEMENTED).entity(promptVersion).build();
    }

    @POST
    @Path("/prompts/versions/retrieve")
    @Operation(operationId = "retrievePromptVersion", summary = "Retrieve prompt version", description = "Retrieve prompt version", responses = {
            @ApiResponse(responseCode = "200", description = "OK", content = @Content(schema = @Schema(implementation = PromptVersion.class))),
            @ApiResponse(responseCode = "422", description = "Unprocessable Content", content = @Content(schema = @Schema(implementation = ErrorMessage.class))),
            @ApiResponse(responseCode = "400", description = "Bad Request", content = @Content(schema = @Schema(implementation = ErrorMessage.class))),
            @ApiResponse(responseCode = "404", description = "Not Found", content = @Content(schema = @Schema(implementation = io.dropwizard.jersey.errors.ErrorMessage.class))),
    })
    @JsonView({PromptVersion.View.Detail.class})
    public Response retrievePromptVersion(
            @RequestBody(content = @Content(schema = @Schema(implementation = PromptVersionRetrieve.class))) @Valid PromptVersionRetrieve retrieve) {

        String workspaceId = requestContext.get().getWorkspaceId();

        log.info("Retrieving prompt name '{}'  with commit '{}' on workspace_id '{}'", retrieve.name(),
                retrieve.commit(), workspaceId);

        UUID id = idGenerator.generateId();

        log.info("Retrieved prompt name '{}'  with commit '{}' on workspace_id '{}'", retrieve.name(),
                retrieve.commit(), workspaceId);

        return Response.status(Response.Status.NOT_IMPLEMENTED)
                .entity(generatePromptVersion().toBuilder()
                        .id(id)
                        .commit(retrieve.commit() == null
                                ? id.toString().substring(id.toString().length() - 7)
                                : retrieve.commit())
                        .build())
                .build();
    }

    private PromptVersion generatePromptVersion() {
        var id = idGenerator.generateId();
        return PromptVersion.builder()
                .id(id)
                .commit(id.toString().substring(id.toString().length() - 7))
                .template("Hello %s,  My question is ${user_message}".formatted(id))
                .variables(
                        Set.of("user_message"))
                .createdAt(Instant.now())
                .createdBy("User 1")
                .build();
    }

}<|MERGE_RESOLUTION|>--- conflicted
+++ resolved
@@ -6,11 +6,8 @@
 import com.comet.opik.api.PromptVersion;
 import com.comet.opik.api.PromptVersionRetrieve;
 import com.comet.opik.api.error.ErrorMessage;
-<<<<<<< HEAD
-=======
 import com.comet.opik.api.Prompt;
 import com.comet.opik.api.error.ErrorMessage;
->>>>>>> c1b4f7a0
 import com.comet.opik.domain.IdGenerator;
 import com.comet.opik.domain.PromptService;
 import com.comet.opik.infrastructure.auth.RequestContext;
@@ -23,8 +20,6 @@
 import io.swagger.v3.oas.annotations.parameters.RequestBody;
 import io.swagger.v3.oas.annotations.responses.ApiResponse;
 import io.swagger.v3.oas.annotations.tags.Tag;
-<<<<<<< HEAD
-=======
 import jakarta.inject.Inject;
 import jakarta.inject.Provider;
 import jakarta.validation.Valid;
@@ -39,7 +34,6 @@
 import jakarta.ws.rs.PathParam;
 import jakarta.ws.rs.Produces;
 import jakarta.ws.rs.QueryParam;
->>>>>>> c1b4f7a0
 import jakarta.inject.Inject;
 import jakarta.inject.Provider;
 import jakarta.validation.Valid;
@@ -218,36 +212,12 @@
         log.info("Creating prompt version commit '{}' on workspace_id '{}'", promptVersion.version().commit(),
                 workspaceId);
 
-<<<<<<< HEAD
         var createdVersion = promptService.createPromptVersion(promptVersion);
 
         log.info("Created prompt version commit '{}'  with id '{}' on workspace_id '{}'",
                 promptVersion.version().commit(), createdVersion.id(), workspaceId);
 
         return Response.ok(createdVersion).build();
-=======
-        UUID id = idGenerator.generateId();
-        log.info("Created prompt version commit '{}'  with id '{}' on workspace_id '{}'",
-                promptVersion.version().commit(), id, workspaceId);
-
-        return Response.status(Response.Status.NOT_IMPLEMENTED)
-                .entity(generatePromptVersion(promptVersion, id))
-                .build();
-    }
-
-    private PromptVersion generatePromptVersion(CreatePromptVersion promptVersion, UUID id) {
-        return PromptVersion.builder()
-                .id(id)
-                .commit(promptVersion.version().commit() == null
-                        ? id.toString().substring(id.toString().length() - 7)
-                        : promptVersion.version().commit())
-                .template(promptVersion.version().template())
-                .variables(
-                        Set.of("user_message"))
-                .createdAt(Instant.now())
-                .createdBy("User 1")
-                .build();
->>>>>>> c1b4f7a0
     }
 
     @GET
