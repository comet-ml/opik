--- conflicted
+++ resolved
@@ -32,11 +32,8 @@
         @JsonView({
                 Dataset.View.Public.class}) @Schema(accessMode = Schema.AccessMode.READ_ONLY) @Nullable Long experimentCount,
         @JsonView({
-<<<<<<< HEAD
-=======
                 Dataset.View.Public.class}) @Schema(accessMode = Schema.AccessMode.READ_ONLY) @Nullable Long datasetItemsCount,
         @JsonView({
->>>>>>> 7ce9bbc6
                 Dataset.View.Public.class}) @Schema(accessMode = Schema.AccessMode.READ_ONLY) @Nullable Instant mostRecentExperimentAt,
         @JsonView({
                 Dataset.View.Public.class}) @Schema(accessMode = Schema.AccessMode.READ_ONLY) @Nullable Instant lastCreatedExperimentAt){
