package com.comet.opik.domain.threads;

import com.comet.opik.api.TraceThread;
import com.comet.opik.api.TraceThreadSampling;
import com.comet.opik.api.TraceThreadStatus;
import com.comet.opik.api.TraceThreadUpdate;
import com.comet.opik.api.events.ProjectWithPendingClosureTraceThreads;
import com.comet.opik.api.events.ThreadsReopened;
import com.comet.opik.api.events.TraceThreadsCreated;
import com.comet.opik.api.resources.v1.events.TraceThreadBufferConfig;
import com.comet.opik.domain.TraceService;
import com.comet.opik.infrastructure.auth.RequestContext;
import com.comet.opik.infrastructure.lock.LockService;
import com.google.common.eventbus.EventBus;
import com.google.inject.ImplementedBy;
import com.google.inject.Singleton;
import jakarta.inject.Inject;
import jakarta.ws.rs.NotFoundException;
import lombok.NonNull;
import lombok.RequiredArgsConstructor;
import lombok.extern.slf4j.Slf4j;
import reactor.core.publisher.Flux;
import reactor.core.publisher.Mono;
import reactor.core.scheduler.Schedulers;
import reactor.util.context.ContextView;

import java.time.Duration;
import java.time.Instant;
import java.util.List;
import java.util.Map;
import java.util.Set;
import java.util.UUID;
import java.util.function.Function;
import java.util.stream.Collectors;

import static com.comet.opik.utils.ErrorUtils.failWithNotFound;

@ImplementedBy(TraceThreadServiceImpl.class)
public interface TraceThreadService {

    String THREADS_LOCK = "trace-threads-process";

    Mono<Void> processTraceThreads(Map<String, Instant> threadIdAndLastUpdateAts, UUID projectId);

    Mono<List<TraceThreadModel>> getThreadsByProject(int page, int size, TraceThreadCriteria criteria);

    Flux<ProjectWithPendingClosureTraceThreads> getProjectsWithPendingClosureThreads(Instant now,
            Duration timeoutToMarkThreadAsInactive,
            int limit);

    Mono<Void> processProjectWithTraceThreadsPendingClosure(UUID projectId, Instant now,
            Duration timeoutToMarkThreadAsInactive);

    Mono<Boolean> addToPendingQueue(UUID projectId);

    Mono<Void> openThread(UUID projectId, String threadId);

    Mono<Void> closeThread(UUID projectId, String threadId);

    Mono<UUID> getOrCreateThreadId(UUID projectId, String threadId);

    Mono<UUID> getThreadModelId(UUID projectId, String threadId);

    Mono<Void> updateThreadSampledValue(UUID projectId, List<TraceThreadSampling> threadSamplingPerRule);

    Mono<Void> update(UUID threadModelId, TraceThreadUpdate threadUpdate);

    Mono<Void> setScoredAt(UUID projectId, List<String> threadIds, Instant scoredAt);
}

@Slf4j
@Singleton
@RequiredArgsConstructor(onConstructor_ = @Inject)
class TraceThreadServiceImpl implements TraceThreadService {

    private static final Duration LOCK_DURATION = Duration.ofSeconds(5);

    private final @NonNull TraceThreadDAO traceThreadDAO;
    private final @NonNull TraceThreadIdService traceThreadIdService;
    private final @NonNull TraceService traceService;
    private final @NonNull LockService lockService;
    private final @NonNull EventBus eventBus;
    private final @NonNull TraceThreadOnlineScorerPublisher onlineScorePublisher;

    public Mono<Void> processTraceThreads(@NonNull Map<String, Instant> threadIdAndLastUpdateAts,
            @NonNull UUID projectId) {
        return lockService.executeWithLockCustomExpire(
                new LockService.Lock(projectId, TraceThreadService.THREADS_LOCK),
                Mono.defer(() -> processThreadAsync(threadIdAndLastUpdateAts, projectId)
                        .collectList()
                        .flatMap(traceThreads -> this.saveTraceThreads(projectId, traceThreads))
                        .then()),
                LOCK_DURATION);
    }

    private Flux<TraceThreadModel> processThreadAsync(Map<String, Instant> threadIdAndLastUpdateAts, UUID projectId) {
        return Flux.deferContextual(context -> Flux.fromIterable(threadIdAndLastUpdateAts.entrySet())
                .flatMap(threadIdAndLastUpdateAt -> {
                    String workspaceId = context.get(RequestContext.WORKSPACE_ID);
                    String userName = context.get(RequestContext.USER_NAME);
                    String threadId = threadIdAndLastUpdateAt.getKey();
                    Instant lastUpdatedAt = threadIdAndLastUpdateAt.getValue();

                    return traceThreadIdService.getOrCreateTraceThreadId(workspaceId, projectId, threadId)
                            .map(traceThreadId -> mapToModel(traceThreadId, userName, lastUpdatedAt));
                }));
    }

    @Override
    public Mono<UUID> getOrCreateThreadId(@NonNull UUID projectId, @NonNull String threadId) {
        return Mono.deferContextual(context -> traceThreadIdService
                .getOrCreateTraceThreadId(context.get(RequestContext.WORKSPACE_ID), projectId, threadId)
                .map(TraceThreadIdModel::id));
    }

    @Override
    public Mono<UUID> getThreadModelId(@NonNull UUID projectId, @NonNull String threadId) {
        return Mono.deferContextual(context -> traceThreadIdService
                .getThreadModelId(context.get(RequestContext.WORKSPACE_ID), projectId, threadId));
    }

    @Override
    public Mono<Void> updateThreadSampledValue(@NonNull UUID projectId,
            @NonNull List<TraceThreadSampling> threadSamplingPerRules) {
        if (threadSamplingPerRules.isEmpty()) {
            log.info("No thread sampling data provided for projectId: '{}'. Skipping update.", projectId);
            return Mono.empty();
        }

        return lockService.executeWithLockCustomExpire(
                new LockService.Lock(projectId, TraceThreadService.THREADS_LOCK),
                Mono.defer(() -> updateThreadSampledValueAsync(projectId, threadSamplingPerRules)),
                LOCK_DURATION);
    }

    private Mono<Void> updateThreadSampledValueAsync(UUID projectId, List<TraceThreadSampling> threadSamplingPerRules) {
        return traceThreadDAO.updateThreadSampledValues(projectId, threadSamplingPerRules)
                .doOnSuccess(count -> log.info("Updated '{}' trace threads sampled values for projectId: '{}'", count,
                        projectId))
                .then();
    }

    public Mono<Void> update(@NonNull UUID threadModelId, @NonNull TraceThreadUpdate threadUpdate) {
        return traceThreadIdService.getTraceThreadIdByThreadModelId(threadModelId)
                .switchIfEmpty(Mono.error(failWithNotFound("Thread", threadModelId)))
                .flatMap(traceThreadIdModel -> traceThreadDAO.updateThread(threadModelId,
                        traceThreadIdModel.projectId(), threadUpdate));
    }

    @Override
    public Mono<Void> setScoredAt(@NonNull UUID projectId, @NonNull List<String> threadIds, @NonNull Instant scoredAt) {
        if (threadIds.isEmpty()) {
            log.info("No threadIds provided for setting scored at. For projectId: '{}', skipping update.", projectId);
            return Mono.empty();
        }

        return lockService.executeWithLockCustomExpire(
                new LockService.Lock(projectId, TraceThreadService.THREADS_LOCK),
                Mono.defer(() -> traceThreadDAO.setScoredAt(projectId, threadIds, scoredAt))
                        .doOnSuccess(count -> log.info("Set scoredAt '{}' for threadIds'[{}]' in projectId: '{}'",
                                scoredAt, threadIds, projectId))
                        .doOnError(ex -> log.error(
                                "Error setting scoredAt for threadIds: '[{}]' in projectId: '{}' with error: {}",
                                scoredAt, threadIds, projectId, ex))
                        .then(),
                LOCK_DURATION);
    }

    private TraceThreadModel mapToModel(TraceThreadIdModel traceThread, String userName, Instant lastUpdatedAt) {
        return TraceThreadMapper.INSTANCE.mapFromThreadIdModel(traceThread, userName, TraceThreadStatus.ACTIVE,
                lastUpdatedAt);
    }

    private Mono<Void> saveTraceThreads(UUID projectId, List<TraceThreadModel> traceThreads) {

        if (traceThreads.isEmpty()) {
            return Mono.empty();
        }

        List<UUID> ids = traceThreads.stream().map(TraceThreadModel::id).toList();

        var criteria = TraceThreadCriteria.builder()
                .projectId(projectId)
                .status(TraceThreadStatus.INACTIVE)
                .ids(ids)
                .build();

        return Mono.deferContextual(context -> getReopenedThreads(traceThreads, criteria)
                .flatMap(reopenedThreads -> saveThreads(traceThreads, reopenedThreads)
                        .doOnSuccess(
                                count -> {

                                    Set<UUID> reopenedThreadModelIds = reopenedThreads.stream()
<<<<<<< HEAD
                                            .map(TraceThreadModel::id).collect(Collectors.toSet());
=======
                                            .map(TraceThreadModel::id)
                                            .collect(Collectors.toSet());
>>>>>>> f84f1bc9

                                    List<UUID> createdThreadIds = traceThreads
                                            .stream()
                                            .map(TraceThreadModel::id)
                                            .filter(id -> !reopenedThreadModelIds.contains(id))
                                            .toList();

                                    if (!createdThreadIds.isEmpty()) {
                                        eventBus.post(new TraceThreadsCreated(createdThreadIds, projectId,
                                                context.get(RequestContext.WORKSPACE_ID),
                                                context.get(RequestContext.USER_NAME)));
                                    }

                                    log.info("Saved '{}' trace threads for projectId: '{}'", count, projectId);
                                })
                        .flatMap(count -> Mono.fromCallable(() -> {
                            if (reopenedThreads.isEmpty()) {
                                return Mono.empty();
                            }
                            log.info("Reopened '{}' trace threads for projectId: '{}'", reopenedThreads.size(),
                                    projectId);

                            eventBus.post(new ThreadsReopened(
                                    reopenedThreads.stream().map(TraceThreadModel::id).collect(Collectors.toSet()),
                                    projectId,
                                    context.get(RequestContext.WORKSPACE_ID),
                                    context.get(RequestContext.USER_NAME)));

                            return null;
                        }).subscribeOn(Schedulers.boundedElastic())))
                .then());
    }

    private Mono<Long> saveThreads(List<TraceThreadModel> traceThreads, List<TraceThreadModel> reopenedThreads) {
        Map<UUID, TraceThreadModel> threadModelMap = reopenedThreads.stream()
                .collect(Collectors.toMap(TraceThreadModel::id, Function.identity()));

        List<TraceThreadModel> threadsToSave = traceThreads.stream()
                .map(thread -> {
                    TraceThreadModel existingThread = threadModelMap.get(thread.id());

                    if (existingThread != null) {
                        // Update existing thread with new values
                        return existingThread.toBuilder()
                                .status(thread.status())
                                .lastUpdatedBy(thread.lastUpdatedBy())
                                .lastUpdatedAt(thread.lastUpdatedAt())
<<<<<<< HEAD
                                .scoredAt(null) // Reset scoredAt to null for reopened threads
                                .build();
                    }
=======
                                .build();
                    }

>>>>>>> f84f1bc9
                    return thread;
                })
                .toList();

        return traceThreadDAO.save(threadsToSave);
    }

    private Mono<List<TraceThreadModel>> getReopenedThreads(List<TraceThreadModel> traceThreads,
            TraceThreadCriteria criteria) {
        return traceThreadDAO.findThreadsByProject(1, traceThreads.size(), criteria)
                .switchIfEmpty(Mono.just(List.of()));
<<<<<<< HEAD
=======

>>>>>>> f84f1bc9
    }

    @Override
    public Mono<List<TraceThreadModel>> getThreadsByProject(int page, int size, @NonNull TraceThreadCriteria criteria) {
        return traceThreadDAO.findThreadsByProject(page, size, criteria)
                .switchIfEmpty(Mono.just(List.of()));
    }

    @Override
    public Flux<ProjectWithPendingClosureTraceThreads> getProjectsWithPendingClosureThreads(
            @NonNull Instant now, @NonNull Duration timeoutToMarkThreadAsInactive, int limit) {
        return traceThreadDAO.findProjectsWithPendingClosureThreads(now, timeoutToMarkThreadAsInactive, limit);
    }

    @Override
    public Mono<Void> processProjectWithTraceThreadsPendingClosure(@NonNull UUID projectId,
            @NonNull Instant now, @NonNull Duration timeoutToMarkThreadAsInactive) {
        return lockService.executeWithLockCustomExpire(
                new LockService.Lock(projectId, TraceThreadService.THREADS_LOCK),
                Mono.deferContextual(
                        contextView -> closeThreadWith(projectId, now, timeoutToMarkThreadAsInactive, contextView)),
                LOCK_DURATION).then();
    }

    private Mono<Long> closeThreadWith(UUID projectId, Instant now, Duration timeoutToMarkThreadAsInactive,
            ContextView ctx) {
        String workspaceId = ctx.get(RequestContext.WORKSPACE_ID);
        return traceThreadDAO.closeThreadWith(projectId, now, timeoutToMarkThreadAsInactive)
                .flatMap(count -> {
                    var lock = new LockService.Lock(TraceThreadBufferConfig.BUFFER_SET_NAME, projectId.toString());
                    return lockService.unlockUsingToken(lock).thenReturn(count);
                })
                .doOnSuccess(count -> log.info("Closed '{}' trace threads for projectId: '{}' on workspaceId '{}'",
                        count, projectId, workspaceId))
                .doOnError(ex -> log.error(
                        "Error when processing closure of pending trace threads  for project: '%s' workspaceId '%s'"
                                .formatted(projectId, workspaceId),
                        ex))
                .flatMap(count -> checkAndTriggerOnlineScoring(projectId, count));

    }

    private Mono<Long> checkAndTriggerOnlineScoring(UUID projectId, Long count) {
        if (count <= 0) {
            log.info("No closed trace threads to process for projectId: '{}'. Skipping online scoring.", projectId);
            return Mono.just(count);
        }

        return getClosedThreadsByProject(projectId, count)
                .flatMap(closedThreads -> {
                    if (!closedThreads.isEmpty()) {
                        // Publish closed threads for online scoring
                        return onlineScorePublisher.publish(projectId, closedThreads)
                                .thenReturn(count);
                    }

                    return Mono.just(count);
                });
    }

    private Mono<List<TraceThreadModel>> getClosedThreadsByProject(UUID projectId, Long count) {
        return traceThreadDAO.findThreadsByProject(1, count.intValue(),
                TraceThreadCriteria.builder()
                        .projectId(projectId)
                        .status(TraceThreadStatus.INACTIVE)
                        .scoredAtEmpty(true)
                        .build());
    }

    @Override
    public Mono<Boolean> addToPendingQueue(@NonNull UUID projectId) {
        var lock = new LockService.Lock(TraceThreadBufferConfig.BUFFER_SET_NAME, projectId.toString());
        return lockService.lockUsingToken(lock, LOCK_DURATION);
    }

    @Override
    public Mono<Void> openThread(@NonNull UUID projectId, @NonNull String threadId) {
        return lockService.executeWithLockCustomExpire(
                new LockService.Lock(projectId, TraceThreadService.THREADS_LOCK),
                Mono.defer(() -> traceThreadDAO.openThread(projectId, threadId)).then(),
                LOCK_DURATION);
    }

    @Override
    public Mono<Void> closeThread(@NonNull UUID projectId, @NonNull String threadId) {
        return verifyAndCreateThreadIfNeed(projectId, threadId)
                // Once we have all, we can close the thread
                .then(Mono.defer(() -> lockService.executeWithLockCustomExpire(
                        new LockService.Lock(projectId, TraceThreadService.THREADS_LOCK),
                        Mono.defer(() -> traceThreadDAO.closeThread(projectId, threadId))
                                .doOnSuccess(
                                        count -> log.info("Closed count '{}' for threadId '{}' and  projectId: '{}'",
                                                count, threadId, projectId))
                                .flatMap(count -> checkAndTriggerOnlineScoring(projectId, count))
                                .then(),
                        LOCK_DURATION)));
    }

    private Mono<UUID> verifyAndCreateThreadIfNeed(UUID projectId, String threadId) {
        return traceService.getThreadById(projectId, threadId)
                .switchIfEmpty(Mono.error(new NotFoundException("Thread '%s' not found:".formatted(threadId))))
                // If the trace thread exists on the trace table, let's check if it has a trace thread model id
                .flatMap(traceThread -> getOrCreateThreadId(projectId, threadId)
                        .map(threadModelId -> traceThread.toBuilder().threadModelId(threadModelId).build()))
                // If it has a trace thread model id, check if the trace thread entity exists in the database
                .flatMap(traceThread -> traceThreadDAO.findByThreadModelId(traceThread.threadModelId(), projectId)
                        .map(TraceThreadModel::id)
                        //If it does not exist, create a new one
                        .switchIfEmpty(Mono.deferContextual(ctx -> {
                            String userName = ctx.get(RequestContext.USER_NAME);
                            return createTraceThread(projectId, threadId, traceThread, userName);
                        })));
    }

    private Mono<UUID> createTraceThread(UUID projectId, String threadId, TraceThread traceThread, String userName) {
        log.warn("Creating a new thread with id '{}' for threadId '{}' and projectId: '{}'",
                traceThread.threadModelId(), threadId, projectId);

        return traceThreadDAO
                .save(List.of(TraceThreadModel.builder()
                        .projectId(projectId)
                        .threadId(threadId)
                        .id(traceThread.threadModelId())
                        .status(TraceThreadStatus.ACTIVE)
                        .createdBy(traceThread.createdBy())
                        .lastUpdatedBy(userName)
                        .createdAt(traceThread.createdAt())
                        .lastUpdatedAt(Instant.now())
                        .build()))
                .thenReturn(traceThread.threadModelId())
                .doOnSuccess(
                        id -> {
                            eventBus.post(new TraceThreadsCreated(List.of(id), projectId, traceThread.workspaceId(),
                                    userName));
                            log.info("Created new trace thread with id '{}' for threadId '{}' and projectId: '{}'",
                                    id, threadId, projectId);
                        });
    }
}<|MERGE_RESOLUTION|>--- conflicted
+++ resolved
@@ -191,12 +191,8 @@
                                 count -> {
 
                                     Set<UUID> reopenedThreadModelIds = reopenedThreads.stream()
-<<<<<<< HEAD
-                                            .map(TraceThreadModel::id).collect(Collectors.toSet());
-=======
                                             .map(TraceThreadModel::id)
                                             .collect(Collectors.toSet());
->>>>>>> f84f1bc9
 
                                     List<UUID> createdThreadIds = traceThreads
                                             .stream()
@@ -244,15 +240,9 @@
                                 .status(thread.status())
                                 .lastUpdatedBy(thread.lastUpdatedBy())
                                 .lastUpdatedAt(thread.lastUpdatedAt())
-<<<<<<< HEAD
                                 .scoredAt(null) // Reset scoredAt to null for reopened threads
                                 .build();
                     }
-=======
-                                .build();
-                    }
-
->>>>>>> f84f1bc9
                     return thread;
                 })
                 .toList();
@@ -264,10 +254,6 @@
             TraceThreadCriteria criteria) {
         return traceThreadDAO.findThreadsByProject(1, traceThreads.size(), criteria)
                 .switchIfEmpty(Mono.just(List.of()));
-<<<<<<< HEAD
-=======
-
->>>>>>> f84f1bc9
     }
 
     @Override
