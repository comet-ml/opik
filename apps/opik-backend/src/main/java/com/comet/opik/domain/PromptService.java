package com.comet.opik.domain;

import com.comet.opik.api.CreatePromptVersion;
import com.comet.opik.api.Prompt;
import com.comet.opik.api.PromptVersion;
import com.comet.opik.api.error.EntityAlreadyExistsException;
import com.comet.opik.infrastructure.auth.RequestContext;
import com.google.inject.ImplementedBy;
import io.dropwizard.jersey.errors.ErrorMessage;
import jakarta.inject.Inject;
import jakarta.inject.Provider;
import jakarta.inject.Singleton;
import jakarta.ws.rs.NotFoundException;
import lombok.NonNull;
import lombok.RequiredArgsConstructor;
import lombok.extern.slf4j.Slf4j;
import org.apache.commons.lang3.StringUtils;
import ru.vyarus.guicey.jdbi3.tx.TransactionTemplate;

import java.util.List;
import java.util.Set;
import java.util.UUID;

import static com.comet.opik.api.Prompt.PromptPage;
import static com.comet.opik.infrastructure.db.TransactionTemplateAsync.READ_ONLY;
import static com.comet.opik.infrastructure.db.TransactionTemplateAsync.WRITE;

@ImplementedBy(PromptServiceImpl.class)
public interface PromptService {
    Prompt create(Prompt prompt);

    PromptPage find(String name, int page, int size);

    PromptVersion createPromptVersion(CreatePromptVersion promptVersion);

    void update(@NonNull UUID id, Prompt prompt);
<<<<<<< HEAD

    void delete(UUID id);
=======
>>>>>>> a3e1ab4c
}

@Singleton
@Slf4j
@RequiredArgsConstructor(onConstructor_ = @Inject)
class PromptServiceImpl implements PromptService {

    private static final String ALREADY_EXISTS = "Prompt id or name already exists";
    private static final String VERSION_ALREADY_EXISTS = "Prompt version already exists";

    private final @NonNull Provider<RequestContext> requestContext;
    private final @NonNull IdGenerator idGenerator;
    private final @NonNull TransactionTemplate transactionTemplate;

    @Override
    public Prompt create(@NonNull Prompt prompt) {

        String workspaceId = requestContext.get().getWorkspaceId();
        String userName = requestContext.get().getUserName();

        var newPrompt = prompt.toBuilder()
                .id(prompt.id() == null ? idGenerator.generateId() : prompt.id())
                .createdBy(userName)
                .lastUpdatedBy(userName)
                .build();

        Prompt createdPrompt = EntityConstraintHandler
                .handle(() -> savePrompt(workspaceId, newPrompt))
                .withError(this::newPromptConflict);

        log.info("Prompt created with id '{}' name '{}', on workspace_id '{}'", createdPrompt.id(),
                createdPrompt.name(),
                workspaceId);

        if (!StringUtils.isEmpty(prompt.template())) {
            EntityConstraintHandler
                    .handle(() -> createPromptVersionFromPromptRequest(createdPrompt, workspaceId, prompt.template()))
                    .withRetry(3, this::newVersionConflict);
        }

        return createdPrompt;
    }

    private PromptVersion createPromptVersionFromPromptRequest(Prompt createdPrompt, String workspaceId,
            String template) {
        log.info("Creating prompt version for prompt id '{}'", createdPrompt.id());

        var createdVersion = transactionTemplate.inTransaction(WRITE, handle -> {
            PromptVersionDAO promptVersionDAO = handle.attach(PromptVersionDAO.class);

            UUID versionId = idGenerator.generateId();
            PromptVersion promptVersion = PromptVersion.builder()
                    .id(versionId)
                    .promptId(createdPrompt.id())
                    .commit(CommitUtils.getCommit(versionId))
                    .template(template)
                    .createdBy(createdPrompt.createdBy())
                    .build();

            IdGenerator.validateVersion(promptVersion.id(), "prompt");

            promptVersionDAO.save(workspaceId, promptVersion);

            return promptVersionDAO.findById(versionId, workspaceId);
        });

        log.info("Created Prompt version for prompt id '{}'", createdPrompt.id());

        return createdVersion;
    }

    private Prompt savePrompt(String workspaceId, Prompt prompt) {

        IdGenerator.validateVersion(prompt.id(), "prompt");

        return transactionTemplate.inTransaction(WRITE, handle -> {
            PromptDAO promptDAO = handle.attach(PromptDAO.class);

            promptDAO.save(workspaceId, prompt);

            return promptDAO.findById(prompt.id(), workspaceId);
        });
    }

    @Override
    public PromptPage find(String name, int page, int size) {

        String workspaceId = requestContext.get().getWorkspaceId();

        return transactionTemplate.inTransaction(handle -> {
            PromptDAO promptDAO = handle.attach(PromptDAO.class);

            long total = promptDAO.count(name, workspaceId);

            var offset = (page - 1) * size;

            List<Prompt> content = promptDAO.find(name, workspaceId, offset, size);

            return PromptPage.builder()
                    .page(page)
                    .size(content.size())
                    .content(content)
                    .total(total)
                    .build();
        });
    }

    private Prompt getOrCreatePrompt(String workspaceId, String name, String userName) {

        Prompt prompt = findByName(workspaceId, name);

        if (prompt != null) {
            return prompt;
        }

        var newPrompt = Prompt.builder()
                .id(idGenerator.generateId())
                .name(name)
                .createdBy(userName)
                .lastUpdatedBy(userName)
                .build();

        return EntityConstraintHandler
                .handle(() -> savePrompt(workspaceId, newPrompt))
                .onErrorDo(() -> findByName(workspaceId, name));
    }

    private Prompt findByName(String workspaceId, String name) {
        return transactionTemplate.inTransaction(READ_ONLY, handle -> {
            PromptDAO promptDAO = handle.attach(PromptDAO.class);

            return promptDAO.findByName(name, workspaceId);
        });
    }

    @Override
    public PromptVersion createPromptVersion(@NonNull CreatePromptVersion createPromptVersion) {

        String workspaceId = requestContext.get().getWorkspaceId();
        String userName = requestContext.get().getUserName();

        UUID id = createPromptVersion.version().id() == null
                ? idGenerator.generateId()
                : createPromptVersion.version().id();
        String commit = createPromptVersion.version().commit() == null
                ? CommitGenerator.generateCommit(id)
                : createPromptVersion.version().commit();

        IdGenerator.validateVersion(id, "prompt version");

        Prompt prompt = getOrCreatePrompt(workspaceId, createPromptVersion.name(), userName);

        EntityConstraintHandler<PromptVersion> handler = EntityConstraintHandler.handle(() -> {
            PromptVersion promptVersion = createPromptVersion.version().toBuilder()
                    .promptId(prompt.id())
                    .createdBy(userName)
                    .id(id)
                    .commit(commit)
                    .build();

            return savePromptVersion(workspaceId, promptVersion);
        });

        if (createPromptVersion.version().commit() != null) {
            return handler.withError(this::newVersionConflict);
        } else {
            // only retry if commit is not provided
            return handler.onErrorDo(() -> retryableCreateVersion(workspaceId, createPromptVersion, prompt, userName));
        }
    }

    @Override
    public void update(@NonNull UUID id, @NonNull Prompt prompt) {
        String workspaceId = requestContext.get().getWorkspaceId();
        String userName = requestContext.get().getUserName();

        EntityConstraintHandler
                .handle(() -> updatePrompt(id, prompt, userName, workspaceId))
                .withError(this::newPromptConflict);
    }

    private Prompt updatePrompt(UUID id, Prompt prompt, String userName, String workspaceId) {
        Prompt updatedPrompt = prompt.toBuilder()
                .lastUpdatedBy(userName)
                .id(id)
                .build();

        return transactionTemplate.inTransaction(WRITE, handle -> {
            PromptDAO promptDAO = handle.attach(PromptDAO.class);

            if (promptDAO.update(workspaceId, updatedPrompt) > 0) {
                log.info("Updated prompt with id '{}'", id);
            } else {
                log.info("Prompt with id '{}' not found", id);
                throw new NotFoundException("Prompt not found");
            }

            return updatedPrompt;
        });
    }

<<<<<<< HEAD
    @Override
    public void delete(@NonNull UUID id) {
        String workspaceId = requestContext.get().getWorkspaceId();

        transactionTemplate.inTransaction(WRITE, handle -> {
            PromptDAO promptDAO = handle.attach(PromptDAO.class);

            if (promptDAO.delete(id, workspaceId) > 0) {

                PromptVersionDAO promptVersionDAO = handle.attach(PromptVersionDAO.class);

                promptVersionDAO.deleteByPromptId(id, workspaceId);

                log.info("Deleted prompt with id '{}'", id);

            } else {
                log.info("Prompt with id '{}' not found", id);
            }

            return null;
        });
    }

=======
>>>>>>> a3e1ab4c
    private PromptVersion retryableCreateVersion(String workspaceId, CreatePromptVersion request, Prompt prompt,
            String userName) {
        return EntityConstraintHandler.handle(() -> {
            UUID newId = idGenerator.generateId();

            PromptVersion promptVersion = request.version().toBuilder()
                    .promptId(prompt.id())
                    .createdBy(userName)
                    .id(newId)
                    .commit(CommitGenerator.generateCommit(newId))
                    .build();

            return savePromptVersion(workspaceId, promptVersion);

        }).withRetry(3, this::newVersionConflict);
    }

    private PromptVersion savePromptVersion(String workspaceId, PromptVersion promptVersion) {
        log.info("Creating prompt version for prompt id '{}'", promptVersion.promptId());

        IdGenerator.validateVersion(promptVersion.id(), "prompt version");

        transactionTemplate.inTransaction(WRITE, handle -> {
            PromptVersionDAO promptVersionDAO = handle.attach(PromptVersionDAO.class);

            promptVersionDAO.save(workspaceId, promptVersion);

            return null;
        });

        log.info("Created Prompt version for prompt id '{}'", promptVersion.promptId());

        return getById(workspaceId, promptVersion.id());
    }

    private PromptVersion getById(String workspaceId, UUID id) {
        PromptVersion promptVersion = transactionTemplate.inTransaction(READ_ONLY, handle -> {
            PromptVersionDAO promptVersionDAO = handle.attach(PromptVersionDAO.class);

            return promptVersionDAO.findById(id, workspaceId);
        });

        return promptVersion.toBuilder()
                .variables(getVariables(promptVersion.template()))
                .build();
    }

    private Set<String> getVariables(String template) {
        return MustacheVariableExtractor.extractVariables(template);
    }

    private EntityAlreadyExistsException newConflict(String alreadyExists) {
        log.info(alreadyExists);
        return new EntityAlreadyExistsException(new ErrorMessage(409, alreadyExists));
    }

    private EntityAlreadyExistsException newVersionConflict() {
        return newConflict(VERSION_ALREADY_EXISTS);
    }

    private EntityAlreadyExistsException newPromptConflict() {
        return newConflict(ALREADY_EXISTS);
    }
}<|MERGE_RESOLUTION|>--- conflicted
+++ resolved
@@ -34,11 +34,9 @@
     PromptVersion createPromptVersion(CreatePromptVersion promptVersion);
 
     void update(@NonNull UUID id, Prompt prompt);
-<<<<<<< HEAD
 
     void delete(UUID id);
-=======
->>>>>>> a3e1ab4c
+
 }
 
 @Singleton
@@ -240,7 +238,6 @@
         });
     }
 
-<<<<<<< HEAD
     @Override
     public void delete(@NonNull UUID id) {
         String workspaceId = requestContext.get().getWorkspaceId();
@@ -264,8 +261,6 @@
         });
     }
 
-=======
->>>>>>> a3e1ab4c
     private PromptVersion retryableCreateVersion(String workspaceId, CreatePromptVersion request, Prompt prompt,
             String userName) {
         return EntityConstraintHandler.handle(() -> {
