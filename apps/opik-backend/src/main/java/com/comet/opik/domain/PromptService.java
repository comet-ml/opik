--- conflicted
+++ resolved
@@ -19,10 +19,7 @@
 import ru.vyarus.guicey.jdbi3.tx.TransactionTemplate;
 
 import java.util.List;
-<<<<<<< HEAD
 import java.util.Optional;
-=======
->>>>>>> 45bf586c
 import java.util.Set;
 import java.util.UUID;
 
@@ -42,10 +39,7 @@
 
     void delete(UUID id);
 
-<<<<<<< HEAD
     Prompt getById(UUID id);
-=======
->>>>>>> 45bf586c
 }
 
 @Singleton
@@ -55,10 +49,7 @@
 
     private static final String ALREADY_EXISTS = "Prompt id or name already exists";
     private static final String VERSION_ALREADY_EXISTS = "Prompt version already exists";
-<<<<<<< HEAD
-    public static final String PROMPT_NOT_FOUND = "Prompt not found";
-=======
->>>>>>> 45bf586c
+    private static final String PROMPT_NOT_FOUND = "Prompt not found";
 
     private final @NonNull Provider<RequestContext> requestContext;
     private final @NonNull IdGenerator idGenerator;
@@ -125,7 +116,6 @@
 
         IdGenerator.validateVersion(prompt.id(), "prompt");
 
-<<<<<<< HEAD
         transactionTemplate.inTransaction(WRITE, handle -> {
             PromptDAO promptDAO = handle.attach(PromptDAO.class);
 
@@ -135,36 +125,6 @@
         });
 
         return getById(prompt.id());
-    }
-
-    @Override
-    public PromptPage find(String name, int page, int size) {
-
-        String workspaceId = requestContext.get().getWorkspaceId();
-
-        return transactionTemplate.inTransaction(handle -> {
-            PromptDAO promptDAO = handle.attach(PromptDAO.class);
-
-            long total = promptDAO.count(name, workspaceId);
-
-            var offset = (page - 1) * size;
-
-            List<Prompt> content = promptDAO.find(name, workspaceId, offset, size);
-
-            return PromptPage.builder()
-                    .page(page)
-                    .size(content.size())
-                    .content(content)
-                    .total(total)
-                    .build();
-=======
-        return transactionTemplate.inTransaction(WRITE, handle -> {
-            PromptDAO promptDAO = handle.attach(PromptDAO.class);
-
-            promptDAO.save(workspaceId, prompt);
-
-            return promptDAO.findById(prompt.id(), workspaceId);
-        });
     }
 
     @Override
@@ -228,7 +188,7 @@
                 ? idGenerator.generateId()
                 : createPromptVersion.version().id();
         String commit = createPromptVersion.version().commit() == null
-                ? CommitGenerator.generateCommit(id)
+                ? CommitUtils.getCommit(id)
                 : createPromptVersion.version().commit();
 
         IdGenerator.validateVersion(id, "prompt version");
@@ -244,7 +204,6 @@
                     .build();
 
             return savePromptVersion(workspaceId, promptVersion);
->>>>>>> 45bf586c
         });
 
         if (createPromptVersion.version().commit() != null) {
@@ -278,7 +237,7 @@
                 log.info("Updated prompt with id '{}'", id);
             } else {
                 log.info("Prompt with id '{}' not found", id);
-                throw new NotFoundException("Prompt not found");
+                throw new NotFoundException(PROMPT_NOT_FOUND);
             }
 
             return updatedPrompt;
@@ -317,7 +276,7 @@
                     .promptId(prompt.id())
                     .createdBy(userName)
                     .id(newId)
-                    .commit(CommitGenerator.generateCommit(newId))
+                    .commit(CommitUtils.getCommit(newId))
                     .build();
 
             return savePromptVersion(workspaceId, promptVersion);
@@ -353,150 +312,6 @@
         return promptVersion.toBuilder()
                 .variables(getVariables(promptVersion.template()))
                 .build();
-    }
-
-    private Set<String> getVariables(String template) {
-        return MustacheVariableExtractor.extractVariables(template);
-    }
-
-    private Prompt getOrCreatePrompt(String workspaceId, String name, String userName) {
-
-        Prompt prompt = findByName(workspaceId, name);
-
-        if (prompt != null) {
-            return prompt;
-        }
-
-        var newPrompt = Prompt.builder()
-                .id(idGenerator.generateId())
-                .name(name)
-                .createdBy(userName)
-                .lastUpdatedBy(userName)
-                .build();
-
-        return EntityConstraintHandler
-                .handle(() -> savePrompt(workspaceId, newPrompt))
-                .onErrorDo(() -> findByName(workspaceId, name));
-    }
-
-    private Prompt findByName(String workspaceId, String name) {
-        return transactionTemplate.inTransaction(READ_ONLY, handle -> {
-            PromptDAO promptDAO = handle.attach(PromptDAO.class);
-
-            return promptDAO.findByName(name, workspaceId);
-        });
-    }
-
-    @Override
-    public PromptVersion createPromptVersion(@NonNull CreatePromptVersion createPromptVersion) {
-
-        String workspaceId = requestContext.get().getWorkspaceId();
-        String userName = requestContext.get().getUserName();
-
-        UUID id = createPromptVersion.version().id() == null
-                ? idGenerator.generateId()
-                : createPromptVersion.version().id();
-        String commit = createPromptVersion.version().commit() == null
-                ? CommitGenerator.generateCommit(id)
-                : createPromptVersion.version().commit();
-
-        IdGenerator.validateVersion(id, "prompt version");
-
-        Prompt prompt = getOrCreatePrompt(workspaceId, createPromptVersion.name(), userName);
-
-        EntityConstraintHandler<PromptVersion> handler = EntityConstraintHandler.handle(() -> {
-            PromptVersion promptVersion = createPromptVersion.version().toBuilder()
-                    .promptId(prompt.id())
-                    .createdBy(userName)
-                    .id(id)
-                    .commit(commit)
-                    .build();
-
-            return savePromptVersion(workspaceId, promptVersion);
-        });
-
-        if (createPromptVersion.version().commit() != null) {
-            return handler.withError(this::newVersionConflict);
-        } else {
-            // only retry if commit is not provided
-            return handler.onErrorDo(() -> retryableCreateVersion(workspaceId, createPromptVersion, prompt, userName));
-        }
-    }
-
-    @Override
-    public void update(@NonNull UUID id, @NonNull Prompt prompt) {
-        String workspaceId = requestContext.get().getWorkspaceId();
-        String userName = requestContext.get().getUserName();
-
-        Prompt updatedPrompt = prompt.toBuilder()
-                .lastUpdatedBy(userName)
-                .id(id)
-                .build();
-
-        transactionTemplate.inTransaction(WRITE, handle -> {
-            PromptDAO promptDAO = handle.attach(PromptDAO.class);
-
-            if (promptDAO.update(workspaceId, updatedPrompt) > 0) {
-                log.info("Updated prompt with id '{}'", id);
-            } else {
-                log.info("Prompt with id '{}' not found", id);
-                throw new NotFoundException(PROMPT_NOT_FOUND);
-            }
-
-            return null;
-        });
-    }
-
-    @Override
-    public void delete(@NonNull UUID id) {
-        String workspaceId = requestContext.get().getWorkspaceId();
-
-        transactionTemplate.inTransaction(WRITE, handle -> {
-            PromptDAO promptDAO = handle.attach(PromptDAO.class);
-
-            if (promptDAO.delete(id, workspaceId) > 0) {
-                log.info("Deleted prompt with id '{}'", id);
-            } else {
-                log.info("Prompt with id '{}' not found", id);
-            }
-
-            return null;
-        });
-    }
-
-    private PromptVersion retryableCreateVersion(String workspaceId, CreatePromptVersion request, Prompt prompt,
-            String userName) {
-        return EntityConstraintHandler.handle(() -> {
-            UUID newId = idGenerator.generateId();
-
-            PromptVersion promptVersion = request.version().toBuilder()
-                    .promptId(prompt.id())
-                    .createdBy(userName)
-                    .id(newId)
-                    .commit(CommitGenerator.generateCommit(newId))
-                    .build();
-
-            return savePromptVersion(workspaceId, promptVersion);
-
-        }).withRetry(3, this::newVersionConflict);
-    }
-
-    private PromptVersion savePromptVersion(String workspaceId, PromptVersion promptVersion) {
-        log.info("Creating prompt version for prompt id '{}'", promptVersion.promptId());
-
-        IdGenerator.validateVersion(promptVersion.id(), "prompt version");
-
-        transactionTemplate.inTransaction(WRITE, handle -> {
-            PromptVersionDAO promptVersionDAO = handle.attach(PromptVersionDAO.class);
-
-            promptVersionDAO.save(workspaceId, promptVersion);
-
-            return null;
-        });
-
-        log.info("Created Prompt version for prompt id '{}'", promptVersion.promptId());
-
-        return getVersionById(workspaceId, promptVersion.id());
     }
 
     @Override
@@ -523,18 +338,6 @@
         });
     }
 
-    private PromptVersion getVersionById(String workspaceId, UUID id) {
-        PromptVersion promptVersion = transactionTemplate.inTransaction(READ_ONLY, handle -> {
-            PromptVersionDAO promptVersionDAO = handle.attach(PromptVersionDAO.class);
-
-            return promptVersionDAO.findById(id, workspaceId);
-        });
-
-        return promptVersion.toBuilder()
-                .variables(getVariables(promptVersion.template()))
-                .build();
-    }
-
     private Set<String> getVariables(String template) {
         if (template == null) {
             return null;
