--- conflicted
+++ resolved
@@ -68,14 +68,10 @@
 
     Mono<Long> batchInsert(List<Trace> traces, Connection connection);
 
-<<<<<<< HEAD
-    Flux<TraceCountResponse.WorkspaceTraceCount> countTracesPerWorkspace(Connection connection);
+    Flux<WorkspaceTraceCount> countTracesPerWorkspace(Connection connection);
 
     Mono<Map<UUID, Instant>> getLastUpdatedTraceAt(@NonNull Set<UUID> projectIds, @NonNull String workspaceId,
             @NonNull Connection connection);
-=======
-    Flux<WorkspaceTraceCount> countTracesPerWorkspace(Connection connection);
->>>>>>> b4b57d1b
 }
 
 @Slf4j
