--- conflicted
+++ resolved
@@ -96,11 +96,8 @@
     Mono<Map<UUID, ProjectStats>> getStatsByProjectIds(List<UUID> projectIds, String workspaceId);
 
     Mono<TraceThreadPage> findThreads(int size, int page, TraceSearchCriteria threadSearchCriteria);
-<<<<<<< HEAD
 
     Mono<Long> deleteThreads(UUID uuid, List<String> threadIds);
-=======
->>>>>>> 6e820df5
 }
 
 @Slf4j
@@ -863,15 +860,13 @@
              SETTINGS join_algorithm = 'full_sorting_merge'
             ;
             """;
-<<<<<<< HEAD
+
     private static final String DELETE_THREADS_BY_PROJECT_ID = """
             DELETE FROM traces
             WHERE workspace_id = :workspace_id
             AND project_id = :project_id
             AND thread_id IN :thread_ids
             """;
-=======
->>>>>>> 6e820df5
 
     private final @NonNull FeedbackScoreDAO feedbackScoreDAO;
     private final @NonNull FilterQueryBuilder filterQueryBuilder;
