package com.comet.opik.domain;

import com.comet.opik.api.BiInformationResponse.BiInformation;
import com.comet.opik.api.FeedbackScore;
import com.comet.opik.api.Guardrail;
import com.comet.opik.api.GuardrailType;
import com.comet.opik.api.GuardrailsValidation;
import com.comet.opik.api.ProjectStats;
import com.comet.opik.api.ScoreSource;
import com.comet.opik.api.Trace;
import com.comet.opik.api.TraceDetails;
import com.comet.opik.api.TraceSearchCriteria;
import com.comet.opik.api.TraceThread;
import com.comet.opik.api.TraceUpdate;
import com.comet.opik.api.sorting.SortableFields;
import com.comet.opik.api.sorting.SortingField;
import com.comet.opik.api.sorting.TraceSortingFactory;
import com.comet.opik.domain.filter.FilterQueryBuilder;
import com.comet.opik.domain.filter.FilterStrategy;
import com.comet.opik.domain.sorting.SortingQueryBuilder;
import com.comet.opik.domain.stats.StatsMapper;
import com.comet.opik.infrastructure.db.TransactionTemplateAsync;
import com.comet.opik.utils.JsonUtils;
import com.comet.opik.utils.TemplateUtils;
import com.fasterxml.jackson.databind.JsonNode;
import com.fasterxml.jackson.databind.node.JsonNodeFactory;
import com.google.common.base.Preconditions;
import com.google.inject.ImplementedBy;
import io.opentelemetry.instrumentation.annotations.WithSpan;
import io.r2dbc.spi.Connection;
import io.r2dbc.spi.Result;
import io.r2dbc.spi.Row;
import io.r2dbc.spi.Statement;
import jakarta.inject.Inject;
import jakarta.inject.Singleton;
import lombok.NonNull;
import lombok.RequiredArgsConstructor;
import lombok.extern.slf4j.Slf4j;
import org.apache.commons.collections4.CollectionUtils;
import org.apache.commons.lang3.StringUtils;
import org.reactivestreams.Publisher;
import org.stringtemplate.v4.ST;
import reactor.core.publisher.Flux;
import reactor.core.publisher.Mono;
import reactor.core.publisher.SignalType;

import java.math.BigDecimal;
import java.time.Instant;
import java.time.OffsetDateTime;
import java.util.Arrays;
import java.util.List;
import java.util.Map;
import java.util.Optional;
import java.util.Set;
import java.util.UUID;
import java.util.function.Predicate;
import java.util.stream.Collectors;

import static com.comet.opik.api.ErrorInfo.ERROR_INFO_TYPE;
import static com.comet.opik.api.Trace.TracePage;
import static com.comet.opik.api.TraceCountResponse.WorkspaceTraceCount;
import static com.comet.opik.api.TraceThread.TraceThreadPage;
import static com.comet.opik.domain.AsyncContextUtils.bindUserNameAndWorkspaceContext;
import static com.comet.opik.domain.AsyncContextUtils.bindWorkspaceIdToFlux;
import static com.comet.opik.domain.AsyncContextUtils.bindWorkspaceIdToMono;
import static com.comet.opik.infrastructure.instrumentation.InstrumentAsyncUtils.Segment;
import static com.comet.opik.infrastructure.instrumentation.InstrumentAsyncUtils.endSegment;
import static com.comet.opik.infrastructure.instrumentation.InstrumentAsyncUtils.startSegment;
import static com.comet.opik.utils.AsyncUtils.makeFluxContextAware;
import static com.comet.opik.utils.AsyncUtils.makeMonoContextAware;
import static com.comet.opik.utils.TemplateUtils.getQueryItemPlaceHolder;
import static java.util.function.Predicate.not;

@ImplementedBy(TraceDAOImpl.class)
interface TraceDAO {

    Mono<UUID> insert(Trace trace, Connection connection);

    Mono<Void> update(TraceUpdate traceUpdate, UUID id, Connection connection);

    Mono<Void> delete(UUID id, Connection connection);

    Mono<Void> delete(Set<UUID> ids, Connection connection);

    Mono<Trace> findById(UUID id, Connection connection);

    Mono<TraceDetails> getTraceDetailsById(UUID id, Connection connection);

    Mono<TracePage> find(int size, int page, TraceSearchCriteria traceSearchCriteria, Connection connection);

    Mono<Void> partialInsert(UUID projectId, TraceUpdate traceUpdate, UUID traceId, Connection connection);

    Mono<List<WorkspaceAndResourceId>> getTraceWorkspace(Set<UUID> traceIds, Connection connection);

    Mono<Long> batchInsert(List<Trace> traces, Connection connection);

    Flux<WorkspaceTraceCount> countTracesPerWorkspace(Connection connection);

    Mono<Map<UUID, Instant>> getLastUpdatedTraceAt(Set<UUID> projectIds, String workspaceId, Connection connection);

    Mono<UUID> getProjectIdFromTrace(@NonNull UUID traceId);

    Flux<BiInformation> getTraceBIInformation(Connection connection);

    Mono<ProjectStats> getStats(TraceSearchCriteria criteria);

    Mono<Long> getDailyTraces(List<UUID> excludedProjectIds);

    Mono<Map<UUID, ProjectStats>> getStatsByProjectIds(List<UUID> projectIds, String workspaceId);

    Mono<TraceThreadPage> findThreads(int size, int page, TraceSearchCriteria threadSearchCriteria);

    Mono<Long> deleteThreads(UUID uuid, List<String> threadIds);

    Mono<TraceThread> findThreadById(UUID projectId, String threadId);

    Mono<Trace> getPartialById(@NonNull UUID id);

    Flux<Trace> search(int limit, @NonNull TraceSearchCriteria criteria);

    Mono<Long> countTraces(Set<UUID> projectIds);
}

@Slf4j
@Singleton
@RequiredArgsConstructor(onConstructor_ = @Inject)
class TraceDAOImpl implements TraceDAO {

    private static final String BATCH_INSERT = """
            INSERT INTO traces(
                id,
                project_id,
                workspace_id,
                name,
                start_time,
                end_time,
                input,
                output,
                metadata,
                tags,
                error_info,
                created_by,
                last_updated_by,
                thread_id
            ) VALUES
                <items:{item |
                    (
                        :id<item.index>,
                        :project_id<item.index>,
                        :workspace_id,
                        :name<item.index>,
                        parseDateTime64BestEffort(:start_time<item.index>, 9),
                        if(:end_time<item.index> IS NULL, NULL, parseDateTime64BestEffort(:end_time<item.index>, 9)),
                        :input<item.index>,
                        :output<item.index>,
                        :metadata<item.index>,
                        :tags<item.index>,
                        :error_info<item.index>,
                        :user_name,
                        :user_name,
                        :thread_id<item.index>
                    )
                    <if(item.hasNext)>,<endif>
                }>
            ;
            """;

    /**
     * This query handles the insertion of a new trace into the database in two cases:
     * 1. When the trace does not exist in the database.
     * 2. When the trace exists in the database but the provided trace has different values for the fields such as end_time, input, output, metadata and tags.
     **/
    //TODO: refactor to implement proper conflict resolution
    private static final String INSERT = """
            INSERT INTO traces(
                id,
                project_id,
                workspace_id,
                name,
                start_time,
                end_time,
                input,
                output,
                metadata,
                tags,
                error_info,
                created_at,
                created_by,
                last_updated_by,
                thread_id
            )
            SELECT
                new_trace.id as id,
                multiIf(
                    LENGTH(CAST(old_trace.project_id AS Nullable(String))) > 0 AND notEquals(old_trace.project_id, new_trace.project_id), leftPad('', 40, '*'),
                    LENGTH(CAST(old_trace.project_id AS Nullable(String))) > 0, old_trace.project_id,
                    new_trace.project_id
                ) as project_id,
                new_trace.workspace_id as workspace_id,
                multiIf(
                    LENGTH(old_trace.name) > 0, old_trace.name,
                    new_trace.name
                ) as name,
                multiIf(
                    notEquals(old_trace.start_time, toDateTime64('1970-01-01 00:00:00.000', 9)) AND old_trace.start_time >= toDateTime64('1970-01-01 00:00:00.000', 9), old_trace.start_time,
                    new_trace.start_time
                ) as start_time,
                multiIf(
                    isNotNull(old_trace.end_time), old_trace.end_time,
                    new_trace.end_time
                ) as end_time,
                multiIf(
                    LENGTH(old_trace.input) > 0, old_trace.input,
                    new_trace.input
                ) as input,
                multiIf(
                    LENGTH(old_trace.output) > 0, old_trace.output,
                    new_trace.output
                ) as output,
                multiIf(
                    LENGTH(old_trace.metadata) > 0, old_trace.metadata,
                    new_trace.metadata
                ) as metadata,
                multiIf(
                    notEmpty(old_trace.tags), old_trace.tags,
                    new_trace.tags
                ) as tags,
                multiIf(
                    LENGTH(old_trace.error_info) > 0, old_trace.error_info,
                    new_trace.error_info
                ) as error_info,
                multiIf(
                    notEquals(old_trace.created_at, toDateTime64('1970-01-01 00:00:00.000', 9)) AND old_trace.created_at >= toDateTime64('1970-01-01 00:00:00.000', 9), old_trace.created_at,
                    new_trace.created_at
                ) as created_at,
                multiIf(
                    LENGTH(old_trace.created_by) > 0, old_trace.created_by,
                    new_trace.created_by
                ) as created_by,
                new_trace.last_updated_by as last_updated_by,
                multiIf(
                    LENGTH(old_trace.thread_id) > 0, old_trace.thread_id,
                    new_trace.thread_id
                ) as thread_id
            FROM (
                SELECT
                    :id as id,
                    :project_id as project_id,
                    :workspace_id as workspace_id,
                    :name as name,
                    parseDateTime64BestEffort(:start_time, 9) as start_time,
                    <if(end_time)> parseDateTime64BestEffort(:end_time, 9) as end_time, <else> null as end_time, <endif>
                    :input as input,
                    :output as output,
                    :metadata as metadata,
                    :tags as tags,
                    :error_info as error_info,
                    now64(9) as created_at,
                    :user_name as created_by,
                    :user_name as last_updated_by,
                    :thread_id as thread_id
            ) as new_trace
            LEFT JOIN (
                SELECT
                    *
                FROM traces
                WHERE id = :id
                AND workspace_id = :workspace_id
                ORDER BY (workspace_id, project_id, id) DESC, last_updated_at DESC
                LIMIT 1
            ) as old_trace
            ON new_trace.id = old_trace.id
            ;
            """;

    /***
     * Handles the update of a trace when the trace already exists in the database.
     ***/
    private static final String UPDATE = """
            INSERT INTO traces (
            	id, project_id, workspace_id, name, start_time, end_time, input, output, metadata, tags, error_info, created_at, created_by, last_updated_by, thread_id
            ) SELECT
            	id,
            	project_id,
            	workspace_id,
            	name,
            	start_time,
            	<if(end_time)> parseDateTime64BestEffort(:end_time, 9) <else> end_time <endif> as end_time,
            	<if(input)> :input <else> input <endif> as input,
            	<if(output)> :output <else> output <endif> as output,
            	<if(metadata)> :metadata <else> metadata <endif> as metadata,
            	<if(tags)> :tags <else> tags <endif> as tags,
            	<if(error_info)> :error_info <else> error_info <endif> as error_info,
            	created_at,
            	created_by,
                :user_name as last_updated_by,
                <if(thread_id)> :thread_id <else> thread_id <endif> as thread_id
            FROM traces
            WHERE id = :id
            AND workspace_id = :workspace_id
            ORDER BY (workspace_id, project_id, id) DESC, last_updated_at DESC
            LIMIT 1
            ;
            """;

    private static final String SELECT_BY_ID = """
            SELECT
                t.*,
                t.id as id,
                t.project_id as project_id,
                sumMap(s.usage) as usage,
                sum(s.total_estimated_cost) as total_estimated_cost,
                COUNT(s.id) AS span_count,
                groupUniqArrayArray(c.comments_array) as comments,
                any(fs.feedback_scores) as feedback_scores_list,
                any(gr.guardrails) as guardrails_validations
            FROM (
                SELECT
                    *,
                    if(end_time IS NOT NULL AND start_time IS NOT NULL
                                AND notEquals(start_time, toDateTime64('1970-01-01 00:00:00.000', 9)),
                            (dateDiff('microsecond', start_time, end_time) / 1000.0),
                            NULL) AS duration
                FROM traces
                WHERE workspace_id = :workspace_id
                AND id = :id
                ORDER BY (workspace_id, project_id, id) DESC, last_updated_at DESC
                LIMIT 1 BY id
            ) AS t
            LEFT JOIN (
                SELECT
                    trace_id,
                    usage,
                    total_estimated_cost,
                    id
                FROM spans
                WHERE workspace_id = :workspace_id
                  AND trace_id = :id
                ORDER BY (workspace_id, project_id, trace_id, parent_span_id, id) DESC, last_updated_at DESC
                LIMIT 1 BY id
            ) AS s ON t.id = s.trace_id
            LEFT JOIN (
                SELECT
                    entity_id,
                    groupArray(tuple(*)) AS comments_array
                FROM (
                    SELECT
                        id,
                        text,
                        created_at,
                        last_updated_at,
                        created_by,
                        last_updated_by,
                        entity_id
                    FROM comments
                    WHERE workspace_id = :workspace_id
                    AND entity_id = :id
                    ORDER BY (workspace_id, project_id, entity_id, id) DESC, last_updated_at DESC
                    LIMIT 1 BY id
                )
                GROUP BY entity_id
            ) AS c ON t.id = c.entity_id
            LEFT JOIN (
                SELECT
                    workspace_id,
                    project_id,
                    entity_id,
                    groupArray(tuple(
                         name,
                         category_name,
                         value,
                         reason,
                         source,
                         created_at,
                         last_updated_at,
                         created_by,
                         last_updated_by
                    )) as feedback_scores
                FROM (
                    SELECT
                        *
                    FROM feedback_scores
                    WHERE entity_type = 'trace'
                    AND workspace_id = :workspace_id
                    AND entity_id = :id
                    ORDER BY (workspace_id, project_id, entity_type, entity_id, name) DESC, last_updated_at DESC
                    LIMIT 1 BY entity_id, name
                )
                GROUP BY workspace_id, project_id, entity_id
            ) AS fs ON t.id = fs.entity_id
            LEFT JOIN (
                SELECT
                    workspace_id,
                    project_id,
                    entity_id,
                    groupArray(tuple(
                         entity_id,
                         secondary_entity_id,
                         project_id,
                         name,
                         result
                    )) as guardrails
                FROM (
                    SELECT
                        *
                    FROM guardrails
                    WHERE entity_type = 'trace'
                    AND workspace_id = :workspace_id
                    AND entity_id = :id
                    ORDER BY (workspace_id, project_id, entity_type, entity_id, id) DESC, last_updated_at DESC
                    LIMIT 1 BY entity_id, id
                )
                GROUP BY workspace_id, project_id, entity_type, entity_id
            ) AS gr ON t.id = gr.entity_id
            GROUP BY
                t.*
            ;
            """;

    private static final String SELECT_DETAILS_BY_ID = """
            SELECT DISTINCT
                workspace_id,
                project_id
            FROM traces
            WHERE id = :id
            ;
            """;

    private static final String SELECT_BY_PROJECT_ID = """
            WITH feedback_scores_agg AS (
                SELECT
                    entity_id,
                    mapFromArrays(
                        groupArray(name),
                        groupArray(value)
                    ) as feedback_scores,
                    groupArray(tuple(
                         name,
                         category_name,
                         value,
                         reason,
                         source,
                         created_at,
                         last_updated_at,
                         created_by,
                         last_updated_by
                    )) as feedback_scores_list
                FROM feedback_scores final
                WHERE entity_type = 'trace'
                AND workspace_id = :workspace_id
                AND project_id = :project_id
                GROUP BY workspace_id, project_id, entity_id
            ), guardrails_agg AS (
                SELECT
                    entity_id,
                    groupArray(tuple(
                         entity_id,
                         secondary_entity_id,
                         project_id,
                         name,
                         result
                    )) as guardrails_list,
                    if(has(groupArray(result), 'failed'), 'failed', 'passed') as guardrails_result
                FROM (
                    SELECT
                        *
                    FROM guardrails
                    WHERE entity_type = 'trace'
                    AND workspace_id = :workspace_id
                    AND project_id = :project_id
                    ORDER BY (workspace_id, project_id, entity_type, entity_id, id) DESC, last_updated_at DESC
                    LIMIT 1 BY entity_id, id
                )
                GROUP BY workspace_id, project_id, entity_type, entity_id
            ), spans_agg AS (
                SELECT
                    trace_id,
                    sumMap(usage) as usage,
                    sum(total_estimated_cost) as total_estimated_cost,
                    COUNT(DISTINCT id) as span_count
                FROM spans final
                WHERE workspace_id = :workspace_id
                AND project_id = :project_id
                GROUP BY workspace_id, project_id, trace_id
            ), comments_agg AS (
                SELECT
                    entity_id,
                    groupArray(tuple(id, text, created_at, last_updated_at, created_by, last_updated_by)) AS comments_array
                FROM (
                    SELECT
                        id,
                        text,
                        created_at,
                        last_updated_at,
                        created_by,
                        last_updated_by,
                        entity_id,
                        workspace_id,
                        project_id
                    FROM comments
                    WHERE workspace_id = :workspace_id
                    AND project_id = :project_id
                    ORDER BY (workspace_id, project_id, entity_id, id) DESC, last_updated_at DESC
                    LIMIT 1 BY id
                )
                GROUP BY workspace_id, project_id, entity_id
            )
            <if(feedback_scores_empty_filters)>
             , fsc AS (
                 SELECT
                    entity_id,
                    COUNT(entity_id) AS feedback_scores_count
                 FROM (
                    SELECT *
                    FROM feedback_scores
                    WHERE entity_type = 'trace'
                    AND workspace_id = :workspace_id
                    AND project_id = :project_id
                    ORDER BY (workspace_id, project_id, entity_type, entity_id, name) DESC, last_updated_at DESC
                    LIMIT 1 BY entity_id, name
                 )
                 GROUP BY entity_id
                 HAVING <feedback_scores_empty_filters>
            )
            <endif>
            , traces_final AS (
                SELECT
                    t.* <if(exclude_fields)>EXCEPT (<exclude_fields>) <endif>,
                    if(end_time IS NOT NULL AND start_time IS NOT NULL
                             AND notEquals(start_time, toDateTime64('1970-01-01 00:00:00.000', 9)),
                         (dateDiff('microsecond', start_time, end_time) / 1000.0),
                         NULL) AS duration
                FROM traces t
                    LEFT JOIN guardrails_agg gagg ON gagg.entity_id = t.id
                <if(sort_has_feedback_scores)>
                LEFT JOIN feedback_scores_agg fsagg ON fsagg.entity_id = t.id
                <endif>
                WHERE workspace_id = :workspace_id
                AND project_id = :project_id
                <if(last_received_trace_id)> AND id \\< :last_received_trace_id <endif>
                <if(filters)> AND <filters> <endif>
                <if(feedback_scores_filters)>
                 AND id IN (
                    SELECT
                        entity_id
                    FROM (
                        SELECT *
                        FROM feedback_scores
                        WHERE entity_type = 'trace'
                        AND workspace_id = :workspace_id
                        AND project_id = :project_id
                        ORDER BY (workspace_id, project_id, entity_type, entity_id, name) DESC, last_updated_at DESC
                        LIMIT 1 BY entity_id, name
                    )
                    GROUP BY entity_id
                    HAVING <feedback_scores_filters>
                 )
                 <endif>
                 <if(trace_aggregation_filters)>
                 AND id IN (
                    SELECT
                        trace_id
                    FROM spans_agg
                    WHERE <trace_aggregation_filters>
                 )
                 <endif>
                 <if(feedback_scores_empty_filters)>
                 AND (
                    id IN (SELECT entity_id FROM fsc WHERE fsc.feedback_scores_count = 0)
                        OR
                    id NOT IN (SELECT entity_id FROM fsc)
                 )
                 <endif>
                 ORDER BY <if(sort_fields)> <sort_fields>, id DESC, last_updated_at DESC <else>(workspace_id, project_id, id) DESC, last_updated_at DESC <endif>
                 LIMIT 1 BY id
                 LIMIT :limit <if(offset)>OFFSET :offset <endif>
            )
            SELECT
                  t.* <if(exclude_fields)>EXCEPT (<exclude_fields>, input, output, metadata) <else> EXCEPT (input, output, metadata)<endif>
                  <if(!exclude_input)>, <if(truncate)> replaceRegexpAll(input, '<truncate>', '"[image]"') as input <else> input <endif><endif>
                  <if(!exclude_output)>, <if(truncate)> replaceRegexpAll(output, '<truncate>', '"[image]"') as output <else> output <endif><endif>
                  <if(!exclude_metadata)>, <if(truncate)> replaceRegexpAll(metadata, '<truncate>', '"[image]"') as metadata <else> metadata <endif><endif>
                  <if(!exclude_feedback_scores)>
                  , fsagg.feedback_scores_list as feedback_scores_list
                  , fsagg.feedback_scores as feedback_scores
                  <endif>
                  <if(!exclude_usage)>, s.usage as usage<endif>
                  <if(!exclude_total_estimated_cost)>, s.total_estimated_cost as total_estimated_cost<endif>
                  <if(!exclude_comments)>, c.comments_array as comments <endif>
                  <if(!exclude_guardrails_validations)>, gagg.guardrails_list as guardrails_validations<endif>
                  <if(!exclude_span_count)>, s.span_count AS span_count<endif>
             FROM traces_final t
             LEFT JOIN feedback_scores_agg fsagg ON fsagg.entity_id = t.id
             LEFT JOIN spans_agg s ON t.id = s.trace_id
             LEFT JOIN comments_agg c ON t.id = c.entity_id
             LEFT JOIN guardrails_agg gagg ON gagg.entity_id = t.id
             ORDER BY <if(sort_fields)> <sort_fields>, id DESC <else>(workspace_id, project_id, id) DESC, last_updated_at DESC <endif>
            ;
            """;

    private static final String TRACE_COUNT_BY_WORKSPACE_ID = """
                SELECT
                     workspace_id,
                     COUNT(DISTINCT id) as trace_count
                 FROM traces
                 WHERE created_at BETWEEN toStartOfDay(yesterday()) AND toStartOfDay(today())
                 <if(excluded_project_ids)>AND project_id NOT IN :excluded_project_ids<endif>
                 GROUP BY workspace_id
            ;
            """;

    private static final String TRACE_DAILY_BI_INFORMATION = """
                SELECT
                     workspace_id,
                     created_by AS user,
                     COUNT(DISTINCT id) AS trace_count
                FROM traces
                WHERE created_at BETWEEN toStartOfDay(yesterday()) AND toStartOfDay(today())
                GROUP BY workspace_id, created_by
            ;
            """;

    private static final String COUNT_BY_PROJECT_ID = """
            WITH guardrails_agg AS (
                SELECT
                    entity_id,
                    if(has(groupArray(result), 'failed'), 'failed', 'passed') as guardrails_result
                FROM (
                    SELECT
                        *
                    FROM guardrails
                    WHERE entity_type = 'trace'
                    AND workspace_id = :workspace_id
                    AND project_id = :project_id
                    ORDER BY (workspace_id, project_id, entity_type, entity_id, id) DESC, last_updated_at DESC
                    LIMIT 1 BY entity_id, id
                )
                GROUP BY workspace_id, project_id, entity_type, entity_id
            )
            <if(feedback_scores_empty_filters)>
             , fsc AS (SELECT entity_id, COUNT(entity_id) AS feedback_scores_count
                 FROM (
                    SELECT *
                    FROM feedback_scores
                    WHERE entity_type = 'trace'
                    AND workspace_id = :workspace_id
                    AND project_id = :project_id
                    ORDER BY (workspace_id, project_id, entity_type, entity_id, name) DESC, last_updated_at DESC
                    LIMIT 1 BY entity_id, name
                 )
                 GROUP BY entity_id
                 HAVING <feedback_scores_empty_filters>
            )
            <endif>
            SELECT
                count(id) as count
            FROM (
                SELECT
                    t.id
                    <if(trace_aggregation_filters)>
                    ,sumMap(s.usage) as usage
                    ,sum(s.total_estimated_cost) as total_estimated_cost
                    <endif>
                FROM (
                    SELECT
                        id,
                        if(end_time IS NOT NULL AND start_time IS NOT NULL
                             AND notEquals(start_time, toDateTime64('1970-01-01 00:00:00.000', 9)),
                         (dateDiff('microsecond', start_time, end_time) / 1000.0),
                         NULL) AS duration
                    FROM traces
                        LEFT JOIN guardrails_agg gagg ON gagg.entity_id = traces.id
                    <if(feedback_scores_empty_filters)>
                    LEFT JOIN fsc ON fsc.entity_id = traces.id
                    <endif>
                    WHERE project_id = :project_id
                    AND workspace_id = :workspace_id
                    <if(filters)> AND <filters> <endif>
                    <if(feedback_scores_filters)>
                    AND id in (
                        SELECT
                            entity_id
                        FROM (
                            SELECT *
                            FROM feedback_scores
                            WHERE entity_type = 'trace'
                            AND workspace_id = :workspace_id
                            AND project_id = :project_id
                            ORDER BY (workspace_id, project_id, entity_type, entity_id, name) DESC, last_updated_at DESC
                            LIMIT 1 BY entity_id, name
                        )
                        GROUP BY entity_id
                        HAVING <feedback_scores_filters>
                    )
                    <endif>
                    <if(feedback_scores_empty_filters)>
                    AND fsc.feedback_scores_count = 0
                    <endif>
                    ORDER BY (workspace_id, project_id, id) DESC, last_updated_at DESC
                    LIMIT 1 BY id
                ) AS t
                <if(trace_aggregation_filters)>
                LEFT JOIN (
                    SELECT
                        trace_id,
                        usage,
                        total_estimated_cost
                    FROM spans
                    WHERE workspace_id = :workspace_id
                    AND project_id = :project_id
                    ORDER BY (workspace_id, project_id, trace_id, parent_span_id, id) DESC, last_updated_at DESC
                    LIMIT 1 BY id
                ) AS s ON t.id = s.trace_id
                GROUP BY
                    t.id
                HAVING <trace_aggregation_filters>
                <endif>
            ) AS latest_rows
            ;
            """;

    private static final String DELETE_BY_ID = """
            DELETE FROM traces
            WHERE id IN :ids
            AND workspace_id = :workspace_id
            ;
            """;

    private static final String SELECT_TRACE_ID_AND_WORKSPACE = """
            SELECT
                DISTINCT id, workspace_id
            FROM traces
            WHERE id IN :traceIds
            ;
            """;

    /**
     * This query is used when updates are processed before inserts, and the trace does not exist in the database.
     * <p>
     * The query will insert/update a new trace with the provided values such as end_time, input, output, metadata and tags.
     * In case the values are not provided, the query will use the default values such value are interpreted in other queries as null.
     * <p>
     * This happens because the query is used in a patch endpoint which allows partial updates, so the query will update only the provided fields.
     * The remaining fields will be updated/inserted once the POST arrives with the all mandatory fields to create the trace.
     */
    //TODO: refactor to implement proper conflict resolution
    private static final String INSERT_UPDATE = """
            INSERT INTO traces (
                id, project_id, workspace_id, name, start_time, end_time, input, output, metadata, tags, error_info, created_at, created_by, last_updated_by, thread_id
            )
            SELECT
                new_trace.id as id,
                multiIf(
                    LENGTH(CAST(old_trace.project_id AS Nullable(String))) > 0 AND notEquals(old_trace.project_id, new_trace.project_id), leftPad('', 40, '*'),
                    LENGTH(CAST(old_trace.project_id AS Nullable(String))) > 0, old_trace.project_id,
                    new_trace.project_id
                ) as project_id,
                new_trace.workspace_id as workspace_id,
                multiIf(
                    LENGTH(new_trace.name) > 0, new_trace.name,
                    old_trace.name
                ) as name,
                multiIf(
                    notEquals(old_trace.start_time, toDateTime64('1970-01-01 00:00:00.000', 9)) AND old_trace.start_time >= toDateTime64('1970-01-01 00:00:00.000', 9), old_trace.start_time,
                    new_trace.start_time
                ) as start_time,
                multiIf(
                    notEquals(new_trace.end_time, toDateTime64('1970-01-01 00:00:00.000', 9)) AND new_trace.end_time >= toDateTime64('1970-01-01 00:00:00.000', 9), new_trace.end_time,
                    notEquals(old_trace.end_time, toDateTime64('1970-01-01 00:00:00.000', 9)) AND old_trace.end_time >= toDateTime64('1970-01-01 00:00:00.000', 9), old_trace.end_time,
                    new_trace.end_time
                ) as end_time,
                multiIf(
                    LENGTH(new_trace.input) > 0, new_trace.input,
                    LENGTH(old_trace.input) > 0, old_trace.input,
                    new_trace.input
                ) as input,
                multiIf(
                    LENGTH(new_trace.output) > 0, new_trace.output,
                    LENGTH(old_trace.output) > 0, old_trace.output,
                    new_trace.output
                ) as output,
                multiIf(
                    LENGTH(new_trace.metadata) > 0, new_trace.metadata,
                    LENGTH(old_trace.metadata) > 0, old_trace.metadata,
                    new_trace.metadata
                ) as metadata,
                multiIf(
                    notEmpty(new_trace.tags), new_trace.tags,
                    notEmpty(old_trace.tags), old_trace.tags,
                    new_trace.tags
                ) as tags,
                multiIf(
                    LENGTH(new_trace.error_info) > 0, new_trace.error_info,
                    LENGTH(old_trace.error_info) > 0, old_trace.error_info,
                    new_trace.error_info
                ) as error_info,
                multiIf(
                    notEquals(old_trace.created_at, toDateTime64('1970-01-01 00:00:00.000', 9)) AND old_trace.created_at >= toDateTime64('1970-01-01 00:00:00.000', 9), old_trace.created_at,
                    new_trace.created_at
                ) as created_at,
                multiIf(
                    LENGTH(old_trace.created_by) > 0, old_trace.created_by,
                    new_trace.created_by
                ) as created_by,
                new_trace.last_updated_by as last_updated_by,
                multiIf(
                    LENGTH(old_trace.thread_id) > 0, old_trace.thread_id,
                    new_trace.thread_id
                ) as thread_id
            FROM (
                SELECT
                    :id as id,
                    :project_id as project_id,
                    :workspace_id as workspace_id,
                    '' as name,
                    toDateTime64('1970-01-01 00:00:00.000', 9) as start_time,
                    <if(end_time)> parseDateTime64BestEffort(:end_time, 9) <else> null <endif> as end_time,
                    <if(input)> :input <else> '' <endif> as input,
                    <if(output)> :output <else> '' <endif> as output,
                    <if(metadata)> :metadata <else> '' <endif> as metadata,
                    <if(tags)> :tags <else> [] <endif> as tags,
                    <if(error_info)> :error_info <else> '' <endif> as error_info,
                    now64(9) as created_at,
                    :user_name as created_by,
                    :user_name as last_updated_by,
                    <if(thread_id)> :thread_id <else> '' <endif> as thread_id
            ) as new_trace
            LEFT JOIN (
                SELECT
                    *
                FROM traces
                WHERE id = :id
                AND workspace_id = :workspace_id
                ORDER BY (workspace_id, project_id, id) DESC, last_updated_at DESC
                LIMIT 1
            ) as old_trace
            ON new_trace.id = old_trace.id
            ;
            """;

    private static final String SELECT_PARTIAL_BY_ID = """
            SELECT
                name,
                project_id,
                start_time
            FROM traces
            WHERE id = :id
            AND workspace_id = :workspace_id
            AND id = :id
            ORDER BY (workspace_id, project_id, id) DESC, last_updated_at DESC
            LIMIT 1
            ;
            """;

    private static final String SELECT_TRACE_LAST_UPDATED_AT = """
            SELECT
                t.project_id as project_id,
                MAX(t.last_updated_at) as last_updated_at
            FROM traces t
            WHERE t.workspace_id = :workspace_id
            AND t.project_id IN :project_ids
            GROUP BY t.project_id
            ;
            """;
    private static final String SELECT_PROJECT_ID_FROM_TRACE = """
            SELECT
                DISTINCT project_id
            FROM traces
            WHERE id = :id
            AND workspace_id = :workspace_id
            ;
            """;

    private static final String SELECT_TRACES_STATS = """
             WITH spans_agg AS (
                SELECT
                    trace_id,
                    sumMap(usage) as usage,
                    sum(total_estimated_cost) as total_estimated_cost
                FROM spans final
                WHERE workspace_id = :workspace_id
                AND project_id IN :project_ids
                GROUP BY workspace_id, project_id, trace_id
            ), feedback_scores_agg AS (
                SELECT
                    entity_id,
                    mapFromArrays(
                        groupArray(name),
                        groupArray(value)
                    ) as feedback_scores
                FROM feedback_scores final
                WHERE entity_type = 'trace'
                AND workspace_id = :workspace_id
                AND project_id IN :project_ids
                GROUP BY workspace_id, project_id, entity_id
            ),
            guardrails_agg AS (
                SELECT
                    entity_id,
                    countIf(DISTINCT id, result = 'failed') AS failed_count,
                    if(has(groupArray(result), 'failed'), 'failed', 'passed') as guardrails_result
                FROM (
                    SELECT
                        *
                    FROM guardrails
                    WHERE entity_type = 'trace'
                    AND workspace_id = :workspace_id
                    AND project_id IN :project_ids
                    ORDER BY (workspace_id, project_id, entity_type, entity_id, id) DESC, last_updated_at DESC
                    LIMIT 1 BY entity_id, id
                )
                GROUP BY workspace_id, project_id, entity_type, entity_id
            )
            <if(feedback_scores_empty_filters)>
            , fsc AS (SELECT entity_id, COUNT(entity_id) AS feedback_scores_count
                 FROM (
                    SELECT *
                    FROM feedback_scores
                    WHERE entity_type = 'trace'
                    AND workspace_id = :workspace_id
                    AND project_id IN :project_ids
                    ORDER BY (workspace_id, project_id, entity_type, entity_id, name) DESC, last_updated_at DESC
                    LIMIT 1 BY entity_id, name
                 )
                 GROUP BY entity_id
                 HAVING <feedback_scores_empty_filters>
            )
            <endif>
            , trace_final AS (
                SELECT
                    workspace_id,
                    project_id,
                    id,
                    notEmpty(input) as input_count,
                    notEmpty(output) as output_count,
                    notEmpty(metadata) as metadata_count,
                    length(tags) as tags_length,
                    if(end_time IS NOT NULL AND start_time IS NOT NULL
                            AND notEquals(start_time, toDateTime64('1970-01-01 00:00:00.000', 9)),
                        (dateDiff('microsecond', start_time, end_time) / 1000.0),
                        NULL) as duration
                FROM traces final
                LEFT JOIN guardrails_agg gagg ON gagg.entity_id = traces.id
                <if(feedback_scores_empty_filters)>
                LEFT JOIN fsc ON fsc.entity_id = traces.id
                <endif>
                WHERE workspace_id = :workspace_id
                AND project_id IN :project_ids
                <if(filters)> AND <filters> <endif>
                <if(feedback_scores_filters)>
                AND id IN (
                    SELECT
                        entity_id
                    FROM (
                        SELECT *
                        FROM feedback_scores
                        WHERE entity_type = 'trace'
                        AND workspace_id = :workspace_id
                        AND project_id IN :project_ids
                        ORDER BY (workspace_id, project_id, entity_type, entity_id, name) DESC, last_updated_at DESC
                        LIMIT 1 BY entity_id, name
                    )
                    GROUP BY entity_id
                    HAVING <feedback_scores_filters>
                )
                <endif>
                <if(trace_aggregation_filters)>
                AND id IN (
                    SELECT
                        trace_id
                    FROM spans_agg
                    WHERE <trace_aggregation_filters>
                )
                <endif>
                <if(feedback_scores_empty_filters)>
                AND fsc.feedback_scores_count = 0
                <endif>
            )
            SELECT
                t.workspace_id as workspace_id,
                t.project_id as project_id,
                countDistinct(t.id) AS trace_count,
                arrayMap(v -> toDecimal64(if(isNaN(v), 0, v), 9), quantiles(0.5, 0.9, 0.99)(t.duration)) AS duration,
                sum(input_count) AS input,
                sum(output_count) AS output,
                sum(metadata_count) AS metadata,
                avg(tags_length) AS tags,
                avgMap(s.usage) as usage,
                avgMap(f.feedback_scores) AS feedback_scores,
                avgIf(s.total_estimated_cost, s.total_estimated_cost > 0) AS total_estimated_cost_,
                toDecimal128(if(isNaN(total_estimated_cost_), 0, total_estimated_cost_), 12) AS total_estimated_cost_avg,
                sum(g.failed_count) AS guardrails_failed_count
            FROM trace_final t
            LEFT JOIN spans_agg AS s ON t.id = s.trace_id
            LEFT JOIN feedback_scores_agg as f ON t.id = f.entity_id
            LEFT JOIN guardrails_agg as g ON t.id = g.entity_id
            GROUP BY t.workspace_id, t.project_id
            ;
            """;

    /***
     * When treating a list of traces as threads, a number of aggregation are performed to get the thread details.
     *
     * Please refer to the SELECT_TRACES_THREAD_BY_ID query for more details.
     ***/
    private static final String SELECT_COUNT_TRACES_THREADS_BY_PROJECT_IDS = """
            SELECT
                countDistinct(id) as count
            FROM (
                SELECT
                    t.thread_id as id,
                    t.workspace_id as workspace_id,
                    t.project_id as project_id
                    <if(trace_thread_filters)>,
                    min(t.start_time) as start_time,
                    max(t.end_time) as end_time,
                    if(end_time IS NOT NULL AND start_time IS NOT NULL
                               AND notEquals(start_time, toDateTime64('1970-01-01 00:00:00.000', 9)),
                           (dateDiff('microsecond', start_time, end_time) / 1000.0),
                           NULL) AS duration,
                    <if(truncate)> replaceRegexpAll(argMin(t.input, t.start_time), '<truncate>', '"[image]"') as first_message <else> argMin(t.input, t.start_time) as first_message<endif>,
                    <if(truncate)> replaceRegexpAll(argMax(t.output, t.end_time), '<truncate>', '"[image]"') as last_message <else> argMax(t.output, t.end_time) as last_message<endif>,
                    count(DISTINCT t.id) * 2 as number_of_messages,
                    max(t.last_updated_at) as last_updated_at,
                    argMin(t.created_by, t.created_at) as created_by,
                    min(t.created_at) as created_at
                    <endif>
                 FROM (
                     SELECT
                         *
                     FROM traces t
                     WHERE workspace_id = :workspace_id
                     AND project_id = :project_id
                     AND thread_id IS NOT NULL
                     AND thread_id \\<> ''
                     ORDER BY (workspace_id, project_id, id) DESC, last_updated_at DESC
                     LIMIT 1 BY id
                 ) AS t
                 GROUP BY
                    t.workspace_id, t.project_id, t.thread_id
                 <if(trace_thread_filters)> HAVING <trace_thread_filters> <endif>
             )
            ;
            """;

    /***
     * When treating a list of traces as threads, a number of aggregation are performed to get the thread details.
     *
     * Please refer to the SELECT_TRACES_THREAD_BY_ID query for more details.
     ***/
    private static final String SELECT_TRACES_THREADS_BY_PROJECT_IDS = """
            SELECT
                t.thread_id as id,
                t.workspace_id as workspace_id,
                t.project_id as project_id,
                min(t.start_time) as start_time,
                max(t.end_time) as end_time,
                if(end_time IS NOT NULL AND start_time IS NOT NULL
                           AND notEquals(start_time, toDateTime64('1970-01-01 00:00:00.000', 9)),
                       (dateDiff('microsecond', start_time, end_time) / 1000.0),
                       NULL) AS duration,
                <if(truncate)> replaceRegexpAll(argMin(t.input, t.start_time), '<truncate>', '"[image]"') as first_message <else> argMin(t.input, t.start_time) as first_message<endif>,
                <if(truncate)> replaceRegexpAll(argMax(t.output, t.end_time), '<truncate>', '"[image]"') as last_message <else> argMax(t.output, t.end_time) as last_message<endif>,
                count(DISTINCT t.id) * 2 as number_of_messages,
                max(t.last_updated_at) as last_updated_at,
                argMin(t.created_by, t.created_at) as created_by,
                min(t.created_at) as created_at
             FROM (
                 SELECT
                     *
                 FROM traces t
                 WHERE workspace_id = :workspace_id
                 AND project_id = :project_id
                 AND thread_id IS NOT NULL
                 AND thread_id \\<> ''
                 ORDER BY (workspace_id, project_id, id) DESC, last_updated_at DESC
                 LIMIT 1 BY id
             ) AS t
             GROUP BY
                t.workspace_id, t.project_id, t.thread_id
             <if(trace_thread_filters)> HAVING <trace_thread_filters> <endif>
             ORDER BY last_updated_at DESC, start_time ASC, end_time DESC
             LIMIT :limit OFFSET :offset
             SETTINGS join_algorithm = 'full_sorting_merge'
            ;
            """;

    private static final String DELETE_THREADS_BY_PROJECT_ID = """
            DELETE FROM traces
            WHERE workspace_id = :workspace_id
            AND project_id = :project_id
            AND thread_id IN :thread_ids
            """;

    /***
     * When treating a list of traces as threads, a number of aggregation are performed to get the thread details.
     *
     * Among the aggregation performed are:
     *  - The duration of the thread, which is calculated as the difference between the start_time and end_time of the first and last trace in the list.
     *  - The first message in the thread, which is the input of the first trace in the list.
     *  - The last message in the thread, which is the output of the last trace in the list.
     *  - The number of messages in the thread, which is the count of the traces in the list multiplied by 2.
     *  - The last updated time of the thread, which is the last_updated_at of the last trace in the list.
     *  - The creator of the thread, which is the created_by of the first trace in the list.
     *  - The creation time of the thread, which is the created_at of the first trace in the list.
     ***/
    private static final String SELECT_TRACES_THREAD_BY_ID = """
            SELECT
                t.thread_id as id,
                t.workspace_id as workspace_id,
                t.project_id as project_id,
                min(t.start_time) as start_time,
                max(t.end_time) as end_time,
                if(end_time IS NOT NULL AND start_time IS NOT NULL
                           AND notEquals(start_time, toDateTime64('1970-01-01 00:00:00.000', 9)),
                       (dateDiff('microsecond', start_time, end_time) / 1000.0),
                       NULL) AS duration,
                argMin(t.input, t.start_time) as first_message,
                argMax(t.output, t.end_time) as last_message,
                count(DISTINCT t.id) * 2 as number_of_messages,
                max(t.last_updated_at) as last_updated_at,
                argMin(t.created_by, t.created_at) as created_by,
                min(t.created_at) as created_at
             FROM (
                 SELECT
                     *
                 FROM traces t
                 WHERE workspace_id = :workspace_id
                 AND project_id = :project_id
                 AND thread_id = :thread_id
                 ORDER BY (workspace_id, project_id, id) DESC, last_updated_at DESC
                 LIMIT 1 BY id
             ) AS t
             GROUP BY
                t.workspace_id, t.project_id, t.thread_id
            ;
            """;
    public static final String SELECT_COUNT_TRACES_BY_PROJECT_IDS = """
            SELECT
                count(distinct id) as count
            FROM traces
            WHERE workspace_id = :workspace_id
            AND project_id IN :project_ids
            """;

    private final @NonNull FilterQueryBuilder filterQueryBuilder;
    private final @NonNull TransactionTemplateAsync asyncTemplate;
    private final @NonNull SortingQueryBuilder sortingQueryBuilder;
    private final @NonNull TraceSortingFactory sortingFactory;

    @Override
    @WithSpan
    public Mono<UUID> insert(@NonNull Trace trace, @NonNull Connection connection) {

        ST template = buildInsertTemplate(trace);

        Statement statement = buildInsertStatement(trace, connection, template);

        Segment segment = startSegment("traces", "Clickhouse", "insert");

        return makeMonoContextAware(bindUserNameAndWorkspaceContext(statement))
                .doFinally(signalType -> endSegment(segment))
                .thenReturn(trace.id());

    }

    private Statement buildInsertStatement(Trace trace, Connection connection, ST template) {
        Statement statement = connection.createStatement(template.render())
                .bind("id", trace.id())
                .bind("project_id", trace.projectId())
                .bind("name", trace.name())
                .bind("start_time", trace.startTime().toString());

        if (trace.input() != null) {
            statement.bind("input", trace.input().toString());
        } else {
            statement.bind("input", "");
        }

        if (trace.output() != null) {
            statement.bind("output", trace.output().toString());
        } else {
            statement.bind("output", "");
        }

        if (trace.endTime() != null) {
            statement.bind("end_time", trace.endTime().toString());
        }

        if (trace.metadata() != null) {
            statement.bind("metadata", trace.metadata().toString());
        } else {
            statement.bind("metadata", "");
        }

        if (trace.tags() != null) {
            statement.bind("tags", trace.tags().toArray(String[]::new));
        } else {
            statement.bind("tags", new String[]{});
        }

        if (trace.errorInfo() != null) {
            statement.bind("error_info", JsonUtils.readTree(trace.errorInfo()).toString());
        } else {
            statement.bind("error_info", "");
        }

        if (trace.threadId() != null) {
            statement.bind("thread_id", trace.threadId());
        } else {
            statement.bind("thread_id", "");
        }

        return statement;
    }

    private ST buildInsertTemplate(Trace trace) {
        ST template = new ST(INSERT);

        Optional.ofNullable(trace.endTime())
                .ifPresent(endTime -> template.add("end_time", endTime));

        return template;
    }

    @Override
    @WithSpan
    public Mono<Void> update(@NonNull TraceUpdate traceUpdate, @NonNull UUID id, @NonNull Connection connection) {
        return update(id, traceUpdate, connection).then();
    }

    private Mono<? extends Result> update(UUID id, TraceUpdate traceUpdate, Connection connection) {

        ST template = buildUpdateTemplate(traceUpdate, UPDATE);

        String sql = template.render();

        Statement statement = createUpdateStatement(id, traceUpdate, connection, sql);

        Segment segment = startSegment("traces", "Clickhouse", "update");

        return makeMonoContextAware(bindUserNameAndWorkspaceContext(statement))
                .doFinally(signalType -> endSegment(segment));
    }

    private Statement createUpdateStatement(UUID id, TraceUpdate traceUpdate, Connection connection, String sql) {
        Statement statement = connection.createStatement(sql);

        bindUpdateParams(traceUpdate, statement);

        statement.bind("id", id);
        return statement;
    }

    private void bindUpdateParams(TraceUpdate traceUpdate, Statement statement) {
        Optional.ofNullable(traceUpdate.input())
                .ifPresent(input -> statement.bind("input", input.toString()));

        Optional.ofNullable(traceUpdate.output())
                .ifPresent(output -> statement.bind("output", output.toString()));

        Optional.ofNullable(traceUpdate.tags())
                .ifPresent(tags -> statement.bind("tags", tags.toArray(String[]::new)));

        Optional.ofNullable(traceUpdate.metadata())
                .ifPresent(metadata -> statement.bind("metadata", metadata.toString()));

        Optional.ofNullable(traceUpdate.errorInfo())
                .ifPresent(errorInfo -> statement.bind("error_info", JsonUtils.readTree(errorInfo).toString()));

        Optional.ofNullable(traceUpdate.endTime())
                .ifPresent(endTime -> statement.bind("end_time", endTime.toString()));

        Optional.ofNullable(traceUpdate.threadId())
                .ifPresent(threadId -> statement.bind("thread_id", threadId));
    }

    private ST buildUpdateTemplate(TraceUpdate traceUpdate, String update) {
        ST template = new ST(update);

        Optional.ofNullable(traceUpdate.input())
                .ifPresent(input -> template.add("input", input.toString()));

        Optional.ofNullable(traceUpdate.output())
                .ifPresent(output -> template.add("output", output.toString()));

        Optional.ofNullable(traceUpdate.tags())
                .ifPresent(tags -> template.add("tags", tags.toString()));

        Optional.ofNullable(traceUpdate.metadata())
                .ifPresent(metadata -> template.add("metadata", metadata.toString()));

        Optional.ofNullable(traceUpdate.endTime())
                .ifPresent(endTime -> template.add("end_time", endTime.toString()));

        Optional.ofNullable(traceUpdate.errorInfo())
                .ifPresent(errorInfo -> template.add("error_info", JsonUtils.readTree(errorInfo).toString()));

        Optional.ofNullable(traceUpdate.threadId())
                .ifPresent(threadId -> template.add("thread_id", threadId));

        return template;
    }

    private Flux<? extends Result> getById(UUID id, Connection connection) {
        var statement = connection.createStatement(SELECT_BY_ID)
                .bind("id", id);

        Segment segment = startSegment("traces", "Clickhouse", "getById");

        return makeFluxContextAware(bindWorkspaceIdToFlux(statement))
                .doFinally(signalType -> endSegment(segment));
    }

    private Flux<? extends Result> getDetailsById(UUID id, Connection connection) {
        var statement = connection.createStatement(SELECT_DETAILS_BY_ID)
                .bind("id", id);

        Segment segment = startSegment("traces", "Clickhouse", "getDetailsById");

        return Flux.from(statement.execute())
                .doFinally(signalType -> endSegment(segment));
    }

    @Override
    @WithSpan
    public Mono<Void> delete(@NonNull UUID id, @NonNull Connection connection) {
        return delete(Set.of(id), connection);
    }

    @Override
    @WithSpan
    public Mono<Void> delete(Set<UUID> ids, @NonNull Connection connection) {
        Preconditions.checkArgument(CollectionUtils.isNotEmpty(ids), "Argument 'ids' must not be empty");
        log.info("Deleting traces, count '{}'", ids.size());
        var statement = connection.createStatement(DELETE_BY_ID)
                .bind("ids", ids.toArray(UUID[]::new));
        var segment = startSegment("traces", "Clickhouse", "delete");
        return makeMonoContextAware(bindWorkspaceIdToMono(statement))
                .doFinally(signalType -> endSegment(segment))
                .then();
    }

    @Override
    @WithSpan
    public Mono<Trace> findById(@NonNull UUID id, @NonNull Connection connection) {
        return getById(id, connection)
                .flatMap(result -> mapToDto(result, Set.of()))
                .singleOrEmpty();
    }

    @Override
    public Mono<TraceDetails> getTraceDetailsById(@NonNull UUID id, @NonNull Connection connection) {
        return getDetailsById(id, connection)
                .flatMap(this::mapToTraceDetails)
                .singleOrEmpty();
    }

    private <T> T getValue(Set<Trace.TraceField> exclude, Trace.TraceField field, Row row, String fieldName,
            Class<T> clazz) {
        return exclude.contains(field) ? null : row.get(fieldName, clazz);
    }

    private Publisher<Trace> mapToDto(Result result, Set<Trace.TraceField> exclude) {

        return result.map((row, rowMetadata) -> Trace.builder()
                .id(row.get("id", UUID.class))
                .projectId(row.get("project_id", UUID.class))
                .name(getValue(exclude, Trace.TraceField.NAME, row, "name", String.class))
                .startTime(getValue(exclude, Trace.TraceField.START_TIME, row, "start_time", Instant.class))
                .endTime(getValue(exclude, Trace.TraceField.END_TIME, row, "end_time", Instant.class))
                .input(Optional.ofNullable(getValue(exclude, Trace.TraceField.INPUT, row, "input", String.class))
                        .filter(str -> !str.isBlank())
                        .map(JsonUtils::getJsonNodeFromString)
                        .orElse(null))
                .output(Optional.ofNullable(getValue(exclude, Trace.TraceField.OUTPUT, row, "output", String.class))
                        .filter(str -> !str.isBlank())
                        .map(JsonUtils::getJsonNodeFromString)
                        .orElse(null))
                .metadata(Optional
                        .ofNullable(getValue(exclude, Trace.TraceField.METADATA, row, "metadata", String.class))
                        .filter(str -> !str.isBlank())
                        .map(JsonUtils::getJsonNodeFromString)
                        .orElse(null))
                .tags(Optional.ofNullable(getValue(exclude, Trace.TraceField.TAGS, row, "tags", String[].class))
                        .map(tags -> Arrays.stream(tags).collect(Collectors.toSet()))
                        .filter(set -> !set.isEmpty())
                        .orElse(null))
                .comments(Optional
                        .ofNullable(getValue(exclude, Trace.TraceField.COMMENTS, row, "comments", List[].class))
                        .map(CommentResultMapper::getComments)
                        .filter(not(List::isEmpty))
                        .orElse(null))
                .feedbackScores(Optional
                        .ofNullable(getValue(exclude, Trace.TraceField.FEEDBACK_SCORES, row, "feedback_scores_list",
                                List.class))
                        .filter(not(List::isEmpty))
                        .map(this::mapFeedbackScores)
                        .filter(not(List::isEmpty))
                        .orElse(null))
                .guardrailsValidations(Optional
                        .ofNullable(getValue(exclude, Trace.TraceField.GUARDRAILS_VALIDATIONS, row,
                                "guardrails_validations", List.class))
                        .map(this::mapGuardrails)
                        .filter(not(List::isEmpty))
                        .orElse(null))
                .spanCount(Optional
                        .ofNullable(getValue(exclude, Trace.TraceField.SPAN_COUNT, row, "span_count", Integer.class))
                        .orElse(0))
                .usage(getValue(exclude, Trace.TraceField.USAGE, row, "usage", Map.class))
                .totalEstimatedCost(Optional
                        .ofNullable(getValue(exclude, Trace.TraceField.TOTAL_ESTIMATED_COST, row,
                                "total_estimated_cost", BigDecimal.class))
                        .filter(value -> value.compareTo(BigDecimal.ZERO) > 0)
                        .orElse(null))
                .errorInfo(Optional
                        .ofNullable(getValue(exclude, Trace.TraceField.ERROR_INFO, row, "error_info", String.class))
                        .filter(str -> !str.isBlank())
                        .map(errorInfo -> JsonUtils.readValue(errorInfo, ERROR_INFO_TYPE))
                        .orElse(null))
                .createdAt(getValue(exclude, Trace.TraceField.CREATED_AT, row, "created_at", Instant.class))
                .lastUpdatedAt(row.get("last_updated_at", Instant.class))
                .createdBy(getValue(exclude, Trace.TraceField.CREATED_BY, row, "created_by", String.class))
                .lastUpdatedBy(
                        getValue(exclude, Trace.TraceField.LAST_UPDATED_BY, row, "last_updated_by", String.class))
                .duration(getValue(exclude, Trace.TraceField.DURATION, row, "duration", Double.class))
                .threadId(Optional
                        .ofNullable(getValue(exclude, Trace.TraceField.THREAD_ID, row, "thread_id", String.class))
                        .filter(StringUtils::isNotEmpty)
                        .orElse(null))
                .build());
    }

    private List<FeedbackScore> mapFeedbackScores(List<List<Object>> feedbackScores) {
        return Optional.ofNullable(feedbackScores)
                .orElse(List.of())
                .stream()
                .map(feedbackScore -> FeedbackScore.builder()
                        .name((String) feedbackScore.get(0))
                        .categoryName(getIfNotEmpty(feedbackScore.get(1)))
                        .value((BigDecimal) feedbackScore.get(2))
                        .reason(getIfNotEmpty(feedbackScore.get(3)))
                        .source(ScoreSource.fromString((String) feedbackScore.get(4)))
                        .createdAt(((OffsetDateTime) feedbackScore.get(5)).toInstant())
                        .lastUpdatedAt(((OffsetDateTime) feedbackScore.get(6)).toInstant())
                        .createdBy((String) feedbackScore.get(7))
                        .lastUpdatedBy((String) feedbackScore.get(8))
                        .build())
                .toList();
    }

    private List<GuardrailsValidation> mapGuardrails(List<List<Object>> guardrails) {
        return GuardrailsMapper.INSTANCE.mapToValidations(Optional.ofNullable(guardrails)
                .orElse(List.of())
                .stream()
                .map(guardrail -> {
                    return Guardrail.builder()
                            .entityId(UUID.fromString((String) guardrail.get(0)))
                            .secondaryId(UUID.fromString((String) guardrail.get(1)))
                            .projectId(UUID.fromString((String) guardrail.get(2)))
                            .name(GuardrailType.fromString((String) guardrail.get(3)))
                            .result(GuardrailResult.fromString((String) guardrail.get(4)))
                            .config(JsonNodeFactory.instance.objectNode())
                            .details(JsonNodeFactory.instance.objectNode())
                            .build();
                })
                .toList());
    }

    private String getIfNotEmpty(Object value) {
        return Optional.ofNullable((String) value)
                .filter(StringUtils::isNotEmpty)
                .orElse(null);
    }

    private Publisher<TraceDetails> mapToTraceDetails(Result result) {
        return result.map((row, rowMetadata) -> TraceDetails.builder()
                .projectId(row.get("project_id", String.class))
                .workspaceId(row.get("workspace_id", String.class))
                .build());
    }

    @Override
    @WithSpan
    public Mono<TracePage> find(
            int size, int page, @NonNull TraceSearchCriteria traceSearchCriteria, @NonNull Connection connection) {
        return countTotal(traceSearchCriteria, connection)
                .flatMap(result -> Mono.from(result.map((row, rowMetadata) -> row.get("count", Long.class))))
                .flatMap(total -> getTracesByProjectId(size, page, traceSearchCriteria, connection) //Get count then pagination
                        .flatMapMany(result1 -> mapToDto(result1, traceSearchCriteria.exclude()))
                        .collectList()
                        .map(traces -> new TracePage(page, traces.size(), total, traces,
                                sortingFactory.getSortableFields())));
    }

    @Override
    @WithSpan
    public Mono<Void> partialInsert(
            @NonNull UUID projectId,
            @NonNull TraceUpdate traceUpdate,
            @NonNull UUID traceId,
            @NonNull Connection connection) {

        var template = buildUpdateTemplate(traceUpdate, INSERT_UPDATE);

        var statement = connection.createStatement(template.render());

        statement.bind("id", traceId);
        statement.bind("project_id", projectId);

        bindUpdateParams(traceUpdate, statement);

        Segment segment = startSegment("traces", "Clickhouse", "insert_partial");

        return makeMonoContextAware(bindUserNameAndWorkspaceContext(statement))
                .doFinally(signalType -> endSegment(segment))
                .then();
    }

    private Mono<? extends Result> getTracesByProjectId(
            int size, int page, TraceSearchCriteria traceSearchCriteria, Connection connection) {

        int offset = (page - 1) * size;

        var template = newFindTemplate(SELECT_BY_PROJECT_ID, traceSearchCriteria);

<<<<<<< HEAD
        if (configuration.isEnableFinal()) {
            template.add("final", "final");
        }

        bindTemplateExcludeFieldVariables(traceSearchCriteria, template);

=======
>>>>>>> cf7f6f8d
        template.add("offset", offset);

        var finalTemplate = template;
        Optional.ofNullable(sortingQueryBuilder.toOrderBySql(traceSearchCriteria.sortingFields()))
                .ifPresent(sortFields -> {

                    if (sortFields.contains("feedback_scores")) {
                        finalTemplate.add("sort_has_feedback_scores", true);
                    }

                    finalTemplate.add("sort_fields", sortFields);
                });

        var hasDynamicKeys = sortingQueryBuilder.hasDynamicKeys(traceSearchCriteria.sortingFields());

        template = ImageUtils.addTruncateToTemplate(template, traceSearchCriteria.truncate());
        var statement = connection.createStatement(template.render())
                .bind("project_id", traceSearchCriteria.projectId())
                .bind("limit", size)
                .bind("offset", offset);

        if (hasDynamicKeys) {
            statement = sortingQueryBuilder.bindDynamicKeys(statement, traceSearchCriteria.sortingFields());
        }

        bindSearchCriteria(traceSearchCriteria, statement);

        Segment segment = startSegment("traces", "Clickhouse", "find");

        return makeMonoContextAware(bindWorkspaceIdToMono(statement))
                .doFinally(signalType -> endSegment(segment));
    }

    private void bindTemplateExcludeFieldVariables(TraceSearchCriteria traceSearchCriteria, ST template) {
        Optional.ofNullable(traceSearchCriteria.exclude())
                .filter(Predicate.not(Set::isEmpty))
                .ifPresent(exclude -> {

                    // We need to keep the columns used for sorting in the select clause so that they are available when applying sorting.
                    Set<String> sortingFields = Optional.ofNullable(traceSearchCriteria.sortingFields())
                            .stream()
                            .flatMap(List::stream)
                            .map(SortingField::field)
                            .collect(Collectors.toSet());

                    Set<String> fields = exclude.stream()
                            .map(Trace.TraceField::getValue)
                            .filter(field -> !sortingFields.contains(field))
                            .collect(Collectors.toSet());

                    // check feedback_scores as well because it's a special case
                    if (fields.contains(Trace.TraceField.FEEDBACK_SCORES.getValue())
                            && sortingFields.stream().noneMatch(this::isFeedBackScoresField)) {

                        template.add("exclude_feedback_scores", true);
                    }

                    if (!fields.isEmpty()) {
                        template.add("exclude_fields", String.join(", ", fields));
                        template.add("exclude_input", fields.contains(Trace.TraceField.INPUT.getValue()));
                        template.add("exclude_output", fields.contains(Trace.TraceField.OUTPUT.getValue()));
                        template.add("exclude_metadata", fields.contains(Trace.TraceField.METADATA.getValue()));
                        template.add("exclude_comments", fields.contains(Trace.TraceField.COMMENTS.getValue()));

                        template.add("exclude_usage", fields.contains(Trace.TraceField.USAGE.getValue()));
                        template.add("exclude_total_estimated_cost",
                                fields.contains(Trace.TraceField.TOTAL_ESTIMATED_COST.getValue()));
                        template.add("exclude_guardrails_validations",
                                fields.contains(Trace.TraceField.GUARDRAILS_VALIDATIONS.getValue()));
                        template.add("exclude_span_count", fields.contains(Trace.TraceField.SPAN_COUNT.getValue()));
                    }
                });
    }

    private boolean isFeedBackScoresField(String field) {
        return field
                .startsWith(SortableFields.FEEDBACK_SCORES.substring(0, SortableFields.FEEDBACK_SCORES.length() - 1));
    }

    private Mono<? extends Result> countTotal(TraceSearchCriteria traceSearchCriteria, Connection connection) {
        var template = newFindTemplate(COUNT_BY_PROJECT_ID, traceSearchCriteria);

        var statement = connection.createStatement(template.render())
                .bind("project_id", traceSearchCriteria.projectId());

        bindSearchCriteria(traceSearchCriteria, statement);

        Segment segment = startSegment("traces", "Clickhouse", "findCount");

        return makeMonoContextAware(bindWorkspaceIdToMono(statement))
                .doFinally(signalType -> endSegment(segment));
    }

    private ST newFindTemplate(String query, TraceSearchCriteria traceSearchCriteria) {
        var template = new ST(query);
        Optional.ofNullable(traceSearchCriteria.filters())
                .ifPresent(filters -> {
                    filterQueryBuilder.toAnalyticsDbFilters(filters, FilterStrategy.TRACE)
                            .ifPresent(traceFilters -> template.add("filters", traceFilters));
                    filterQueryBuilder.toAnalyticsDbFilters(filters, FilterStrategy.TRACE_AGGREGATION)
                            .ifPresent(traceAggregationFilters -> template.add("trace_aggregation_filters",
                                    traceAggregationFilters));
                    filterQueryBuilder.toAnalyticsDbFilters(filters, FilterStrategy.FEEDBACK_SCORES)
                            .ifPresent(scoresFilters -> template.add("feedback_scores_filters", scoresFilters));
                    filterQueryBuilder.toAnalyticsDbFilters(filters, FilterStrategy.TRACE_THREAD)
                            .ifPresent(threadFilters -> template.add("trace_thread_filters", threadFilters));
                    filterQueryBuilder.toAnalyticsDbFilters(filters, FilterStrategy.FEEDBACK_SCORES_IS_EMPTY)
                            .ifPresent(feedbackScoreIsEmptyFilters -> template.add("feedback_scores_empty_filters",
                                    feedbackScoreIsEmptyFilters));
                });
        Optional.ofNullable(traceSearchCriteria.lastReceivedTraceId())
                .ifPresent(lastReceivedTraceId -> template.add("last_received_trace_id", lastReceivedTraceId));
        return template;
    }

    private void bindSearchCriteria(TraceSearchCriteria traceSearchCriteria, Statement statement) {
        Optional.ofNullable(traceSearchCriteria.filters())
                .ifPresent(filters -> {
                    filterQueryBuilder.bind(statement, filters, FilterStrategy.TRACE);
                    filterQueryBuilder.bind(statement, filters, FilterStrategy.TRACE_AGGREGATION);
                    filterQueryBuilder.bind(statement, filters, FilterStrategy.FEEDBACK_SCORES);
                    filterQueryBuilder.bind(statement, filters, FilterStrategy.TRACE_THREAD);
                    filterQueryBuilder.bind(statement, filters, FilterStrategy.FEEDBACK_SCORES_IS_EMPTY);
                });
        Optional.ofNullable(traceSearchCriteria.lastReceivedTraceId())
                .ifPresent(lastReceivedTraceId -> statement.bind("last_received_trace_id", lastReceivedTraceId));
    }

    @Override
    @WithSpan
    public Mono<List<WorkspaceAndResourceId>> getTraceWorkspace(
            @NonNull Set<UUID> traceIds, @NonNull Connection connection) {

        if (traceIds.isEmpty()) {
            return Mono.just(List.of());
        }

        var statement = connection.createStatement(SELECT_TRACE_ID_AND_WORKSPACE);

        return Mono.deferContextual(ctx -> {

            statement.bind("traceIds", traceIds.toArray(UUID[]::new));

            return Mono.from(statement.execute());
        }).flatMapMany(result -> result.map((row, rowMetadata) -> new WorkspaceAndResourceId(
                row.get("workspace_id", String.class),
                row.get("id", UUID.class))))
                .collectList();
    }

    @Override
    @WithSpan
    public Mono<Long> batchInsert(@NonNull List<Trace> traces, @NonNull Connection connection) {

        Preconditions.checkArgument(!traces.isEmpty(), "traces must not be empty");

        return Mono.from(insert(traces, connection))
                .flatMapMany(Result::getRowsUpdated)
                .reduce(0L, Long::sum);

    }

    private Publisher<? extends Result> insert(List<Trace> traces, Connection connection) {

        return makeMonoContextAware((userName, workspaceId) -> {
            List<TemplateUtils.QueryItem> queryItems = getQueryItemPlaceHolder(traces.size());

            var template = new ST(BATCH_INSERT)
                    .add("items", queryItems);

            Statement statement = connection.createStatement(template.render());

            int i = 0;
            for (Trace trace : traces) {

                statement.bind("id" + i, trace.id())
                        .bind("project_id" + i, trace.projectId())
                        .bind("name" + i, trace.name())
                        .bind("start_time" + i, trace.startTime().toString())
                        .bind("input" + i, getOrDefault(trace.input()))
                        .bind("output" + i, getOrDefault(trace.output()))
                        .bind("metadata" + i, getOrDefault(trace.metadata()))
                        .bind("tags" + i, trace.tags() != null ? trace.tags().toArray(String[]::new) : new String[]{})
                        .bind("error_info" + i,
                                trace.errorInfo() != null ? JsonUtils.readTree(trace.errorInfo()).toString() : "")
                        .bind("thread_id" + i, trace.threadId() != null ? trace.threadId() : "");

                if (trace.endTime() != null) {
                    statement.bind("end_time" + i, trace.endTime().toString());
                } else {
                    statement.bindNull("end_time" + i, String.class);
                }

                i++;
            }

            statement
                    .bind("workspace_id", workspaceId)
                    .bind("user_name", userName);

            Segment segment = startSegment("traces", "Clickhouse", "batch_insert");

            return Mono.from(statement.execute())
                    .doFinally(signalType -> endSegment(segment));
        });
    }

    private String getOrDefault(JsonNode value) {
        return value != null ? value.toString() : "";
    }

    @Override
    @WithSpan
    public Flux<WorkspaceTraceCount> countTracesPerWorkspace(Connection connection) {

        var statement = connection.createStatement(new ST(TRACE_COUNT_BY_WORKSPACE_ID).render());
        return Mono.from(statement.execute())
                .flatMapMany(result -> result.map((row, rowMetadata) -> WorkspaceTraceCount.builder()
                        .workspace(row.get("workspace_id", String.class))
                        .traceCount(row.get("trace_count", Integer.class)).build()));
    }

    @Override
    @WithSpan
    public Flux<BiInformation> getTraceBIInformation(Connection connection) {

        var statement = connection.createStatement(TRACE_DAILY_BI_INFORMATION);

        return Mono.from(statement.execute())
                .flatMapMany(result -> result.map((row, rowMetadata) -> BiInformation.builder()
                        .workspaceId(row.get("workspace_id", String.class))
                        .user(row.get("user", String.class))
                        .count(row.get("trace_count", Long.class)).build()));
    }

    @Override
    public Mono<ProjectStats> getStats(@NonNull TraceSearchCriteria criteria) {
        return asyncTemplate.nonTransaction(connection -> {

            ST statsSQL = newFindTemplate(SELECT_TRACES_STATS, criteria);

            var statement = connection.createStatement(statsSQL.render())
                    .bind("project_ids", List.of(criteria.projectId()));

            bindSearchCriteria(criteria, statement);

            Segment segment = startSegment("traces", "Clickhouse", "stats");

            return makeFluxContextAware(bindWorkspaceIdToFlux(statement))
                    .doFinally(signalType -> endSegment(segment))
                    .flatMap(
                            result -> result.map((row, rowMetadata) -> StatsMapper.mapProjectStats(row, "trace_count")))
                    .singleOrEmpty();
        });
    }

    @Override
    public Mono<Long> getDailyTraces(@NonNull List<UUID> excludedProjectIds) {
        ST sql = new ST(TRACE_COUNT_BY_WORKSPACE_ID);

        if (!excludedProjectIds.isEmpty()) {
            sql.add("excluded_project_ids", excludedProjectIds);
        }

        return asyncTemplate
                .nonTransaction(
                        connection -> {
                            Statement statement = connection.createStatement(sql.render());

                            if (!excludedProjectIds.isEmpty()) {
                                statement.bind("excluded_project_ids", excludedProjectIds);
                            }

                            return Mono.from(statement.execute());
                        })
                .flatMapMany(result -> result.map((row, rowMetadata) -> row.get("trace_count", Long.class)))
                .reduce(0L, Long::sum);
    }

    @Override
    public Mono<Map<UUID, ProjectStats>> getStatsByProjectIds(@NonNull List<UUID> projectIds,
            @NonNull String workspaceId) {

        if (projectIds.isEmpty()) {
            return Mono.just(Map.of());
        }

        return asyncTemplate
                .nonTransaction(connection -> {
                    ST template = new ST(SELECT_TRACES_STATS);

                    Statement statement = connection.createStatement(template.render())
                            .bind("project_ids", projectIds)
                            .bind("workspace_id", workspaceId);

                    return Mono.from(statement.execute())
                            .flatMapMany(result -> result.map((row, rowMetadata) -> Map.of(
                                    row.get("project_id", UUID.class),
                                    StatsMapper.mapProjectStats(row, "trace_count"))))
                            .map(Map::entrySet)
                            .flatMap(Flux::fromIterable)
                            .collect(Collectors.toMap(Map.Entry::getKey, Map.Entry::getValue));
                });
    }

    private Mono<Long> countThreadTotal(TraceSearchCriteria traceSearchCriteria, Connection connection) {
        var template = newFindTemplate(SELECT_COUNT_TRACES_THREADS_BY_PROJECT_IDS, traceSearchCriteria);

        var statement = connection.createStatement(template.render())
                .bind("project_id", traceSearchCriteria.projectId());

        bindSearchCriteria(traceSearchCriteria, statement);

        Segment segment = startSegment("traces", "Clickhouse", "countThreads");

        return makeMonoContextAware(bindWorkspaceIdToMono(statement))
                .doFinally(signalType -> endSegment(segment))
                .flatMapMany(result -> result.map((row, rowMetadata) -> row.get("count", Long.class)))
                .reduce(0L, Long::sum);
    }

    @Override
    public Mono<TraceThreadPage> findThreads(int size, int page, @NonNull TraceSearchCriteria criteria) {

        return asyncTemplate.nonTransaction(connection -> {
            return countThreadTotal(criteria, connection)
                    .flatMap(count -> {

                        ST template = newFindTemplate(SELECT_TRACES_THREADS_BY_PROJECT_IDS, criteria);

                        template = ImageUtils.addTruncateToTemplate(template, criteria.truncate());

                        var statement = connection.createStatement(template.render())
                                .bind("project_id", criteria.projectId())
                                .bind("limit", size)
                                .bind("offset", (page - 1) * size);

                        bindSearchCriteria(criteria, statement);

                        Segment segment = startSegment("traces", "Clickhouse", "findThreads");

                        return makeFluxContextAware(bindWorkspaceIdToFlux(statement))
                                .flatMap(this::mapThreadToDto)
                                .collectList()
                                .doFinally(signalType -> endSegment(segment))
                                .map(threads -> new TraceThreadPage(page, threads.size(), count, threads));
                    });
        });
    }

    private Publisher<TraceThread> mapThreadToDto(Result result) {
        return result.map((row, rowMetadata) -> TraceThread.builder()
                .id(row.get("id", String.class))
                .workspaceId(row.get("workspace_id", String.class))
                .projectId(row.get("project_id", UUID.class))
                .startTime(row.get("start_time", Instant.class))
                .endTime(row.get("end_time", Instant.class))
                .duration(row.get("duration", Double.class))
                .firstMessage(Optional.ofNullable(row.get("first_message", String.class))
                        .filter(it -> !it.isBlank())
                        .map(JsonUtils::getJsonNodeFromString)
                        .orElse(null))
                .lastMessage(Optional.ofNullable(row.get("last_message", String.class))
                        .filter(it -> !it.isBlank())
                        .map(JsonUtils::getJsonNodeFromString)
                        .orElse(null))
                .numberOfMessages(row.get("number_of_messages", Long.class))
                .lastUpdatedAt(row.get("last_updated_at", Instant.class))
                .createdBy(row.get("created_by", String.class))
                .createdAt(row.get("created_at", Instant.class))
                .build());
    }

    @Override
    @WithSpan
    public Mono<Map<UUID, Instant>> getLastUpdatedTraceAt(
            @NonNull Set<UUID> projectIds, @NonNull String workspaceId, @NonNull Connection connection) {

        log.info("Getting last updated trace at for projectIds {}", Arrays.toString(projectIds.toArray()));

        var statement = connection.createStatement(SELECT_TRACE_LAST_UPDATED_AT)
                .bind("project_ids", projectIds.toArray(UUID[]::new))
                .bind("workspace_id", workspaceId);

        return Mono.from(statement.execute())
                .flatMapMany(result -> result.map((row, rowMetadata) -> Map.entry(row.get("project_id", UUID.class),
                        row.get("last_updated_at", Instant.class))))
                .collectMap(Map.Entry::getKey, Map.Entry::getValue)
                .doFinally(signalType -> {
                    if (signalType == SignalType.ON_COMPLETE) {
                        log.info("Got last updated trace at for projectIds {}", Arrays.toString(projectIds.toArray()));
                    }
                });
    }

    @Override
    public Mono<UUID> getProjectIdFromTrace(@NonNull UUID traceId) {

        return asyncTemplate.nonTransaction(connection -> {
            var statement = connection.createStatement(SELECT_PROJECT_ID_FROM_TRACE)
                    .bind("id", traceId);

            return makeMonoContextAware(bindWorkspaceIdToMono(statement))
                    .flatMapMany(result -> result.map((row, rowMetadata) -> row.get("project_id", UUID.class)))
                    .singleOrEmpty();
        });
    }

    @Override
    public Mono<Long> deleteThreads(@NonNull UUID projectId, @NonNull List<String> threadIds) {
        Preconditions.checkArgument(!threadIds.isEmpty(), "threadIds must not be empty");

        return asyncTemplate.nonTransaction(connection -> {
            var statement = connection.createStatement(DELETE_THREADS_BY_PROJECT_ID)
                    .bind("project_id", projectId)
                    .bind("thread_ids", threadIds.toArray(String[]::new));

            Segment segment = startSegment("traces", "Clickhouse", "deleteThreads");

            return makeMonoContextAware(bindWorkspaceIdToMono(statement))
                    .doFinally(signalType -> endSegment(segment))
                    .flatMapMany(Result::getRowsUpdated)
                    .reduce(0L, Long::sum);
        });
    }

    @Override
    public Mono<TraceThread> findThreadById(@NonNull UUID projectId, @NonNull String threadId) {
        return asyncTemplate.nonTransaction(connection -> {
            var statement = connection.createStatement(SELECT_TRACES_THREAD_BY_ID)
                    .bind("project_id", projectId)
                    .bind("thread_id", threadId);

            Segment segment = startSegment("traces", "Clickhouse", "findThreadById");

            return makeMonoContextAware(bindWorkspaceIdToMono(statement))
                    .flatMapMany(this::mapThreadToDto)
                    .singleOrEmpty()
                    .doFinally(signalType -> endSegment(segment));
        });
    }

    @WithSpan
    public Mono<Trace> getPartialById(@NonNull UUID id) {
        log.info("Getting partial trace by id '{}'", id);
        return asyncTemplate.nonTransaction(connection -> {
            var statement = connection.createStatement(SELECT_PARTIAL_BY_ID).bind("id", id);
            var segment = startSegment("traces", "Clickhouse", "get_partial_by_id");
            return makeMonoContextAware(bindWorkspaceIdToMono(statement))
                    .doFinally(signalType -> endSegment(segment));
        })
                .flatMapMany(this::mapToPartialDto)
                .singleOrEmpty();
    }

    private Publisher<Trace> mapToPartialDto(Result result) {
        return result.map((row, rowMetadata) -> Trace.builder()
                .name(row.get("name", String.class))
                .startTime(row.get("start_time", Instant.class))
                .projectId(row.get("project_id", UUID.class))
                .build());
    }

    @Override
    public Flux<Trace> search(int limit, @NonNull TraceSearchCriteria criteria) {
        return asyncTemplate.stream(connection -> findTraceStream(limit, criteria, connection))
                .flatMap(result -> mapToDto(result, Set.of()))
                .buffer(limit > 100 ? limit / 2 : limit)
                .concatWith(Mono.just(List.of()))
                .flatMap(Flux::fromIterable);
    }

    @Override
    public Mono<Long> countTraces(Set<UUID> projectIds) {

        if (CollectionUtils.isEmpty(projectIds)) {
            return Mono.just(0L);
        }

        return asyncTemplate.nonTransaction(connection -> {
            var statement = connection.createStatement(SELECT_COUNT_TRACES_BY_PROJECT_IDS)
                    .bind("project_ids", projectIds);

            Segment segment = startSegment("traces", "Clickhouse", "countTraces");

            return makeMonoContextAware(bindWorkspaceIdToMono(statement))
                    .doFinally(signalType -> endSegment(segment))
                    .flatMapMany(result -> result.map((row, rowMetadata) -> row.get("count", Long.class)))
                    .reduce(0L, Long::sum);
        });
    }

    private Flux<? extends Result> findTraceStream(int limit, @NonNull TraceSearchCriteria criteria,
            Connection connection) {
        log.info("Searching traces by '{}'", criteria);

        var template = newFindTemplate(SELECT_BY_PROJECT_ID, criteria);

        template = ImageUtils.addTruncateToTemplate(template, criteria.truncate());

        var statement = connection.createStatement(template.render())
                .bind("project_id", criteria.projectId())
                .bind("limit", limit);

        bindSearchCriteria(criteria, statement);

        Segment segment = startSegment("traces", "Clickhouse", "findTraceStream");

        return makeFluxContextAware(bindWorkspaceIdToFlux(statement))
                .doFinally(signalType -> {
                    log.info("Closing trace search stream");
                    endSegment(segment);
                });
    }

}<|MERGE_RESOLUTION|>--- conflicted
+++ resolved
@@ -1524,15 +1524,8 @@
 
         var template = newFindTemplate(SELECT_BY_PROJECT_ID, traceSearchCriteria);
 
-<<<<<<< HEAD
-        if (configuration.isEnableFinal()) {
-            template.add("final", "final");
-        }
-
         bindTemplateExcludeFieldVariables(traceSearchCriteria, template);
 
-=======
->>>>>>> cf7f6f8d
         template.add("offset", offset);
 
         var finalTemplate = template;
