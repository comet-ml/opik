--- conflicted
+++ resolved
@@ -1123,57 +1123,6 @@
         });
     }
 
-<<<<<<< HEAD
-    private ProjectStats mapProjectStats(Row row) {
-        var stats = Stream.<ProjectStats.ProjectStatItem<?>>builder()
-                .add(new ProjectStats.CountValueStat("trace_count",
-                        row.get("trace_count", Long.class)))
-                .add(new ProjectStats.PercentageValueStat("duration", Optional
-                        .ofNullable(row.get("duration", List.class))
-                        .map(durations -> new ProjectStats.PercentageValues(
-                                getP(durations, 0),
-                                getP(durations, 1),
-                                getP(durations, 2)))
-                        .orElse(null)))
-                .add(new ProjectStats.CountValueStat("input", row.get("input", Long.class)))
-                .add(new ProjectStats.CountValueStat("output", row.get("output", Long.class)))
-                .add(new ProjectStats.CountValueStat("metadata", row.get("metadata", Long.class)))
-                .add(new ProjectStats.AvgValueStat("tags", new BigDecimal(row.get("tags", String.class))));
-
-        Map<String, Double> usage = row.get("usage", Map.class);
-        Map<String, BigDecimal> feedbackScores = row.get("feedback_scores", Map.class);
-
-        if (usage != null) {
-            usage.keySet()
-                    .stream()
-                    .sorted()
-                    .forEach(key -> stats
-                            .add(new ProjectStats.AvgValueStat("%s.%s".formatted("usage", key), usage.get(key))));
-        }
-
-        if (feedbackScores != null) {
-            feedbackScores.keySet()
-                    .stream()
-                    .sorted()
-                    .forEach(key -> stats.add(new ProjectStats.AvgValueStat("%s.%s".formatted("feedback_score", key),
-                            feedbackScores.get(key))));
-        }
-
-        return new ProjectStats(stats.build().toList());
-    }
-
-    private double getP(List<Double> durations, int index) {
-        Double duration = durations.get(index);
-
-        if (duration.isNaN()) {
-            return 0;
-        }
-
-        return duration;
-    }
-
-=======
->>>>>>> 67d2f576
     @Override
     @WithSpan
     public Mono<Map<UUID, Instant>> getLastUpdatedTraceAt(
