--- conflicted
+++ resolved
@@ -675,11 +675,8 @@
 
     @Override
     @com.newrelic.api.agent.Trace(dispatcher = true)
-<<<<<<< HEAD
     public Mono<List<WorkspaceAndResourceId>> getTraceWorkspace(@NonNull Set<UUID> traceIds, @NonNull Connection connection) {
-=======
-    public Flux<WorkspaceAndResourceId> getTraceWorkspace(@NonNull Set<UUID> traceIds, @NonNull Connection connection) {
->>>>>>> 5f2a1b4e
+      
         if (traceIds.isEmpty()) {
             return Mono.just(List.of());
         }
