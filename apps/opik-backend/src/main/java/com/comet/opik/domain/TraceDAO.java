package com.comet.opik.domain;

import com.comet.opik.api.BiInformationResponse.BiInformation;
import com.comet.opik.api.FeedbackScore;
import com.comet.opik.api.Guardrail;
import com.comet.opik.api.GuardrailType;
import com.comet.opik.api.GuardrailsValidation;
import com.comet.opik.api.ProjectStats;
import com.comet.opik.api.ScoreSource;
import com.comet.opik.api.Trace;
import com.comet.opik.api.TraceDetails;
import com.comet.opik.api.TraceSearchCriteria;
import com.comet.opik.api.TraceThread;
import com.comet.opik.api.TraceUpdate;
import com.comet.opik.api.VisibilityMode;
import com.comet.opik.api.sorting.SortableFields;
import com.comet.opik.api.sorting.SortingField;
import com.comet.opik.api.sorting.TraceSortingFactory;
import com.comet.opik.api.sorting.TraceThreadSortingFactory;
import com.comet.opik.domain.filter.FilterQueryBuilder;
import com.comet.opik.domain.filter.FilterStrategy;
import com.comet.opik.domain.sorting.SortingQueryBuilder;
import com.comet.opik.domain.stats.StatsMapper;
import com.comet.opik.infrastructure.db.TransactionTemplateAsync;
import com.comet.opik.utils.JsonUtils;
import com.comet.opik.utils.TemplateUtils;
import com.fasterxml.jackson.databind.JsonNode;
import com.fasterxml.jackson.databind.node.JsonNodeFactory;
import com.google.common.base.Preconditions;
import com.google.inject.ImplementedBy;
import io.opentelemetry.instrumentation.annotations.WithSpan;
import io.r2dbc.spi.Connection;
import io.r2dbc.spi.Result;
import io.r2dbc.spi.Row;
import io.r2dbc.spi.Statement;
import jakarta.inject.Inject;
import jakarta.inject.Singleton;
import lombok.NonNull;
import lombok.RequiredArgsConstructor;
import lombok.extern.slf4j.Slf4j;
import org.apache.commons.collections4.CollectionUtils;
import org.apache.commons.lang3.StringUtils;
import org.reactivestreams.Publisher;
import org.stringtemplate.v4.ST;
import reactor.core.publisher.Flux;
import reactor.core.publisher.Mono;
import reactor.core.publisher.SignalType;

import java.math.BigDecimal;
import java.time.Instant;
import java.time.OffsetDateTime;
import java.util.Arrays;
import java.util.List;
import java.util.Map;
import java.util.Objects;
import java.util.Optional;
import java.util.Set;
import java.util.UUID;
import java.util.function.Predicate;
import java.util.stream.Collectors;

import static com.comet.opik.api.ErrorInfo.ERROR_INFO_TYPE;
import static com.comet.opik.api.Trace.TracePage;
import static com.comet.opik.api.TraceCountResponse.WorkspaceTraceCount;
import static com.comet.opik.api.TraceThread.TraceThreadPage;
import static com.comet.opik.domain.AsyncContextUtils.bindUserNameAndWorkspaceContext;
import static com.comet.opik.domain.AsyncContextUtils.bindWorkspaceIdToFlux;
import static com.comet.opik.domain.AsyncContextUtils.bindWorkspaceIdToMono;
import static com.comet.opik.infrastructure.instrumentation.InstrumentAsyncUtils.Segment;
import static com.comet.opik.infrastructure.instrumentation.InstrumentAsyncUtils.endSegment;
import static com.comet.opik.infrastructure.instrumentation.InstrumentAsyncUtils.startSegment;
import static com.comet.opik.utils.AsyncUtils.makeFluxContextAware;
import static com.comet.opik.utils.AsyncUtils.makeMonoContextAware;
import static com.comet.opik.utils.TemplateUtils.getQueryItemPlaceHolder;
import static java.util.function.Predicate.not;

@ImplementedBy(TraceDAOImpl.class)
interface TraceDAO {

    Mono<UUID> insert(Trace trace, Connection connection);

    Mono<Void> update(TraceUpdate traceUpdate, UUID id, Connection connection);

    Mono<Void> delete(UUID id, Connection connection);

    Mono<Void> delete(Set<UUID> ids, Connection connection);

    Mono<Trace> findById(UUID id, Connection connection);

    Mono<TraceDetails> getTraceDetailsById(UUID id, Connection connection);

    Mono<TracePage> find(int size, int page, TraceSearchCriteria traceSearchCriteria, Connection connection);

    Mono<Void> partialInsert(UUID projectId, TraceUpdate traceUpdate, UUID traceId, Connection connection);

    Mono<List<WorkspaceAndResourceId>> getTraceWorkspace(Set<UUID> traceIds, Connection connection);

    Mono<Long> batchInsert(List<Trace> traces, Connection connection);

    Flux<WorkspaceTraceCount> countTracesPerWorkspace(Connection connection);

    Mono<Map<UUID, Instant>> getLastUpdatedTraceAt(Set<UUID> projectIds, String workspaceId, Connection connection);

    Mono<UUID> getProjectIdFromTrace(@NonNull UUID traceId);

    Flux<BiInformation> getTraceBIInformation(Connection connection);

    Mono<ProjectStats> getStats(TraceSearchCriteria criteria);

    Mono<Long> getDailyTraces(List<UUID> excludedProjectIds);

    Mono<Map<UUID, ProjectStats>> getStatsByProjectIds(List<UUID> projectIds, String workspaceId);

    Mono<TraceThreadPage> findThreads(int size, int page, TraceSearchCriteria threadSearchCriteria);

    Mono<Long> deleteThreads(UUID uuid, List<String> threadIds);

    Mono<TraceThread> findThreadById(UUID projectId, String threadId);

    Mono<Trace> getPartialById(@NonNull UUID id);

    Flux<Trace> search(int limit, @NonNull TraceSearchCriteria criteria);

    Mono<Long> countTraces(Set<UUID> projectIds);
}

@Slf4j
@Singleton
@RequiredArgsConstructor(onConstructor_ = @Inject)
class TraceDAOImpl implements TraceDAO {

    private static final String BATCH_INSERT = """
            INSERT INTO traces(
                id,
                project_id,
                workspace_id,
                name,
                start_time,
                end_time,
                input,
                output,
                metadata,
                tags,
                last_updated_at,
                error_info,
                created_by,
                last_updated_by,
                thread_id,
                visibility_mode
            ) VALUES
                <items:{item |
                    (
                        :id<item.index>,
                        :project_id<item.index>,
                        :workspace_id,
                        :name<item.index>,
                        parseDateTime64BestEffort(:start_time<item.index>, 9),
                        if(:end_time<item.index> IS NULL, NULL, parseDateTime64BestEffort(:end_time<item.index>, 9)),
                        :input<item.index>,
                        :output<item.index>,
                        :metadata<item.index>,
                        :tags<item.index>,
                        if(:last_updated_at<item.index> IS NULL, NULL, parseDateTime64BestEffort(:last_updated_at<item.index>, 6)),
                        :error_info<item.index>,
                        :user_name,
                        :user_name,
                        :thread_id<item.index>,
                        if(:visibility_mode<item.index> IS NULL, 'default', :visibility_mode<item.index>)
                    )
                    <if(item.hasNext)>,<endif>
                }>
            ;
            """;

    /**
     * This query handles the insertion of a new trace into the database in two cases:
     * 1. When the trace does not exist in the database.
     * 2. When the trace exists in the database but the provided trace has different values for the fields such as end_time, input, output, metadata and tags.
     **/
    //TODO: refactor to implement proper conflict resolution
    private static final String INSERT = """
            INSERT INTO traces(
                id,
                project_id,
                workspace_id,
                name,
                start_time,
                end_time,
                input,
                output,
                metadata,
                tags,
                error_info,
                created_at,
                created_by,
                last_updated_by,
                thread_id,
                visibility_mode
            )
            SELECT
                new_trace.id as id,
                multiIf(
                    LENGTH(CAST(old_trace.project_id AS Nullable(String))) > 0 AND notEquals(old_trace.project_id, new_trace.project_id), leftPad('', 40, '*'),
                    LENGTH(CAST(old_trace.project_id AS Nullable(String))) > 0, old_trace.project_id,
                    new_trace.project_id
                ) as project_id,
                new_trace.workspace_id as workspace_id,
                multiIf(
                    LENGTH(old_trace.name) > 0, old_trace.name,
                    new_trace.name
                ) as name,
                multiIf(
                    notEquals(old_trace.start_time, toDateTime64('1970-01-01 00:00:00.000', 9)) AND old_trace.start_time >= toDateTime64('1970-01-01 00:00:00.000', 9), old_trace.start_time,
                    new_trace.start_time
                ) as start_time,
                multiIf(
                    isNotNull(old_trace.end_time), old_trace.end_time,
                    new_trace.end_time
                ) as end_time,
                multiIf(
                    LENGTH(old_trace.input) > 0, old_trace.input,
                    new_trace.input
                ) as input,
                multiIf(
                    LENGTH(old_trace.output) > 0, old_trace.output,
                    new_trace.output
                ) as output,
                multiIf(
                    LENGTH(old_trace.metadata) > 0, old_trace.metadata,
                    new_trace.metadata
                ) as metadata,
                multiIf(
                    notEmpty(old_trace.tags), old_trace.tags,
                    new_trace.tags
                ) as tags,
                multiIf(
                    LENGTH(old_trace.error_info) > 0, old_trace.error_info,
                    new_trace.error_info
                ) as error_info,
                multiIf(
                    notEquals(old_trace.created_at, toDateTime64('1970-01-01 00:00:00.000', 9)) AND old_trace.created_at >= toDateTime64('1970-01-01 00:00:00.000', 9), old_trace.created_at,
                    new_trace.created_at
                ) as created_at,
                multiIf(
                    LENGTH(old_trace.created_by) > 0, old_trace.created_by,
                    new_trace.created_by
                ) as created_by,
                new_trace.last_updated_by as last_updated_by,
                multiIf(
                    LENGTH(old_trace.thread_id) > 0, old_trace.thread_id,
                    new_trace.thread_id
                ) as thread_id,
                multiIf(
                    notEquals(old_trace.visibility_mode, 'unknown'), old_trace.visibility_mode,
                    new_trace.visibility_mode
                ) as visibility_mode
            FROM (
                SELECT
                    :id as id,
                    :project_id as project_id,
                    :workspace_id as workspace_id,
                    :name as name,
                    parseDateTime64BestEffort(:start_time, 9) as start_time,
                    <if(end_time)> parseDateTime64BestEffort(:end_time, 9) as end_time, <else> null as end_time, <endif>
                    :input as input,
                    :output as output,
                    :metadata as metadata,
                    :tags as tags,
                    :error_info as error_info,
                    now64(9) as created_at,
                    :user_name as created_by,
                    :user_name as last_updated_by,
                    :thread_id as thread_id,
                    if(:visibility_mode IS NULL, 'default', :visibility_mode) as visibility_mode
            ) as new_trace
            LEFT JOIN (
                SELECT
                    *
                FROM traces
                WHERE id = :id
                AND workspace_id = :workspace_id
                ORDER BY (workspace_id, project_id, id) DESC, last_updated_at DESC
                LIMIT 1
            ) as old_trace
            ON new_trace.id = old_trace.id
            ;
            """;

    /***
     * Handles the update of a trace when the trace already exists in the database.
     ***/
    private static final String UPDATE = """
            INSERT INTO traces (
            	id, project_id, workspace_id, name, start_time, end_time, input, output, metadata, tags, error_info, created_at, created_by, last_updated_by, thread_id, visibility_mode
            ) SELECT
            	id,
            	project_id,
            	workspace_id,
            	<if(name)> :name <else> name <endif> as name,
            	start_time,
            	<if(end_time)> parseDateTime64BestEffort(:end_time, 9) <else> end_time <endif> as end_time,
            	<if(input)> :input <else> input <endif> as input,
            	<if(output)> :output <else> output <endif> as output,
            	<if(metadata)> :metadata <else> metadata <endif> as metadata,
            	<if(tags)> :tags <else> tags <endif> as tags,
            	<if(error_info)> :error_info <else> error_info <endif> as error_info,
            	created_at,
            	created_by,
                :user_name as last_updated_by,
                <if(thread_id)> :thread_id <else> thread_id <endif> as thread_id,
                visibility_mode
            FROM traces
            WHERE id = :id
            AND workspace_id = :workspace_id
            ORDER BY (workspace_id, project_id, id) DESC, last_updated_at DESC
            LIMIT 1
            ;
            """;

    private static final String SELECT_BY_ID = """
            SELECT
                t.*,
                t.id as id,
                t.project_id as project_id,
                sumMap(s.usage) as usage,
                sum(s.total_estimated_cost) as total_estimated_cost,
                COUNT(s.id) AS span_count,
                countIf(s.type = 'llm') AS llm_span_count,
                groupUniqArrayArray(c.comments_array) as comments,
                any(fs.feedback_scores) as feedback_scores_list,
                any(gr.guardrails) as guardrails_validations
            FROM (
                SELECT
                    *,
                    if(end_time IS NOT NULL AND start_time IS NOT NULL
                                AND notEquals(start_time, toDateTime64('1970-01-01 00:00:00.000', 9)),
                            (dateDiff('microsecond', start_time, end_time) / 1000.0),
                            NULL) AS duration
                FROM traces
                WHERE workspace_id = :workspace_id
                AND id = :id
                ORDER BY (workspace_id, project_id, id) DESC, last_updated_at DESC
                LIMIT 1 BY id
            ) AS t
            LEFT JOIN (
                SELECT
                    trace_id,
                    usage,
                    total_estimated_cost,
                    id,
                    type
                FROM spans
                WHERE workspace_id = :workspace_id
                  AND trace_id = :id
                ORDER BY (workspace_id, project_id, trace_id, parent_span_id, id) DESC, last_updated_at DESC
                LIMIT 1 BY id
            ) AS s ON t.id = s.trace_id
            LEFT JOIN (
                SELECT
                    entity_id,
                    groupArray(tuple(*)) AS comments_array
                FROM (
                    SELECT
                        id,
                        text,
                        created_at,
                        last_updated_at,
                        created_by,
                        last_updated_by,
                        entity_id
                    FROM comments
                    WHERE workspace_id = :workspace_id
                    AND entity_id = :id
                    ORDER BY (workspace_id, project_id, entity_id, id) DESC, last_updated_at DESC
                    LIMIT 1 BY id
                )
                GROUP BY entity_id
            ) AS c ON t.id = c.entity_id
            LEFT JOIN (
                SELECT
                    workspace_id,
                    project_id,
                    entity_id,
                    groupArray(tuple(
                         name,
                         category_name,
                         value,
                         reason,
                         source,
                         created_at,
                         last_updated_at,
                         created_by,
                         last_updated_by
                    )) as feedback_scores
                FROM (
                    SELECT
                        *
                    FROM feedback_scores
                    WHERE entity_type = 'trace'
                    AND workspace_id = :workspace_id
                    AND entity_id = :id
                    ORDER BY (workspace_id, project_id, entity_type, entity_id, name) DESC, last_updated_at DESC
                    LIMIT 1 BY entity_id, name
                )
                GROUP BY workspace_id, project_id, entity_id
            ) AS fs ON t.id = fs.entity_id
            LEFT JOIN (
                SELECT
                    workspace_id,
                    project_id,
                    entity_id,
                    groupArray(tuple(
                         entity_id,
                         secondary_entity_id,
                         project_id,
                         name,
                         result
                    )) as guardrails
                FROM (
                    SELECT
                        *
                    FROM guardrails
                    WHERE entity_type = 'trace'
                    AND workspace_id = :workspace_id
                    AND entity_id = :id
                    ORDER BY (workspace_id, project_id, entity_type, entity_id, id) DESC, last_updated_at DESC
                    LIMIT 1 BY entity_id, id
                )
                GROUP BY workspace_id, project_id, entity_type, entity_id
            ) AS gr ON t.id = gr.entity_id
            GROUP BY
                t.*
            ;
            """;

    private static final String SELECT_DETAILS_BY_ID = """
            SELECT DISTINCT
                workspace_id,
                project_id
            FROM traces
            WHERE id = :id
            ;
            """;

    private static final String SELECT_BY_PROJECT_ID = """
            WITH feedback_scores_agg AS (
                SELECT
                    entity_id,
                    mapFromArrays(
                        groupArray(name),
                        groupArray(value)
                    ) as feedback_scores,
                    groupArray(tuple(
                         name,
                         category_name,
                         value,
                         reason,
                         source,
                         created_at,
                         last_updated_at,
                         created_by,
                         last_updated_by
                    )) as feedback_scores_list
                FROM feedback_scores final
                WHERE entity_type = 'trace'
                AND workspace_id = :workspace_id
                AND project_id = :project_id
                GROUP BY workspace_id, project_id, entity_id
            ), guardrails_agg AS (
                SELECT
                    entity_id,
                    groupArray(tuple(
                         entity_id,
                         secondary_entity_id,
                         project_id,
                         name,
                         result
                    )) as guardrails_list,
                    if(has(groupArray(result), 'failed'), 'failed', 'passed') as guardrails_result
                FROM (
                    SELECT
                        *
                    FROM guardrails
                    WHERE entity_type = 'trace'
                    AND workspace_id = :workspace_id
                    AND project_id = :project_id
                    ORDER BY (workspace_id, project_id, entity_type, entity_id, id) DESC, last_updated_at DESC
                    LIMIT 1 BY entity_id, id
                )
                GROUP BY workspace_id, project_id, entity_type, entity_id
            ), spans_agg AS (
                SELECT
                    trace_id,
                    sumMap(usage) as usage,
                    sum(total_estimated_cost) as total_estimated_cost,
                    COUNT(DISTINCT id) as span_count,
                    countIf(type = 'llm') as llm_span_count
                FROM spans final
                WHERE workspace_id = :workspace_id
                AND project_id = :project_id
                GROUP BY workspace_id, project_id, trace_id
            ), comments_agg AS (
                SELECT
                    entity_id,
                    groupArray(tuple(id, text, created_at, last_updated_at, created_by, last_updated_by)) AS comments_array
                FROM (
                    SELECT
                        id,
                        text,
                        created_at,
                        last_updated_at,
                        created_by,
                        last_updated_by,
                        entity_id,
                        workspace_id,
                        project_id
                    FROM comments
                    WHERE workspace_id = :workspace_id
                    AND project_id = :project_id
                    ORDER BY (workspace_id, project_id, entity_id, id) DESC, last_updated_at DESC
                    LIMIT 1 BY id
                )
                GROUP BY workspace_id, project_id, entity_id
            )
            <if(feedback_scores_empty_filters)>
             , fsc AS (
                 SELECT
                    entity_id,
                    COUNT(entity_id) AS feedback_scores_count
                 FROM (
                    SELECT *
                    FROM feedback_scores
                    WHERE entity_type = 'trace'
                    AND workspace_id = :workspace_id
                    AND project_id = :project_id
                    ORDER BY (workspace_id, project_id, entity_type, entity_id, name) DESC, last_updated_at DESC
                    LIMIT 1 BY entity_id, name
                 )
                 GROUP BY entity_id
                 HAVING <feedback_scores_empty_filters>
            )
            <endif>
            , traces_final AS (
                SELECT
                    t.* <if(exclude_fields)>EXCEPT (<exclude_fields>) <endif>,
                    if(end_time IS NOT NULL AND start_time IS NOT NULL
                             AND notEquals(start_time, toDateTime64('1970-01-01 00:00:00.000', 9)),
                         (dateDiff('microsecond', start_time, end_time) / 1000.0),
                         NULL) AS duration
                FROM traces t
                    LEFT JOIN guardrails_agg gagg ON gagg.entity_id = t.id
                <if(sort_has_feedback_scores)>
                LEFT JOIN feedback_scores_agg fsagg ON fsagg.entity_id = t.id
                <endif>
                WHERE workspace_id = :workspace_id
                AND project_id = :project_id
                <if(last_received_trace_id)> AND id \\< :last_received_trace_id <endif>
                <if(filters)> AND <filters> <endif>
                <if(feedback_scores_filters)>
                 AND id IN (
                    SELECT
                        entity_id
                    FROM (
                        SELECT *
                        FROM feedback_scores
                        WHERE entity_type = 'trace'
                        AND workspace_id = :workspace_id
                        AND project_id = :project_id
                        ORDER BY (workspace_id, project_id, entity_type, entity_id, name) DESC, last_updated_at DESC
                        LIMIT 1 BY entity_id, name
                    )
                    GROUP BY entity_id
                    HAVING <feedback_scores_filters>
                 )
                 <endif>
                 <if(trace_aggregation_filters)>
                 AND id IN (
                    SELECT
                        trace_id
                    FROM spans_agg
                    WHERE <trace_aggregation_filters>
                 )
                 <endif>
                 <if(feedback_scores_empty_filters)>
                 AND (
                    id IN (SELECT entity_id FROM fsc WHERE fsc.feedback_scores_count = 0)
                        OR
                    id NOT IN (SELECT entity_id FROM fsc)
                 )
                 <endif>
                 ORDER BY <if(sort_fields)> <sort_fields>, id DESC, last_updated_at DESC <else>(workspace_id, project_id, id) DESC, last_updated_at DESC <endif>
                 LIMIT 1 BY id
                 LIMIT :limit <if(offset)>OFFSET :offset <endif>
            )
            SELECT
                  t.* <if(exclude_fields)>EXCEPT (<exclude_fields>, input, output, metadata) <else> EXCEPT (input, output, metadata)<endif>
                  <if(!exclude_input)>, <if(truncate)> replaceRegexpAll(input, '<truncate>', '"[image]"') as input <else> input <endif><endif>
                  <if(!exclude_output)>, <if(truncate)> replaceRegexpAll(output, '<truncate>', '"[image]"') as output <else> output <endif><endif>
                  <if(!exclude_metadata)>, <if(truncate)> replaceRegexpAll(metadata, '<truncate>', '"[image]"') as metadata <else> metadata <endif><endif>
                  <if(!exclude_feedback_scores)>
                  , fsagg.feedback_scores_list as feedback_scores_list
                  , fsagg.feedback_scores as feedback_scores
                  <endif>
                  <if(!exclude_usage)>, s.usage as usage<endif>
                  <if(!exclude_total_estimated_cost)>, s.total_estimated_cost as total_estimated_cost<endif>
                  <if(!exclude_comments)>, c.comments_array as comments <endif>
                  <if(!exclude_guardrails_validations)>, gagg.guardrails_list as guardrails_validations<endif>
                  <if(!exclude_span_count)>, s.span_count AS span_count<endif>
                  <if(!exclude_llm_span_count)>, s.llm_span_count AS llm_span_count<endif>
             FROM traces_final t
             LEFT JOIN feedback_scores_agg fsagg ON fsagg.entity_id = t.id
             LEFT JOIN spans_agg s ON t.id = s.trace_id
             LEFT JOIN comments_agg c ON t.id = c.entity_id
             LEFT JOIN guardrails_agg gagg ON gagg.entity_id = t.id
             ORDER BY <if(sort_fields)> <sort_fields>, id DESC <else>(workspace_id, project_id, id) DESC, last_updated_at DESC <endif>
            ;
            """;

    private static final String TRACE_COUNT_BY_WORKSPACE_ID = """
                SELECT
                     workspace_id,
                     COUNT(DISTINCT id) as trace_count
                 FROM traces
                 WHERE created_at BETWEEN toStartOfDay(yesterday()) AND toStartOfDay(today())
                 <if(excluded_project_ids)>AND project_id NOT IN :excluded_project_ids<endif>
                 GROUP BY workspace_id
            ;
            """;

    private static final String TRACE_DAILY_BI_INFORMATION = """
                SELECT
                     workspace_id,
                     created_by AS user,
                     COUNT(DISTINCT id) AS trace_count
                FROM traces
                WHERE created_at BETWEEN toStartOfDay(yesterday()) AND toStartOfDay(today())
                GROUP BY workspace_id, created_by
            ;
            """;

    private static final String COUNT_BY_PROJECT_ID = """
            WITH guardrails_agg AS (
                SELECT
                    entity_id,
                    if(has(groupArray(result), 'failed'), 'failed', 'passed') as guardrails_result
                FROM (
                    SELECT
                        *
                    FROM guardrails
                    WHERE entity_type = 'trace'
                    AND workspace_id = :workspace_id
                    AND project_id = :project_id
                    ORDER BY (workspace_id, project_id, entity_type, entity_id, id) DESC, last_updated_at DESC
                    LIMIT 1 BY entity_id, id
                )
                GROUP BY workspace_id, project_id, entity_type, entity_id
            )
            <if(feedback_scores_empty_filters)>
             , fsc AS (SELECT entity_id, COUNT(entity_id) AS feedback_scores_count
                 FROM (
                    SELECT *
                    FROM feedback_scores
                    WHERE entity_type = 'trace'
                    AND workspace_id = :workspace_id
                    AND project_id = :project_id
                    ORDER BY (workspace_id, project_id, entity_type, entity_id, name) DESC, last_updated_at DESC
                    LIMIT 1 BY entity_id, name
                 )
                 GROUP BY entity_id
                 HAVING <feedback_scores_empty_filters>
            )
            <endif>
            SELECT
                count(id) as count
            FROM (
                SELECT
                    t.id
                    <if(trace_aggregation_filters)>
                    ,sumMap(s.usage) as usage
                    ,sum(s.total_estimated_cost) as total_estimated_cost
                    <endif>
                FROM (
                    SELECT
                        id,
                        if(end_time IS NOT NULL AND start_time IS NOT NULL
                             AND notEquals(start_time, toDateTime64('1970-01-01 00:00:00.000', 9)),
                         (dateDiff('microsecond', start_time, end_time) / 1000.0),
                         NULL) AS duration
                    FROM traces
                        LEFT JOIN guardrails_agg gagg ON gagg.entity_id = traces.id
                    <if(feedback_scores_empty_filters)>
                    LEFT JOIN fsc ON fsc.entity_id = traces.id
                    <endif>
                    WHERE project_id = :project_id
                    AND workspace_id = :workspace_id
                    <if(filters)> AND <filters> <endif>
                    <if(feedback_scores_filters)>
                    AND id in (
                        SELECT
                            entity_id
                        FROM (
                            SELECT *
                            FROM feedback_scores
                            WHERE entity_type = 'trace'
                            AND workspace_id = :workspace_id
                            AND project_id = :project_id
                            ORDER BY (workspace_id, project_id, entity_type, entity_id, name) DESC, last_updated_at DESC
                            LIMIT 1 BY entity_id, name
                        )
                        GROUP BY entity_id
                        HAVING <feedback_scores_filters>
                    )
                    <endif>
                    <if(feedback_scores_empty_filters)>
                    AND fsc.feedback_scores_count = 0
                    <endif>
                    ORDER BY (workspace_id, project_id, id) DESC, last_updated_at DESC
                    LIMIT 1 BY id
                ) AS t
                <if(trace_aggregation_filters)>
                LEFT JOIN (
                    SELECT
                        trace_id,
                        usage,
                        total_estimated_cost
                    FROM spans
                    WHERE workspace_id = :workspace_id
                    AND project_id = :project_id
                    ORDER BY (workspace_id, project_id, trace_id, parent_span_id, id) DESC, last_updated_at DESC
                    LIMIT 1 BY id
                ) AS s ON t.id = s.trace_id
                GROUP BY
                    t.id
                HAVING <trace_aggregation_filters>
                <endif>
            ) AS latest_rows
            ;
            """;

    private static final String DELETE_BY_ID = """
            DELETE FROM traces
            WHERE id IN :ids
            AND workspace_id = :workspace_id
            ;
            """;

    private static final String SELECT_TRACE_ID_AND_WORKSPACE = """
            SELECT
                DISTINCT id, workspace_id
            FROM traces
            WHERE id IN :traceIds
            ;
            """;

    /**
     * This query is used when updates are processed before inserts, and the trace does not exist in the database.
     * <p>
     * The query will insert/update a new trace with the provided values such as end_time, input, output, metadata and tags.
     * In case the values are not provided, the query will use the default values such value are interpreted in other queries as null.
     * <p>
     * This happens because the query is used in a patch endpoint which allows partial updates, so the query will update only the provided fields.
     * The remaining fields will be updated/inserted once the POST arrives with the all mandatory fields to create the trace.
     */
    //TODO: refactor to implement proper conflict resolution
    private static final String INSERT_UPDATE = """
            INSERT INTO traces (
                id, project_id, workspace_id, name, start_time, end_time, input, output, metadata, tags, error_info, created_at, created_by, last_updated_by, thread_id, visibility_mode
            )
            SELECT
                new_trace.id as id,
                multiIf(
                    LENGTH(CAST(old_trace.project_id AS Nullable(String))) > 0 AND notEquals(old_trace.project_id, new_trace.project_id), leftPad('', 40, '*'),
                    LENGTH(CAST(old_trace.project_id AS Nullable(String))) > 0, old_trace.project_id,
                    new_trace.project_id
                ) as project_id,
                new_trace.workspace_id as workspace_id,
                multiIf(
                    LENGTH(new_trace.name) > 0, new_trace.name,
                    LENGTH(old_trace.name) > 0, old_trace.name,
                    new_trace.name
                ) as name,
                multiIf(
                    notEquals(old_trace.start_time, toDateTime64('1970-01-01 00:00:00.000', 9)) AND old_trace.start_time >= toDateTime64('1970-01-01 00:00:00.000', 9), old_trace.start_time,
                    new_trace.start_time
                ) as start_time,
                multiIf(
                    notEquals(new_trace.end_time, toDateTime64('1970-01-01 00:00:00.000', 9)) AND new_trace.end_time >= toDateTime64('1970-01-01 00:00:00.000', 9), new_trace.end_time,
                    notEquals(old_trace.end_time, toDateTime64('1970-01-01 00:00:00.000', 9)) AND old_trace.end_time >= toDateTime64('1970-01-01 00:00:00.000', 9), old_trace.end_time,
                    new_trace.end_time
                ) as end_time,
                multiIf(
                    LENGTH(new_trace.input) > 0, new_trace.input,
                    LENGTH(old_trace.input) > 0, old_trace.input,
                    new_trace.input
                ) as input,
                multiIf(
                    LENGTH(new_trace.output) > 0, new_trace.output,
                    LENGTH(old_trace.output) > 0, old_trace.output,
                    new_trace.output
                ) as output,
                multiIf(
                    LENGTH(new_trace.metadata) > 0, new_trace.metadata,
                    LENGTH(old_trace.metadata) > 0, old_trace.metadata,
                    new_trace.metadata
                ) as metadata,
                multiIf(
                    notEmpty(new_trace.tags), new_trace.tags,
                    notEmpty(old_trace.tags), old_trace.tags,
                    new_trace.tags
                ) as tags,
                multiIf(
                    LENGTH(new_trace.error_info) > 0, new_trace.error_info,
                    LENGTH(old_trace.error_info) > 0, old_trace.error_info,
                    new_trace.error_info
                ) as error_info,
                multiIf(
                    notEquals(old_trace.created_at, toDateTime64('1970-01-01 00:00:00.000', 9)) AND old_trace.created_at >= toDateTime64('1970-01-01 00:00:00.000', 9), old_trace.created_at,
                    new_trace.created_at
                ) as created_at,
                multiIf(
                    LENGTH(old_trace.created_by) > 0, old_trace.created_by,
                    new_trace.created_by
                ) as created_by,
                new_trace.last_updated_by as last_updated_by,
                multiIf(
                    LENGTH(old_trace.thread_id) > 0, old_trace.thread_id,
                    new_trace.thread_id
                ) as thread_id,
                multiIf(
                    notEquals(old_trace.visibility_mode, 'unknown'), old_trace.visibility_mode,
                    new_trace.visibility_mode
                ) as visibility_mode
            FROM (
                SELECT
                    :id as id,
                    :project_id as project_id,
                    :workspace_id as workspace_id,
                    <if(name)> :name <else> '' <endif> as name,
                    toDateTime64('1970-01-01 00:00:00.000', 9) as start_time,
                    <if(end_time)> parseDateTime64BestEffort(:end_time, 9) <else> null <endif> as end_time,
                    <if(input)> :input <else> '' <endif> as input,
                    <if(output)> :output <else> '' <endif> as output,
                    <if(metadata)> :metadata <else> '' <endif> as metadata,
                    <if(tags)> :tags <else> [] <endif> as tags,
                    <if(error_info)> :error_info <else> '' <endif> as error_info,
                    now64(9) as created_at,
                    :user_name as created_by,
                    :user_name as last_updated_by,
                    <if(thread_id)> :thread_id <else> '' <endif> as thread_id,
                    <if(visibility_mode)> :visibility_mode <else> 'unknown' <endif> as visibility_mode
            ) as new_trace
            LEFT JOIN (
                SELECT
                    *
                FROM traces
                WHERE id = :id
                AND workspace_id = :workspace_id
                ORDER BY (workspace_id, project_id, id) DESC, last_updated_at DESC
                LIMIT 1
            ) as old_trace
            ON new_trace.id = old_trace.id
            ;
            """;

    private static final String SELECT_PARTIAL_BY_ID = """
            SELECT
                project_id,
                start_time
            FROM traces
            WHERE id = :id
            AND workspace_id = :workspace_id
            AND id = :id
            ORDER BY (workspace_id, project_id, id) DESC, last_updated_at DESC
            LIMIT 1
            ;
            """;

    private static final String SELECT_TRACE_LAST_UPDATED_AT = """
            SELECT
                t.project_id as project_id,
                MAX(t.last_updated_at) as last_updated_at
            FROM traces t
            WHERE t.workspace_id = :workspace_id
            AND t.project_id IN :project_ids
            GROUP BY t.project_id
            ;
            """;
    private static final String SELECT_PROJECT_ID_FROM_TRACE = """
            SELECT
                DISTINCT project_id
            FROM traces
            WHERE id = :id
            AND workspace_id = :workspace_id
            ;
            """;

    private static final String SELECT_TRACES_STATS = """
             WITH spans_agg AS (
                SELECT
                    trace_id,
                    sumMap(usage) as usage,
                    sum(total_estimated_cost) as total_estimated_cost
                FROM spans final
                WHERE workspace_id = :workspace_id
                AND project_id IN :project_ids
                GROUP BY workspace_id, project_id, trace_id
            ), feedback_scores_agg AS (
                SELECT
                    entity_id,
                    mapFromArrays(
                        groupArray(name),
                        groupArray(value)
                    ) as feedback_scores
                FROM feedback_scores final
                WHERE entity_type = 'trace'
                AND workspace_id = :workspace_id
                AND project_id IN :project_ids
                GROUP BY workspace_id, project_id, entity_id
            ),
            guardrails_agg AS (
                SELECT
                    entity_id,
                    countIf(DISTINCT id, result = 'failed') AS failed_count,
                    if(has(groupArray(result), 'failed'), 'failed', 'passed') as guardrails_result
                FROM (
                    SELECT
                        *
                    FROM guardrails
                    WHERE entity_type = 'trace'
                    AND workspace_id = :workspace_id
                    AND project_id IN :project_ids
                    ORDER BY (workspace_id, project_id, entity_type, entity_id, id) DESC, last_updated_at DESC
                    LIMIT 1 BY entity_id, id
                )
                GROUP BY workspace_id, project_id, entity_type, entity_id
            )
            <if(feedback_scores_empty_filters)>
            , fsc AS (SELECT entity_id, COUNT(entity_id) AS feedback_scores_count
                 FROM (
                    SELECT *
                    FROM feedback_scores
                    WHERE entity_type = 'trace'
                    AND workspace_id = :workspace_id
                    AND project_id IN :project_ids
                    ORDER BY (workspace_id, project_id, entity_type, entity_id, name) DESC, last_updated_at DESC
                    LIMIT 1 BY entity_id, name
                 )
                 GROUP BY entity_id
                 HAVING <feedback_scores_empty_filters>
            )
            <endif>
            , trace_final AS (
                SELECT
                    workspace_id,
                    project_id,
                    id,
                    if(input_length > 0, 1, 0) as input_count,
                    if(output_length > 0, 1, 0) as output_count,
                    if(metadata_length > 0, 1, 0) as metadata_count,
                    length(tags) as tags_length,
                    if(end_time IS NOT NULL AND start_time IS NOT NULL
                            AND notEquals(start_time, toDateTime64('1970-01-01 00:00:00.000', 9)),
                        (dateDiff('microsecond', start_time, end_time) / 1000.0),
                        NULL) as duration
                FROM traces final
                LEFT JOIN guardrails_agg gagg ON gagg.entity_id = traces.id
                <if(feedback_scores_empty_filters)>
                LEFT JOIN fsc ON fsc.entity_id = traces.id
                <endif>
                WHERE workspace_id = :workspace_id
                AND project_id IN :project_ids
                <if(filters)> AND <filters> <endif>
                <if(feedback_scores_filters)>
                AND id IN (
                    SELECT
                        entity_id
                    FROM (
                        SELECT *
                        FROM feedback_scores
                        WHERE entity_type = 'trace'
                        AND workspace_id = :workspace_id
                        AND project_id IN :project_ids
                        ORDER BY (workspace_id, project_id, entity_type, entity_id, name) DESC, last_updated_at DESC
                        LIMIT 1 BY entity_id, name
                    )
                    GROUP BY entity_id
                    HAVING <feedback_scores_filters>
                )
                <endif>
                <if(trace_aggregation_filters)>
                AND id IN (
                    SELECT
                        trace_id
                    FROM spans_agg
                    WHERE <trace_aggregation_filters>
                )
                <endif>
                <if(feedback_scores_empty_filters)>
                AND fsc.feedback_scores_count = 0
                <endif>
            )
            SELECT
                t.workspace_id as workspace_id,
                t.project_id as project_id,
                countDistinct(t.id) AS trace_count,
                arrayMap(v -> toDecimal64(if(isNaN(v), 0, v), 9), quantiles(0.5, 0.9, 0.99)(t.duration)) AS duration,
                sum(input_count) AS input,
                sum(output_count) AS output,
                sum(metadata_count) AS metadata,
                avg(tags_length) AS tags,
                avgMap(s.usage) as usage,
                avgMap(f.feedback_scores) AS feedback_scores,
                avgIf(s.total_estimated_cost, s.total_estimated_cost > 0) AS total_estimated_cost_,
                toDecimal128(if(isNaN(total_estimated_cost_), 0, total_estimated_cost_), 12) AS total_estimated_cost_avg,
                sumIf(s.total_estimated_cost, s.total_estimated_cost > 0) AS total_estimated_cost_sum_,
                toDecimal128(total_estimated_cost_sum_, 12) AS total_estimated_cost_sum,
                sum(g.failed_count) AS guardrails_failed_count
            FROM trace_final t
            LEFT JOIN spans_agg AS s ON t.id = s.trace_id
            LEFT JOIN feedback_scores_agg as f ON t.id = f.entity_id
            LEFT JOIN guardrails_agg as g ON t.id = g.entity_id
            GROUP BY t.workspace_id, t.project_id
            ;
            """;

    /***
     * When treating a list of traces as threads, a number of aggregation are performed to get the thread details.
     * <p>
     * Please refer to the SELECT_TRACES_THREAD_BY_ID query for more details.
     ***/
    private static final String SELECT_COUNT_TRACES_THREADS_BY_PROJECT_IDS = """
            SELECT
                countDistinct(id) as count
            FROM (
                SELECT
                    t.thread_id as id,
                    t.workspace_id as workspace_id,
                    t.project_id as project_id
                    <if(trace_thread_filters)>,
                    min(t.start_time) as start_time,
                    max(t.end_time) as end_time,
                    if(end_time IS NOT NULL AND start_time IS NOT NULL
                               AND notEquals(start_time, toDateTime64('1970-01-01 00:00:00.000', 9)),
                           (dateDiff('microsecond', start_time, end_time) / 1000.0),
                           NULL) AS duration,
                    <if(truncate)> replaceRegexpAll(argMin(t.input, t.start_time), '<truncate>', '"[image]"') as first_message <else> argMin(t.input, t.start_time) as first_message<endif>,
                    <if(truncate)> replaceRegexpAll(argMax(t.output, t.end_time), '<truncate>', '"[image]"') as last_message <else> argMax(t.output, t.end_time) as last_message<endif>,
                    count(DISTINCT t.id) * 2 as number_of_messages,
                    max(t.last_updated_at) as last_updated_at,
                    argMin(t.created_by, t.created_at) as created_by,
                    min(t.created_at) as created_at
                    <endif>
                 FROM (
                     SELECT
                         *
                     FROM traces t
                     WHERE workspace_id = :workspace_id
                     AND project_id = :project_id
                     AND thread_id IS NOT NULL
                     AND thread_id \\<> ''
                     ORDER BY (workspace_id, project_id, id) DESC, last_updated_at DESC
                     LIMIT 1 BY id
                 ) AS t
                 GROUP BY
                    t.workspace_id, t.project_id, t.thread_id
                 <if(trace_thread_filters)> HAVING <trace_thread_filters> <endif>
             )
            ;
            """;

    /***
     * When treating a list of traces as threads, a number of aggregation are performed to get the thread details.
     * <p>
     * Please refer to the SELECT_TRACES_THREAD_BY_ID query for more details.
     ***/
    private static final String SELECT_TRACES_THREADS_BY_PROJECT_IDS = """
            WITH traces_final AS (
                SELECT
                    *
                FROM traces final
                WHERE workspace_id = :workspace_id
                  AND project_id = :project_id
                  AND thread_id IS NOT NULL
                  AND thread_id \\<> ''
            ), spans_agg AS (
                SELECT
                    trace_id,
                    sumMap(usage) as usage,
                    sum(total_estimated_cost) as total_estimated_cost
                FROM spans final
                WHERE workspace_id = :workspace_id
                  AND project_id = :project_id
                  AND trace_id IN (SELECT DISTINCT id FROM traces_final)
                GROUP BY workspace_id, project_id, trace_id
            )
            SELECT
                t.thread_id as id,
                t.workspace_id as workspace_id,
                t.project_id as project_id,
                min(t.start_time) as start_time,
                max(t.end_time) as end_time,
                if(end_time IS NOT NULL AND start_time IS NOT NULL
                       AND notEquals(start_time, toDateTime64('1970-01-01 00:00:00.000', 9)),
                   (dateDiff('microsecond', start_time, end_time) / 1000.0),
                   NULL) AS duration,
                <if(truncate)> replaceRegexpAll(argMin(t.input, t.start_time), '<truncate>', '"[image]"') as first_message <else> argMin(t.input, t.start_time) as first_message<endif>,
                <if(truncate)> replaceRegexpAll(argMax(t.output, t.end_time), '<truncate>', '"[image]"') as last_message <else> argMax(t.output, t.end_time) as last_message<endif>,
                count(DISTINCT t.id) * 2 as number_of_messages,
                sum(s.total_estimated_cost) as total_estimated_cost,
                sumMap(s.usage) as usage,
                max(t.last_updated_at) as last_updated_at,
                argMin(t.created_by, t.created_at) as created_by,
                min(t.created_at) as created_at
            FROM traces_final AS t
                LEFT JOIN spans_agg AS s ON t.id = s.trace_id
            GROUP BY
                t.workspace_id, t.project_id, t.thread_id
<<<<<<< HEAD
             <if(trace_thread_filters)> HAVING <trace_thread_filters> <endif>
             <if(sort_fields)> ORDER BY <sort_fields>, last_updated_at DESC <else> ORDER BY last_updated_at DESC, start_time ASC, end_time DESC <endif>
             LIMIT :limit OFFSET :offset
            ;
=======
            <if(trace_thread_filters)> HAVING <trace_thread_filters> <endif>
            ORDER BY last_updated_at DESC, start_time ASC, end_time DESC
            LIMIT :limit OFFSET :offset
            SETTINGS join_algorithm = 'full_sorting_merge';
>>>>>>> 5d1cdf35
            """;

    private static final String DELETE_THREADS_BY_PROJECT_ID = """
            DELETE FROM traces
            WHERE workspace_id = :workspace_id
            AND project_id = :project_id
            AND thread_id IN :thread_ids
            """;

    /***
     * When treating a list of traces as threads, a number of aggregation are performed to get the thread details.
     * <p>
     * Among the aggregation performed are:
     *  - The duration of the thread, which is calculated as the difference between the start_time and end_time of the first and last trace in the list.
     *  - The first message in the thread, which is the input of the first trace in the list.
     *  - The last message in the thread, which is the output of the last trace in the list.
     *  - The number of messages in the thread, which is the count of the traces in the list multiplied by 2.
     *  - The last updated time of the thread, which is the last_updated_at of the last trace in the list.
     *  - The creator of the thread, which is the created_by of the first trace in the list.
     *  - The creation time of the thread, which is the created_at of the first trace in the list.
     ***/
    private static final String SELECT_TRACES_THREAD_BY_ID = """
            WITH traces_final AS (
                SELECT
                    *
                FROM traces final
                WHERE workspace_id = :workspace_id
                  AND project_id = :project_id
                  AND thread_id = :thread_id
            ), spans_agg AS (
                SELECT
                    trace_id,
                    sumMap(usage) as usage,
                    sum(total_estimated_cost) as total_estimated_cost
                FROM spans final
                WHERE workspace_id = :workspace_id
                  AND project_id = :project_id
                  AND trace_id IN (SELECT DISTINCT id FROM traces_final)
                GROUP BY workspace_id, project_id, trace_id
            )
            SELECT
                t.thread_id as id,
                t.workspace_id as workspace_id,
                t.project_id as project_id,
                min(t.start_time) as start_time,
                max(t.end_time) as end_time,
                if(end_time IS NOT NULL AND start_time IS NOT NULL
                       AND notEquals(start_time, toDateTime64('1970-01-01 00:00:00.000', 9)),
                   (dateDiff('microsecond', start_time, end_time) / 1000.0),
                   NULL) AS duration,
                argMin(t.input, t.start_time) as first_message,
                argMax(t.output, t.end_time) as last_message,
                count(DISTINCT t.id) * 2 as number_of_messages,
                sum(s.total_estimated_cost) as total_estimated_cost,
                sumMap(s.usage) as usage,
                max(t.last_updated_at) as last_updated_at,
                argMin(t.created_by, t.created_at) as created_by,
                min(t.created_at) as created_at
            FROM traces_final AS t
                     LEFT JOIN spans_agg AS s ON t.id = s.trace_id
            GROUP BY
                t.workspace_id, t.project_id, t.thread_id
            SETTINGS join_algorithm = 'full_sorting_merge';
            """;

    public static final String SELECT_COUNT_TRACES_BY_PROJECT_IDS = """
            SELECT
                count(distinct id) as count
            FROM traces
            WHERE workspace_id = :workspace_id
            AND project_id IN :project_ids
            """;

    private final @NonNull FilterQueryBuilder filterQueryBuilder;
    private final @NonNull TransactionTemplateAsync asyncTemplate;
    private final @NonNull SortingQueryBuilder sortingQueryBuilder;
    private final @NonNull TraceSortingFactory sortingFactory;
    private final @NonNull TraceThreadSortingFactory traceThreadSortingFactory;

    @Override
    @WithSpan
    public Mono<UUID> insert(@NonNull Trace trace, @NonNull Connection connection) {

        ST template = buildInsertTemplate(trace);

        Statement statement = buildInsertStatement(trace, connection, template);

        Segment segment = startSegment("traces", "Clickhouse", "insert");

        return makeMonoContextAware(bindUserNameAndWorkspaceContext(statement))
                .doFinally(signalType -> endSegment(segment))
                .thenReturn(trace.id());

    }

    private Statement buildInsertStatement(Trace trace, Connection connection, ST template) {
        Statement statement = connection.createStatement(template.render())
                .bind("id", trace.id())
                .bind("project_id", trace.projectId())
                .bind("name", StringUtils.defaultIfBlank(trace.name(), ""))
                .bind("start_time", trace.startTime().toString())
                .bind("input", Objects.toString(trace.input(), ""))
                .bind("output", Objects.toString(trace.output(), ""))
                .bind("metadata", Objects.toString(trace.metadata(), ""))
                .bind("thread_id", StringUtils.defaultIfBlank(trace.threadId(), ""));

        if (trace.endTime() != null) {
            statement.bind("end_time", trace.endTime().toString());
        }

        if (trace.tags() != null) {
            statement.bind("tags", trace.tags().toArray(String[]::new));
        } else {
            statement.bind("tags", new String[]{});
        }

        if (trace.errorInfo() != null) {
            statement.bind("error_info", JsonUtils.readTree(trace.errorInfo()).toString());
        } else {
            statement.bind("error_info", "");
        }

        if (trace.visibilityMode() != null) {
            statement.bind("visibility_mode", trace.visibilityMode().getValue());
        } else {
            statement.bindNull("visibility_mode", String.class);
        }

        return statement;
    }

    private ST buildInsertTemplate(Trace trace) {
        ST template = new ST(INSERT);

        Optional.ofNullable(trace.endTime())
                .ifPresent(endTime -> template.add("end_time", endTime));

        return template;
    }

    @Override
    @WithSpan
    public Mono<Void> update(@NonNull TraceUpdate traceUpdate, @NonNull UUID id, @NonNull Connection connection) {
        return update(id, traceUpdate, connection).then();
    }

    private Mono<? extends Result> update(UUID id, TraceUpdate traceUpdate, Connection connection) {

        ST template = buildUpdateTemplate(traceUpdate, UPDATE);

        String sql = template.render();

        Statement statement = createUpdateStatement(id, traceUpdate, connection, sql);

        Segment segment = startSegment("traces", "Clickhouse", "update");

        return makeMonoContextAware(bindUserNameAndWorkspaceContext(statement))
                .doFinally(signalType -> endSegment(segment));
    }

    private Statement createUpdateStatement(UUID id, TraceUpdate traceUpdate, Connection connection, String sql) {
        Statement statement = connection.createStatement(sql);

        bindUpdateParams(traceUpdate, statement);

        statement.bind("id", id);
        return statement;
    }

    private void bindUpdateParams(TraceUpdate traceUpdate, Statement statement) {
        if (StringUtils.isNotBlank(traceUpdate.name())) {
            statement.bind("name", traceUpdate.name());
        }

        Optional.ofNullable(traceUpdate.input())
                .ifPresent(input -> statement.bind("input", input.toString()));

        Optional.ofNullable(traceUpdate.output())
                .ifPresent(output -> statement.bind("output", output.toString()));

        Optional.ofNullable(traceUpdate.tags())
                .ifPresent(tags -> statement.bind("tags", tags.toArray(String[]::new)));

        Optional.ofNullable(traceUpdate.metadata())
                .ifPresent(metadata -> statement.bind("metadata", metadata.toString()));

        Optional.ofNullable(traceUpdate.errorInfo())
                .ifPresent(errorInfo -> statement.bind("error_info", JsonUtils.readTree(errorInfo).toString()));

        Optional.ofNullable(traceUpdate.endTime())
                .ifPresent(endTime -> statement.bind("end_time", endTime.toString()));

        if (StringUtils.isNotBlank(traceUpdate.threadId())) {
            statement.bind("thread_id", traceUpdate.threadId());
        }
    }

    private ST buildUpdateTemplate(TraceUpdate traceUpdate, String update) {
        ST template = new ST(update);

        if (StringUtils.isNotBlank(traceUpdate.name())) {
            template.add("name", traceUpdate.name());
        }

        Optional.ofNullable(traceUpdate.input())
                .ifPresent(input -> template.add("input", input.toString()));

        Optional.ofNullable(traceUpdate.output())
                .ifPresent(output -> template.add("output", output.toString()));

        Optional.ofNullable(traceUpdate.tags())
                .ifPresent(tags -> template.add("tags", tags.toString()));

        Optional.ofNullable(traceUpdate.metadata())
                .ifPresent(metadata -> template.add("metadata", metadata.toString()));

        Optional.ofNullable(traceUpdate.endTime())
                .ifPresent(endTime -> template.add("end_time", endTime.toString()));

        Optional.ofNullable(traceUpdate.errorInfo())
                .ifPresent(errorInfo -> template.add("error_info", JsonUtils.readTree(errorInfo).toString()));

        if (StringUtils.isNotBlank(traceUpdate.threadId())) {
            template.add("thread_id", traceUpdate.threadId());
        }

        return template;
    }

    private Flux<? extends Result> getById(UUID id, Connection connection) {
        var statement = connection.createStatement(SELECT_BY_ID)
                .bind("id", id);

        Segment segment = startSegment("traces", "Clickhouse", "getById");

        return makeFluxContextAware(bindWorkspaceIdToFlux(statement))
                .doFinally(signalType -> endSegment(segment));
    }

    private Flux<? extends Result> getDetailsById(UUID id, Connection connection) {
        var statement = connection.createStatement(SELECT_DETAILS_BY_ID)
                .bind("id", id);

        Segment segment = startSegment("traces", "Clickhouse", "getDetailsById");

        return Flux.from(statement.execute())
                .doFinally(signalType -> endSegment(segment));
    }

    @Override
    @WithSpan
    public Mono<Void> delete(@NonNull UUID id, @NonNull Connection connection) {
        return delete(Set.of(id), connection);
    }

    @Override
    @WithSpan
    public Mono<Void> delete(Set<UUID> ids, @NonNull Connection connection) {
        Preconditions.checkArgument(CollectionUtils.isNotEmpty(ids), "Argument 'ids' must not be empty");
        log.info("Deleting traces, count '{}'", ids.size());
        var statement = connection.createStatement(DELETE_BY_ID)
                .bind("ids", ids.toArray(UUID[]::new));
        var segment = startSegment("traces", "Clickhouse", "delete");
        return makeMonoContextAware(bindWorkspaceIdToMono(statement))
                .doFinally(signalType -> endSegment(segment))
                .then();
    }

    @Override
    @WithSpan
    public Mono<Trace> findById(@NonNull UUID id, @NonNull Connection connection) {
        return getById(id, connection)
                .flatMap(result -> mapToDto(result, Set.of()))
                .singleOrEmpty();
    }

    @Override
    public Mono<TraceDetails> getTraceDetailsById(@NonNull UUID id, @NonNull Connection connection) {
        return getDetailsById(id, connection)
                .flatMap(this::mapToTraceDetails)
                .singleOrEmpty();
    }

    private <T> T getValue(Set<Trace.TraceField> exclude, Trace.TraceField field, Row row, String fieldName,
            Class<T> clazz) {
        return exclude.contains(field) ? null : row.get(fieldName, clazz);
    }

    private Publisher<Trace> mapToDto(Result result, Set<Trace.TraceField> exclude) {

        return result.map((row, rowMetadata) -> Trace.builder()
                .id(row.get("id", UUID.class))
                .projectId(row.get("project_id", UUID.class))
                .name(StringUtils.defaultIfBlank(
                        getValue(exclude, Trace.TraceField.NAME, row, "name", String.class), null))
                .startTime(getValue(exclude, Trace.TraceField.START_TIME, row, "start_time", Instant.class))
                .endTime(getValue(exclude, Trace.TraceField.END_TIME, row, "end_time", Instant.class))
                .input(Optional.ofNullable(getValue(exclude, Trace.TraceField.INPUT, row, "input", String.class))
                        .filter(str -> !str.isBlank())
                        .map(JsonUtils::getJsonNodeFromString)
                        .orElse(null))
                .output(Optional.ofNullable(getValue(exclude, Trace.TraceField.OUTPUT, row, "output", String.class))
                        .filter(str -> !str.isBlank())
                        .map(JsonUtils::getJsonNodeFromString)
                        .orElse(null))
                .metadata(Optional
                        .ofNullable(getValue(exclude, Trace.TraceField.METADATA, row, "metadata", String.class))
                        .filter(str -> !str.isBlank())
                        .map(JsonUtils::getJsonNodeFromString)
                        .orElse(null))
                .tags(Optional.ofNullable(getValue(exclude, Trace.TraceField.TAGS, row, "tags", String[].class))
                        .map(tags -> Arrays.stream(tags).collect(Collectors.toSet()))
                        .filter(set -> !set.isEmpty())
                        .orElse(null))
                .comments(Optional
                        .ofNullable(getValue(exclude, Trace.TraceField.COMMENTS, row, "comments", List[].class))
                        .map(CommentResultMapper::getComments)
                        .filter(not(List::isEmpty))
                        .orElse(null))
                .feedbackScores(Optional
                        .ofNullable(getValue(exclude, Trace.TraceField.FEEDBACK_SCORES, row, "feedback_scores_list",
                                List.class))
                        .filter(not(List::isEmpty))
                        .map(this::mapFeedbackScores)
                        .filter(not(List::isEmpty))
                        .orElse(null))
                .guardrailsValidations(Optional
                        .ofNullable(getValue(exclude, Trace.TraceField.GUARDRAILS_VALIDATIONS, row,
                                "guardrails_validations", List.class))
                        .map(this::mapGuardrails)
                        .filter(not(List::isEmpty))
                        .orElse(null))
                .spanCount(Optional
                        .ofNullable(getValue(exclude, Trace.TraceField.SPAN_COUNT, row, "span_count", Integer.class))
                        .orElse(0))
                .llmSpanCount(Optional
                        .ofNullable(getValue(exclude, Trace.TraceField.LLM_SPAN_COUNT, row, "llm_span_count",
                                Integer.class))
                        .orElse(0))
                .usage(getValue(exclude, Trace.TraceField.USAGE, row, "usage", Map.class))
                .totalEstimatedCost(Optional
                        .ofNullable(getValue(exclude, Trace.TraceField.TOTAL_ESTIMATED_COST, row,
                                "total_estimated_cost", BigDecimal.class))
                        .filter(value -> value.compareTo(BigDecimal.ZERO) > 0)
                        .orElse(null))
                .errorInfo(Optional
                        .ofNullable(getValue(exclude, Trace.TraceField.ERROR_INFO, row, "error_info", String.class))
                        .filter(str -> !str.isBlank())
                        .map(errorInfo -> JsonUtils.readValue(errorInfo, ERROR_INFO_TYPE))
                        .orElse(null))
                .createdAt(getValue(exclude, Trace.TraceField.CREATED_AT, row, "created_at", Instant.class))
                .lastUpdatedAt(row.get("last_updated_at", Instant.class))
                .createdBy(getValue(exclude, Trace.TraceField.CREATED_BY, row, "created_by", String.class))
                .lastUpdatedBy(
                        getValue(exclude, Trace.TraceField.LAST_UPDATED_BY, row, "last_updated_by", String.class))
                .duration(getValue(exclude, Trace.TraceField.DURATION, row, "duration", Double.class))
                .threadId(StringUtils.defaultIfBlank(
                        getValue(exclude, Trace.TraceField.THREAD_ID, row, "thread_id", String.class), null))
                .visibilityMode(Optional.ofNullable(
                        getValue(exclude, Trace.TraceField.VISIBILITY_MODE, row, "visibility_mode", String.class))
                        .flatMap(VisibilityMode::fromString)
                        .orElse(null))
                .build());
    }

    private List<FeedbackScore> mapFeedbackScores(List<List<Object>> feedbackScores) {
        return Optional.ofNullable(feedbackScores)
                .orElse(List.of())
                .stream()
                .map(feedbackScore -> FeedbackScore.builder()
                        .name((String) feedbackScore.get(0))
                        .categoryName(getIfNotEmpty(feedbackScore.get(1)))
                        .value((BigDecimal) feedbackScore.get(2))
                        .reason(getIfNotEmpty(feedbackScore.get(3)))
                        .source(ScoreSource.fromString((String) feedbackScore.get(4)))
                        .createdAt(((OffsetDateTime) feedbackScore.get(5)).toInstant())
                        .lastUpdatedAt(((OffsetDateTime) feedbackScore.get(6)).toInstant())
                        .createdBy((String) feedbackScore.get(7))
                        .lastUpdatedBy((String) feedbackScore.get(8))
                        .build())
                .toList();
    }

    private List<GuardrailsValidation> mapGuardrails(List<List<Object>> guardrails) {
        return GuardrailsMapper.INSTANCE.mapToValidations(Optional.ofNullable(guardrails)
                .orElse(List.of())
                .stream()
                .map(guardrail -> Guardrail.builder()
                        .entityId(UUID.fromString((String) guardrail.get(0)))
                        .secondaryId(UUID.fromString((String) guardrail.get(1)))
                        .projectId(UUID.fromString((String) guardrail.get(2)))
                        .name(GuardrailType.fromString((String) guardrail.get(3)))
                        .result(GuardrailResult.fromString((String) guardrail.get(4)))
                        .config(JsonNodeFactory.instance.objectNode())
                        .details(JsonNodeFactory.instance.objectNode())
                        .build())
                .toList());
    }

    private String getIfNotEmpty(Object value) {
        return Optional.ofNullable((String) value)
                .filter(StringUtils::isNotEmpty)
                .orElse(null);
    }

    private Publisher<TraceDetails> mapToTraceDetails(Result result) {
        return result.map((row, rowMetadata) -> TraceDetails.builder()
                .projectId(row.get("project_id", String.class))
                .workspaceId(row.get("workspace_id", String.class))
                .build());
    }

    @Override
    @WithSpan
    public Mono<TracePage> find(
            int size, int page, @NonNull TraceSearchCriteria traceSearchCriteria, @NonNull Connection connection) {
        return countTotal(traceSearchCriteria, connection)
                .flatMap(result -> Mono.from(result.map((row, rowMetadata) -> row.get("count", Long.class))))
                .flatMap(total -> getTracesByProjectId(size, page, traceSearchCriteria, connection) //Get count then pagination
                        .flatMapMany(result1 -> mapToDto(result1, traceSearchCriteria.exclude()))
                        .collectList()
                        .map(traces -> new TracePage(page, traces.size(), total, traces,
                                sortingFactory.getSortableFields())));
    }

    @Override
    @WithSpan
    public Mono<Void> partialInsert(
            @NonNull UUID projectId,
            @NonNull TraceUpdate traceUpdate,
            @NonNull UUID traceId,
            @NonNull Connection connection) {

        var template = buildUpdateTemplate(traceUpdate, INSERT_UPDATE);

        var statement = connection.createStatement(template.render());

        statement.bind("id", traceId);
        statement.bind("project_id", projectId);

        bindUpdateParams(traceUpdate, statement);

        Segment segment = startSegment("traces", "Clickhouse", "insert_partial");

        return makeMonoContextAware(bindUserNameAndWorkspaceContext(statement))
                .doFinally(signalType -> endSegment(segment))
                .then();
    }

    private Mono<? extends Result> getTracesByProjectId(
            int size, int page, TraceSearchCriteria traceSearchCriteria, Connection connection) {

        int offset = (page - 1) * size;

        var template = newFindTemplate(SELECT_BY_PROJECT_ID, traceSearchCriteria);

        bindTemplateExcludeFieldVariables(traceSearchCriteria, template);

        template.add("offset", offset);

        var finalTemplate = template;
        Optional.ofNullable(sortingQueryBuilder.toOrderBySql(traceSearchCriteria.sortingFields()))
                .ifPresent(sortFields -> {

                    if (sortFields.contains("feedback_scores")) {
                        finalTemplate.add("sort_has_feedback_scores", true);
                    }

                    finalTemplate.add("sort_fields", sortFields);
                });

        var hasDynamicKeys = sortingQueryBuilder.hasDynamicKeys(traceSearchCriteria.sortingFields());

        template = ImageUtils.addTruncateToTemplate(template, traceSearchCriteria.truncate());
        var statement = connection.createStatement(template.render())
                .bind("project_id", traceSearchCriteria.projectId())
                .bind("limit", size)
                .bind("offset", offset);

        if (hasDynamicKeys) {
            statement = sortingQueryBuilder.bindDynamicKeys(statement, traceSearchCriteria.sortingFields());
        }

        bindSearchCriteria(traceSearchCriteria, statement);

        Segment segment = startSegment("traces", "Clickhouse", "find");

        return makeMonoContextAware(bindWorkspaceIdToMono(statement))
                .doFinally(signalType -> endSegment(segment));
    }

    private void bindTemplateExcludeFieldVariables(TraceSearchCriteria traceSearchCriteria, ST template) {
        Optional.ofNullable(traceSearchCriteria.exclude())
                .filter(Predicate.not(Set::isEmpty))
                .ifPresent(exclude -> {

                    // We need to keep the columns used for sorting in the select clause so that they are available when applying sorting.
                    Set<String> sortingFields = Optional.ofNullable(traceSearchCriteria.sortingFields())
                            .stream()
                            .flatMap(List::stream)
                            .map(SortingField::field)
                            .collect(Collectors.toSet());

                    Set<String> fields = exclude.stream()
                            .map(Trace.TraceField::getValue)
                            .filter(field -> !sortingFields.contains(field))
                            .collect(Collectors.toSet());

                    // check feedback_scores as well because it's a special case
                    if (fields.contains(Trace.TraceField.FEEDBACK_SCORES.getValue())
                            && sortingFields.stream().noneMatch(this::isFeedBackScoresField)) {

                        template.add("exclude_feedback_scores", true);
                    }

                    if (!fields.isEmpty()) {
                        template.add("exclude_fields", String.join(", ", fields));
                        template.add("exclude_input", fields.contains(Trace.TraceField.INPUT.getValue()));
                        template.add("exclude_output", fields.contains(Trace.TraceField.OUTPUT.getValue()));
                        template.add("exclude_metadata", fields.contains(Trace.TraceField.METADATA.getValue()));
                        template.add("exclude_comments", fields.contains(Trace.TraceField.COMMENTS.getValue()));

                        template.add("exclude_usage", fields.contains(Trace.TraceField.USAGE.getValue()));
                        template.add("exclude_total_estimated_cost",
                                fields.contains(Trace.TraceField.TOTAL_ESTIMATED_COST.getValue()));
                        template.add("exclude_guardrails_validations",
                                fields.contains(Trace.TraceField.GUARDRAILS_VALIDATIONS.getValue()));
                        template.add("exclude_span_count", fields.contains(Trace.TraceField.SPAN_COUNT.getValue()));
                        template.add("exclude_llm_span_count",
                                fields.contains(Trace.TraceField.LLM_SPAN_COUNT.getValue()));
                    }
                });
    }

    private boolean isFeedBackScoresField(String field) {
        return field
                .startsWith(SortableFields.FEEDBACK_SCORES.substring(0, SortableFields.FEEDBACK_SCORES.length() - 1));
    }

    private Mono<? extends Result> countTotal(TraceSearchCriteria traceSearchCriteria, Connection connection) {
        var template = newFindTemplate(COUNT_BY_PROJECT_ID, traceSearchCriteria);

        var statement = connection.createStatement(template.render())
                .bind("project_id", traceSearchCriteria.projectId());

        bindSearchCriteria(traceSearchCriteria, statement);

        Segment segment = startSegment("traces", "Clickhouse", "findCount");

        return makeMonoContextAware(bindWorkspaceIdToMono(statement))
                .doFinally(signalType -> endSegment(segment));
    }

    private ST newFindTemplate(String query, TraceSearchCriteria traceSearchCriteria) {
        var template = new ST(query);
        Optional.ofNullable(traceSearchCriteria.filters())
                .ifPresent(filters -> {
                    filterQueryBuilder.toAnalyticsDbFilters(filters, FilterStrategy.TRACE)
                            .ifPresent(traceFilters -> template.add("filters", traceFilters));
                    filterQueryBuilder.toAnalyticsDbFilters(filters, FilterStrategy.TRACE_AGGREGATION)
                            .ifPresent(traceAggregationFilters -> template.add("trace_aggregation_filters",
                                    traceAggregationFilters));
                    filterQueryBuilder.toAnalyticsDbFilters(filters, FilterStrategy.FEEDBACK_SCORES)
                            .ifPresent(scoresFilters -> template.add("feedback_scores_filters", scoresFilters));
                    filterQueryBuilder.toAnalyticsDbFilters(filters, FilterStrategy.TRACE_THREAD)
                            .ifPresent(threadFilters -> template.add("trace_thread_filters", threadFilters));
                    filterQueryBuilder.toAnalyticsDbFilters(filters, FilterStrategy.FEEDBACK_SCORES_IS_EMPTY)
                            .ifPresent(feedbackScoreIsEmptyFilters -> template.add("feedback_scores_empty_filters",
                                    feedbackScoreIsEmptyFilters));
                });
        Optional.ofNullable(traceSearchCriteria.lastReceivedTraceId())
                .ifPresent(lastReceivedTraceId -> template.add("last_received_trace_id", lastReceivedTraceId));
        return template;
    }

    private void bindSearchCriteria(TraceSearchCriteria traceSearchCriteria, Statement statement) {
        Optional.ofNullable(traceSearchCriteria.filters())
                .ifPresent(filters -> {
                    filterQueryBuilder.bind(statement, filters, FilterStrategy.TRACE);
                    filterQueryBuilder.bind(statement, filters, FilterStrategy.TRACE_AGGREGATION);
                    filterQueryBuilder.bind(statement, filters, FilterStrategy.FEEDBACK_SCORES);
                    filterQueryBuilder.bind(statement, filters, FilterStrategy.TRACE_THREAD);
                    filterQueryBuilder.bind(statement, filters, FilterStrategy.FEEDBACK_SCORES_IS_EMPTY);
                });
        Optional.ofNullable(traceSearchCriteria.lastReceivedTraceId())
                .ifPresent(lastReceivedTraceId -> statement.bind("last_received_trace_id", lastReceivedTraceId));
    }

    @Override
    @WithSpan
    public Mono<List<WorkspaceAndResourceId>> getTraceWorkspace(
            @NonNull Set<UUID> traceIds, @NonNull Connection connection) {

        if (traceIds.isEmpty()) {
            return Mono.just(List.of());
        }

        var statement = connection.createStatement(SELECT_TRACE_ID_AND_WORKSPACE);

        return Mono.deferContextual(ctx -> {

            statement.bind("traceIds", traceIds.toArray(UUID[]::new));

            return Mono.from(statement.execute());
        }).flatMapMany(result -> result.map((row, rowMetadata) -> new WorkspaceAndResourceId(
                row.get("workspace_id", String.class),
                row.get("id", UUID.class))))
                .collectList();
    }

    @Override
    @WithSpan
    public Mono<Long> batchInsert(@NonNull List<Trace> traces, @NonNull Connection connection) {

        Preconditions.checkArgument(!traces.isEmpty(), "traces must not be empty");

        return Mono.from(insert(traces, connection))
                .flatMapMany(Result::getRowsUpdated)
                .reduce(0L, Long::sum);

    }

    private Publisher<? extends Result> insert(List<Trace> traces, Connection connection) {

        return makeMonoContextAware((userName, workspaceId) -> {
            List<TemplateUtils.QueryItem> queryItems = getQueryItemPlaceHolder(traces.size());

            var template = new ST(BATCH_INSERT)
                    .add("items", queryItems);

            Statement statement = connection.createStatement(template.render());

            int i = 0;
            for (Trace trace : traces) {

                statement.bind("id" + i, trace.id())
                        .bind("project_id" + i, trace.projectId())
                        .bind("name" + i, StringUtils.defaultIfBlank(trace.name(), ""))
                        .bind("start_time" + i, trace.startTime().toString())
                        .bind("input" + i, getOrDefault(trace.input()))
                        .bind("output" + i, getOrDefault(trace.output()))
                        .bind("metadata" + i, getOrDefault(trace.metadata()))
                        .bind("tags" + i, trace.tags() != null ? trace.tags().toArray(String[]::new) : new String[]{})
                        .bind("error_info" + i,
                                trace.errorInfo() != null ? JsonUtils.readTree(trace.errorInfo()).toString() : "")
                        .bind("thread_id" + i, StringUtils.defaultIfBlank(trace.threadId(), ""));

                if (trace.endTime() != null) {
                    statement.bind("end_time" + i, trace.endTime().toString());
                } else {
                    statement.bindNull("end_time" + i, String.class);
                }

                if (trace.lastUpdatedAt() != null) {
                    statement.bind("last_updated_at" + i, trace.lastUpdatedAt().toString());
                } else {
                    statement.bindNull("last_updated_at" + i, String.class);
                }

                if (trace.visibilityMode() != null) {
                    statement.bind("visibility_mode" + i, trace.visibilityMode().getValue());
                } else {
                    statement.bindNull("visibility_mode" + i, String.class);
                }

                i++;
            }

            statement
                    .bind("workspace_id", workspaceId)
                    .bind("user_name", userName);

            Segment segment = startSegment("traces", "Clickhouse", "batch_insert");

            return Mono.from(statement.execute())
                    .doFinally(signalType -> endSegment(segment));
        });
    }

    private String getOrDefault(JsonNode value) {
        return value != null ? value.toString() : "";
    }

    @Override
    @WithSpan
    public Flux<WorkspaceTraceCount> countTracesPerWorkspace(Connection connection) {

        var statement = connection.createStatement(new ST(TRACE_COUNT_BY_WORKSPACE_ID).render());
        return Mono.from(statement.execute())
                .flatMapMany(result -> result.map((row, rowMetadata) -> WorkspaceTraceCount.builder()
                        .workspace(row.get("workspace_id", String.class))
                        .traceCount(row.get("trace_count", Integer.class)).build()));
    }

    @Override
    @WithSpan
    public Flux<BiInformation> getTraceBIInformation(Connection connection) {

        var statement = connection.createStatement(TRACE_DAILY_BI_INFORMATION);

        return Mono.from(statement.execute())
                .flatMapMany(result -> result.map((row, rowMetadata) -> BiInformation.builder()
                        .workspaceId(row.get("workspace_id", String.class))
                        .user(row.get("user", String.class))
                        .count(row.get("trace_count", Long.class)).build()));
    }

    @Override
    public Mono<ProjectStats> getStats(@NonNull TraceSearchCriteria criteria) {
        return asyncTemplate.nonTransaction(connection -> {

            ST statsSQL = newFindTemplate(SELECT_TRACES_STATS, criteria);

            var statement = connection.createStatement(statsSQL.render())
                    .bind("project_ids", List.of(criteria.projectId()));

            bindSearchCriteria(criteria, statement);

            Segment segment = startSegment("traces", "Clickhouse", "stats");

            return makeFluxContextAware(bindWorkspaceIdToFlux(statement))
                    .doFinally(signalType -> endSegment(segment))
                    .flatMap(
                            result -> result.map((row, rowMetadata) -> StatsMapper.mapProjectStats(row, "trace_count")))
                    .singleOrEmpty();
        });
    }

    @Override
    public Mono<Long> getDailyTraces(@NonNull List<UUID> excludedProjectIds) {
        ST sql = new ST(TRACE_COUNT_BY_WORKSPACE_ID);

        if (!excludedProjectIds.isEmpty()) {
            sql.add("excluded_project_ids", excludedProjectIds);
        }

        return asyncTemplate
                .nonTransaction(
                        connection -> {
                            Statement statement = connection.createStatement(sql.render());

                            if (!excludedProjectIds.isEmpty()) {
                                statement.bind("excluded_project_ids", excludedProjectIds);
                            }

                            return Mono.from(statement.execute());
                        })
                .flatMapMany(result -> result.map((row, rowMetadata) -> row.get("trace_count", Long.class)))
                .reduce(0L, Long::sum);
    }

    @Override
    public Mono<Map<UUID, ProjectStats>> getStatsByProjectIds(@NonNull List<UUID> projectIds,
            @NonNull String workspaceId) {

        if (projectIds.isEmpty()) {
            return Mono.just(Map.of());
        }

        return asyncTemplate
                .nonTransaction(connection -> {
                    ST template = new ST(SELECT_TRACES_STATS);

                    Statement statement = connection.createStatement(template.render())
                            .bind("project_ids", projectIds)
                            .bind("workspace_id", workspaceId);

                    return Mono.from(statement.execute())
                            .flatMapMany(result -> result.map((row, rowMetadata) -> Map.of(
                                    row.get("project_id", UUID.class),
                                    StatsMapper.mapProjectStats(row, "trace_count"))))
                            .map(Map::entrySet)
                            .flatMap(Flux::fromIterable)
                            .collect(Collectors.toMap(Map.Entry::getKey, Map.Entry::getValue));
                });
    }

    private Mono<Long> countThreadTotal(TraceSearchCriteria traceSearchCriteria, Connection connection) {
        var template = newFindTemplate(SELECT_COUNT_TRACES_THREADS_BY_PROJECT_IDS, traceSearchCriteria);

        var statement = connection.createStatement(template.render())
                .bind("project_id", traceSearchCriteria.projectId());

        bindSearchCriteria(traceSearchCriteria, statement);

        Segment segment = startSegment("traces", "Clickhouse", "countThreads");

        return makeMonoContextAware(bindWorkspaceIdToMono(statement))
                .doFinally(signalType -> endSegment(segment))
                .flatMapMany(result -> result.map((row, rowMetadata) -> row.get("count", Long.class)))
                .reduce(0L, Long::sum);
    }

    @Override
    public Mono<TraceThreadPage> findThreads(int size, int page, @NonNull TraceSearchCriteria criteria) {

        return asyncTemplate.nonTransaction(connection -> countThreadTotal(criteria, connection)
                .flatMap(count -> {

                    ST template = newFindTemplate(SELECT_TRACES_THREADS_BY_PROJECT_IDS, criteria);

                    template = ImageUtils.addTruncateToTemplate(template, criteria.truncate());

                    var finalTemplate = template;
                    Optional.ofNullable(sortingQueryBuilder.toOrderBySql(criteria.sortingFields()))
                            .ifPresent(sortFields -> finalTemplate.add("sort_fields", sortFields));

                    var hasDynamicKeys = sortingQueryBuilder.hasDynamicKeys(criteria.sortingFields());

                    var statement = connection.createStatement(template.render())
                            .bind("project_id", criteria.projectId())
                            .bind("limit", size)
                            .bind("offset", (page - 1) * size);

                    if (hasDynamicKeys) {
                        statement = sortingQueryBuilder.bindDynamicKeys(statement, criteria.sortingFields());
                    }

                    bindSearchCriteria(criteria, statement);

                    Segment segment = startSegment("traces", "Clickhouse", "findThreads");

                    return makeFluxContextAware(bindWorkspaceIdToFlux(statement))
                            .flatMap(this::mapThreadToDto)
                            .collectList()
                            .doFinally(signalType -> endSegment(segment))
                            .map(threads -> new TraceThreadPage(page, threads.size(), count, threads,
                                    traceThreadSortingFactory.getSortableFields()))
                            .defaultIfEmpty(TraceThreadPage.empty(page, traceThreadSortingFactory.getSortableFields()));
                }));
    }

    private Publisher<TraceThread> mapThreadToDto(Result result) {
        return result.map((row, rowMetadata) -> TraceThread.builder()
                .id(row.get("id", String.class))
                .workspaceId(row.get("workspace_id", String.class))
                .projectId(row.get("project_id", UUID.class))
                .startTime(row.get("start_time", Instant.class))
                .endTime(row.get("end_time", Instant.class))
                .duration(row.get("duration", Double.class))
                .firstMessage(Optional.ofNullable(row.get("first_message", String.class))
                        .filter(it -> !it.isBlank())
                        .map(JsonUtils::getJsonNodeFromString)
                        .orElse(null))
                .lastMessage(Optional.ofNullable(row.get("last_message", String.class))
                        .filter(it -> !it.isBlank())
                        .map(JsonUtils::getJsonNodeFromString)
                        .orElse(null))
                .numberOfMessages(row.get("number_of_messages", Long.class))
                .usage(row.get("usage", Map.class))
                .totalEstimatedCost(row.get("total_estimated_cost", BigDecimal.class))
                .lastUpdatedAt(row.get("last_updated_at", Instant.class))
                .createdBy(row.get("created_by", String.class))
                .createdAt(row.get("created_at", Instant.class))
                .build());
    }

    @Override
    @WithSpan
    public Mono<Map<UUID, Instant>> getLastUpdatedTraceAt(
            @NonNull Set<UUID> projectIds, @NonNull String workspaceId, @NonNull Connection connection) {

        log.info("Getting last updated trace at for projectIds {}", Arrays.toString(projectIds.toArray()));

        var statement = connection.createStatement(SELECT_TRACE_LAST_UPDATED_AT)
                .bind("project_ids", projectIds.toArray(UUID[]::new))
                .bind("workspace_id", workspaceId);

        return Mono.from(statement.execute())
                .flatMapMany(result -> result.map((row, rowMetadata) -> Map.entry(row.get("project_id", UUID.class),
                        row.get("last_updated_at", Instant.class))))
                .collectMap(Map.Entry::getKey, Map.Entry::getValue)
                .doFinally(signalType -> {
                    if (signalType == SignalType.ON_COMPLETE) {
                        log.info("Got last updated trace at for projectIds {}", Arrays.toString(projectIds.toArray()));
                    }
                });
    }

    @Override
    public Mono<UUID> getProjectIdFromTrace(@NonNull UUID traceId) {

        return asyncTemplate.nonTransaction(connection -> {
            var statement = connection.createStatement(SELECT_PROJECT_ID_FROM_TRACE)
                    .bind("id", traceId);

            return makeMonoContextAware(bindWorkspaceIdToMono(statement))
                    .flatMapMany(result -> result.map((row, rowMetadata) -> row.get("project_id", UUID.class)))
                    .singleOrEmpty();
        });
    }

    @Override
    public Mono<Long> deleteThreads(@NonNull UUID projectId, @NonNull List<String> threadIds) {
        Preconditions.checkArgument(!threadIds.isEmpty(), "threadIds must not be empty");

        return asyncTemplate.nonTransaction(connection -> {
            var statement = connection.createStatement(DELETE_THREADS_BY_PROJECT_ID)
                    .bind("project_id", projectId)
                    .bind("thread_ids", threadIds.toArray(String[]::new));

            Segment segment = startSegment("traces", "Clickhouse", "deleteThreads");

            return makeMonoContextAware(bindWorkspaceIdToMono(statement))
                    .doFinally(signalType -> endSegment(segment))
                    .flatMapMany(Result::getRowsUpdated)
                    .reduce(0L, Long::sum);
        });
    }

    @Override
    public Mono<TraceThread> findThreadById(@NonNull UUID projectId, @NonNull String threadId) {
        return asyncTemplate.nonTransaction(connection -> {
            var statement = connection.createStatement(SELECT_TRACES_THREAD_BY_ID)
                    .bind("project_id", projectId)
                    .bind("thread_id", threadId);

            Segment segment = startSegment("traces", "Clickhouse", "findThreadById");

            return makeMonoContextAware(bindWorkspaceIdToMono(statement))
                    .flatMapMany(this::mapThreadToDto)
                    .singleOrEmpty()
                    .doFinally(signalType -> endSegment(segment));
        });
    }

    @WithSpan
    public Mono<Trace> getPartialById(@NonNull UUID id) {
        log.info("Getting partial trace by id '{}'", id);
        return asyncTemplate.nonTransaction(connection -> {
            var statement = connection.createStatement(SELECT_PARTIAL_BY_ID).bind("id", id);
            var segment = startSegment("traces", "Clickhouse", "get_partial_by_id");
            return makeMonoContextAware(bindWorkspaceIdToMono(statement))
                    .doFinally(signalType -> endSegment(segment));
        })
                .flatMapMany(this::mapToPartialDto)
                .singleOrEmpty();
    }

    private Publisher<Trace> mapToPartialDto(Result result) {
        return result.map((row, rowMetadata) -> Trace.builder()
                .startTime(row.get("start_time", Instant.class))
                .projectId(row.get("project_id", UUID.class))
                .build());
    }

    @Override
    public Flux<Trace> search(int limit, @NonNull TraceSearchCriteria criteria) {
        return asyncTemplate.stream(connection -> findTraceStream(limit, criteria, connection))
                .flatMap(result -> mapToDto(result, Set.of()))
                .buffer(limit > 100 ? limit / 2 : limit)
                .concatWith(Mono.just(List.of()))
                .flatMap(Flux::fromIterable);
    }

    @Override
    public Mono<Long> countTraces(Set<UUID> projectIds) {

        if (CollectionUtils.isEmpty(projectIds)) {
            return Mono.just(0L);
        }

        return asyncTemplate.nonTransaction(connection -> {
            var statement = connection.createStatement(SELECT_COUNT_TRACES_BY_PROJECT_IDS)
                    .bind("project_ids", projectIds);

            Segment segment = startSegment("traces", "Clickhouse", "countTraces");

            return makeMonoContextAware(bindWorkspaceIdToMono(statement))
                    .doFinally(signalType -> endSegment(segment))
                    .flatMapMany(result -> result.map((row, rowMetadata) -> row.get("count", Long.class)))
                    .reduce(0L, Long::sum);
        });
    }

    private Flux<? extends Result> findTraceStream(int limit, @NonNull TraceSearchCriteria criteria,
            Connection connection) {
        log.info("Searching traces by '{}'", criteria);

        var template = newFindTemplate(SELECT_BY_PROJECT_ID, criteria);

        template = ImageUtils.addTruncateToTemplate(template, criteria.truncate());

        var statement = connection.createStatement(template.render())
                .bind("project_id", criteria.projectId())
                .bind("limit", limit);

        bindSearchCriteria(criteria, statement);

        Segment segment = startSegment("traces", "Clickhouse", "findTraceStream");

        return makeFluxContextAware(bindWorkspaceIdToFlux(statement))
                .doFinally(signalType -> {
                    log.info("Closing trace search stream");
                    endSegment(segment);
                });
    }
}<|MERGE_RESOLUTION|>--- conflicted
+++ resolved
@@ -1115,17 +1115,10 @@
                 LEFT JOIN spans_agg AS s ON t.id = s.trace_id
             GROUP BY
                 t.workspace_id, t.project_id, t.thread_id
-<<<<<<< HEAD
              <if(trace_thread_filters)> HAVING <trace_thread_filters> <endif>
              <if(sort_fields)> ORDER BY <sort_fields>, last_updated_at DESC <else> ORDER BY last_updated_at DESC, start_time ASC, end_time DESC <endif>
              LIMIT :limit OFFSET :offset
             ;
-=======
-            <if(trace_thread_filters)> HAVING <trace_thread_filters> <endif>
-            ORDER BY last_updated_at DESC, start_time ASC, end_time DESC
-            LIMIT :limit OFFSET :offset
-            SETTINGS join_algorithm = 'full_sorting_merge';
->>>>>>> 5d1cdf35
             """;
 
     private static final String DELETE_THREADS_BY_PROJECT_ID = """
