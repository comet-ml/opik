--- conflicted
+++ resolved
@@ -732,19 +732,12 @@
                                 .bind("datasetId", datasetId)
                                 .bind("workspace_id", workspaceId)
                                 .execute())
-<<<<<<< HEAD
-                        .doFinally(signalType -> segmentCount.end())
+                        .doFinally(signalType -> endSegment(segmentCount))
                         .flatMap(result -> result.map((row, rowMetadata) -> Map.entry(row.get(0, Long.class),
                                 Set.of(row.get(1, String[].class)))))
                         .reduce((result1, result2) -> Map.entry(result1.getKey() + result2.getKey(),
                                 Sets.union(result1.getValue(), result2.getValue())))
                         .flatMap(result -> {
-=======
-                        .doFinally(signalType -> endSegment(segmentCount))
-                        .flatMap(result -> result.map((row, rowMetadata) -> row.get(0, Long.class)))
-                        .reduce(0L, Long::sum)
-                        .flatMap(count -> {
->>>>>>> 59afaddf
 
                             Segment segment = startSegment("dataset_items", "Clickhouse", "select_dataset_items_page");
 
@@ -759,14 +752,9 @@
                                     .execute())
                                     .flatMap(this::mapItem)
                                     .collectList()
-<<<<<<< HEAD
                                     .flatMap(items -> Mono
                                             .just(new DatasetItemPage(items, page, items.size(), total, columns)))
-                                    .doFinally(signalType -> segment.end());
-=======
-                                    .flatMap(items -> Mono.just(new DatasetItemPage(items, page, items.size(), count)))
                                     .doFinally(signalType -> endSegment(segment));
->>>>>>> 59afaddf
                         })));
     }
 
@@ -819,19 +807,13 @@
             bindSearchCriteria(datasetItemSearchCriteria, statement);
 
             return makeFluxContextAware(bindWorkspaceIdToFlux(statement))
-<<<<<<< HEAD
-                    .doFinally(signalType -> segmentCount.end())
+                    .doFinally(signalType -> endSegment(segmentCount))
                     .flatMap(result -> result.map((row, rowMetadata) -> Map.entry(row.get(0, Long.class),
                             Set.of(row.get(1, String[].class)))))
                     .reduce((result1, result2) -> Map.entry(result1.getKey() + result2.getKey(),
                             Sets.union(result1.getValue(), result2.getValue())))
                     .flatMap(result -> {
-=======
-                    .doFinally(signalType -> endSegment(segmentCount))
-                    .flatMap(result -> result.map((row, rowMetadata) -> row.get(0, Long.class)))
-                    .reduce(0L, Long::sum)
-                    .flatMap(count -> {
->>>>>>> 59afaddf
+
                         Segment segment = startSegment("dataset_items", "Clickhouse", "select_dataset_items_filters");
 
                         ST selectTemplate = newFindTemplate(SELECT_DATASET_ITEMS_WITH_EXPERIMENT_ITEMS,
