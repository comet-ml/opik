package com.comet.opik.domain;

import com.comet.opik.api.DatasetItem;
import com.comet.opik.api.DatasetItemSearchCriteria;
import com.comet.opik.api.DatasetItemSource;
import com.comet.opik.api.ExperimentItem;
import com.comet.opik.api.FeedbackScore;
import com.comet.opik.api.ScoreSource;
import com.comet.opik.domain.filter.FilterQueryBuilder;
import com.comet.opik.domain.filter.FilterStrategy;
import com.comet.opik.infrastructure.db.TransactionTemplateAsync;
import com.comet.opik.utils.JsonUtils;
import com.fasterxml.jackson.databind.JsonNode;
import com.google.inject.ImplementedBy;
import io.opentelemetry.instrumentation.annotations.WithSpan;
import io.r2dbc.spi.Connection;
import io.r2dbc.spi.Result;
import io.r2dbc.spi.Statement;
import jakarta.inject.Inject;
import jakarta.inject.Singleton;
import lombok.NonNull;
import lombok.RequiredArgsConstructor;
import lombok.extern.slf4j.Slf4j;
import org.apache.commons.collections4.CollectionUtils;
import org.apache.commons.lang3.ArrayUtils;
import org.apache.commons.lang3.StringUtils;
import org.reactivestreams.Publisher;
import org.stringtemplate.v4.ST;
import reactor.core.publisher.Flux;
import reactor.core.publisher.Mono;

import java.math.BigDecimal;
import java.time.Instant;
import java.util.Arrays;
import java.util.List;
import java.util.Optional;
import java.util.Set;
import java.util.UUID;

import static com.comet.opik.api.DatasetItem.DatasetItemPage;
import static com.comet.opik.domain.AsyncContextUtils.bindWorkspaceIdToFlux;
import static com.comet.opik.infrastructure.instrumentation.InstrumentAsyncUtils.Segment;
import static com.comet.opik.infrastructure.instrumentation.InstrumentAsyncUtils.endSegment;
import static com.comet.opik.infrastructure.instrumentation.InstrumentAsyncUtils.startSegment;
import static com.comet.opik.utils.AsyncUtils.makeFluxContextAware;
import static com.comet.opik.utils.AsyncUtils.makeMonoContextAware;
import static com.comet.opik.utils.TemplateUtils.QueryItem;
import static com.comet.opik.utils.TemplateUtils.getQueryItemPlaceHolder;
import static com.comet.opik.utils.ValidationUtils.CLICKHOUSE_FIXED_STRING_UUID_FIELD_NULL_VALUE;

@ImplementedBy(DatasetItemDAOImpl.class)
public interface DatasetItemDAO {
    Mono<Long> save(UUID datasetId, List<DatasetItem> batch);

    Mono<Long> delete(List<UUID> ids);

    Mono<DatasetItemPage> getItems(UUID datasetId, int page, int size);

    Mono<DatasetItemPage> getItems(DatasetItemSearchCriteria datasetItemSearchCriteria, int page, int size);

    Mono<DatasetItem> get(UUID id);

    Flux<DatasetItem> getItems(UUID datasetId, int limit, UUID lastRetrievedId);

    Mono<List<WorkspaceAndResourceId>> getDatasetItemWorkspace(Set<UUID> datasetItemIds);
}

@Singleton
@RequiredArgsConstructor(onConstructor_ = @Inject)
@Slf4j
class DatasetItemDAOImpl implements DatasetItemDAO {

    private static final String INSERT_DATASET_ITEM = """
                INSERT INTO dataset_items (
                    id,
                    dataset_id,
                    source,
                    trace_id,
                    span_id,
                    input,
                    expected_output,
                    metadata,
                    created_at,
                    workspace_id,
                    created_by,
                    last_updated_by
                )
                VALUES
                    <items:{item |
                        (
                             :id<item.index>,
                             :datasetId<item.index>,
                             :source<item.index>,
                             :traceId<item.index>,
                             :spanId<item.index>,
                             :input<item.index>,
                             :expectedOutput<item.index>,
                             :metadata<item.index>,
                             now64(9),
                             :workspace_id,
                             :createdBy<item.index>,
                             :lastUpdatedBy<item.index>
                         )
                         <if(item.hasNext)>
                            ,
                         <endif>
                    }>
                ;
            """;

    private static final String SELECT_DATASET_ITEM = """
                SELECT
                    *,
                    null AS experiment_items_array
                FROM dataset_items
                WHERE id = :id
                AND workspace_id = :workspace_id
                ORDER BY last_updated_at DESC
                LIMIT 1 BY id
                ;
            """;

    private static final String SELECT_DATASET_ITEMS_STREAM = """
                SELECT
                    *,
                    null AS experiment_items_array
                FROM dataset_items
                WHERE dataset_id = :datasetId
                AND workspace_id = :workspace_id
                <if(lastRetrievedId)>AND id \\< :lastRetrievedId <endif>
                ORDER BY id DESC, last_updated_at DESC
                LIMIT 1 BY id
                LIMIT :limit
                ;
            """;

    private static final String DELETE_DATASET_ITEM = """
                DELETE FROM dataset_items
                WHERE id IN :ids
                AND workspace_id = :workspace_id
                ;
            """;

    private static final String SELECT_DATASET_ITEMS = """
                SELECT
                    *,
                    null AS experiment_items_array
                FROM dataset_items
                WHERE dataset_id = :datasetId
                AND workspace_id = :workspace_id
                ORDER BY id DESC, last_updated_at DESC
                LIMIT 1 BY id
                LIMIT :limit OFFSET :offset
                ;
            """;

    private static final String SELECT_DATASET_ITEMS_COUNT = """
                SELECT
                    count(id) AS count
                FROM (
                    SELECT
                        id
                    FROM dataset_items
                    WHERE dataset_id = :datasetId
                    AND workspace_id = :workspace_id
                    ORDER BY id DESC, last_updated_at DESC
                    LIMIT 1 BY id
                ) AS lastRows
                ;
            """;

    /**
     * Counts dataset items only if there's a matching experiment item.
     */
    private static final String SELECT_DATASET_ITEMS_WITH_EXPERIMENT_ITEMS_COUNT = """
                SELECT
                    COUNT(DISTINCT di.id) AS count
                FROM (
                    SELECT
                        id
                    FROM dataset_items
                    WHERE dataset_id = :datasetId
                    AND workspace_id = :workspace_id
                    <if(dataset_item_filters)>
                    AND <dataset_item_filters>
                    <endif>
                    ORDER BY id DESC, last_updated_at DESC
                    LIMIT 1 BY id
                ) AS di
                INNER JOIN (
                    SELECT
                        dataset_item_id,
                        trace_id
                    FROM experiment_items ei
                    <if(experiment_item_filters || feedback_scores_filters)>
                    INNER JOIN (
                        SELECT
                            id
                        FROM traces
                        WHERE workspace_id = :workspace_id
                        <if(experiment_item_filters)>
                        AND <experiment_item_filters>
                        <endif>
                        <if(feedback_scores_filters)>
                        AND id in (
                            SELECT
                                entity_id
                            FROM (
                                SELECT *
                                FROM feedback_scores
                                WHERE entity_type = 'trace'
                                AND workspace_id = :workspace_id
                                ORDER BY entity_id DESC, last_updated_at DESC
                                LIMIT 1 BY entity_id, name
                            )
                            GROUP BY entity_id
                            HAVING <feedback_scores_filters>
                        )
                        <endif>
                        ORDER BY id DESC, last_updated_at DESC
                        LIMIT 1 BY id
                    ) AS tfs ON ei.trace_id = tfs.id
                    <endif>
                    WHERE experiment_id in :experimentIds
                    AND workspace_id = :workspace_id
                    ORDER BY id DESC, last_updated_at DESC
                    LIMIT 1 BY id
                ) AS ei ON di.id = ei.dataset_item_id
                ;
            """;

    private static final String SELECT_DATASET_WORKSPACE_ITEMS = """
                SELECT
                    id, workspace_id
                FROM dataset_items
                WHERE id IN :datasetItemIds
                ORDER BY id DESC, last_updated_at DESC
                LIMIT 1 BY id
                ;
            """;

    /**
     * Gets the following relationships:
     * - dataset_item - experiment_items -> 1:N
     * - experiment_item - trace -> 1:1
     * - trace - feedback_scores -> 1:N
     * And groups everything together resembling the following rough JSON structure:
     *  {
     *      "dataset_item" : {
     *          "id": "some_id",
     *          ...
     *          "experiment_items": [
     *            {
     *                "id": "some_id",
     *                "input": "trace_input_value",
     *                "output": "trace_output_value",
     *                "feedback_scores": [
     *                  {
     *                    "name": "some_name",
     *                    ...
     *                  },
     *                  ...
     *                ]
     *            },
     *            ...
     *          ]
     *          "
     *      }
     *  }
     */
    private static final String SELECT_DATASET_ITEMS_WITH_EXPERIMENT_ITEMS = """
            SELECT
                di.id AS id,
                di.dataset_id AS dataset_id,
                di.input AS input,
                di.expected_output AS expected_output,
                di.metadata AS metadata,
                di.trace_id AS trace_id,
                di.span_id AS span_id,
                di.source AS source,
                di.created_at AS created_at,
                di.last_updated_at AS last_updated_at,
                di.created_by AS created_by,
                di.last_updated_by AS last_updated_by,
                groupArray(tuple(
                    ei.id,
                    ei.experiment_id,
                    ei.dataset_item_id,
                    ei.trace_id,
                    tfs.input,
                    tfs.output,
                    tfs.feedback_scores_array,
                    ei.created_at,
                    ei.last_updated_at,
                    ei.created_by,
                    ei.last_updated_by
                )) AS experiment_items_array
            FROM (
                SELECT
                    *
                FROM dataset_items
                WHERE dataset_id = :datasetId
                AND workspace_id = :workspace_id
                <if(dataset_item_filters)>
                AND <dataset_item_filters>
                <endif>
                ORDER BY id DESC, last_updated_at DESC
                LIMIT 1 BY id
            ) AS di
            INNER JOIN (
                SELECT
                    DISTINCT ei.*
                FROM experiment_items ei
                <if(experiment_item_filters || feedback_scores_filters)>
                INNER JOIN (
                    SELECT
                        id
                    FROM traces
                    WHERE workspace_id = :workspace_id
                    <if(experiment_item_filters)>
                    AND <experiment_item_filters>
                    <endif>
                    <if(feedback_scores_filters)>
                    AND id in (
                        SELECT
                            entity_id
                        FROM (
                            SELECT *
                            FROM feedback_scores
                            WHERE entity_type = 'trace'
                            AND workspace_id = :workspace_id
                            ORDER BY entity_id DESC, last_updated_at DESC
                            LIMIT 1 BY entity_id, name
                        )
                        GROUP BY entity_id
                        HAVING <feedback_scores_filters>
                    )
                    <endif>
                    ORDER BY id DESC, last_updated_at DESC
                    LIMIT 1 BY id
                ) AS tfs ON ei.trace_id = tfs.id
                <endif>
                WHERE experiment_id in :experimentIds
                AND workspace_id = :workspace_id
                ORDER BY id DESC, last_updated_at DESC
                LIMIT 1 BY id
            ) AS ei ON di.id = ei.dataset_item_id
            LEFT JOIN (
                SELECT
                    t.id,
                    t.input,
                    t.output,
                    groupArray(tuple(
                        fs.entity_id,
                        fs.name,
                        fs.category_name,
                        fs.value,
                        fs.reason,
                        fs.source
                    )) AS feedback_scores_array
                FROM (
                    SELECT
                        id,
                        input,
                        output
                    FROM traces
                    WHERE workspace_id = :workspace_id
                    ORDER BY id DESC, last_updated_at DESC
                    LIMIT 1 BY id
                ) AS t
                LEFT JOIN (
                    SELECT
                        entity_id,
                        name,
                        category_name,
                        value,
                        reason,
                        source
                    FROM feedback_scores
                    WHERE entity_type = :entityType
                    AND workspace_id = :workspace_id
                    ORDER BY entity_id DESC, last_updated_at DESC
                    LIMIT 1 BY entity_id, name
                ) AS fs ON t.id = fs.entity_id
                GROUP BY
                    t.id,
                    t.input,
                    t.output
            ) AS tfs ON ei.trace_id = tfs.id
            GROUP BY
                di.id,
                di.dataset_id,
                di.input,
                di.expected_output,
                di.metadata,
                di.trace_id,
                di.span_id,
                di.source,
                di.created_at,
                di.last_updated_at,
                di.created_by,
                di.last_updated_by
            ORDER BY di.id DESC, di.last_updated_at DESC
            LIMIT :limit OFFSET :offset
            ;
            """;

    private final @NonNull TransactionTemplateAsync asyncTemplate;
    private final @NonNull FilterQueryBuilder filterQueryBuilder;

    @Override
    @WithSpan
    public Mono<Long> save(@NonNull UUID datasetId, @NonNull List<DatasetItem> items) {

        if (items.isEmpty()) {
            return Mono.empty();
        }

        return asyncTemplate.nonTransaction(connection -> mapAndInsert(
                datasetId, items, connection, INSERT_DATASET_ITEM));
    }

    private Mono<Long> mapAndInsert(
            UUID datasetId, List<DatasetItem> items, Connection connection, String sqlTemplate) {

        List<QueryItem> queryItems = getQueryItemPlaceHolder(items.size());

        var template = new ST(sqlTemplate)
                .add("items", queryItems);

        String sql = template.render();

        var statement = connection.createStatement(sql);

        return makeMonoContextAware((userName, workspaceName, workspaceId) -> {

            statement.bind("workspace_id", workspaceId);

            int i = 0;
            for (DatasetItem item : items) {
                statement.bind("id" + i, item.id());
                statement.bind("datasetId" + i, datasetId);
                statement.bind("source" + i, item.source().getValue());
                statement.bind("traceId" + i, getOrDefault(item.traceId()));
                statement.bind("spanId" + i, getOrDefault(item.spanId()));
                statement.bind("input" + i, getOrDefault(item.input()));
                statement.bind("expectedOutput" + i, getOrDefault(item.expectedOutput()));
                statement.bind("metadata" + i, getOrDefault(item.metadata()));
                statement.bind("createdBy" + i, userName);
                statement.bind("lastUpdatedBy" + i, userName);
                i++;
            }

            Segment segment = startSegment("dataset_items", "Clickhouse", "insert_dataset_items");

            return Flux.from(statement.execute())
                    .flatMap(Result::getRowsUpdated)
                    .reduce(0L, Long::sum)
                    .doFinally(signalType -> endSegment(segment));
        });
    }

    private String getOrDefault(JsonNode jsonNode) {
        return Optional.ofNullable(jsonNode).map(JsonNode::toString).orElse("");
    }

    private String getOrDefault(UUID value) {
        return Optional.ofNullable(value).map(UUID::toString).orElse("");
    }

    private Publisher<DatasetItem> mapItem(Result results) {
        return results.map((row, rowMetadata) -> DatasetItem.builder()
                .id(row.get("id", UUID.class))
                .input(Optional.ofNullable(row.get("input", String.class))
                        .filter(s -> !s.isBlank())
                        .map(JsonUtils::getJsonNodeFromString).orElse(null))
                .expectedOutput(Optional.ofNullable(row.get("expected_output", String.class))
                        .filter(s -> !s.isBlank())
                        .map(JsonUtils::getJsonNodeFromString).orElse(null))
                .metadata(Optional.ofNullable(row.get("metadata", String.class))
                        .filter(s -> !s.isBlank())
                        .map(JsonUtils::getJsonNodeFromString).orElse(null))
                .source(DatasetItemSource.fromString(row.get("source", String.class)))
                .traceId(Optional.ofNullable(row.get("trace_id", String.class))
                        .filter(s -> !s.isBlank())
                        .map(UUID::fromString)
                        .orElse(null))
                .spanId(Optional.ofNullable(row.get("span_id", String.class))
                        .filter(s -> !s.isBlank())
                        .map(UUID::fromString)
                        .orElse(null))
                .experimentItems(getExperimentItems(row.get("experiment_items_array", List[].class)))
                .lastUpdatedAt(row.get("last_updated_at", Instant.class))
                .createdAt(row.get("created_at", Instant.class))
                .createdBy(row.get("created_by", String.class))
                .lastUpdatedBy(row.get("last_updated_by", String.class))
                .build());
    }

    private List<ExperimentItem> getExperimentItems(List[] experimentItemsArrays) {
        if (ArrayUtils.isEmpty(experimentItemsArrays)) {
            return null;
        }

        var experimentItems = Arrays.stream(experimentItemsArrays)
                .filter(experimentItem -> CollectionUtils.isNotEmpty(experimentItem) &&
                        !CLICKHOUSE_FIXED_STRING_UUID_FIELD_NULL_VALUE.equals(experimentItem.get(2).toString()))
                .map(experimentItem -> ExperimentItem.builder()
                        .id(UUID.fromString(experimentItem.get(0).toString()))
                        .experimentId(UUID.fromString(experimentItem.get(1).toString()))
                        .datasetItemId(UUID.fromString(experimentItem.get(2).toString()))
                        .traceId(UUID.fromString(experimentItem.get(3).toString()))
                        .input(getJsonNodeOrNull(experimentItem.get(4)))
                        .output(getJsonNodeOrNull(experimentItem.get(5)))
                        .feedbackScores(getFeedbackScores(experimentItem.get(6)))
                        .createdAt(Instant.parse(experimentItem.get(7).toString()))
                        .lastUpdatedAt(Instant.parse(experimentItem.get(8).toString()))
                        .createdBy(experimentItem.get(9).toString())
                        .lastUpdatedBy(experimentItem.get(10).toString())
                        .build())
                .toList();

        return experimentItems.isEmpty() ? null : experimentItems;
    }

    private JsonNode getJsonNodeOrNull(Object field) {
        if (null == field || StringUtils.isBlank(field.toString())) {
            return null;
        }
        return JsonUtils.getJsonNodeFromString(field.toString());
    }

    private List<FeedbackScore> getFeedbackScores(Object feedbackScoresRaw) {
        if (feedbackScoresRaw instanceof List[] feedbackScoresArray) {
            var feedbackScores = Arrays.stream(feedbackScoresArray)
                    .filter(feedbackScore -> CollectionUtils.isNotEmpty(feedbackScore) &&
                            !CLICKHOUSE_FIXED_STRING_UUID_FIELD_NULL_VALUE.equals(feedbackScore.getFirst().toString()))
                    .map(feedbackScore -> FeedbackScore.builder()
                            .name(feedbackScore.get(1).toString())
                            .categoryName(Optional.ofNullable(feedbackScore.get(2)).map(Object::toString)
                                    .filter(StringUtils::isNotEmpty).orElse(null))
                            .value(new BigDecimal(feedbackScore.get(3).toString()))
                            .reason(Optional.ofNullable(feedbackScore.get(4)).map(Object::toString)
                                    .filter(StringUtils::isNotEmpty).orElse(null))
                            .source(ScoreSource.fromString(feedbackScore.get(5).toString()))
                            .build())
                    .toList();
            return feedbackScores.isEmpty() ? null : feedbackScores;
        }
        return null;
    }

    @Override
    @WithSpan
    public Mono<DatasetItem> get(@NonNull UUID id) {
        return asyncTemplate.nonTransaction(connection -> {

            Statement statement = connection.createStatement(SELECT_DATASET_ITEM)
                    .bind("id", id);

            Segment segment = startSegment("dataset_items", "Clickhouse", "select_dataset_item");

            return makeFluxContextAware(bindWorkspaceIdToFlux(statement))
                    .doFinally(signalType -> endSegment(segment))
                    .flatMap(this::mapItem)
                    .singleOrEmpty();
        });
    }

    @Override
    @WithSpan
    public Flux<DatasetItem> getItems(@NonNull UUID datasetId, int limit, UUID lastRetrievedId) {
        log.info("Getting dataset items by datasetId '{}', limit '{}', lastRetrievedId '{}'",
                datasetId, limit, lastRetrievedId);

        ST template = new ST(SELECT_DATASET_ITEMS_STREAM);

        if (lastRetrievedId != null) {
            template.add("lastRetrievedId", lastRetrievedId);
        }

        return asyncTemplate.stream(connection -> {

            var statement = connection.createStatement(template.render())
                    .bind("datasetId", datasetId)
                    .bind("limit", limit);

            if (lastRetrievedId != null) {
                statement.bind("lastRetrievedId", lastRetrievedId);
            }

            Segment segment = startSegment("dataset_items", "Clickhouse", "select_dataset_items_stream");

            return makeFluxContextAware(bindWorkspaceIdToFlux(statement))
                    .doFinally(signalType -> endSegment(segment))
                    .flatMap(this::mapItem);
        });
    }

    @Override
    @WithSpan
    public Mono<List<WorkspaceAndResourceId>> getDatasetItemWorkspace(@NonNull Set<UUID> datasetItemIds) {

        if (datasetItemIds.isEmpty()) {
            return Mono.just(List.of());
        }

        return asyncTemplate.nonTransaction(connection -> {

            var statement = connection.createStatement(SELECT_DATASET_WORKSPACE_ITEMS)
                    .bind("datasetItemIds", datasetItemIds.toArray(UUID[]::new));

            return Mono.from(statement.execute())
                    .flatMapMany(result -> result.map((row, rowMetadata) -> new WorkspaceAndResourceId(
                            row.get("workspace_id", String.class),
                            row.get("id", UUID.class))))
                    .collectList();
        });
    }

    @Override
    @WithSpan
    public Mono<Long> delete(@NonNull List<UUID> ids) {
        if (ids.isEmpty()) {
            return Mono.empty();
        }

        return asyncTemplate.nonTransaction(connection -> {

            Statement statement = connection.createStatement(DELETE_DATASET_ITEM);

            Segment segment = startSegment("dataset_items", "Clickhouse", "delete_dataset_items");

            return bindAndDelete(ids, statement)
                    .flatMap(Result::getRowsUpdated)
                    .reduce(0L, Long::sum)
                    .doFinally(signalType -> endSegment(segment));
        });
    }

    private Flux<? extends Result> bindAndDelete(List<UUID> ids, Statement statement) {

        statement.bind("ids", ids.stream().map(UUID::toString).toArray(String[]::new));

        return makeFluxContextAware(bindWorkspaceIdToFlux(statement));
    }

    @Override
    @WithSpan
    public Mono<DatasetItemPage> getItems(@NonNull UUID datasetId, int page, int size) {

        Segment segmentCount = startSegment("dataset_items", "Clickhouse", "select_dataset_items_page_count");

        return makeMonoContextAware((userName, workspaceName,
                workspaceId) -> asyncTemplate.nonTransaction(connection -> Flux
                        .from(connection.createStatement(SELECT_DATASET_ITEMS_COUNT)
                                .bind("datasetId", datasetId)
                                .bind("workspace_id", workspaceId)
                                .execute())
                        .doFinally(signalType -> endSegment(segmentCount))
                        .flatMap(result -> result.map((row, rowMetadata) -> row.get(0, Long.class)))
                        .reduce(0L, Long::sum)
                        .flatMap(count -> {

                            Segment segment = startSegment("dataset_items", "Clickhouse", "select_dataset_items_page");

                            return Flux.from(connection.createStatement(SELECT_DATASET_ITEMS)
                                    .bind("workspace_id", workspaceId)
                                    .bind("datasetId", datasetId)
                                    .bind("limit", size)
                                    .bind("offset", (page - 1) * size)
                                    .execute())
                                    .flatMap(this::mapItem)
                                    .collectList()
                                    .flatMap(items -> Mono.just(new DatasetItemPage(items, page, items.size(), count)))
                                    .doFinally(signalType -> endSegment(segment));
                        })));
    }

    private ST newFindTemplate(String query, DatasetItemSearchCriteria datasetItemSearchCriteria) {
        var template = new ST(query);

        Optional.ofNullable(datasetItemSearchCriteria.filters())
                .ifPresent(filters -> {
                    filterQueryBuilder.toAnalyticsDbFilters(filters, FilterStrategy.DATASET_ITEM)
                            .ifPresent(datasetItemFilters -> template.add("dataset_item_filters", datasetItemFilters));

                    filterQueryBuilder.toAnalyticsDbFilters(filters, FilterStrategy.EXPERIMENT_ITEM)
                            .ifPresent(experimentItemFilters -> template.add("experiment_item_filters",
                                    experimentItemFilters));

                    filterQueryBuilder.toAnalyticsDbFilters(filters, FilterStrategy.FEEDBACK_SCORES)
                            .ifPresent(scoresFilters -> template.add("feedback_scores_filters", scoresFilters));
                });

        return template;
    }

    private void bindSearchCriteria(DatasetItemSearchCriteria datasetItemSearchCriteria, Statement statement) {
        Optional.ofNullable(datasetItemSearchCriteria.filters())
                .ifPresent(filters -> {
                    filterQueryBuilder.bind(statement, filters, FilterStrategy.DATASET_ITEM);
                    filterQueryBuilder.bind(statement, filters, FilterStrategy.EXPERIMENT_ITEM);
                    filterQueryBuilder.bind(statement, filters, FilterStrategy.FEEDBACK_SCORES);
                });
    }

    @Override
    @WithSpan
    public Mono<DatasetItemPage> getItems(
            @NonNull DatasetItemSearchCriteria datasetItemSearchCriteria, int page, int size) {
        log.info("Finding dataset items with experiment items by '{}', page '{}', size '{}'",
                datasetItemSearchCriteria, page, size);

        Segment segmentCount = startSegment("dataset_items", "Clickhouse", "select_dataset_items_filters_count");

        return asyncTemplate.nonTransaction(connection -> {

            ST countTemplate = newFindTemplate(SELECT_DATASET_ITEMS_WITH_EXPERIMENT_ITEMS_COUNT,
                    datasetItemSearchCriteria);

            var statement = connection.createStatement(countTemplate.render())
                    .bind("datasetId", datasetItemSearchCriteria.datasetId())
                    .bind("experimentIds", datasetItemSearchCriteria.experimentIds().toArray(UUID[]::new));

            bindSearchCriteria(datasetItemSearchCriteria, statement);

            return makeFluxContextAware(bindWorkspaceIdToFlux(statement))
                    .doFinally(signalType -> segmentCount.end())
                    .flatMap(result -> result.map((row, rowMetadata) -> row.get(0, Long.class)))
                    .reduce(0L, Long::sum)
                    .flatMap(count -> {
                        Segment segment = startSegment("dataset_items", "Clickhouse", "select_dataset_items_filters");

                        ST selectTemplate = newFindTemplate(SELECT_DATASET_ITEMS_WITH_EXPERIMENT_ITEMS,
                                datasetItemSearchCriteria);

                        var selectStatement = connection.createStatement(selectTemplate.render())
                                .bind("datasetId", datasetItemSearchCriteria.datasetId())
<<<<<<< HEAD
                                .bind("experimentIds", datasetItemSearchCriteria.experimentIds())
                                .bind("workspace_id", workspaceId)
                                .execute())
                        .doFinally(signalType -> endSegment(segmentCount))
                        .flatMap(result -> result.map((row, rowMetadata) -> row.get(0, Long.class)))
                        .reduce(0L, Long::sum)
                        .flatMap(count -> {
                            Segment segment = startSegment("dataset_items", "Clickhouse",
                                    "select_dataset_items_filters");

                            return Flux
                                    .from(connection
                                            .createStatement(
                                                    SELECT_DATASET_ITEMS_WITH_EXPERIMENT_ITEMS)
                                            .bind("datasetId", datasetItemSearchCriteria.datasetId())
                                            .bind("experimentIds", datasetItemSearchCriteria.experimentIds())
                                            .bind("entityType", datasetItemSearchCriteria.entityType().getType())
                                            .bind("workspace_id", workspaceId)
                                            .bind("limit", size)
                                            .bind("offset", (page - 1) * size)
                                            .execute())
                                    .doFinally(signalType -> endSegment(segment))
                                    .flatMap(this::mapItem)
                                    .collectList()
                                    .flatMap(items -> Mono.just(new DatasetItemPage(items, page, items.size(), count)));
                        })));
=======
                                .bind("experimentIds", datasetItemSearchCriteria.experimentIds().toArray(UUID[]::new))
                                .bind("entityType", datasetItemSearchCriteria.entityType().getType())
                                .bind("limit", size)
                                .bind("offset", (page - 1) * size);

                        bindSearchCriteria(datasetItemSearchCriteria, selectStatement);

                        return makeFluxContextAware(bindWorkspaceIdToFlux(selectStatement))
                                .doFinally(signalType -> segment.end())
                                .flatMap(this::mapItem)
                                .collectList()
                                .flatMap(items -> Mono.just(new DatasetItemPage(items, page, items.size(), count)));
                    });
        });
>>>>>>> 6a4665dc
    }
}<|MERGE_RESOLUTION|>--- conflicted
+++ resolved
@@ -737,34 +737,6 @@
 
                         var selectStatement = connection.createStatement(selectTemplate.render())
                                 .bind("datasetId", datasetItemSearchCriteria.datasetId())
-<<<<<<< HEAD
-                                .bind("experimentIds", datasetItemSearchCriteria.experimentIds())
-                                .bind("workspace_id", workspaceId)
-                                .execute())
-                        .doFinally(signalType -> endSegment(segmentCount))
-                        .flatMap(result -> result.map((row, rowMetadata) -> row.get(0, Long.class)))
-                        .reduce(0L, Long::sum)
-                        .flatMap(count -> {
-                            Segment segment = startSegment("dataset_items", "Clickhouse",
-                                    "select_dataset_items_filters");
-
-                            return Flux
-                                    .from(connection
-                                            .createStatement(
-                                                    SELECT_DATASET_ITEMS_WITH_EXPERIMENT_ITEMS)
-                                            .bind("datasetId", datasetItemSearchCriteria.datasetId())
-                                            .bind("experimentIds", datasetItemSearchCriteria.experimentIds())
-                                            .bind("entityType", datasetItemSearchCriteria.entityType().getType())
-                                            .bind("workspace_id", workspaceId)
-                                            .bind("limit", size)
-                                            .bind("offset", (page - 1) * size)
-                                            .execute())
-                                    .doFinally(signalType -> endSegment(segment))
-                                    .flatMap(this::mapItem)
-                                    .collectList()
-                                    .flatMap(items -> Mono.just(new DatasetItemPage(items, page, items.size(), count)));
-                        })));
-=======
                                 .bind("experimentIds", datasetItemSearchCriteria.experimentIds().toArray(UUID[]::new))
                                 .bind("entityType", datasetItemSearchCriteria.entityType().getType())
                                 .bind("limit", size)
@@ -779,6 +751,5 @@
                                 .flatMap(items -> Mono.just(new DatasetItemPage(items, page, items.size(), count)));
                     });
         });
->>>>>>> 6a4665dc
     }
 }