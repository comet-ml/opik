package com.comet.opik.domain;

import com.comet.opik.api.DatasetItem;
import com.comet.opik.api.DatasetItemSearchCriteria;
import com.comet.opik.api.DatasetItemSource;
import com.comet.opik.api.ExperimentItem;
import com.comet.opik.api.FeedbackScore;
import com.comet.opik.api.ScoreSource;
import com.comet.opik.infrastructure.db.TransactionTemplate;
import com.comet.opik.utils.JsonUtils;
import com.fasterxml.jackson.databind.JsonNode;
import com.google.inject.ImplementedBy;
import com.newrelic.api.agent.Segment;
import com.newrelic.api.agent.Trace;
import io.r2dbc.spi.Connection;
import io.r2dbc.spi.Result;
import io.r2dbc.spi.Statement;
import jakarta.inject.Inject;
import jakarta.inject.Singleton;
import lombok.NonNull;
import lombok.RequiredArgsConstructor;
import lombok.extern.slf4j.Slf4j;
import org.apache.commons.collections4.CollectionUtils;
import org.apache.commons.lang3.ArrayUtils;
import org.apache.commons.lang3.StringUtils;
import org.reactivestreams.Publisher;
import org.stringtemplate.v4.ST;
import reactor.core.publisher.Flux;
import reactor.core.publisher.Mono;

import java.math.BigDecimal;
import java.time.Instant;
import java.util.Arrays;
import java.util.List;
import java.util.Optional;
import java.util.Set;
import java.util.UUID;

import static com.comet.opik.api.DatasetItem.DatasetItemPage;
import static com.comet.opik.domain.AsyncContextUtils.bindWorkspaceIdToFlux;
import static com.comet.opik.infrastructure.instrumentation.InstrumentAsyncUtils.startSegment;
import static com.comet.opik.utils.AsyncUtils.makeFluxContextAware;
import static com.comet.opik.utils.AsyncUtils.makeMonoContextAware;
import static com.comet.opik.utils.TemplateUtils.QueryItem;
import static com.comet.opik.utils.TemplateUtils.getQueryItemPlaceHolder;
import static com.comet.opik.utils.ValidationUtils.CLICKHOUSE_FIXED_STRING_UUID_FIELD_NULL_VALUE;

@ImplementedBy(DatasetItemDAOImpl.class)
public interface DatasetItemDAO {
    Mono<Long> save(UUID datasetId, List<DatasetItem> batch);

    Mono<Long> delete(List<UUID> ids);

    Mono<DatasetItemPage> getItems(UUID datasetId, int page, int size);

    Mono<DatasetItemPage> getItems(DatasetItemSearchCriteria datasetItemSearchCriteria, int page, int size);

    Mono<DatasetItem> get(UUID id);

    Flux<DatasetItem> getItems(UUID datasetId, int limit, UUID lastRetrievedId);

    Mono<List<WorkspaceAndResourceId>> getDatasetItemWorkspace(Set<UUID> datasetItemIds);
}

@Singleton
@RequiredArgsConstructor(onConstructor_ = @Inject)
@Slf4j
class DatasetItemDAOImpl implements DatasetItemDAO {

    private static final String INSERT_DATASET_ITEM = """
                INSERT INTO dataset_items (
                    id,
                    dataset_id,
                    source,
                    trace_id,
                    span_id,
                    input,
                    expected_output,
                    metadata,
                    created_at,
                    workspace_id,
                    created_by,
                    last_updated_by
                )
                VALUES
                    <items:{item |
                        (
                             :id<item.index>,
                             :datasetId<item.index>,
                             :source<item.index>,
                             :traceId<item.index>,
                             :spanId<item.index>,
                             :input<item.index>,
                             :expectedOutput<item.index>,
                             :metadata<item.index>,
                             now64(9),
                             :workspace_id,
                             :createdBy<item.index>,
                             :lastUpdatedBy<item.index>
                         )
                         <if(item.hasNext)>
                            ,
                         <endif>
                    }>
                ;
            """;

    private static final String SELECT_DATASET_ITEM = """
                SELECT
                    *,
                    null AS experiment_items_array
                FROM dataset_items
                WHERE id = :id
                AND workspace_id = :workspace_id
                ORDER BY last_updated_at DESC
                LIMIT 1 BY id
                ;
            """;

    private static final String SELECT_DATASET_ITEMS_STREAM = """
                SELECT
                    *,
                    null AS experiment_items_array
                FROM dataset_items
                WHERE dataset_id = :datasetId
                AND workspace_id = :workspace_id
                <if(lastRetrievedId)>AND id \\< :lastRetrievedId <endif>
                ORDER BY id DESC, last_updated_at DESC
                LIMIT 1 BY id
                LIMIT :limit
                ;
            """;

    private static final String DELETE_DATASET_ITEM = """
                DELETE FROM dataset_items
                WHERE id IN :ids
                AND workspace_id = :workspace_id
                ;
            """;

    private static final String SELECT_DATASET_ITEMS = """
                SELECT
                    *,
                    null AS experiment_items_array
                FROM dataset_items
                WHERE dataset_id = :datasetId
                AND workspace_id = :workspace_id
                ORDER BY id DESC, last_updated_at DESC
                LIMIT 1 BY id
                LIMIT :limit OFFSET :offset
                ;
            """;

    private static final String SELECT_DATASET_ITEMS_COUNT = """
                SELECT
                    count(id) AS count
                FROM (
                    SELECT
                        id
                    FROM dataset_items
                    WHERE dataset_id = :datasetId
                    AND workspace_id = :workspace_id
                    ORDER BY id DESC, last_updated_at DESC
                    LIMIT 1 BY id
                ) AS lastRows
                ;
            """;

    /**
     * Counts dataset items only if there's a matching experiment item.
     */
    private static final String SELECT_DATASET_ITEMS_WITH_EXPERIMENT_ITEMS_COUNT = """
                SELECT
                    COUNT(DISTINCT di.id) AS count
                FROM (
                    SELECT
                        id
                    FROM dataset_items
                    WHERE dataset_id = :datasetId
                    AND workspace_id = :workspace_id
                    ORDER BY id DESC, last_updated_at DESC
                    LIMIT 1 BY id
                ) AS di
                INNER JOIN (
                    SELECT
                        dataset_item_id
                    FROM experiment_items
                    WHERE experiment_id in :experimentIds
                    AND workspace_id = :workspace_id
                    ORDER BY id DESC, last_updated_at DESC
                    LIMIT 1 BY id
                ) AS ei ON di.id = ei.dataset_item_id
                GROUP BY
                    di.id
                ;
            """;

    private static final String SELECT_DATASET_WORKSPACE_ITEMS = """
                SELECT
                    id, workspace_id
                FROM dataset_items
                WHERE id IN :datasetItemIds
                ORDER BY id DESC, last_updated_at DESC
                LIMIT 1 BY id
                ;
            """;

    /**
     * Gets the following relationships:
     * - dataset_item - experiment_items -> 1:N
     * - experiment_item - trace -> 1:1
     * - trace - feedback_scores -> 1:N
     * And groups everything together resembling the following rough JSON structure:
     *  {
     *      "dataset_item" : {
     *          "id": "some_id",
     *          ...
     *          "experiment_items": [
     *            {
     *                "id": "some_id",
     *                "input": "trace_input_value",
     *                "output": "trace_output_value",
     *                "feedback_scores": [
     *                  {
     *                    "name": "some_name",
     *                    ...
     *                  },
     *                  ...
     *                ]
     *            },
     *            ...
     *          ]
     *          "
     *      }
     *  }
     */
    private static final String SELECT_DATASET_ITEMS_WITH_EXPERIMENT_ITEMS = """
            SELECT
                di.id AS id,
                di.input AS input,
                di.expected_output AS expected_output,
                di.metadata AS metadata,
                di.trace_id AS trace_id,
                di.span_id AS span_id,
                di.source AS source,
                di.created_at AS created_at,
                di.last_updated_at AS last_updated_at,
                di.created_by AS created_by,
                di.last_updated_by AS last_updated_by,
                groupArray(tuple(
                    ei.id,
                    ei.experiment_id,
                    ei.dataset_item_id,
                    ei.trace_id,
                    tfs.input,
                    tfs.output,
                    tfs.feedback_scores_array,
                    ei.created_at,
                    ei.last_updated_at,
                    ei.created_by,
                    ei.last_updated_by
                )) AS experiment_items_array
            FROM (
                SELECT
                    *
                FROM dataset_items
                WHERE dataset_id = :datasetId
                AND workspace_id = :workspace_id
                ORDER BY id DESC, last_updated_at DESC
                LIMIT 1 BY id
            ) AS di
            INNER JOIN (
                SELECT
                    *
                FROM experiment_items
                WHERE experiment_id in :experimentIds
                AND workspace_id = :workspace_id
                ORDER BY id DESC, last_updated_at DESC
                LIMIT 1 BY id
            ) AS ei ON di.id = ei.dataset_item_id
            LEFT JOIN (
                SELECT
                    t.id,
                    t.input,
                    t.output,
                    groupArray(tuple(
                        fs.entity_id,
                        fs.name,
                        fs.category_name,
                        fs.value,
                        fs.reason,
                        fs.source
                    )) AS feedback_scores_array
                FROM (
                    SELECT
                        id,
                        input,
                        output
                    FROM traces
                    WHERE workspace_id = :workspace_id
                    ORDER BY id DESC, last_updated_at DESC
                    LIMIT 1 BY id
                ) AS t
                LEFT JOIN (
                    SELECT
                        entity_id,
                        name,
                        category_name,
                        value,
                        reason,
                        source
                    FROM feedback_scores
                    WHERE entity_type = :entityType
                    AND workspace_id = :workspace_id
                    ORDER BY entity_id DESC, last_updated_at DESC
                    LIMIT 1 BY entity_id, name
                ) AS fs ON t.id = fs.entity_id
                GROUP BY
                    t.id,
                    t.input,
                    t.output
            ) AS tfs ON ei.trace_id = tfs.id
            GROUP BY
                di.id,
                di.input,
                di.expected_output,
                di.metadata,
                di.trace_id,
                di.span_id,
                di.source,
                di.created_at,
                di.last_updated_at,
                di.created_by,
                di.last_updated_by
            ORDER BY di.id DESC, di.last_updated_at DESC
            LIMIT :limit OFFSET :offset
            ;
            """;

    private final @NonNull TransactionTemplate asyncTemplate;

    @Override
    @Trace(dispatcher = true)
    public Mono<Long> save(@NonNull UUID datasetId, @NonNull List<DatasetItem> items) {

        if (items.isEmpty()) {
            return Mono.empty();
        }

<<<<<<< HEAD
        return asyncTemplate
                .nonTransaction(connection -> mapAndInsert(datasetId, items, connection, INSERT_DATASET_ITEM));
    }

    private Mono<Long> mapAndInsert(UUID datasetId, List<DatasetItem> items, Connection connection,
            String sqlTemplate) {
=======
        return asyncTemplate.nonTransaction(connection -> mapAndInsert(
                datasetId, items, connection, INSERT_DATASET_ITEM));
    }

    private Mono<Long> mapAndInsert(
            UUID datasetId, List<DatasetItem> items, Connection connection, String sqlTemplate) {
>>>>>>> ef4c23da

        List<QueryItem> queryItems = getQueryItemPlaceHolder(items.size());

        var template = new ST(sqlTemplate)
                .add("items", queryItems);

        String sql = template.render();

        var statement = connection.createStatement(sql);

        return makeMonoContextAware((userName, workspaceName, workspaceId) -> {

            statement.bind("workspace_id", workspaceId);

            int i = 0;
            for (DatasetItem item : items) {
                statement.bind("id" + i, item.id());
                statement.bind("datasetId" + i, datasetId);
                statement.bind("source" + i, item.source().getValue());
                statement.bind("traceId" + i, getOrDefault(item.traceId()));
                statement.bind("spanId" + i, getOrDefault(item.spanId()));
                statement.bind("input" + i, getOrDefault(item.input()));
                statement.bind("expectedOutput" + i, getOrDefault(item.expectedOutput()));
                statement.bind("metadata" + i, getOrDefault(item.metadata()));
                statement.bind("createdBy" + i, userName);
                statement.bind("lastUpdatedBy" + i, userName);
                i++;
            }

            Segment segment = startSegment("dataset_items", "Clickhouse", "insert_dataset_items");

            return Flux.from(statement.execute())
                    .flatMap(Result::getRowsUpdated)
                    .reduce(0L, Long::sum)
                    .doFinally(signalType -> segment.end());
        });
    }

    private String getOrDefault(JsonNode jsonNode) {
        return Optional.ofNullable(jsonNode).map(JsonNode::toString).orElse("");
    }

    private String getOrDefault(UUID value) {
        return Optional.ofNullable(value).map(UUID::toString).orElse("");
    }

    private Publisher<DatasetItem> mapItem(Result results) {
        return results.map((row, rowMetadata) -> DatasetItem.builder()
                .id(row.get("id", UUID.class))
                .input(Optional.ofNullable(row.get("input", String.class))
                        .filter(s -> !s.isBlank())
                        .map(JsonUtils::getJsonNodeFromString).orElse(null))
                .expectedOutput(Optional.ofNullable(row.get("expected_output", String.class))
                        .filter(s -> !s.isBlank())
                        .map(JsonUtils::getJsonNodeFromString).orElse(null))
                .metadata(Optional.ofNullable(row.get("metadata", String.class))
                        .filter(s -> !s.isBlank())
                        .map(JsonUtils::getJsonNodeFromString).orElse(null))
                .source(DatasetItemSource.fromString(row.get("source", String.class)))
                .traceId(Optional.ofNullable(row.get("trace_id", String.class))
                        .filter(s -> !s.isBlank())
                        .map(UUID::fromString)
                        .orElse(null))
                .spanId(Optional.ofNullable(row.get("span_id", String.class))
                        .filter(s -> !s.isBlank())
                        .map(UUID::fromString)
                        .orElse(null))
                .experimentItems(getExperimentItems(row.get("experiment_items_array", List[].class)))
                .lastUpdatedAt(row.get("last_updated_at", Instant.class))
                .createdAt(row.get("created_at", Instant.class))
                .createdBy(row.get("created_by", String.class))
                .lastUpdatedBy(row.get("last_updated_by", String.class))
                .build());
    }

    private List<ExperimentItem> getExperimentItems(List[] experimentItemsArrays) {
        if (ArrayUtils.isEmpty(experimentItemsArrays)) {
            return null;
        }

        var experimentItems = Arrays.stream(experimentItemsArrays)
                .filter(experimentItem -> CollectionUtils.isNotEmpty(experimentItem) &&
                        !CLICKHOUSE_FIXED_STRING_UUID_FIELD_NULL_VALUE.equals(experimentItem.get(2).toString()))
                .map(experimentItem -> ExperimentItem.builder()
                        .id(UUID.fromString(experimentItem.get(0).toString()))
                        .experimentId(UUID.fromString(experimentItem.get(1).toString()))
                        .datasetItemId(UUID.fromString(experimentItem.get(2).toString()))
                        .traceId(UUID.fromString(experimentItem.get(3).toString()))
                        .input(getJsonNodeOrNull(experimentItem.get(4)))
                        .output(getJsonNodeOrNull(experimentItem.get(5)))
                        .feedbackScores(getFeedbackScores(experimentItem.get(6)))
                        .createdAt(Instant.parse(experimentItem.get(7).toString()))
                        .lastUpdatedAt(Instant.parse(experimentItem.get(8).toString()))
                        .createdBy(experimentItem.get(9).toString())
                        .lastUpdatedBy(experimentItem.get(10).toString())
                        .build())
                .toList();

        return experimentItems.isEmpty() ? null : experimentItems;
    }

    private JsonNode getJsonNodeOrNull(Object field) {
        if (null == field || StringUtils.isBlank(field.toString())) {
            return null;
        }
        return JsonUtils.getJsonNodeFromString(field.toString());
    }

    private List<FeedbackScore> getFeedbackScores(Object feedbackScoresRaw) {
        if (feedbackScoresRaw instanceof List[] feedbackScoresArray) {
            var feedbackScores = Arrays.stream(feedbackScoresArray)
                    .filter(feedbackScore -> CollectionUtils.isNotEmpty(feedbackScore) &&
                            !CLICKHOUSE_FIXED_STRING_UUID_FIELD_NULL_VALUE.equals(feedbackScore.get(0).toString()))
                    .map(feedbackScore -> FeedbackScore.builder()
                            .name(feedbackScore.get(1).toString())
                            .categoryName(Optional.ofNullable(feedbackScore.get(2)).map(Object::toString).orElse(null))
                            .value(new BigDecimal(feedbackScore.get(3).toString()))
                            .reason(Optional.ofNullable(feedbackScore.get(4)).map(Object::toString).orElse(null))
                            .source(ScoreSource.fromString(feedbackScore.get(5).toString()))
                            .build())
                    .toList();
            return feedbackScores.isEmpty() ? null : feedbackScores;
        }
        return null;
    }

    @Override
    @Trace(dispatcher = true)
    public Mono<DatasetItem> get(@NonNull UUID id) {
        return asyncTemplate.nonTransaction(connection -> {

            Statement statement = connection.createStatement(SELECT_DATASET_ITEM)
                    .bind("id", id);

            Segment segment = startSegment("dataset_items", "Clickhouse", "select_dataset_item");

            return makeFluxContextAware(bindWorkspaceIdToFlux(statement))
                    .doFinally(signalType -> segment.end())
                    .flatMap(this::mapItem)
                    .singleOrEmpty();
        });
    }

    @Override
    @Trace(dispatcher = true)
    public Flux<DatasetItem> getItems(@NonNull UUID datasetId, int limit, UUID lastRetrievedId) {
        ST template = new ST(SELECT_DATASET_ITEMS_STREAM);

        if (lastRetrievedId != null) {
            template.add("lastRetrievedId", lastRetrievedId);
        }

        return asyncTemplate.stream(connection -> {

            var statement = connection.createStatement(template.render())
                    .bind("datasetId", datasetId)
                    .bind("limit", limit);

            if (lastRetrievedId != null) {
                statement.bind("lastRetrievedId", lastRetrievedId);
            }

            Segment segment = startSegment("dataset_items", "Clickhouse", "select_dataset_items_stream");

            return makeFluxContextAware(bindWorkspaceIdToFlux(statement))
                    .doFinally(signalType -> segment.end())
                    .flatMap(this::mapItem);
        });
    }

    @Override
    @Trace(dispatcher = true)
    public Mono<List<WorkspaceAndResourceId>> getDatasetItemWorkspace(@NonNull Set<UUID> datasetItemIds) {

        if (datasetItemIds.isEmpty()) {
            return Mono.just(List.of());
        }

        return asyncTemplate.nonTransaction(connection -> {

            var statement = connection.createStatement(SELECT_DATASET_WORKSPACE_ITEMS)
                    .bind("datasetItemIds", datasetItemIds.toArray(UUID[]::new));

            return Mono.from(statement.execute())
                    .flatMapMany(result -> result.map((row, rowMetadata) -> new WorkspaceAndResourceId(
                            row.get("workspace_id", String.class),
                            row.get("id", UUID.class))))
                    .collectList();
        });
    }

    @Override
    @Trace(dispatcher = true)
    public Mono<Long> delete(@NonNull List<UUID> ids) {
        if (ids.isEmpty()) {
            return Mono.empty();
        }

        return asyncTemplate.nonTransaction(connection -> {

            Statement statement = connection.createStatement(DELETE_DATASET_ITEM);

            Segment segment = startSegment("dataset_items", "Clickhouse", "delete_dataset_items");

            return bindAndDelete(ids, statement)
                    .flatMap(Result::getRowsUpdated)
                    .reduce(0L, Long::sum)
                    .doFinally(signalType -> segment.end());
        });
    }

    private Flux<? extends Result> bindAndDelete(List<UUID> ids, Statement statement) {

        statement.bind("ids", ids.stream().map(UUID::toString).toArray(String[]::new));

        return makeFluxContextAware(bindWorkspaceIdToFlux(statement));
    }

    @Override
    @Trace(dispatcher = true)
    public Mono<DatasetItemPage> getItems(@NonNull UUID datasetId, int page, int size) {

        Segment segmentCount = startSegment("dataset_items", "Clickhouse", "select_dataset_items_page_count");

        return makeMonoContextAware((userName, workspaceName,
                workspaceId) -> asyncTemplate.nonTransaction(connection -> Flux
                        .from(connection.createStatement(SELECT_DATASET_ITEMS_COUNT)
                                .bind("datasetId", datasetId)
                                .bind("workspace_id", workspaceId)
                                .execute())
                        .doFinally(signalType -> segmentCount.end())
                        .flatMap(result -> result.map((row, rowMetadata) -> row.get(0, Long.class)))
                        .reduce(0L, Long::sum)
                        .flatMap(count -> {

                            Segment segment = startSegment("dataset_items", "Clickhouse", "select_dataset_items_page");

                            return Flux.from(connection.createStatement(SELECT_DATASET_ITEMS)
                                    .bind("workspace_id", workspaceId)
                                    .bind("datasetId", datasetId)
                                    .bind("limit", size)
                                    .bind("offset", (page - 1) * size)
                                    .execute())
                                    .flatMap(this::mapItem)
                                    .collectList()
                                    .flatMap(items -> Mono.just(new DatasetItemPage(items, page, items.size(), count)))
                                    .doFinally(signalType -> segment.end());
                        })));
    }

    @Override
    @Trace(dispatcher = true)
    public Mono<DatasetItemPage> getItems(
            @NonNull DatasetItemSearchCriteria datasetItemSearchCriteria, int page, int size) {
        log.info("Finding dataset items with experiment items by '{}', page '{}', size '{}'",
                datasetItemSearchCriteria, page, size);

        Segment segmentCount = startSegment("dataset_items", "Clickhouse", "select_dataset_items_filters_count");

        return makeMonoContextAware((userName, workspaceName, workspaceId) -> asyncTemplate.nonTransaction(
                connection -> Flux
                        .from(connection
                                .createStatement(
                                        SELECT_DATASET_ITEMS_WITH_EXPERIMENT_ITEMS_COUNT)
                                .bind("datasetId", datasetItemSearchCriteria.datasetId())
                                .bind("experimentIds", datasetItemSearchCriteria.experimentIds())
                                .bind("workspace_id", workspaceId)
                                .execute())
                        .doFinally(signalType -> segmentCount.end())
                        .flatMap(result -> result.map((row, rowMetadata) -> row.get(0, Long.class)))
                        .reduce(0L, Long::sum)
                        .flatMap(count -> {
                            Segment segment = startSegment("dataset_items", "Clickhouse",
                                    "select_dataset_items_filters");

                            return Flux
                                    .from(connection
                                            .createStatement(
                                                    SELECT_DATASET_ITEMS_WITH_EXPERIMENT_ITEMS)
                                            .bind("datasetId", datasetItemSearchCriteria.datasetId())
                                            .bind("experimentIds", datasetItemSearchCriteria.experimentIds())
                                            .bind("entityType", datasetItemSearchCriteria.entityType().getType())
                                            .bind("workspace_id", workspaceId)
                                            .bind("limit", size)
                                            .bind("offset", (page - 1) * size)
                                            .execute())
                                    .doFinally(signalType -> segment.end())
                                    .flatMap(this::mapItem)
                                    .collectList()
                                    .flatMap(items -> Mono.just(new DatasetItemPage(items, page, items.size(), count)));
                        })));
    }
}<|MERGE_RESOLUTION|>--- conflicted
+++ resolved
@@ -347,21 +347,12 @@
             return Mono.empty();
         }
 
-<<<<<<< HEAD
-        return asyncTemplate
-                .nonTransaction(connection -> mapAndInsert(datasetId, items, connection, INSERT_DATASET_ITEM));
-    }
-
-    private Mono<Long> mapAndInsert(UUID datasetId, List<DatasetItem> items, Connection connection,
-            String sqlTemplate) {
-=======
         return asyncTemplate.nonTransaction(connection -> mapAndInsert(
                 datasetId, items, connection, INSERT_DATASET_ITEM));
     }
 
     private Mono<Long> mapAndInsert(
             UUID datasetId, List<DatasetItem> items, Connection connection, String sqlTemplate) {
->>>>>>> ef4c23da
 
         List<QueryItem> queryItems = getQueryItemPlaceHolder(items.size());
 
