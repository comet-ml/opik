--- conflicted
+++ resolved
@@ -6,13 +6,9 @@
 import com.comet.opik.api.ExperimentItem;
 import com.comet.opik.api.FeedbackScore;
 import com.comet.opik.api.ScoreSource;
-<<<<<<< HEAD
 import com.comet.opik.domain.filter.FilterQueryBuilder;
 import com.comet.opik.domain.filter.FilterStrategy;
-import com.comet.opik.infrastructure.db.TransactionTemplate;
-=======
 import com.comet.opik.infrastructure.db.TransactionTemplateAsync;
->>>>>>> 76144c57
 import com.comet.opik.utils.JsonUtils;
 import com.fasterxml.jackson.databind.JsonNode;
 import com.google.inject.ImplementedBy;
@@ -408,12 +404,8 @@
             ;
             """;
 
-<<<<<<< HEAD
-    private final @NonNull TransactionTemplate asyncTemplate;
+    private final @NonNull TransactionTemplateAsync asyncTemplate;
     private final @NonNull FilterQueryBuilder filterQueryBuilder;
-=======
-    private final @NonNull TransactionTemplateAsync asyncTemplate;
->>>>>>> 76144c57
 
     @Override
     @Trace(dispatcher = true)
