package com.comet.opik.infrastructure.redis;

import com.comet.opik.infrastructure.DistributedLockConfig;
import com.comet.opik.infrastructure.lock.LockService;
import lombok.NonNull;
import lombok.RequiredArgsConstructor;
import lombok.extern.slf4j.Slf4j;
import org.redisson.api.RPermitExpirableSemaphoreReactive;
import org.redisson.api.RedissonReactiveClient;
import org.redisson.api.options.CommonOptions;
import org.redisson.client.RedisException;
import org.redisson.config.ConstantDelay;
import reactor.core.publisher.Flux;
import reactor.core.publisher.Mono;
import reactor.core.scheduler.Schedulers;
import reactor.util.retry.Retry;

import java.time.Duration;
import java.util.concurrent.TimeUnit;
import java.util.function.Consumer;

@RequiredArgsConstructor
@Slf4j
class RedissonLockService implements LockService {

    private static final String LOCK_ACQUIRED = "Lock '{}' acquired";
    private static final String TRYING_TO_LOCK_WITH = "Trying to lock with '{}'";
    private static final Consumer<Void> NO_OP = __ -> {
    };

    private final @NonNull RedissonReactiveClient redisClient;
    private final @NonNull DistributedLockConfig distributedLockConfig;

    private record LockInstance(RPermitExpirableSemaphoreReactive semaphore, String locked) {

        public void release(Lock lock) {
            semaphore.release(locked)
                    .subscribe(NO_OP,
                            __ -> log.warn("Lock already released or doesn't exist"),
                            () -> log.debug("Lock {} released successfully", lock));
        }

    }

    @Override
    public <T> Mono<T> executeWithLock(@NonNull Lock lock, @NonNull Mono<T> action) {

        RPermitExpirableSemaphoreReactive semaphore = getSemaphore(lock);

        log.debug(TRYING_TO_LOCK_WITH, lock);

        return acquireLock(semaphore, Duration.ofMillis(distributedLockConfig.getLockTimeoutMS()))
                .flatMap(lockInstance -> runAction(lock, action, lockInstance.locked())
                        .subscribeOn(Schedulers.boundedElastic())
                        .doFinally(__ -> lockInstance.release(lock)));
    }

    @Override
    public <T> Mono<T> executeWithLockCustomExpire(@NonNull Lock lock, @NonNull Mono<T> action, Duration duration) {

        RPermitExpirableSemaphoreReactive semaphore = getSemaphore(lock);

        log.debug(TRYING_TO_LOCK_WITH, lock);

        return acquireLock(semaphore, duration)
                .flatMap(lockInstance -> runAction(lock, action, lockInstance.locked())
                        .subscribeOn(Schedulers.boundedElastic())
                        .doFinally(__ -> lockInstance.release(lock)));
    }

    private RPermitExpirableSemaphoreReactive getSemaphore(Lock lock) {
        return redisClient.getPermitExpirableSemaphore(
                CommonOptions
                        .name(lock.key())
                        .timeout(Duration.ofMillis(distributedLockConfig.getLockTimeoutMS()))
                        .retryDelay(new ConstantDelay(Duration.ofMillis(10)))
                        .retryAttempts(distributedLockConfig.getLockTimeoutMS() / 10));
    }

    private Mono<LockInstance> acquireLock(RPermitExpirableSemaphoreReactive semaphore, Duration duration) {
        return Mono.defer(() -> acquire(semaphore, duration))
                .retryWhen(Retry.max(3).filter(RedisException.class::isInstance));
    }

    private Mono<LockInstance> acquire(RPermitExpirableSemaphoreReactive semaphore, Duration duration) {
        Duration defaultLockTTL = Duration.ofSeconds(distributedLockConfig.getTtlInSeconds());

        // Ensure the TTL is at least as long as the lock duration
        long ttlInMillis = Math.max(duration.toMillis(), defaultLockTTL.toMillis());

        return semaphore
                .setPermits(1)
                .then(Mono.defer(() -> semaphore.acquire(duration.toMillis(), TimeUnit.MILLISECONDS)))
<<<<<<< HEAD
                .flatMap(locked -> expire(Duration.ofMillis(ttlInMillis), locked, semaphore));
=======
                .flatMap(locked -> semaphore.expire(Duration.ofMillis(ttlInMillis))
                        .thenReturn(new LockInstance(semaphore, locked)));
>>>>>>> 86e4ae35
    }

    private <T> Mono<T> runAction(Lock lock, Mono<T> action, String locked) {
        if (locked != null) {
            log.debug(LOCK_ACQUIRED, lock);
            return action;
        }

        return Mono.error(new IllegalStateException("Could not acquire lock"));
    }

    @Override
    public <T> Flux<T> executeWithLock(@NonNull Lock lock, @NonNull Flux<T> stream) {

        RPermitExpirableSemaphoreReactive semaphore = getSemaphore(lock);

        log.debug(TRYING_TO_LOCK_WITH, lock);

        return acquireLock(semaphore, Duration.ofMillis(distributedLockConfig.getLockTimeoutMS()))
                .flatMapMany(lockInstance -> stream(lock, stream, lockInstance.locked())
                        .subscribeOn(Schedulers.boundedElastic())
                        .doFinally(__ -> lockInstance.release(lock)));
    }

    @Override
    public <T> Mono<T> bestEffortLock(Lock lock, Mono<T> action, Mono<T> failToAcquireLockAction,
            Duration actionTimeout, Duration lockWaitTime) {
        RPermitExpirableSemaphoreReactive semaphore = getSemaphore(lock);
        log.debug(TRYING_TO_LOCK_WITH, lock);

        return Mono.defer(() -> semaphore.setPermits(1)
                //Try to acquire the lock until the lockWaitTime expires if the lock is not available it will return Mono.empty()
                // If the lock is acquired, it sets the expiration time using the actionTimeout
                .then(Mono.defer(() -> semaphore.tryAcquire(lockWaitTime.toMillis(), actionTimeout.toMillis(),
                        TimeUnit.MILLISECONDS))
                        // If the lock is not acquired, it executes the fallback action and returns empty to make sure the main action is not executed
                        .switchIfEmpty(failToAcquireLockAction.then(Mono.empty()))
                        .flatMap(locked -> expire(actionTimeout, locked, semaphore))
                        .flatMap(lockInstance -> runAction(lock, action, lockInstance))))
                .onErrorResume(RedisException.class, e -> handleError(lock, failToAcquireLockAction, e))
                .onErrorResume(IllegalStateException.class, e -> handleError(lock, failToAcquireLockAction, e));
    }

    private <T> Mono<T> runAction(Lock lock, Mono<T> action, LockInstance lockInstance) {
        return runAction(lock, action, lockInstance.locked())
                .subscribeOn(Schedulers.boundedElastic())
                .doFinally(signalType -> lockInstance.release(lock));
    }

    private Mono<LockInstance> expire(Duration actionTimeout, String locked,
            RPermitExpirableSemaphoreReactive semaphore) {
        return semaphore.expire(actionTimeout)
                .thenReturn(new LockInstance(semaphore, locked));
    }

    private static <T> Mono<T> handleError(Lock lock, Mono<T> failToAcquireLockAction, Exception e) {
        log.warn("Failed to acquire lock '{}', executing fallback action", lock, e);
        return failToAcquireLockAction;
    }

    private <T> Flux<T> stream(Lock lock, Flux<T> action, String locked) {
        if (locked != null) {
            log.debug(LOCK_ACQUIRED, lock);
            return action;
        }

        return Flux.error(new IllegalStateException("Could not acquire lock"));
    }
}<|MERGE_RESOLUTION|>--- conflicted
+++ resolved
@@ -91,12 +91,7 @@
         return semaphore
                 .setPermits(1)
                 .then(Mono.defer(() -> semaphore.acquire(duration.toMillis(), TimeUnit.MILLISECONDS)))
-<<<<<<< HEAD
                 .flatMap(locked -> expire(Duration.ofMillis(ttlInMillis), locked, semaphore));
-=======
-                .flatMap(locked -> semaphore.expire(Duration.ofMillis(ttlInMillis))
-                        .thenReturn(new LockInstance(semaphore, locked)));
->>>>>>> 86e4ae35
     }
 
     private <T> Mono<T> runAction(Lock lock, Mono<T> action, String locked) {
@@ -122,13 +117,13 @@
     }
 
     @Override
-    public <T> Mono<T> bestEffortLock(Lock lock, Mono<T> action, Mono<T> failToAcquireLockAction,
+    public <T> Mono<T> bestEffortLock(Lock lock, Mono<T> action, Mono<Void> failToAcquireLockAction,
             Duration actionTimeout, Duration lockWaitTime) {
         RPermitExpirableSemaphoreReactive semaphore = getSemaphore(lock);
         log.debug(TRYING_TO_LOCK_WITH, lock);
 
         return Mono.defer(() -> semaphore.setPermits(1)
-                //Try to acquire the lock until the lockWaitTime expires if the lock is not available it will return Mono.empty()
+                //Try to acquire the lock until the lockWaitTime if the lock is not available it will return Mono.empty()
                 // If the lock is acquired, it sets the expiration time using the actionTimeout
                 .then(Mono.defer(() -> semaphore.tryAcquire(lockWaitTime.toMillis(), actionTimeout.toMillis(),
                         TimeUnit.MILLISECONDS))
@@ -136,8 +131,10 @@
                         .switchIfEmpty(failToAcquireLockAction.then(Mono.empty()))
                         .flatMap(locked -> expire(actionTimeout, locked, semaphore))
                         .flatMap(lockInstance -> runAction(lock, action, lockInstance))))
-                .onErrorResume(RedisException.class, e -> handleError(lock, failToAcquireLockAction, e))
-                .onErrorResume(IllegalStateException.class, e -> handleError(lock, failToAcquireLockAction, e));
+                .onErrorResume(RedisException.class,
+                        e -> handleError(lock, failToAcquireLockAction, e).then(Mono.empty()))
+                .onErrorResume(IllegalStateException.class,
+                        e -> handleError(lock, failToAcquireLockAction, e).then(Mono.empty()));
     }
 
     private <T> Mono<T> runAction(Lock lock, Mono<T> action, LockInstance lockInstance) {
@@ -148,8 +145,7 @@
 
     private Mono<LockInstance> expire(Duration actionTimeout, String locked,
             RPermitExpirableSemaphoreReactive semaphore) {
-        return semaphore.expire(actionTimeout)
-                .thenReturn(new LockInstance(semaphore, locked));
+        return semaphore.expire(actionTimeout).thenReturn(new LockInstance(semaphore, locked));
     }
 
     private static <T> Mono<T> handleError(Lock lock, Mono<T> failToAcquireLockAction, Exception e) {
