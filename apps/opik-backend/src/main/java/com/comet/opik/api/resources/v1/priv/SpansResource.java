package com.comet.opik.api.resources.v1.priv;

import com.codahale.metrics.annotation.Timed;
import com.comet.opik.api.BatchDelete;
import com.comet.opik.api.Comment;
import com.comet.opik.api.DeleteFeedbackScore;
import com.comet.opik.api.FeedbackDefinition;
import com.comet.opik.api.FeedbackScore;
import com.comet.opik.api.FeedbackScoreBatch;
import com.comet.opik.api.FeedbackScoreNames;
import com.comet.opik.api.ProjectStats;
import com.comet.opik.api.Span;
import com.comet.opik.api.SpanBatch;
import com.comet.opik.api.SpanSearchCriteria;
import com.comet.opik.api.SpanSearchStreamRequest;
import com.comet.opik.api.SpanUpdate;
import com.comet.opik.api.filter.FiltersFactory;
import com.comet.opik.api.filter.SpanFilter;
import com.comet.opik.domain.CommentDAO;
import com.comet.opik.domain.CommentService;
import com.comet.opik.domain.FeedbackScoreService;
import com.comet.opik.domain.SpanService;
import com.comet.opik.domain.SpanType;
import com.comet.opik.domain.Streamer;
import com.comet.opik.infrastructure.auth.RequestContext;
import com.comet.opik.infrastructure.ratelimit.RateLimited;
import com.comet.opik.utils.AsyncUtils;
import com.fasterxml.jackson.annotation.JsonView;
<<<<<<< HEAD
import com.fasterxml.jackson.databind.JsonNode;
=======
>>>>>>> 0fd113e8
import io.dropwizard.jersey.errors.ErrorMessage;
import io.swagger.v3.oas.annotations.Operation;
import io.swagger.v3.oas.annotations.headers.Header;
import io.swagger.v3.oas.annotations.media.ArraySchema;
import io.swagger.v3.oas.annotations.media.Content;
import io.swagger.v3.oas.annotations.media.Schema;
import io.swagger.v3.oas.annotations.parameters.RequestBody;
import io.swagger.v3.oas.annotations.responses.ApiResponse;
import io.swagger.v3.oas.annotations.tags.Tag;
import jakarta.inject.Inject;
import jakarta.inject.Provider;
import jakarta.validation.Valid;
import jakarta.validation.constraints.Min;
import jakarta.validation.constraints.NotNull;
import jakarta.ws.rs.BadRequestException;
import jakarta.ws.rs.ClientErrorException;
import jakarta.ws.rs.Consumes;
import jakarta.ws.rs.DELETE;
import jakarta.ws.rs.DefaultValue;
import jakarta.ws.rs.GET;
import jakarta.ws.rs.PATCH;
import jakarta.ws.rs.POST;
import jakarta.ws.rs.PUT;
import jakarta.ws.rs.Path;
import jakarta.ws.rs.PathParam;
import jakarta.ws.rs.Produces;
import jakarta.ws.rs.QueryParam;
import jakarta.ws.rs.core.Context;
import jakarta.ws.rs.core.MediaType;
import jakarta.ws.rs.core.Response;
import jakarta.ws.rs.core.UriInfo;
import lombok.NonNull;
import lombok.RequiredArgsConstructor;
import lombok.extern.slf4j.Slf4j;
import org.glassfish.jersey.server.ChunkedOutput;

import java.util.UUID;
import java.util.stream.Collectors;

import static com.comet.opik.api.Span.SpanPage;
import static com.comet.opik.utils.AsyncUtils.setRequestContext;
import static com.comet.opik.utils.ValidationUtils.validateProjectNameAndProjectId;

@Path("/v1/private/spans")
@Produces(MediaType.APPLICATION_JSON)
@Consumes(MediaType.APPLICATION_JSON)
@Timed
@Slf4j
@RequiredArgsConstructor(onConstructor_ = @Inject)
@Tag(name = "Spans", description = "Span related resources")
public class SpansResource {

    private final @NonNull SpanService spanService;
    private final @NonNull FeedbackScoreService feedbackScoreService;
    private final @NonNull CommentService commentService;
    private final @NonNull FiltersFactory filtersFactory;
    private final @NonNull Provider<RequestContext> requestContext;
    private final @NonNull Streamer streamer;

    @GET
    @Operation(operationId = "getSpansByProject", summary = "Get spans by project_name or project_id and optionally by trace_id and/or type", description = "Get spans by project_name or project_id and optionally by trace_id and/or type", responses = {
            @ApiResponse(responseCode = "200", description = "Spans resource", content = @Content(schema = @Schema(implementation = SpanPage.class)))})
    @JsonView(Span.View.Public.class)
    public Response getSpansByProject(
            @QueryParam("page") @Min(1) @DefaultValue("1") int page,
            @QueryParam("size") @Min(1) @DefaultValue("10") int size,
            @QueryParam("project_name") String projectName,
            @QueryParam("project_id") UUID projectId,
            @QueryParam("trace_id") UUID traceId,
            @QueryParam("type") SpanType type,
            @QueryParam("filters") String filters,
            @QueryParam("truncate") @Schema(description = "Truncate image included in either input, output or metadata") boolean truncate) {

        validateProjectNameAndProjectId(projectName, projectId);
        var spanFilters = filtersFactory.newFilters(filters, SpanFilter.LIST_TYPE_REFERENCE);
        var spanSearchCriteria = SpanSearchCriteria.builder()
                .projectName(projectName)
                .projectId(projectId)
                .traceId(traceId)
                .type(type)
                .filters(spanFilters)
                .truncate(truncate)
                .build();

        String workspaceId = requestContext.get().getWorkspaceId();

        log.info("Get spans by '{}' on workspaceId '{}'", spanSearchCriteria, workspaceId);
        SpanPage spans = spanService.find(page, size, spanSearchCriteria)
                .contextWrite(ctx -> setRequestContext(ctx, requestContext))
                .block();
        log.info("Found spans by '{}', count '{}' on workspaceId '{}'", spanSearchCriteria, spans.size(), workspaceId);
        return Response.ok().entity(spans).build();
    }

    @GET
    @Path("{id}")
    @Operation(operationId = "getSpanById", summary = "Get span by id", description = "Get span by id", responses = {
            @ApiResponse(responseCode = "200", description = "Span resource", content = @Content(schema = @Schema(implementation = Span.class))),
            @ApiResponse(responseCode = "404", description = "Not found", content = @Content(schema = @Schema(implementation = Span.class)))})
    @JsonView(Span.View.Public.class)
    public Response getById(@PathParam("id") @NotNull UUID id) {

        String workspaceId = requestContext.get().getWorkspaceId();

        log.info("Getting span by id '{}' on workspace_id '{}'", id, workspaceId);
        var span = spanService.getById(id)
                .contextWrite(ctx -> setRequestContext(ctx, requestContext))
                .block();
        log.info("Got span by id '{}', traceId '{}', parentSpanId '{}' on workspace_id '{}'", span.id(), span.traceId(),
                span.parentSpanId(), workspaceId);

        return Response.ok().entity(span).build();
    }

    @POST
    @Operation(operationId = "createSpan", summary = "Create span", description = "Create span", responses = {
            @ApiResponse(responseCode = "201", description = "Created", headers = {
                    @Header(name = "Location", required = true, example = "${basePath}/v1/private/spans/{spanId}", schema = @Schema(implementation = String.class))})})
    @RateLimited
    public Response create(
            @RequestBody(content = @Content(schema = @Schema(implementation = Span.class))) @JsonView(Span.View.Write.class) @NotNull @Valid Span span,
            @Context UriInfo uriInfo) {

        String workspaceId = requestContext.get().getWorkspaceId();

        log.info("Creating span with id '{}', projectName '{}', traceId '{}', parentSpanId '{}' on workspace_id '{}'",
                span.id(), span.projectName(), span.traceId(), span.parentSpanId(), workspaceId);

        var id = spanService.create(span)
                .contextWrite(ctx -> setRequestContext(ctx, requestContext))
                .block();
        var uri = uriInfo.getAbsolutePathBuilder().path("/%s".formatted(id)).build();
        log.info("Created span with id '{}', projectName '{}', traceId '{}', parentSpanId '{}' on workspaceId '{}'",
                id, span.projectName(), span.traceId(), span.parentSpanId(), workspaceId);
        return Response.created(uri).build();
    }

    @POST
    @Path("/batch")
    @Operation(operationId = "createSpans", summary = "Create spans", description = "Create spans", responses = {
            @ApiResponse(responseCode = "204", description = "No Content")})
    @RateLimited
    public Response createSpans(
            @RequestBody(content = @Content(schema = @Schema(implementation = SpanBatch.class))) @JsonView(Span.View.Write.class) @NotNull @Valid SpanBatch spans) {

        spans.spans()
                .stream()
                .filter(span -> span.id() != null) // Filter out spans with null IDs
                .collect(Collectors.groupingBy(Span::id))
                .forEach((id, spanGroup) -> {
                    if (spanGroup.size() > 1) {
                        throw new ClientErrorException("Duplicate span id '%s'".formatted(id), 422);
                    }
                });

        String workspaceId = requestContext.get().getWorkspaceId();

        log.info("Creating spans batch with size '{}' on workspaceId '{}'", spans.spans().size(), workspaceId);

        spanService.create(spans)
                .contextWrite(ctx -> setRequestContext(ctx, requestContext))
                .block();

        log.info("Created spans batch with size '{}' on workspaceId '{}'", spans.spans().size(), workspaceId);

        return Response.noContent().build();
    }

    @PATCH
    @Path("{id}")
    @Operation(operationId = "updateSpan", summary = "Update span by id", description = "Update span by id", responses = {
            @ApiResponse(responseCode = "204", description = "No Content"),
            @ApiResponse(responseCode = "404", description = "Not found")})
    @RateLimited
    public Response update(@PathParam("id") UUID id,
            @RequestBody(content = @Content(schema = @Schema(implementation = SpanUpdate.class))) @NotNull @Valid SpanUpdate spanUpdate) {

        String workspaceId = requestContext.get().getWorkspaceId();

        log.info("Updating span with id '{}' on workspaceId '{}'", id, workspaceId);
        spanService.update(id, spanUpdate)
                .contextWrite(ctx -> setRequestContext(ctx, requestContext))
                .block();
        log.info("Updated span with id '{}' on workspaceId '{}'", id, workspaceId);
        return Response.noContent().build();
    }

    @DELETE
    @Path("{id}")
    @Operation(operationId = "deleteSpanById", summary = "Delete span by id", description = "Delete span by id", responses = {
            @ApiResponse(responseCode = "501", description = "Not implemented"),
            @ApiResponse(responseCode = "204", description = "No Content")})
    public Response deleteById(@PathParam("id") @NotNull String id) {

        log.info("Deleting span with id '{}' on workspaceId '{}'", id, requestContext.get().getWorkspaceId());
        return Response.status(501).build();
    }

    @PUT
    @Path("/{id}/feedback-scores")
    @Operation(operationId = "addSpanFeedbackScore", summary = "Add span feedback score", description = "Add span feedback score", responses = {
            @ApiResponse(responseCode = "204", description = "No Content")})
    @RateLimited
    public Response addSpanFeedbackScore(@PathParam("id") UUID id,
            @RequestBody(content = @Content(schema = @Schema(implementation = FeedbackScore.class))) @NotNull @Valid FeedbackScore score) {

        String workspaceId = requestContext.get().getWorkspaceId();

        log.info("Add span feedback score '{}' for id '{}' on workspaceId '{}'", score.name(), id, workspaceId);
        feedbackScoreService.scoreSpan(id, score)
                .contextWrite(ctx -> setRequestContext(ctx, requestContext))
                .block();
        log.info("Added span feedback score '{}' for id '{}' on workspaceId '{}'", score.name(), id, workspaceId);

        return Response.noContent().build();
    }

    @POST
    @Path("/{id}/feedback-scores/delete")
    @Operation(operationId = "deleteSpanFeedbackScore", summary = "Delete span feedback score", description = "Delete span feedback score", responses = {
            @ApiResponse(responseCode = "204", description = "No Content")})
    public Response deleteSpanFeedbackScore(@PathParam("id") UUID id,
            @RequestBody(content = @Content(schema = @Schema(implementation = DeleteFeedbackScore.class))) @NotNull @Valid DeleteFeedbackScore score) {

        String workspaceId = requestContext.get().getWorkspaceId();

        log.info("Delete span feedback score '{}' for id '{}' on workspaceId '{}'", score.name(), id, workspaceId);
        feedbackScoreService.deleteSpanScore(id, score.name())
                .contextWrite(ctx -> setRequestContext(ctx, requestContext))
                .block();
        log.info("Deleted span feedback score '{}' for id '{}' on workspaceId '{}'", score.name(), id, workspaceId);
        return Response.noContent().build();
    }

    @PUT
    @Path("/feedback-scores")
    @Operation(operationId = "scoreBatchOfSpans", summary = "Batch feedback scoring for spans", description = "Batch feedback scoring for spans", responses = {
            @ApiResponse(responseCode = "204", description = "No Content")})
    @RateLimited
    public Response scoreBatchOfSpans(
            @RequestBody(content = @Content(schema = @Schema(implementation = FeedbackScoreBatch.class))) @NotNull @Valid FeedbackScoreBatch batch) {

        String workspaceId = requestContext.get().getWorkspaceId();

        log.info("Feedback scores batch for spans, size {} on  workspaceId '{}'", batch.scores().size(), workspaceId);
        feedbackScoreService.scoreBatchOfSpans(batch.scores())
                .contextWrite(ctx -> setRequestContext(ctx, requestContext))
                .retryWhen(AsyncUtils.handleConnectionError())
                .block();
        log.info("Scored batch for spans, size {} on workspaceId '{}'", batch.scores().size(), workspaceId);
        return Response.noContent().build();
    }

    @GET
    @Path("/stats")
    @Operation(operationId = "getSpanStats", summary = "Get span stats", description = "Get span stats", responses = {
            @ApiResponse(responseCode = "200", description = "Span stats resource", content = @Content(schema = @Schema(implementation = ProjectStats.class)))
    })
    @JsonView({ProjectStats.ProjectStatItem.View.Public.class})
    public Response getStats(@QueryParam("project_id") UUID projectId,
            @QueryParam("project_name") String projectName,
            @QueryParam("trace_id") UUID traceId,
            @QueryParam("type") SpanType type,
            @QueryParam("filters") String filters) {

        validateProjectNameAndProjectId(projectName, projectId);
        var spanFilters = filtersFactory.newFilters(filters, SpanFilter.LIST_TYPE_REFERENCE);
        var searchCriteria = SpanSearchCriteria.builder()
                .projectName(projectName)
                .projectId(projectId)
                .filters(spanFilters)
                .traceId(traceId)
                .type(type)
                .build();

        String workspaceId = requestContext.get().getWorkspaceId();

        log.info("Get span stats by '{}' on workspaceId '{}'", searchCriteria, workspaceId);

        ProjectStats projectStats = spanService.getStats(searchCriteria)
                .contextWrite(ctx -> setRequestContext(ctx, requestContext))
                .block();

        log.info("Found span stats by '{}', count '{}' on workspaceId '{}'", searchCriteria,
                projectStats.stats().size(), workspaceId);

        return Response.ok(projectStats).build();
    }

    @GET
    @Path("/feedback-scores/names")
    @Operation(operationId = "findFeedbackScoreNames", summary = "Find Feedback Score names", description = "Find Feedback Score names", responses = {
            @ApiResponse(responseCode = "200", description = "Feedback Scores resource", content = @Content(array = @ArraySchema(schema = @Schema(implementation = String.class))))
    })
    @JsonView({FeedbackDefinition.View.Public.class})
    public Response findFeedbackScoreNames(@QueryParam("project_id") UUID projectId,
            @QueryParam("type") SpanType type) {

        if (projectId == null) {
            throw new BadRequestException("project_id must be provided");
        }

        String workspaceId = requestContext.get().getWorkspaceId();

        log.info("Find feedback score names by project_id '{}', on workspaceId '{}'",
                projectId, workspaceId);
        FeedbackScoreNames feedbackScoreNames = feedbackScoreService
                .getSpanFeedbackScoreNames(projectId, type)
                .contextWrite(ctx -> setRequestContext(ctx, requestContext))
                .block();
        log.info("Found feedback score names '{}' by project_id '{}', on workspaceId '{}'",
                feedbackScoreNames.scores().size(), projectId, workspaceId);

        return Response.ok(feedbackScoreNames).build();
    }

    @POST
<<<<<<< HEAD
    @Path("/search")
    @Produces(MediaType.APPLICATION_OCTET_STREAM)
    @Operation(operationId = "searchSpans", summary = "Search spans", description = "Search spans", responses = {
            @ApiResponse(responseCode = "200", description = "Spans stream or error during process", content = @Content(array = @ArraySchema(schema = @Schema(anyOf = {
                    Span.class,
                    ErrorMessage.class
            }), maxItems = 2000))),
            @ApiResponse(responseCode = "400", description = "Bad Request", content = @Content(schema = @Schema(implementation = ErrorMessage.class))),
    })
    @JsonView(Span.View.Public.class)
    public ChunkedOutput<JsonNode> searchSpans(
            @RequestBody(content = @Content(schema = @Schema(implementation = SpanSearchStreamRequest.class))) @NotNull @Valid SpanSearchStreamRequest request) {
        var workspaceId = requestContext.get().getWorkspaceId();
        var userName = requestContext.get().getUserName();
        var workspaceName = requestContext.get().getWorkspaceName();

        validateProjectNameAndProjectId(request.projectName(), request.projectId());

        log.info("Streaming spans search results by '{}', workspaceId '{}'", request, workspaceId);
        var criteria = SpanSearchCriteria.builder()
                .lastReceivedSpanId(request.lastRetrievedId())
                .truncate(request.truncate())
                .traceId(request.traceId())
                .type(request.type())
                .projectName(request.projectName())
                .projectId(request.projectId())
                .filters(filtersFactory.validateFilter(request.filters()))
                .projectName(request.projectName())
                .build();

        var items = spanService.search(request.limit(), criteria)
                .contextWrite(ctx -> ctx.put(RequestContext.USER_NAME, userName)
                        .put(RequestContext.WORKSPACE_NAME, workspaceName)
                        .put(RequestContext.WORKSPACE_ID, workspaceId));

        return streamer.getOutputStream(items,
                () -> log.info("Streamed spans search results by '{}', workspaceId '{}'", request, workspaceId));
    }

=======
    @Path("/{id}/comments")
    @Operation(operationId = "addSpanComment", summary = "Add span comment", description = "Add span comment", responses = {
            @ApiResponse(responseCode = "201", description = "Created", headers = {
                    @Header(name = "Location", required = true, example = "${basePath}/v1/private/spans/{spanId}/comments/{commentId}", schema = @Schema(implementation = String.class))})})
    public Response addSpanComment(@PathParam("id") UUID id,
            @RequestBody(content = @Content(schema = @Schema(implementation = Comment.class))) @NotNull @Valid Comment comment,
            @Context UriInfo uriInfo) {

        String workspaceId = requestContext.get().getWorkspaceId();

        log.info("Add comment for span with id '{}' on workspaceId '{}'", id, workspaceId);

        var commentId = commentService.create(id, comment, CommentDAO.EntityType.SPAN)
                .contextWrite(ctx -> setRequestContext(ctx, requestContext))
                .block();

        var uri = uriInfo.getAbsolutePathBuilder().path("/%s".formatted(commentId)).build();
        log.info("Added comment with id '{}' for span with id '{}' on workspaceId '{}'", comment.id(), id,
                workspaceId);

        return Response.created(uri).build();
    }

    @GET
    @Path("/{spanId}/comments/{commentId}")
    @Operation(operationId = "getSpanComment", summary = "Get span comment", description = "Get span comment", responses = {
            @ApiResponse(responseCode = "200", description = "Comment resource", content = @Content(schema = @Schema(implementation = Comment.class))),
            @ApiResponse(responseCode = "404", description = "Not found", content = @Content(schema = @Schema(implementation = ErrorMessage.class)))})
    public Response getSpanComment(@PathParam("commentId") @NotNull UUID commentId,
            @PathParam("spanId") @NotNull UUID spanId) {

        String workspaceId = requestContext.get().getWorkspaceId();

        log.info("Getting span comment by id '{}' on workspace_id '{}'", commentId, workspaceId);

        Comment comment = commentService.get(spanId, commentId)
                .contextWrite(ctx -> setRequestContext(ctx, requestContext))
                .block();

        log.info("Got span comment by id '{}', on workspace_id '{}'", comment.id(), workspaceId);

        return Response.ok(comment).build();
    }

    @PATCH
    @Path("/comments/{commentId}")
    @Operation(operationId = "updateSpanComment", summary = "Update span comment by id", description = "Update span comment by id", responses = {
            @ApiResponse(responseCode = "204", description = "No Content"),
            @ApiResponse(responseCode = "404", description = "Not found")})
    public Response updateSpanComment(@PathParam("commentId") UUID commentId,
            @RequestBody(content = @Content(schema = @Schema(implementation = Comment.class))) @NotNull @Valid Comment comment) {

        String workspaceId = requestContext.get().getWorkspaceId();

        log.info("Update span comment with id '{}' on workspaceId '{}'", commentId, workspaceId);

        commentService.update(commentId, comment)
                .contextWrite(ctx -> setRequestContext(ctx, requestContext))
                .block();

        log.info("Updated span comment with id '{}' on workspaceId '{}'", commentId, workspaceId);

        return Response.noContent().build();
    }

    @POST
    @Path("/comments/delete")
    @Operation(operationId = "deleteSpanComments", summary = "Delete span comments", description = "Delete span comments", responses = {
            @ApiResponse(responseCode = "204", description = "No Content"),
    })
    public Response deleteSpanComments(
            @NotNull @RequestBody(content = @Content(schema = @Schema(implementation = BatchDelete.class))) @Valid BatchDelete batchDelete) {

        String workspaceId = requestContext.get().getWorkspaceId();

        log.info("Delete span comments with ids '{}' on workspaceId '{}'", batchDelete.ids(), workspaceId);

        commentService.delete(batchDelete)
                .contextWrite(ctx -> setRequestContext(ctx, requestContext))
                .block();

        log.info("Deleted span comments with ids '{}' on workspaceId '{}'", batchDelete.ids(), workspaceId);

        return Response.noContent().build();
    }
>>>>>>> 0fd113e8
}<|MERGE_RESOLUTION|>--- conflicted
+++ resolved
@@ -26,10 +26,7 @@
 import com.comet.opik.infrastructure.ratelimit.RateLimited;
 import com.comet.opik.utils.AsyncUtils;
 import com.fasterxml.jackson.annotation.JsonView;
-<<<<<<< HEAD
 import com.fasterxml.jackson.databind.JsonNode;
-=======
->>>>>>> 0fd113e8
 import io.dropwizard.jersey.errors.ErrorMessage;
 import io.swagger.v3.oas.annotations.Operation;
 import io.swagger.v3.oas.annotations.headers.Header;
@@ -347,7 +344,6 @@
     }
 
     @POST
-<<<<<<< HEAD
     @Path("/search")
     @Produces(MediaType.APPLICATION_OCTET_STREAM)
     @Operation(operationId = "searchSpans", summary = "Search spans", description = "Search spans", responses = {
@@ -387,7 +383,7 @@
                 () -> log.info("Streamed spans search results by '{}', workspaceId '{}'", request, workspaceId));
     }
 
-=======
+    @POST
     @Path("/{id}/comments")
     @Operation(operationId = "addSpanComment", summary = "Add span comment", description = "Add span comment", responses = {
             @ApiResponse(responseCode = "201", description = "Created", headers = {
@@ -473,5 +469,4 @@
 
         return Response.noContent().build();
     }
->>>>>>> 0fd113e8
 }