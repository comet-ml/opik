package com.comet.opik.api.resources.v1.priv;

import com.codahale.metrics.annotation.Timed;
import com.comet.opik.api.DeleteFeedbackScore;
import com.comet.opik.api.FeedbackDefinition;
import com.comet.opik.api.FeedbackScore;
import com.comet.opik.api.FeedbackScoreBatch;
<<<<<<< HEAD
import com.comet.opik.api.ProjectStats;
=======
import com.comet.opik.api.FeedbackScoreNames;
>>>>>>> 0caf30d0
import com.comet.opik.api.Span;
import com.comet.opik.api.SpanBatch;
import com.comet.opik.api.SpanSearchCriteria;
import com.comet.opik.api.SpanUpdate;
import com.comet.opik.api.filter.FiltersFactory;
import com.comet.opik.api.filter.SpanFilter;
import com.comet.opik.domain.FeedbackScoreService;
import com.comet.opik.domain.SpanService;
import com.comet.opik.domain.SpanType;
import com.comet.opik.infrastructure.auth.RequestContext;
import com.comet.opik.infrastructure.ratelimit.RateLimited;
import com.comet.opik.utils.AsyncUtils;
import com.fasterxml.jackson.annotation.JsonView;
import io.swagger.v3.oas.annotations.Operation;
import io.swagger.v3.oas.annotations.headers.Header;
import io.swagger.v3.oas.annotations.media.ArraySchema;
import io.swagger.v3.oas.annotations.media.Content;
import io.swagger.v3.oas.annotations.media.Schema;
import io.swagger.v3.oas.annotations.parameters.RequestBody;
import io.swagger.v3.oas.annotations.responses.ApiResponse;
import io.swagger.v3.oas.annotations.tags.Tag;
import jakarta.inject.Inject;
import jakarta.inject.Provider;
import jakarta.validation.Valid;
import jakarta.validation.constraints.Min;
import jakarta.validation.constraints.NotNull;
import jakarta.ws.rs.BadRequestException;
import jakarta.ws.rs.ClientErrorException;
import jakarta.ws.rs.Consumes;
import jakarta.ws.rs.DELETE;
import jakarta.ws.rs.DefaultValue;
import jakarta.ws.rs.GET;
import jakarta.ws.rs.PATCH;
import jakarta.ws.rs.POST;
import jakarta.ws.rs.PUT;
import jakarta.ws.rs.Path;
import jakarta.ws.rs.PathParam;
import jakarta.ws.rs.Produces;
import jakarta.ws.rs.QueryParam;
import jakarta.ws.rs.core.Context;
import jakarta.ws.rs.core.MediaType;
import jakarta.ws.rs.core.Response;
import jakarta.ws.rs.core.UriInfo;
import lombok.NonNull;
import lombok.RequiredArgsConstructor;
import lombok.extern.slf4j.Slf4j;

import java.util.UUID;
import java.util.stream.Collectors;

import static com.comet.opik.api.Span.SpanPage;
import static com.comet.opik.utils.AsyncUtils.setRequestContext;
import static com.comet.opik.utils.ValidationUtils.validateProjectNameAndProjectId;

@Path("/v1/private/spans")
@Produces(MediaType.APPLICATION_JSON)
@Consumes(MediaType.APPLICATION_JSON)
@Timed
@Slf4j
@RequiredArgsConstructor(onConstructor_ = @Inject)
@Tag(name = "Spans", description = "Span related resources")
public class SpansResource {

    private final @NonNull SpanService spanService;
    private final @NonNull FeedbackScoreService feedbackScoreService;
    private final @NonNull FiltersFactory filtersFactory;
    private final @NonNull Provider<RequestContext> requestContext;

    @GET
    @Operation(operationId = "getSpansByProject", summary = "Get spans by project_name or project_id and optionally by trace_id and/or type", description = "Get spans by project_name or project_id and optionally by trace_id and/or type", responses = {
            @ApiResponse(responseCode = "200", description = "Spans resource", content = @Content(schema = @Schema(implementation = SpanPage.class)))})
    @JsonView(Span.View.Public.class)
    public Response getByProjectId(
            @QueryParam("page") @Min(1) @DefaultValue("1") int page,
            @QueryParam("size") @Min(1) @DefaultValue("10") int size,
            @QueryParam("project_name") String projectName,
            @QueryParam("project_id") UUID projectId,
            @QueryParam("trace_id") UUID traceId,
            @QueryParam("type") SpanType type,
            @QueryParam("filters") String filters,
            @QueryParam("truncate") boolean truncate) {

        validateProjectNameAndProjectId(projectName, projectId);
        var spanFilters = filtersFactory.newFilters(filters, SpanFilter.LIST_TYPE_REFERENCE);
        var spanSearchCriteria = SpanSearchCriteria.builder()
                .projectName(projectName)
                .projectId(projectId)
                .traceId(traceId)
                .type(type)
                .filters(spanFilters)
                .truncate(truncate)
                .build();

        String workspaceId = requestContext.get().getWorkspaceId();

        log.info("Get spans by '{}' on workspaceId '{}'", spanSearchCriteria, workspaceId);
        SpanPage spans = spanService.find(page, size, spanSearchCriteria)
                .contextWrite(ctx -> setRequestContext(ctx, requestContext))
                .block();
        log.info("Found spans by '{}', count '{}' on workspaceId '{}'", spanSearchCriteria, spans.size(), workspaceId);
        return Response.ok().entity(spans).build();
    }

    @GET
    @Path("{id}")
    @Operation(operationId = "getSpanById", summary = "Get span by id", description = "Get span by id", responses = {
            @ApiResponse(responseCode = "200", description = "Span resource", content = @Content(schema = @Schema(implementation = Span.class))),
            @ApiResponse(responseCode = "404", description = "Not found", content = @Content(schema = @Schema(implementation = Span.class)))})
    @JsonView(Span.View.Public.class)
    public Response getById(@PathParam("id") @NotNull UUID id) {

        String workspaceId = requestContext.get().getWorkspaceId();

        log.info("Getting span by id '{}' on workspace_id '{}'", id, workspaceId);
        var span = spanService.getById(id)
                .contextWrite(ctx -> setRequestContext(ctx, requestContext))
                .block();
        log.info("Got span by id '{}', traceId '{}', parentSpanId '{}' on workspace_id '{}'", span.id(), span.traceId(),
                span.parentSpanId(), workspaceId);

        return Response.ok().entity(span).build();
    }

    @POST
    @Operation(operationId = "createSpan", summary = "Create span", description = "Create span", responses = {
            @ApiResponse(responseCode = "201", description = "Created", headers = {
                    @Header(name = "Location", required = true, example = "${basePath}/v1/private/spans/{spanId}", schema = @Schema(implementation = String.class))})})
    @RateLimited
    public Response create(
            @RequestBody(content = @Content(schema = @Schema(implementation = Span.class))) @JsonView(Span.View.Write.class) @NotNull @Valid Span span,
            @Context UriInfo uriInfo) {

        String workspaceId = requestContext.get().getWorkspaceId();

        log.info("Creating span with id '{}', projectName '{}', traceId '{}', parentSpanId '{}' on workspace_id '{}'",
                span.id(), span.projectName(), span.traceId(), span.parentSpanId(), workspaceId);

        var id = spanService.create(span)
                .contextWrite(ctx -> setRequestContext(ctx, requestContext))
                .block();
        var uri = uriInfo.getAbsolutePathBuilder().path("/%s".formatted(id)).build();
        log.info("Created span with id '{}', projectName '{}', traceId '{}', parentSpanId '{}' on workspaceId '{}'",
                id, span.projectName(), span.traceId(), span.parentSpanId(), workspaceId);
        return Response.created(uri).build();
    }

    @POST
    @Path("/batch")
    @Operation(operationId = "createSpans", summary = "Create spans", description = "Create spans", responses = {
            @ApiResponse(responseCode = "204", description = "No Content")})
    @RateLimited
    public Response createSpans(
            @RequestBody(content = @Content(schema = @Schema(implementation = SpanBatch.class))) @JsonView(Span.View.Write.class) @NotNull @Valid SpanBatch spans) {

        spans.spans()
                .stream()
                .filter(span -> span.id() != null) // Filter out spans with null IDs
                .collect(Collectors.groupingBy(Span::id))
                .forEach((id, spanGroup) -> {
                    if (spanGroup.size() > 1) {
                        throw new ClientErrorException("Duplicate span id '%s'".formatted(id), 422);
                    }
                });

        spanService.create(spans)
                .contextWrite(ctx -> setRequestContext(ctx, requestContext))
                .block();

        return Response.noContent().build();
    }

    @PATCH
    @Path("{id}")
    @Operation(operationId = "updateSpan", summary = "Update span by id", description = "Update span by id", responses = {
            @ApiResponse(responseCode = "204", description = "No Content"),
            @ApiResponse(responseCode = "404", description = "Not found")})
    @RateLimited
    public Response update(@PathParam("id") UUID id,
            @RequestBody(content = @Content(schema = @Schema(implementation = SpanUpdate.class))) @NotNull @Valid SpanUpdate spanUpdate) {

        String workspaceId = requestContext.get().getWorkspaceId();

        log.info("Updating span with id '{}' on workspaceId '{}'", id, workspaceId);
        spanService.update(id, spanUpdate)
                .contextWrite(ctx -> setRequestContext(ctx, requestContext))
                .block();
        log.info("Updated span with id '{}' on workspaceId '{}'", id, workspaceId);
        return Response.noContent().build();
    }

    @DELETE
    @Path("{id}")
    @Operation(operationId = "deleteSpanById", summary = "Delete span by id", description = "Delete span by id", responses = {
            @ApiResponse(responseCode = "501", description = "Not implemented"),
            @ApiResponse(responseCode = "204", description = "No Content")})
    public Response deleteById(@PathParam("id") @NotNull String id) {

        log.info("Deleting span with id '{}' on workspaceId '{}'", id, requestContext.get().getWorkspaceId());
        return Response.status(501).build();
    }

    @PUT
    @Path("/{id}/feedback-scores")
    @Operation(operationId = "addSpanFeedbackScore", summary = "Add span feedback score", description = "Add span feedback score", responses = {
            @ApiResponse(responseCode = "204", description = "No Content")})
    @RateLimited
    public Response addSpanFeedbackScore(@PathParam("id") UUID id,
            @RequestBody(content = @Content(schema = @Schema(implementation = FeedbackScore.class))) @NotNull @Valid FeedbackScore score) {

        String workspaceId = requestContext.get().getWorkspaceId();

        log.info("Add span feedback score '{}' for id '{}' on workspaceId '{}'", score.name(), id, workspaceId);
        feedbackScoreService.scoreSpan(id, score)
                .contextWrite(ctx -> setRequestContext(ctx, requestContext))
                .block();
        log.info("Added span feedback score '{}' for id '{}' on workspaceId '{}'", score.name(), id, workspaceId);

        return Response.noContent().build();
    }

    @POST
    @Path("/{id}/feedback-scores/delete")
    @Operation(operationId = "deleteSpanFeedbackScore", summary = "Delete span feedback score", description = "Delete span feedback score", responses = {
            @ApiResponse(responseCode = "204", description = "No Content")})
    public Response deleteSpanFeedbackScore(@PathParam("id") UUID id,
            @RequestBody(content = @Content(schema = @Schema(implementation = DeleteFeedbackScore.class))) @NotNull @Valid DeleteFeedbackScore score) {

        String workspaceId = requestContext.get().getWorkspaceId();

        log.info("Delete span feedback score '{}' for id '{}' on workspaceId '{}'", score.name(), id, workspaceId);
        feedbackScoreService.deleteSpanScore(id, score.name())
                .contextWrite(ctx -> setRequestContext(ctx, requestContext))
                .block();
        log.info("Deleted span feedback score '{}' for id '{}' on workspaceId '{}'", score.name(), id, workspaceId);
        return Response.noContent().build();
    }

    @PUT
    @Path("/feedback-scores")
    @Operation(operationId = "scoreBatchOfSpans", summary = "Batch feedback scoring for spans", description = "Batch feedback scoring for spans", responses = {
            @ApiResponse(responseCode = "204", description = "No Content")})
    @RateLimited
    public Response scoreBatchOfSpans(
            @RequestBody(content = @Content(schema = @Schema(implementation = FeedbackScoreBatch.class))) @NotNull @Valid FeedbackScoreBatch batch) {

        String workspaceId = requestContext.get().getWorkspaceId();

        log.info("Feedback scores batch for spans, size {} on  workspaceId '{}'", batch.scores().size(), workspaceId);
        feedbackScoreService.scoreBatchOfSpans(batch.scores())
                .contextWrite(ctx -> setRequestContext(ctx, requestContext))
                .retryWhen(AsyncUtils.handleConnectionError())
                .block();
        log.info("Scored batch for spans, size {} on workspaceId '{}'", batch.scores().size(), workspaceId);
        return Response.noContent().build();
    }

    @GET
<<<<<<< HEAD
    @Path("/stats")
    @Operation(operationId = "getSpanStats", summary = "Get span stats", description = "Get span stats", responses = {
            @ApiResponse(responseCode = "200", description = "Span stats resource", content = @Content(schema = @Schema(implementation = ProjectStats.class)))
    })
    public Response getStats(@QueryParam("project_id") UUID projectId,
            @QueryParam("project_name") String projectName,
            @QueryParam("trace_id") UUID traceId,
            @QueryParam("type") SpanType type,
            @QueryParam("filters") String filters) {

        validateProjectNameAndProjectId(projectName, projectId);
        var spanFilters = filtersFactory.newFilters(filters, SpanFilter.LIST_TYPE_REFERENCE);
        var searchCriteria = SpanSearchCriteria.builder()
                .projectName(projectName)
                .projectId(projectId)
                .filters(spanFilters)
                .traceId(traceId)
                .type(type)
                .build();

        String workspaceId = requestContext.get().getWorkspaceId();

        log.info("Get span stats by '{}' on workspaceId '{}'", searchCriteria, workspaceId);

        ProjectStats projectStats = spanService.getStats(searchCriteria)
                .contextWrite(ctx -> setRequestContext(ctx, requestContext))
                .block();

        log.info("Found span stats by '{}', count '{}' on workspaceId '{}'", searchCriteria,
                projectStats.stats().size(), workspaceId);

        return Response.ok(projectStats).build();
=======
    @Path("/feedback-scores/names")
    @Operation(operationId = "findFeedbackScoreNames", summary = "Find Feedback Score names", description = "Find Feedback Score names", responses = {
            @ApiResponse(responseCode = "200", description = "Feedback Scores resource", content = @Content(array = @ArraySchema(schema = @Schema(implementation = String.class))))
    })
    @JsonView({FeedbackDefinition.View.Public.class})
    public Response findFeedbackScoreNames(@QueryParam("project_id") UUID projectId,
            @QueryParam("type") SpanType type) {

        if (projectId == null) {
            throw new BadRequestException("project_id must be provided");
        }

        String workspaceId = requestContext.get().getWorkspaceId();

        log.info("Find feedback score names by project_id '{}', on workspaceId '{}'",
                projectId, workspaceId);
        FeedbackScoreNames feedbackScoreNames = feedbackScoreService
                .getSpanFeedbackScoreNames(projectId, type)
                .contextWrite(ctx -> setRequestContext(ctx, requestContext))
                .block();
        log.info("Found feedback score names '{}' by project_id '{}', on workspaceId '{}'",
                feedbackScoreNames.scores().size(), projectId, workspaceId);

        return Response.ok(feedbackScoreNames).build();
>>>>>>> 0caf30d0
    }

}<|MERGE_RESOLUTION|>--- conflicted
+++ resolved
@@ -5,11 +5,8 @@
 import com.comet.opik.api.FeedbackDefinition;
 import com.comet.opik.api.FeedbackScore;
 import com.comet.opik.api.FeedbackScoreBatch;
-<<<<<<< HEAD
+import com.comet.opik.api.FeedbackScoreNames;
 import com.comet.opik.api.ProjectStats;
-=======
-import com.comet.opik.api.FeedbackScoreNames;
->>>>>>> 0caf30d0
 import com.comet.opik.api.Span;
 import com.comet.opik.api.SpanBatch;
 import com.comet.opik.api.SpanSearchCriteria;
@@ -267,7 +264,6 @@
     }
 
     @GET
-<<<<<<< HEAD
     @Path("/stats")
     @Operation(operationId = "getSpanStats", summary = "Get span stats", description = "Get span stats", responses = {
             @ApiResponse(responseCode = "200", description = "Span stats resource", content = @Content(schema = @Schema(implementation = ProjectStats.class)))
@@ -300,7 +296,9 @@
                 projectStats.stats().size(), workspaceId);
 
         return Response.ok(projectStats).build();
-=======
+    }
+
+    @GET
     @Path("/feedback-scores/names")
     @Operation(operationId = "findFeedbackScoreNames", summary = "Find Feedback Score names", description = "Find Feedback Score names", responses = {
             @ApiResponse(responseCode = "200", description = "Feedback Scores resource", content = @Content(array = @ArraySchema(schema = @Schema(implementation = String.class))))
@@ -325,7 +323,6 @@
                 feedbackScoreNames.scores().size(), projectId, workspaceId);
 
         return Response.ok(feedbackScoreNames).build();
->>>>>>> 0caf30d0
     }
 
 }