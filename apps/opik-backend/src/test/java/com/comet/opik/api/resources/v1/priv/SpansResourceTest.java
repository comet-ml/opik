--- conflicted
+++ resolved
@@ -3862,15 +3862,9 @@
                     })
                     .collect(Collectors.toCollection(ArrayList::new));
 
-<<<<<<< HEAD
+            spans.set(spans.size() - 1, spans.getLast().toBuilder().feedbackScores(null).build());          
             spanResourceClient.batchCreateSpans(spans, apiKey, workspaceName);
-
-            spans.forEach(span -> span.feedbackScores()
-=======
-            spans.set(spans.size() - 1, spans.getLast().toBuilder().feedbackScores(null).build());
-            spans.forEach(expectedSpan -> createAndAssert(expectedSpan, apiKey, workspaceName));
             spans.subList(0, spans.size() - 1).forEach(span -> span.feedbackScores()
->>>>>>> 29dadc2f
                     .forEach(feedbackScore -> createAndAssert(span.id(), feedbackScore, workspaceName, apiKey)));
 
             var expectedSpans = getExpectedSpans.apply(spans);
@@ -6225,2731 +6219,7 @@
         assertThat(actualResponse.getStatus()).isEqualTo(HttpStatus.SC_OK);
         ProjectStats actualStats = actualResponse.readEntity(ProjectStats.class);
 
-<<<<<<< HEAD
         assertThat(actualStats.stats()).hasSize(expectedStats.size());
-=======
-        @Test
-        void findWithoutUsage() {
-            var apiKey = UUID.randomUUID().toString();
-            var workspaceName = RandomStringUtils.secure().nextAlphanumeric(10);
-            var workspaceId = UUID.randomUUID().toString();
-            mockTargetWorkspace(apiKey, workspaceName, workspaceId);
-
-            var projectName = RandomStringUtils.secure().nextAlphanumeric(10);
-            var spans = PodamFactoryUtils.manufacturePojoList(podamFactory, Span.class).stream()
-                    .map(span -> span.toBuilder()
-                            .projectName(projectName)
-                            .usage(null)
-                            .startTime(generateStartTime())
-                            .feedbackScores(null)
-                            .totalEstimatedCost(null)
-                            .build())
-                    .toList();
-
-            batchCreateSpansAndAssert(spans, apiKey, workspaceName);
-
-            List<ProjectStatItem<?>> stats = getProjectSpanStatItems(spans);
-
-            getStatsAndAssert(projectName, null, null, null, null, apiKey, workspaceName, stats);
-        }
-
-        @Test
-        void createAndGetByProjectName() {
-            String projectName = RandomStringUtils.secure().nextAlphanumeric(10);
-
-            String workspaceName = UUID.randomUUID().toString();
-            String workspaceId = UUID.randomUUID().toString();
-            String apiKey = UUID.randomUUID().toString();
-
-            mockTargetWorkspace(apiKey, workspaceName, workspaceId);
-
-            var spans = PodamFactoryUtils.manufacturePojoList(podamFactory, Span.class)
-                    .stream()
-                    .map(span -> span.toBuilder()
-                            .projectId(null)
-                            .parentSpanId(null)
-                            .startTime(generateStartTime())
-                            .projectName(projectName)
-                            .feedbackScores(null)
-                            .model(spanResourceClient.randomModel().toString())
-                            .provider(spanResourceClient.provider())
-                            .usage(spanResourceClient.getTokenUsage())
-                            .totalEstimatedCost(null)
-                            .build())
-                    .toList();
-
-            batchCreateSpansAndAssert(spans, apiKey, workspaceName);
-
-            var unexpectedSpans = List.of(podamFactory.manufacturePojo(Span.class).toBuilder()
-                    .projectId(null)
-                    .parentSpanId(null)
-                    .build());
-
-            batchCreateSpansAndAssert(unexpectedSpans, apiKey, workspaceName);
-
-            List<ProjectStatItem<?>> projectStatItems = getProjectSpanStatItems(spans);
-
-            getStatsAndAssert(projectName, null, null, null, null, apiKey, workspaceName, projectStatItems);
-        }
-
-        @Test
-        void createAndGetByWorkspace() {
-            var projectName = RandomStringUtils.secure().nextAlphanumeric(10);
-
-            String workspaceName = UUID.randomUUID().toString();
-            String workspaceId = UUID.randomUUID().toString();
-            String apiKey = UUID.randomUUID().toString();
-
-            mockTargetWorkspace(apiKey, workspaceName, workspaceId);
-
-            var spans = PodamFactoryUtils.manufacturePojoList(podamFactory, Span.class)
-                    .stream()
-                    .map(span -> span.toBuilder()
-                            .projectId(null)
-                            .parentSpanId(null)
-                            .startTime(generateStartTime())
-                            .projectName(projectName)
-                            .feedbackScores(null)
-                            .model(spanResourceClient.randomModel().toString())
-                            .provider(spanResourceClient.provider())
-                            .usage(spanResourceClient.getTokenUsage())
-                            .totalEstimatedCost(null)
-                            .build())
-                    .toList();
-            batchCreateAndAssert(spans, apiKey, workspaceName);
-
-            var unexpectedSpans = List.of(podamFactory.manufacturePojo(Span.class).toBuilder()
-                    .projectId(null)
-                    .parentSpanId(null)
-                    .build());
-            batchCreateAndAssert(unexpectedSpans, apiKey, workspaceName);
-
-            List<ProjectStatItem<?>> projectStatItems = getProjectSpanStatItems(spans);
-
-            getStatsAndAssert(projectName, null, null, null, null, apiKey, workspaceName, projectStatItems);
-        }
-
-        @Test
-        void createAndGetByProjectNameAndTraceId() {
-            var projectName = RandomStringUtils.secure().nextAlphanumeric(10);
-            var traceId = generator.generate();
-
-            String workspaceName = UUID.randomUUID().toString();
-            String workspaceId = UUID.randomUUID().toString();
-            String apiKey = UUID.randomUUID().toString();
-
-            mockTargetWorkspace(apiKey, workspaceName, workspaceId);
-
-            var spans = PodamFactoryUtils.manufacturePojoList(podamFactory, Span.class)
-                    .stream()
-                    .map(span -> span.toBuilder()
-                            .projectId(null)
-                            .projectName(projectName)
-                            .traceId(traceId)
-                            .startTime(generateStartTime())
-                            .feedbackScores(null)
-                            .totalEstimatedCost(null)
-                            .build())
-                    .toList();
-
-            batchCreateAndAssert(spans, apiKey, workspaceName);
-
-            var unexpectedSpans = List.of(podamFactory.manufacturePojo(Span.class).toBuilder()
-                    .projectId(null)
-                    .projectName(projectName)
-                    .parentSpanId(null)
-                    .build());
-
-            batchCreateAndAssert(unexpectedSpans, apiKey, workspaceName);
-
-            List<ProjectStatItem<?>> projectStatItems = getProjectSpanStatItems(spans);
-
-            getStatsAndAssert(projectName, null, null, traceId, null, apiKey, workspaceName, projectStatItems);
-        }
-
-        @Test
-        void createAndGetByProjectIdAndTraceIdAndType() {
-            String workspaceName = UUID.randomUUID().toString();
-            String workspaceId = UUID.randomUUID().toString();
-            String apiKey = UUID.randomUUID().toString();
-
-            mockTargetWorkspace(apiKey, workspaceName, workspaceId);
-
-            var projectName = RandomStringUtils.secure().nextAlphanumeric(10);
-            var traceId = generator.generate();
-            var type = SpanType.llm;
-
-            var spans = PodamFactoryUtils.manufacturePojoList(podamFactory, Span.class)
-                    .stream()
-                    .map(span -> span.toBuilder()
-                            .projectId(null)
-                            .parentSpanId(null)
-                            .startTime(generateStartTime())
-                            .projectName(projectName)
-                            .traceId(traceId)
-                            .type(type)
-                            .feedbackScores(null)
-                            .model(spanResourceClient.randomModel().toString())
-                            .provider(spanResourceClient.provider())
-                            .usage(spanResourceClient.getTokenUsage())
-                            .totalEstimatedCost(null)
-                            .build())
-                    .toList();
-
-            batchCreateAndAssert(spans, apiKey, workspaceName);
-
-            var projectId = getAndAssert(spans.getLast(), apiKey, workspaceName).projectId();
-
-            var unexpectedSpans = List.of(podamFactory.manufacturePojo(Span.class).toBuilder()
-                    .projectId(null)
-                    .projectName(projectName)
-                    .traceId(traceId)
-                    .parentSpanId(null)
-                    .type(SpanType.general)
-                    .build());
-
-            batchCreateAndAssert(unexpectedSpans, apiKey, workspaceName);
-
-            List<ProjectStatItem<?>> projectStatItems = getProjectSpanStatItems(spans);
-
-            getStatsAndAssert(null, projectId, null, traceId, type, apiKey, workspaceName, projectStatItems);
-        }
-
-        @Test
-        void getSpanStats__whenFilterIdAndNameEqual__thenReturnSpansFiltered() {
-            String workspaceName = UUID.randomUUID().toString();
-            String workspaceId = UUID.randomUUID().toString();
-            String apiKey = UUID.randomUUID().toString();
-
-            mockTargetWorkspace(apiKey, workspaceName, workspaceId);
-
-            var projectName = generator.generate().toString();
-            var spans = PodamFactoryUtils.manufacturePojoList(podamFactory, Span.class)
-                    .stream()
-                    .map(span -> span.toBuilder()
-                            .projectId(null)
-                            .startTime(generateStartTime())
-                            .projectName(projectName)
-                            .feedbackScores(null)
-                            .model(spanResourceClient.randomModel().toString())
-                            .provider(spanResourceClient.provider())
-                            .usage(spanResourceClient.getTokenUsage())
-                            .totalEstimatedCost(null)
-                            .build())
-                    .collect(toCollection(ArrayList::new));
-
-            batchCreateAndAssert(spans, apiKey, workspaceName);
-
-            var expectedSpans = List.of(spans.getFirst());
-
-            var unexpectedSpans = List.of(podamFactory.manufacturePojo(Span.class).toBuilder()
-                    .projectId(null)
-                    .build());
-
-            batchCreateAndAssert(unexpectedSpans, apiKey, workspaceName);
-
-            var filters = List.of(
-                    SpanFilter.builder()
-                            .field(SpanField.ID)
-                            .operator(Operator.EQUAL)
-                            .value(spans.getFirst().id().toString())
-                            .build(),
-                    SpanFilter.builder()
-                            .field(SpanField.NAME)
-                            .operator(Operator.EQUAL)
-                            .value(spans.getFirst().name())
-                            .build());
-
-            List<ProjectStatItem<?>> projectStatItems = getProjectSpanStatItems(expectedSpans);
-
-            getStatsAndAssert(projectName, null, filters, null, null, apiKey, workspaceName, projectStatItems);
-        }
-
-        @Test
-        void getSpanStats__whenFilterNameEqual__thenReturnSpansFiltered() {
-            String workspaceName = UUID.randomUUID().toString();
-            String workspaceId = UUID.randomUUID().toString();
-            String apiKey = UUID.randomUUID().toString();
-
-            mockTargetWorkspace(apiKey, workspaceName, workspaceId);
-
-            var projectName = generator.generate().toString();
-            var spans = PodamFactoryUtils.manufacturePojoList(podamFactory, Span.class)
-                    .stream()
-                    .map(span -> span.toBuilder()
-                            .projectId(null)
-                            .startTime(generateStartTime())
-                            .projectName(projectName)
-                            .feedbackScores(null)
-                            .model(spanResourceClient.randomModel().toString())
-                            .provider(spanResourceClient.provider())
-                            .usage(spanResourceClient.getTokenUsage())
-                            .totalEstimatedCost(null)
-                            .build())
-                    .collect(toCollection(ArrayList::new));
-
-            batchCreateAndAssert(spans, apiKey, workspaceName);
-
-            var expectedSpans = List.of(spans.getFirst());
-
-            var unexpectedSpans = List.of(podamFactory.manufacturePojo(Span.class).toBuilder()
-                    .projectId(null)
-                    .build());
-
-            batchCreateAndAssert(unexpectedSpans, apiKey, workspaceName);
-
-            var filters = List.of(SpanFilter.builder()
-                    .field(SpanField.NAME)
-                    .operator(Operator.EQUAL)
-                    .value(spans.getFirst().name().toUpperCase())
-                    .build());
-
-            List<ProjectStatItem<?>> projectStatItems = getProjectSpanStatItems(expectedSpans);
-
-            getStatsAndAssert(projectName, null, filters, null, null, apiKey, workspaceName, projectStatItems);
-        }
-
-        @Test
-        void getSpanStats__whenFilterNameStartsWith__thenReturnSpansFiltered() {
-            String workspaceName = UUID.randomUUID().toString();
-            String workspaceId = UUID.randomUUID().toString();
-            String apiKey = UUID.randomUUID().toString();
-
-            mockTargetWorkspace(apiKey, workspaceName, workspaceId);
-
-            var projectName = generator.generate().toString();
-            var spans = PodamFactoryUtils.manufacturePojoList(podamFactory, Span.class)
-                    .stream()
-                    .map(span -> span.toBuilder()
-                            .projectId(null)
-                            .startTime(generateStartTime())
-                            .projectName(projectName)
-                            .feedbackScores(null)
-                            .model(spanResourceClient.randomModel().toString())
-                            .provider(spanResourceClient.provider())
-                            .usage(spanResourceClient.getTokenUsage())
-                            .totalEstimatedCost(null)
-                            .build())
-                    .collect(toCollection(ArrayList::new));
-
-            batchCreateAndAssert(spans, apiKey, workspaceName);
-
-            var expectedSpans = List.of(spans.getFirst());
-            var unexpectedSpans = List.of(podamFactory.manufacturePojo(Span.class).toBuilder()
-                    .projectId(null)
-                    .build());
-            batchCreateAndAssert(unexpectedSpans, apiKey, workspaceName);
-
-            var filters = List.of(SpanFilter.builder()
-                    .field(SpanField.NAME)
-                    .operator(Operator.STARTS_WITH)
-                    .value(spans.getFirst().name().substring(0, spans.getFirst().name().length() - 4).toUpperCase())
-                    .build());
-
-            List<ProjectStatItem<?>> projectStatItems = getProjectSpanStatItems(expectedSpans);
-
-            getStatsAndAssert(projectName, null, filters, null, null, apiKey, workspaceName, projectStatItems);
-        }
-
-        @Test
-        void getSpanStats__whenFilterNameEndsWith__thenReturnSpansFiltered() {
-            String workspaceName = UUID.randomUUID().toString();
-            String workspaceId = UUID.randomUUID().toString();
-            String apiKey = UUID.randomUUID().toString();
-
-            mockTargetWorkspace(apiKey, workspaceName, workspaceId);
-
-            var projectName = generator.generate().toString();
-            var spans = PodamFactoryUtils.manufacturePojoList(podamFactory, Span.class)
-                    .stream()
-                    .map(span -> span.toBuilder()
-                            .projectId(null)
-                            .projectName(projectName)
-                            .startTime(generateStartTime())
-                            .feedbackScores(null)
-                            .model(spanResourceClient.randomModel().toString())
-                            .provider(spanResourceClient.provider())
-                            .usage(spanResourceClient.getTokenUsage())
-                            .totalEstimatedCost(null)
-                            .build())
-                    .collect(toCollection(ArrayList::new));
-
-            batchCreateAndAssert(spans, apiKey, workspaceName);
-
-            var expectedSpans = List.of(spans.getFirst());
-
-            var unexpectedSpans = List.of(podamFactory.manufacturePojo(Span.class).toBuilder()
-                    .projectId(null)
-                    .build());
-
-            batchCreateAndAssert(unexpectedSpans, apiKey, workspaceName);
-
-            var filters = List.of(SpanFilter.builder()
-                    .field(SpanField.NAME)
-                    .operator(Operator.ENDS_WITH)
-                    .value(spans.getFirst().name().substring(3).toUpperCase())
-                    .build());
-
-            List<ProjectStatItem<?>> projectStatItems = getProjectSpanStatItems(expectedSpans);
-
-            getStatsAndAssert(projectName, null, filters, null, null, apiKey, workspaceName, projectStatItems);
-        }
-
-        @Test
-        void getSpanStats__whenFilterNameContains__thenReturnSpansFiltered() {
-            String workspaceName = UUID.randomUUID().toString();
-            String workspaceId = UUID.randomUUID().toString();
-            String apiKey = UUID.randomUUID().toString();
-
-            mockTargetWorkspace(apiKey, workspaceName, workspaceId);
-
-            var projectName = generator.generate().toString();
-            var spans = PodamFactoryUtils.manufacturePojoList(podamFactory, Span.class)
-                    .stream()
-                    .map(span -> span.toBuilder()
-                            .projectId(null)
-                            .projectName(projectName)
-                            .startTime(generateStartTime())
-                            .feedbackScores(null)
-                            .model(spanResourceClient.randomModel().toString())
-                            .provider(spanResourceClient.provider())
-                            .usage(spanResourceClient.getTokenUsage())
-                            .totalEstimatedCost(null)
-                            .build())
-                    .collect(toCollection(ArrayList::new));
-
-            batchCreateAndAssert(spans, apiKey, workspaceName);
-
-            var expectedSpans = List.of(spans.getFirst());
-
-            var unexpectedSpans = List.of(podamFactory.manufacturePojo(Span.class).toBuilder()
-                    .projectId(null)
-                    .build());
-
-            batchCreateAndAssert(unexpectedSpans, apiKey, workspaceName);
-
-            var filters = List.of(SpanFilter.builder()
-                    .field(SpanField.NAME)
-                    .operator(Operator.CONTAINS)
-                    .value(spans.getFirst().name().substring(2, spans.getFirst().name().length() - 3).toUpperCase())
-                    .build());
-
-            List<ProjectStatItem<?>> projectStatItems = getProjectSpanStatItems(expectedSpans);
-
-            getStatsAndAssert(projectName, null, filters, null, null, apiKey, workspaceName, projectStatItems);
-        }
-
-        @Test
-        void getSpanStats__whenFilterNameNotContains__thenReturnSpansFiltered() {
-            String workspaceName = UUID.randomUUID().toString();
-            String workspaceId = UUID.randomUUID().toString();
-            String apiKey = UUID.randomUUID().toString();
-
-            mockTargetWorkspace(apiKey, workspaceName, workspaceId);
-
-            var projectName = generator.generate().toString();
-            var spanName = generator.generate().toString();
-            var spans = PodamFactoryUtils.manufacturePojoList(podamFactory, Span.class)
-                    .stream()
-                    .map(span -> span.toBuilder()
-                            .projectId(null)
-                            .projectName(projectName)
-                            .startTime(generateStartTime())
-                            .name(spanName)
-                            .feedbackScores(null)
-                            .model(spanResourceClient.randomModel().toString())
-                            .provider(spanResourceClient.provider())
-                            .usage(spanResourceClient.getTokenUsage())
-                            .totalEstimatedCost(null)
-                            .build())
-                    .collect(toCollection(ArrayList::new));
-
-            spans.set(0, spans.getFirst().toBuilder()
-                    .name(generator.generate().toString())
-                    .build());
-
-            batchCreateAndAssert(spans, apiKey, workspaceName);
-
-            var expectedSpans = List.of(spans.getFirst());
-            var unexpectedSpans = List.of(podamFactory.manufacturePojo(Span.class).toBuilder()
-                    .projectId(null)
-                    .build());
-
-            batchCreateAndAssert(unexpectedSpans, apiKey, workspaceName);
-
-            var filters = List.of(SpanFilter.builder()
-                    .field(SpanField.NAME)
-                    .operator(Operator.NOT_CONTAINS)
-                    .value(spanName.toUpperCase())
-                    .build());
-
-            List<ProjectStatItem<?>> projectStatItems = getProjectSpanStatItems(expectedSpans);
-
-            getStatsAndAssert(projectName, null, filters, null, null, apiKey, workspaceName, projectStatItems);
-        }
-
-        @Test
-        void getSpanStats__whenFilterStartTimeEqual__thenReturnSpansFiltered() {
-            String workspaceName = UUID.randomUUID().toString();
-            String workspaceId = UUID.randomUUID().toString();
-            String apiKey = UUID.randomUUID().toString();
-
-            mockTargetWorkspace(apiKey, workspaceName, workspaceId);
-
-            var projectName = generator.generate().toString();
-            var spans = PodamFactoryUtils.manufacturePojoList(podamFactory, Span.class)
-                    .stream()
-                    .map(span -> span.toBuilder()
-                            .projectId(null)
-                            .projectName(projectName)
-                            .startTime(generateStartTime())
-                            .feedbackScores(null)
-                            .model(spanResourceClient.randomModel().toString())
-                            .provider(spanResourceClient.provider())
-                            .usage(spanResourceClient.getTokenUsage())
-                            .totalEstimatedCost(null)
-                            .build())
-                    .collect(toCollection(ArrayList::new));
-
-            batchCreateAndAssert(spans, apiKey, workspaceName);
-
-            var expectedSpans = List.of(spans.getFirst());
-            var unexpectedSpans = List.of(podamFactory.manufacturePojo(Span.class).toBuilder()
-                    .projectId(null)
-                    .build());
-
-            batchCreateAndAssert(unexpectedSpans, apiKey, workspaceName);
-
-            var filters = List.of(SpanFilter.builder()
-                    .field(SpanField.START_TIME)
-                    .operator(Operator.EQUAL)
-                    .value(spans.getFirst().startTime().toString())
-                    .build());
-
-            List<ProjectStatItem<?>> projectStatItems = getProjectSpanStatItems(expectedSpans);
-
-            getStatsAndAssert(projectName, null, filters, null, null, apiKey, workspaceName, projectStatItems);
-        }
-
-        @Test
-        void getSpanStats__whenFilterStartTimeGreaterThan__thenReturnSpansFiltered() {
-            String workspaceName = UUID.randomUUID().toString();
-            String workspaceId = UUID.randomUUID().toString();
-            String apiKey = UUID.randomUUID().toString();
-
-            mockTargetWorkspace(apiKey, workspaceName, workspaceId);
-
-            var projectName = generator.generate().toString();
-            var spans = PodamFactoryUtils.manufacturePojoList(podamFactory, Span.class)
-                    .stream()
-                    .map(span -> span.toBuilder()
-                            .projectId(null)
-                            .projectName(projectName)
-                            .startTime(Instant.now().minusSeconds(60 * 5))
-                            .feedbackScores(null)
-                            .model(spanResourceClient.randomModel().toString())
-                            .provider(spanResourceClient.provider())
-                            .usage(spanResourceClient.getTokenUsage())
-                            .totalEstimatedCost(null)
-                            .build())
-                    .collect(toCollection(ArrayList::new));
-            spans.set(0, spans.getFirst().toBuilder()
-                    .startTime(Instant.now().plusSeconds(60 * 5))
-                    .build());
-
-            batchCreateAndAssert(spans, apiKey, workspaceName);
-
-            var expectedSpans = List.of(spans.getFirst());
-            var unexpectedSpans = List.of(podamFactory.manufacturePojo(Span.class).toBuilder()
-                    .projectId(null)
-                    .build());
-
-            batchCreateAndAssert(unexpectedSpans, apiKey, workspaceName);
-
-            var filters = List.of(SpanFilter.builder()
-                    .field(SpanField.START_TIME)
-                    .operator(Operator.GREATER_THAN)
-                    .value(Instant.now().toString())
-                    .build());
-
-            List<ProjectStatItem<?>> projectStatItems = getProjectSpanStatItems(expectedSpans);
-
-            getStatsAndAssert(projectName, null, filters, null, null, apiKey, workspaceName, projectStatItems);
-        }
-
-        @Test
-        void getSpanStats__whenFilterStartTimeGreaterThanEqual__thenReturnSpansFiltered() {
-            String workspaceName = UUID.randomUUID().toString();
-            String workspaceId = UUID.randomUUID().toString();
-            String apiKey = UUID.randomUUID().toString();
-
-            mockTargetWorkspace(apiKey, workspaceName, workspaceId);
-
-            var projectName = generator.generate().toString();
-            var spans = PodamFactoryUtils.manufacturePojoList(podamFactory, Span.class)
-                    .stream()
-                    .map(span -> span.toBuilder()
-                            .projectId(null)
-                            .projectName(projectName)
-                            .startTime(Instant.now().minusSeconds(60 * 5))
-                            .feedbackScores(null)
-                            .model(spanResourceClient.randomModel().toString())
-                            .provider(spanResourceClient.provider())
-                            .usage(spanResourceClient.getTokenUsage())
-                            .totalEstimatedCost(null)
-                            .build())
-                    .collect(toCollection(ArrayList::new));
-            spans.set(0, spans.getFirst().toBuilder()
-                    .startTime(Instant.now().plusSeconds(60 * 5))
-                    .build());
-
-            batchCreateAndAssert(spans, apiKey, workspaceName);
-            var expectedSpans = List.of(spans.getFirst());
-            var unexpectedSpans = List.of(podamFactory.manufacturePojo(Span.class).toBuilder()
-                    .projectId(null)
-                    .build());
-
-            batchCreateAndAssert(unexpectedSpans, apiKey, workspaceName);
-
-            var filters = List.of(SpanFilter.builder()
-                    .field(SpanField.START_TIME)
-                    .operator(Operator.GREATER_THAN_EQUAL)
-                    .value(spans.getFirst().startTime().toString())
-                    .build());
-
-            List<ProjectStatItem<?>> projectStatItems = getProjectSpanStatItems(expectedSpans);
-
-            getStatsAndAssert(projectName, null, filters, null, null, apiKey, workspaceName, projectStatItems);
-        }
-
-        @Test
-        void getSpanStats__whenFilterStartTimeLessThan__thenReturnSpansFiltered() {
-            String workspaceName = UUID.randomUUID().toString();
-            String workspaceId = UUID.randomUUID().toString();
-            String apiKey = UUID.randomUUID().toString();
-
-            mockTargetWorkspace(apiKey, workspaceName, workspaceId);
-
-            var projectName = generator.generate().toString();
-            var spans = PodamFactoryUtils.manufacturePojoList(podamFactory, Span.class)
-                    .stream()
-                    .map(span -> span.toBuilder()
-                            .projectId(null)
-                            .projectName(projectName)
-                            .startTime(Instant.now().plusSeconds(60 * 5))
-                            .feedbackScores(null)
-                            .model(spanResourceClient.randomModel().toString())
-                            .provider(spanResourceClient.provider())
-                            .usage(spanResourceClient.getTokenUsage())
-                            .totalEstimatedCost(null)
-                            .build())
-                    .collect(toCollection(ArrayList::new));
-            spans.set(0, spans.getFirst().toBuilder()
-                    .startTime(Instant.now().minusSeconds(60 * 5))
-                    .build());
-
-            batchCreateAndAssert(spans, apiKey, workspaceName);
-
-            var expectedSpans = List.of(spans.getFirst());
-
-            var unexpectedSpans = List.of(podamFactory.manufacturePojo(Span.class).toBuilder()
-                    .projectId(null)
-                    .build());
-
-            batchCreateAndAssert(unexpectedSpans, apiKey, workspaceName);
-
-            var filters = List.of(SpanFilter.builder()
-                    .field(SpanField.START_TIME)
-                    .operator(Operator.LESS_THAN)
-                    .value(Instant.now().toString())
-                    .build());
-
-            List<ProjectStatItem<?>> projectStatItems = getProjectSpanStatItems(expectedSpans);
-
-            getStatsAndAssert(projectName, null, filters, null, null, apiKey, workspaceName, projectStatItems);
-        }
-
-        @Test
-        void getSpanStats__whenFilterStartTimeLessThanEqual__thenReturnSpansFiltered() {
-            String workspaceName = UUID.randomUUID().toString();
-            String workspaceId = UUID.randomUUID().toString();
-            String apiKey = UUID.randomUUID().toString();
-
-            mockTargetWorkspace(apiKey, workspaceName, workspaceId);
-
-            var projectName = generator.generate().toString();
-            var spans = PodamFactoryUtils.manufacturePojoList(podamFactory, Span.class)
-                    .stream()
-                    .map(span -> span.toBuilder()
-                            .projectId(null)
-                            .projectName(projectName)
-                            .startTime(generateStartTime())
-                            .startTime(Instant.now().plusSeconds(60 * 5))
-                            .feedbackScores(null)
-                            .model(spanResourceClient.randomModel().toString())
-                            .provider(spanResourceClient.provider())
-                            .usage(spanResourceClient.getTokenUsage())
-                            .totalEstimatedCost(null)
-                            .build())
-                    .collect(toCollection(ArrayList::new));
-            spans.set(0, spans.getFirst().toBuilder()
-                    .startTime(Instant.now().minusSeconds(60 * 5))
-                    .build());
-
-            batchCreateAndAssert(spans, apiKey, workspaceName);
-
-            var expectedSpans = List.of(spans.getFirst());
-
-            var unexpectedSpans = List.of(podamFactory.manufacturePojo(Span.class).toBuilder()
-                    .projectId(null)
-                    .build());
-
-            batchCreateAndAssert(unexpectedSpans, apiKey, workspaceName);
-
-            var filters = List.of(SpanFilter.builder()
-                    .field(SpanField.START_TIME)
-                    .operator(Operator.LESS_THAN_EQUAL)
-                    .value(spans.getFirst().startTime().toString())
-                    .build());
-
-            List<ProjectStatItem<?>> projectStatItems = getProjectSpanStatItems(expectedSpans);
-
-            getStatsAndAssert(projectName, null, filters, null, null, apiKey, workspaceName, projectStatItems);
-        }
-
-        @Test
-        void getSpanStats__whenFilterEndTimeEqual__thenReturnSpansFiltered() {
-            String workspaceName = UUID.randomUUID().toString();
-            String workspaceId = UUID.randomUUID().toString();
-            String apiKey = UUID.randomUUID().toString();
-
-            mockTargetWorkspace(apiKey, workspaceName, workspaceId);
-
-            var projectName = generator.generate().toString();
-            var spans = PodamFactoryUtils.manufacturePojoList(podamFactory, Span.class)
-                    .stream()
-                    .map(span -> span.toBuilder()
-                            .projectId(null)
-                            .projectName(projectName)
-                            .startTime(generateStartTime())
-                            .feedbackScores(null)
-                            .model(spanResourceClient.randomModel().toString())
-                            .provider(spanResourceClient.provider())
-                            .usage(spanResourceClient.getTokenUsage())
-                            .totalEstimatedCost(null)
-                            .build())
-                    .collect(toCollection(ArrayList::new));
-
-            batchCreateAndAssert(spans, apiKey, workspaceName);
-
-            var expectedSpans = List.of(spans.getFirst());
-
-            var unexpectedSpans = List.of(podamFactory.manufacturePojo(Span.class).toBuilder()
-                    .projectId(null)
-                    .build());
-
-            batchCreateAndAssert(unexpectedSpans, apiKey, workspaceName);
-
-            var filters = List.of(SpanFilter.builder()
-                    .field(SpanField.END_TIME)
-                    .operator(Operator.EQUAL)
-                    .value(spans.getFirst().endTime().toString())
-                    .build());
-
-            List<ProjectStatItem<?>> projectStatItems = getProjectSpanStatItems(expectedSpans);
-
-            getStatsAndAssert(projectName, null, filters, null, null, apiKey, workspaceName, projectStatItems);
-        }
-
-        @Test
-        void getSpanStats__whenFilterInputEqual__thenReturnSpansFiltered() {
-            String workspaceName = UUID.randomUUID().toString();
-            String workspaceId = UUID.randomUUID().toString();
-            String apiKey = UUID.randomUUID().toString();
-
-            mockTargetWorkspace(apiKey, workspaceName, workspaceId);
-
-            var projectName = generator.generate().toString();
-            var spans = PodamFactoryUtils.manufacturePojoList(podamFactory, Span.class)
-                    .stream()
-                    .map(span -> span.toBuilder()
-                            .projectId(null)
-                            .projectName(projectName)
-                            .startTime(generateStartTime())
-                            .feedbackScores(null)
-                            .model(spanResourceClient.randomModel().toString())
-                            .provider(spanResourceClient.provider())
-                            .usage(spanResourceClient.getTokenUsage())
-                            .totalEstimatedCost(null)
-                            .build())
-                    .collect(toCollection(ArrayList::new));
-
-            batchCreateAndAssert(spans, apiKey, workspaceName);
-            var expectedSpans = List.of(spans.getFirst());
-            var unexpectedSpans = List.of(podamFactory.manufacturePojo(Span.class).toBuilder()
-                    .projectId(null)
-                    .build());
-
-            batchCreateAndAssert(unexpectedSpans, apiKey, workspaceName);
-
-            var filters = List.of(SpanFilter.builder()
-                    .field(SpanField.INPUT)
-                    .operator(Operator.EQUAL)
-                    .value(spans.getFirst().input().toString())
-                    .build());
-
-            List<ProjectStatItem<?>> projectStatItems = getProjectSpanStatItems(expectedSpans);
-
-            getStatsAndAssert(projectName, null, filters, null, null, apiKey, workspaceName, projectStatItems);
-        }
-
-        @Test
-        void getSpanStats__whenFilterOutputEqual__thenReturnSpansFiltered() {
-            String workspaceName = UUID.randomUUID().toString();
-            String workspaceId = UUID.randomUUID().toString();
-            String apiKey = UUID.randomUUID().toString();
-
-            mockTargetWorkspace(apiKey, workspaceName, workspaceId);
-
-            var projectName = generator.generate().toString();
-            var spans = PodamFactoryUtils.manufacturePojoList(podamFactory, Span.class)
-                    .stream()
-                    .map(span -> span.toBuilder()
-                            .projectId(null)
-                            .projectName(projectName)
-                            .startTime(generateStartTime())
-                            .feedbackScores(null)
-                            .model(spanResourceClient.randomModel().toString())
-                            .provider(spanResourceClient.provider())
-                            .usage(spanResourceClient.getTokenUsage())
-                            .totalEstimatedCost(null)
-                            .build())
-                    .collect(toCollection(ArrayList::new));
-
-            batchCreateAndAssert(spans, apiKey, workspaceName);
-
-            var expectedSpans = List.of(spans.getFirst());
-            var unexpectedSpans = List.of(podamFactory.manufacturePojo(Span.class).toBuilder()
-                    .projectId(null)
-                    .build());
-
-            batchCreateAndAssert(unexpectedSpans, apiKey, workspaceName);
-
-            var filters = List.of(SpanFilter.builder()
-                    .field(SpanField.OUTPUT)
-                    .operator(Operator.EQUAL)
-                    .value(spans.getFirst().output().toString())
-                    .build());
-
-            List<ProjectStatItem<?>> projectStatItems = getProjectSpanStatItems(expectedSpans);
-
-            getStatsAndAssert(projectName, null, filters, null, null, apiKey, workspaceName, projectStatItems);
-        }
-
-        @Test
-        void getSpanStats__whenFilterMetadataEqualString__thenReturnSpansFiltered() {
-            String workspaceName = UUID.randomUUID().toString();
-            String workspaceId = UUID.randomUUID().toString();
-            String apiKey = UUID.randomUUID().toString();
-
-            mockTargetWorkspace(apiKey, workspaceName, workspaceId);
-
-            var projectName = generator.generate().toString();
-            var spans = PodamFactoryUtils.manufacturePojoList(podamFactory, Span.class)
-                    .stream()
-                    .map(span -> span.toBuilder()
-                            .projectId(null)
-                            .projectName(projectName)
-                            .startTime(generateStartTime())
-                            .metadata(JsonUtils.getJsonNodeFromString("{\"model\":[{\"year\":2024,\"version\":\"Some " +
-                                    "version\"}]}"))
-                            .feedbackScores(null)
-                            .model(spanResourceClient.randomModel().toString())
-                            .provider(spanResourceClient.provider())
-                            .usage(spanResourceClient.getTokenUsage())
-                            .totalEstimatedCost(null)
-                            .build())
-                    .collect(toCollection(ArrayList::new));
-            spans.set(0, spans.getFirst().toBuilder()
-                    .metadata(JsonUtils.getJsonNodeFromString("{\"model\":[{\"year\":2024,\"version\":\"OpenAI, " +
-                            "Chat-GPT 4.0\"}]}"))
-                    .build());
-
-            batchCreateAndAssert(spans, apiKey, workspaceName);
-
-            var expectedSpans = List.of(spans.getFirst());
-            var unexpectedSpans = List.of(podamFactory.manufacturePojo(Span.class).toBuilder()
-                    .projectId(null)
-                    .build());
-
-            batchCreateAndAssert(unexpectedSpans, apiKey, workspaceName);
-
-            var filters = List.of(SpanFilter.builder()
-                    .field(SpanField.METADATA)
-                    .operator(Operator.EQUAL)
-                    .key("$.model[0].version")
-                    .value("OPENAI, CHAT-GPT 4.0")
-                    .build());
-
-            List<ProjectStatItem<?>> projectStatItems = getProjectSpanStatItems(expectedSpans);
-
-            getStatsAndAssert(projectName, null, filters, null, null, apiKey, workspaceName, projectStatItems);
-        }
-
-        @Test
-        void getSpanStats__whenFilterMetadataEqualNumber__thenReturnSpansFiltered() {
-            String workspaceName = UUID.randomUUID().toString();
-            String workspaceId = UUID.randomUUID().toString();
-            String apiKey = UUID.randomUUID().toString();
-
-            mockTargetWorkspace(apiKey, workspaceName, workspaceId);
-
-            var projectName = generator.generate().toString();
-            var spans = PodamFactoryUtils.manufacturePojoList(podamFactory, Span.class)
-                    .stream()
-                    .map(span -> span.toBuilder()
-                            .projectId(null)
-                            .projectName(projectName)
-                            .startTime(generateStartTime())
-                            .metadata(JsonUtils.getJsonNodeFromString("{\"model\":[{\"year\":2024,\"version\":\"Some " +
-                                    "version\"}]}"))
-                            .feedbackScores(null)
-                            .model(spanResourceClient.randomModel().toString())
-                            .provider(spanResourceClient.provider())
-                            .usage(spanResourceClient.getTokenUsage())
-                            .totalEstimatedCost(null)
-                            .build())
-                    .collect(toCollection(ArrayList::new));
-            spans.set(0, spans.getFirst().toBuilder()
-                    .metadata(JsonUtils.getJsonNodeFromString("{\"model\":[{\"year\":2023,\"version\":\"OpenAI, " +
-                            "Chat-GPT 4.0\"}]}"))
-                    .build());
-
-            batchCreateAndAssert(spans, apiKey, workspaceName);
-
-            var expectedSpans = List.of(spans.getFirst());
-            var unexpectedSpans = List.of(podamFactory.manufacturePojo(Span.class).toBuilder()
-                    .projectId(null)
-                    .build());
-
-            batchCreateAndAssert(unexpectedSpans, apiKey, workspaceName);
-
-            var filters = List.of(SpanFilter.builder()
-                    .field(SpanField.METADATA)
-                    .operator(Operator.EQUAL)
-                    .key("model[0].year")
-                    .value("2023")
-                    .build());
-
-            List<ProjectStatItem<?>> projectStatItems = getProjectSpanStatItems(expectedSpans);
-
-            getStatsAndAssert(projectName, null, filters, null, null, apiKey, workspaceName, projectStatItems);
-        }
-
-        @Test
-        void getSpanStats__whenFilterMetadataEqualBoolean__thenReturnSpansFiltered() {
-            String workspaceName = UUID.randomUUID().toString();
-            String workspaceId = UUID.randomUUID().toString();
-            String apiKey = UUID.randomUUID().toString();
-
-            mockTargetWorkspace(apiKey, workspaceName, workspaceId);
-
-            var projectName = generator.generate().toString();
-            var spans = PodamFactoryUtils.manufacturePojoList(podamFactory, Span.class)
-                    .stream()
-                    .map(span -> span.toBuilder()
-                            .projectId(null)
-                            .projectName(projectName)
-                            .startTime(generateStartTime())
-                            .metadata(
-                                    JsonUtils.getJsonNodeFromString("{\"model\":[{\"year\":false,\"version\":\"Some " +
-                                            "version\"}]}"))
-                            .feedbackScores(null)
-                            .model(spanResourceClient.randomModel().toString())
-                            .provider(spanResourceClient.provider())
-                            .usage(spanResourceClient.getTokenUsage())
-                            .totalEstimatedCost(null)
-                            .build())
-                    .collect(toCollection(ArrayList::new));
-            spans.set(0, spans.getFirst().toBuilder()
-                    .metadata(JsonUtils.getJsonNodeFromString("{\"model\":[{\"year\":true,\"version\":\"OpenAI, " +
-                            "Chat-GPT 4.0\"}]}"))
-                    .build());
-
-            batchCreateAndAssert(spans, apiKey, workspaceName);
-
-            var expectedSpans = List.of(spans.getFirst());
-            var unexpectedSpans = List.of(podamFactory.manufacturePojo(Span.class).toBuilder()
-                    .projectId(null)
-                    .build());
-
-            batchCreateAndAssert(unexpectedSpans, apiKey, workspaceName);
-
-            var filters = List.of(SpanFilter.builder()
-                    .field(SpanField.METADATA)
-                    .operator(Operator.EQUAL)
-                    .key("model[0].year")
-                    .value("TRUE")
-                    .build());
-
-            List<ProjectStatItem<?>> projectStatItems = getProjectSpanStatItems(expectedSpans);
-
-            getStatsAndAssert(projectName, null, filters, null, null, apiKey, workspaceName, projectStatItems);
-        }
-
-        @Test
-        void getSpanStats__whenFilterMetadataEqualNull__thenReturnSpansFiltered() {
-            String workspaceName = UUID.randomUUID().toString();
-            String workspaceId = UUID.randomUUID().toString();
-            String apiKey = UUID.randomUUID().toString();
-
-            mockTargetWorkspace(apiKey, workspaceName, workspaceId);
-
-            var projectName = generator.generate().toString();
-            var spans = PodamFactoryUtils.manufacturePojoList(podamFactory, Span.class)
-                    .stream()
-                    .map(span -> span.toBuilder()
-                            .projectId(null)
-                            .startTime(generateStartTime())
-                            .projectName(projectName)
-                            .metadata(JsonUtils.getJsonNodeFromString("{\"model\":[{\"year\":2024,\"version\":\"Some " +
-                                    "version\"}]}"))
-                            .feedbackScores(null)
-                            .model(spanResourceClient.randomModel().toString())
-                            .provider(spanResourceClient.provider())
-                            .usage(spanResourceClient.getTokenUsage())
-                            .totalEstimatedCost(null)
-                            .build())
-                    .collect(toCollection(ArrayList::new));
-            spans.set(0, spans.getFirst().toBuilder()
-                    .metadata(JsonUtils.getJsonNodeFromString("{\"model\":[{\"year\":null,\"version\":\"OpenAI, " +
-                            "Chat-GPT 4.0\"}]}"))
-                    .build());
-
-            batchCreateAndAssert(spans, apiKey, workspaceName);
-
-            var expectedSpans = List.of(spans.getFirst());
-            var unexpectedSpans = List.of(podamFactory.manufacturePojo(Span.class).toBuilder()
-                    .projectId(null)
-                    .build());
-
-            batchCreateAndAssert(unexpectedSpans, apiKey, workspaceName);
-
-            var filters = List.of(SpanFilter.builder()
-                    .field(SpanField.METADATA)
-                    .operator(Operator.EQUAL)
-                    .key("model[0].year")
-                    .value("NULL")
-                    .build());
-
-            List<ProjectStatItem<?>> projectStatItems = getProjectSpanStatItems(expectedSpans);
-
-            getStatsAndAssert(projectName, null, filters, null, null, apiKey, workspaceName, projectStatItems);
-        }
-
-        @Test
-        void getSpanStats__whenFilterMetadataContainsString__thenReturnSpansFiltered() {
-            String workspaceName = UUID.randomUUID().toString();
-            String workspaceId = UUID.randomUUID().toString();
-            String apiKey = UUID.randomUUID().toString();
-
-            mockTargetWorkspace(apiKey, workspaceName, workspaceId);
-
-            var projectName = generator.generate().toString();
-            var spans = PodamFactoryUtils.manufacturePojoList(podamFactory, Span.class)
-                    .stream()
-                    .map(span -> span.toBuilder()
-                            .projectId(null)
-                            .projectName(projectName)
-                            .startTime(generateStartTime())
-                            .metadata(JsonUtils.getJsonNodeFromString("{\"model\":[{\"year\":2024,\"version\":\"Some " +
-                                    "version\"}]}"))
-                            .feedbackScores(null)
-                            .model(spanResourceClient.randomModel().toString())
-                            .provider(spanResourceClient.provider())
-                            .usage(spanResourceClient.getTokenUsage())
-                            .totalEstimatedCost(null)
-                            .build())
-                    .collect(toCollection(ArrayList::new));
-            spans.set(0, spans.getFirst().toBuilder()
-                    .metadata(JsonUtils.getJsonNodeFromString("{\"model\":[{\"year\":2024,\"version\":\"OpenAI, " +
-                            "Chat-GPT 4.0\"}]}"))
-                    .build());
-
-            batchCreateAndAssert(spans, apiKey, workspaceName);
-
-            var expectedSpans = List.of(spans.getFirst());
-            var unexpectedSpans = List.of(podamFactory.manufacturePojo(Span.class).toBuilder()
-                    .projectId(null)
-                    .build());
-
-            batchCreateAndAssert(unexpectedSpans, apiKey, workspaceName);
-
-            var filters = List.of(SpanFilter.builder()
-                    .field(SpanField.METADATA)
-                    .operator(Operator.CONTAINS)
-                    .key("model[0].version")
-                    .value("CHAT-GPT")
-                    .build());
-
-            List<ProjectStatItem<?>> projectStatItems = getProjectSpanStatItems(expectedSpans);
-
-            getStatsAndAssert(projectName, null, filters, null, null, apiKey, workspaceName, projectStatItems);
-        }
-
-        @Test
-        void getSpanStats__whenFilterMetadataContainsNumber__thenReturnSpansFiltered() {
-            String workspaceName = UUID.randomUUID().toString();
-            String workspaceId = UUID.randomUUID().toString();
-            String apiKey = UUID.randomUUID().toString();
-
-            mockTargetWorkspace(apiKey, workspaceName, workspaceId);
-
-            var projectName = generator.generate().toString();
-            var spans = PodamFactoryUtils.manufacturePojoList(podamFactory, Span.class)
-                    .stream()
-                    .map(span -> span.toBuilder()
-                            .projectId(null)
-                            .projectName(projectName)
-                            .startTime(generateStartTime())
-                            .metadata(JsonUtils.getJsonNodeFromString("{\"model\":[{\"year\":\"two thousand twenty " +
-                                    "four\",\"version\":\"OpenAI, Chat-GPT 4.0\"}]}"))
-                            .feedbackScores(null)
-                            .model(spanResourceClient.randomModel().toString())
-                            .provider(spanResourceClient.provider())
-                            .usage(spanResourceClient.getTokenUsage())
-                            .totalEstimatedCost(null)
-                            .build())
-                    .collect(toCollection(ArrayList::new));
-            spans.set(0, spans.getFirst().toBuilder()
-                    .metadata(JsonUtils.getJsonNodeFromString("{\"model\":[{\"year\":2023,\"version\":\"OpenAI, " +
-                            "Chat-GPT 4.0\"}]}"))
-                    .build());
-
-            batchCreateAndAssert(spans, apiKey, workspaceName);
-
-            var expectedSpans = List.of(spans.getFirst());
-            var unexpectedSpans = List.of(podamFactory.manufacturePojo(Span.class).toBuilder()
-                    .projectId(null)
-                    .build());
-
-            batchCreateAndAssert(unexpectedSpans, apiKey, workspaceName);
-
-            var filters = List.of(SpanFilter.builder()
-                    .field(SpanField.METADATA)
-                    .operator(Operator.CONTAINS)
-                    .key("model[0].year")
-                    .value("02")
-                    .build());
-
-            List<ProjectStatItem<?>> projectStatItems = getProjectSpanStatItems(expectedSpans);
-
-            getStatsAndAssert(projectName, null, filters, null, null, apiKey, workspaceName, projectStatItems);
-        }
-
-        @Test
-        void getSpanStats__whenFilterMetadataContainsBoolean__thenReturnSpansFiltered() {
-            String workspaceName = UUID.randomUUID().toString();
-            String workspaceId = UUID.randomUUID().toString();
-            String apiKey = UUID.randomUUID().toString();
-
-            mockTargetWorkspace(apiKey, workspaceName, workspaceId);
-
-            var projectName = generator.generate().toString();
-            var spans = PodamFactoryUtils.manufacturePojoList(podamFactory, Span.class)
-                    .stream()
-                    .map(span -> span.toBuilder()
-                            .projectId(null)
-                            .projectName(projectName)
-                            .startTime(generateStartTime())
-                            .metadata(
-                                    JsonUtils.getJsonNodeFromString("{\"model\":[{\"year\":false,\"version\":\"Some " +
-                                            "version\"}]}"))
-                            .feedbackScores(null)
-                            .model(spanResourceClient.randomModel().toString())
-                            .provider(spanResourceClient.provider())
-                            .usage(spanResourceClient.getTokenUsage())
-                            .totalEstimatedCost(null)
-                            .build())
-                    .collect(toCollection(ArrayList::new));
-            spans.set(0, spans.getFirst().toBuilder()
-                    .metadata(JsonUtils.getJsonNodeFromString("{\"model\":[{\"year\":true,\"version\":\"OpenAI, " +
-                            "Chat-GPT 4.0\"}]}"))
-                    .build());
-
-            batchCreateAndAssert(spans, apiKey, workspaceName);
-
-            var expectedSpans = List.of(spans.getFirst());
-            var unexpectedSpans = List.of(podamFactory.manufacturePojo(Span.class).toBuilder()
-                    .projectId(null)
-                    .build());
-
-            batchCreateAndAssert(unexpectedSpans, apiKey, workspaceName);
-
-            var filters = List.of(SpanFilter.builder()
-                    .field(SpanField.METADATA)
-                    .operator(Operator.CONTAINS)
-                    .key("model[0].year")
-                    .value("TRU")
-                    .build());
-
-            List<ProjectStatItem<?>> projectStatItems = getProjectSpanStatItems(expectedSpans);
-
-            getStatsAndAssert(projectName, null, filters, null, null, apiKey, workspaceName, projectStatItems);
-        }
-
-        @Test
-        void getSpanStats__whenFilterMetadataContainsNull__thenReturnSpansFiltered() {
-            String workspaceName = UUID.randomUUID().toString();
-            String workspaceId = UUID.randomUUID().toString();
-            String apiKey = UUID.randomUUID().toString();
-
-            mockTargetWorkspace(apiKey, workspaceName, workspaceId);
-
-            var projectName = generator.generate().toString();
-            var spans = PodamFactoryUtils.manufacturePojoList(podamFactory, Span.class)
-                    .stream()
-                    .map(span -> span.toBuilder()
-                            .projectId(null)
-                            .projectName(projectName)
-                            .startTime(generateStartTime())
-                            .metadata(JsonUtils.getJsonNodeFromString("{\"model\":[{\"year\":2024,\"version\":\"Some " +
-                                    "version\"}]}"))
-                            .feedbackScores(null)
-                            .model(spanResourceClient.randomModel().toString())
-                            .provider(spanResourceClient.provider())
-                            .usage(spanResourceClient.getTokenUsage())
-                            .totalEstimatedCost(null)
-                            .build())
-                    .collect(toCollection(ArrayList::new));
-            spans.set(0, spans.getFirst().toBuilder()
-                    .metadata(JsonUtils.getJsonNodeFromString("{\"model\":[{\"year\":null,\"version\":\"OpenAI, " +
-                            "Chat-GPT 4.0\"}]}"))
-                    .build());
-
-            batchCreateAndAssert(spans, apiKey, workspaceName);
-
-            var expectedSpans = List.of(spans.getFirst());
-            var unexpectedSpans = List.of(podamFactory.manufacturePojo(Span.class).toBuilder()
-                    .projectId(null)
-                    .build());
-
-            batchCreateAndAssert(unexpectedSpans, apiKey, workspaceName);
-
-            var filters = List.of(SpanFilter.builder()
-                    .field(SpanField.METADATA)
-                    .operator(Operator.CONTAINS)
-                    .key("model[0].year")
-                    .value("NUL")
-                    .build());
-
-            List<ProjectStatItem<?>> projectStatItems = getProjectSpanStatItems(expectedSpans);
-
-            getStatsAndAssert(projectName, null, filters, null, null, apiKey, workspaceName, projectStatItems);
-        }
-
-        @Test
-        void getSpanStats__whenFilterMetadataGreaterThanNumber__thenReturnSpansFiltered() {
-            String workspaceName = UUID.randomUUID().toString();
-            String workspaceId = UUID.randomUUID().toString();
-            String apiKey = UUID.randomUUID().toString();
-
-            mockTargetWorkspace(apiKey, workspaceName, workspaceId);
-
-            var projectName = generator.generate().toString();
-            var spans = PodamFactoryUtils.manufacturePojoList(podamFactory, Span.class)
-                    .stream()
-                    .map(span -> span.toBuilder()
-                            .projectId(null)
-                            .projectName(projectName)
-                            .startTime(generateStartTime())
-                            .metadata(JsonUtils.getJsonNodeFromString("{\"model\":[{\"year\":2020," +
-                                    "\"version\":\"OpenAI, Chat-GPT 4.0\"}]}"))
-                            .feedbackScores(null)
-                            .model(spanResourceClient.randomModel().toString())
-                            .provider(spanResourceClient.provider())
-                            .usage(spanResourceClient.getTokenUsage())
-                            .totalEstimatedCost(null)
-                            .build())
-                    .collect(toCollection(ArrayList::new));
-            spans.set(0, spans.getFirst().toBuilder()
-                    .metadata(JsonUtils.getJsonNodeFromString("{\"model\":[{\"year\":2024,\"version\":\"OpenAI, " +
-                            "Chat-GPT 4.0\"}]}"))
-                    .build());
-
-            batchCreateAndAssert(spans, apiKey, workspaceName);
-
-            var expectedSpans = List.of(spans.getFirst());
-            var unexpectedSpans = List.of(podamFactory.manufacturePojo(Span.class).toBuilder()
-                    .projectId(null)
-                    .build());
-
-            batchCreateAndAssert(unexpectedSpans, apiKey, workspaceName);
-
-            var filters = List.of(SpanFilter.builder()
-                    .field(SpanField.METADATA)
-                    .operator(Operator.GREATER_THAN)
-                    .key("model[0].year")
-                    .value("2023")
-                    .build());
-
-            List<ProjectStatItem<?>> projectStatItems = getProjectSpanStatItems(expectedSpans);
-
-            getStatsAndAssert(projectName, null, filters, null, null, apiKey, workspaceName, projectStatItems);
-        }
-
-        @Test
-        void getSpanStats__whenFilterMetadataGreaterThanString__thenReturnSpansFiltered() {
-            String workspaceName = UUID.randomUUID().toString();
-            String workspaceId = UUID.randomUUID().toString();
-            String apiKey = UUID.randomUUID().toString();
-
-            mockTargetWorkspace(apiKey, workspaceName, workspaceId);
-
-            var projectName = generator.generate().toString();
-            var spans = PodamFactoryUtils.manufacturePojoList(podamFactory, Span.class)
-                    .stream()
-                    .map(span -> span.toBuilder()
-                            .projectId(null)
-                            .projectName(projectName)
-                            .startTime(generateStartTime())
-                            .metadata(JsonUtils
-                                    .getJsonNodeFromString("{\"model\":[{\"year\":2024,\"version\":\"openAI, " +
-                                            "Chat-GPT 4.0\"}]}"))
-                            .feedbackScores(null)
-                            .model(spanResourceClient.randomModel().toString())
-                            .provider(spanResourceClient.provider())
-                            .usage(spanResourceClient.getTokenUsage())
-                            .build())
-                    .collect(toCollection(ArrayList::new));
-
-            batchCreateAndAssert(spans, apiKey, workspaceName);
-
-            var expectedSpans = List.<Span>of();
-            var unexpectedSpans = List.of(podamFactory.manufacturePojo(Span.class).toBuilder()
-                    .projectId(null)
-                    .build());
-
-            batchCreateAndAssert(unexpectedSpans, apiKey, workspaceName);
-
-            var filters = List.of(SpanFilter.builder()
-                    .field(SpanField.METADATA)
-                    .operator(Operator.GREATER_THAN)
-                    .key("model[0].version")
-                    .value("a")
-                    .build());
-
-            List<ProjectStatItem<?>> projectStatItems = getProjectSpanStatItems(expectedSpans);
-
-            getStatsAndAssert(projectName, null, filters, null, null, apiKey, workspaceName, projectStatItems);
-        }
-
-        @Test
-        void getSpanStats__whenFilterMetadataGreaterThanBoolean__thenReturnSpansFiltered() {
-            String workspaceName = UUID.randomUUID().toString();
-            String workspaceId = UUID.randomUUID().toString();
-            String apiKey = UUID.randomUUID().toString();
-
-            mockTargetWorkspace(apiKey, workspaceName, workspaceId);
-
-            var projectName = generator.generate().toString();
-            var spans = PodamFactoryUtils.manufacturePojoList(podamFactory, Span.class)
-                    .stream()
-                    .map(span -> span.toBuilder()
-                            .projectId(null)
-                            .projectName(projectName)
-                            .startTime(generateStartTime())
-                            .metadata(JsonUtils
-                                    .getJsonNodeFromString("{\"model\":[{\"year\":true,\"version\":\"openAI, " +
-                                            "Chat-GPT 4.0\"}]}"))
-                            .feedbackScores(null)
-                            .model(spanResourceClient.randomModel().toString())
-                            .provider(spanResourceClient.provider())
-                            .usage(spanResourceClient.getTokenUsage())
-                            .build())
-                    .collect(toCollection(ArrayList::new));
-
-            batchCreateAndAssert(spans, apiKey, workspaceName);
-
-            var expectedSpans = List.<Span>of();
-            var unexpectedSpans = List.of(podamFactory.manufacturePojo(Span.class).toBuilder()
-                    .projectId(null)
-                    .build());
-
-            batchCreateAndAssert(unexpectedSpans, apiKey, workspaceName);
-
-            var filters = List.of(SpanFilter.builder()
-                    .field(SpanField.METADATA)
-                    .operator(Operator.GREATER_THAN)
-                    .key("model[0].year")
-                    .value("a")
-                    .build());
-
-            List<ProjectStatItem<?>> projectStatItems = getProjectSpanStatItems(expectedSpans);
-
-            getStatsAndAssert(projectName, null, filters, null, null, apiKey, workspaceName, projectStatItems);
-        }
-
-        @Test
-        void getSpanStats__whenFilterMetadataGreaterThanNull__thenReturnSpansFiltered() {
-            String workspaceName = UUID.randomUUID().toString();
-            String workspaceId = UUID.randomUUID().toString();
-            String apiKey = UUID.randomUUID().toString();
-
-            mockTargetWorkspace(apiKey, workspaceName, workspaceId);
-
-            var projectName = generator.generate().toString();
-            var spans = PodamFactoryUtils.manufacturePojoList(podamFactory, Span.class)
-                    .stream()
-                    .map(span -> span.toBuilder()
-                            .projectId(null)
-                            .projectName(projectName)
-                            .startTime(generateStartTime())
-                            .metadata(JsonUtils
-                                    .getJsonNodeFromString("{\"model\":[{\"year\":null,\"version\":\"openAI, " +
-                                            "Chat-GPT 4.0\"}]}"))
-                            .feedbackScores(null)
-                            .model(spanResourceClient.randomModel().toString())
-                            .provider(spanResourceClient.provider())
-                            .usage(spanResourceClient.getTokenUsage())
-                            .build())
-                    .collect(toCollection(ArrayList::new));
-            batchCreateAndAssert(spans, apiKey, workspaceName);
-            var expectedSpans = List.<Span>of();
-            var unexpectedSpans = List.of(podamFactory.manufacturePojo(Span.class).toBuilder()
-                    .projectId(null)
-                    .build());
-
-            batchCreateAndAssert(unexpectedSpans, apiKey, workspaceName);
-
-            var filters = List.of(SpanFilter.builder()
-                    .field(SpanField.METADATA)
-                    .operator(Operator.GREATER_THAN)
-                    .key("model[0].year")
-                    .value("a")
-                    .build());
-
-            List<ProjectStatItem<?>> projectStatItems = getProjectSpanStatItems(expectedSpans);
-
-            getStatsAndAssert(projectName, null, filters, null, null, apiKey, workspaceName, projectStatItems);
-        }
-
-        @Test
-        void getSpanStats__whenFilterMetadataLessThanNumber__thenReturnSpansFiltered() {
-            String workspaceName = UUID.randomUUID().toString();
-            String workspaceId = UUID.randomUUID().toString();
-            String apiKey = UUID.randomUUID().toString();
-
-            mockTargetWorkspace(apiKey, workspaceName, workspaceId);
-
-            var projectName = generator.generate().toString();
-            var spans = PodamFactoryUtils.manufacturePojoList(podamFactory, Span.class)
-                    .stream()
-                    .map(span -> span.toBuilder()
-                            .projectId(null)
-                            .projectName(projectName)
-                            .startTime(generateStartTime())
-                            .metadata(JsonUtils.getJsonNodeFromString("{\"model\":[{\"year\":2026," +
-                                    "\"version\":\"OpenAI, Chat-GPT 4.0\"}]}"))
-                            .feedbackScores(null)
-                            .model(spanResourceClient.randomModel().toString())
-                            .provider(spanResourceClient.provider())
-                            .usage(spanResourceClient.getTokenUsage())
-                            .totalEstimatedCost(null)
-                            .build())
-                    .collect(toCollection(ArrayList::new));
-            spans.set(0, spans.getFirst().toBuilder()
-                    .metadata(JsonUtils.getJsonNodeFromString("{\"model\":[{\"year\":2024,\"version\":\"OpenAI, " +
-                            "Chat-GPT 4.0\"}]}"))
-                    .build());
-            batchCreateAndAssert(spans, apiKey, workspaceName);
-            var expectedSpans = List.of(spans.getFirst());
-            var unexpectedSpans = List.of(podamFactory.manufacturePojo(Span.class).toBuilder()
-                    .projectId(null)
-                    .build());
-
-            batchCreateAndAssert(unexpectedSpans, apiKey, workspaceName);
-
-            var filters = List.of(SpanFilter.builder()
-                    .field(SpanField.METADATA)
-                    .operator(Operator.LESS_THAN)
-                    .key("model[0].year")
-                    .value("2025")
-                    .build());
-
-            List<ProjectStatItem<?>> projectStatItems = getProjectSpanStatItems(expectedSpans);
-
-            getStatsAndAssert(projectName, null, filters, null, null, apiKey, workspaceName, projectStatItems);
-        }
-
-        @Test
-        void getSpanStats__whenFilterMetadataLessThanString__thenReturnSpansFiltered() {
-            String workspaceName = UUID.randomUUID().toString();
-            String workspaceId = UUID.randomUUID().toString();
-            String apiKey = UUID.randomUUID().toString();
-
-            mockTargetWorkspace(apiKey, workspaceName, workspaceId);
-
-            var projectName = generator.generate().toString();
-            var spans = PodamFactoryUtils.manufacturePojoList(podamFactory, Span.class)
-                    .stream()
-                    .map(span -> span.toBuilder()
-                            .projectId(null)
-                            .projectName(projectName)
-                            .startTime(generateStartTime())
-                            .metadata(JsonUtils
-                                    .getJsonNodeFromString("{\"model\":[{\"year\":2024,\"version\":\"openAI, " +
-                                            "Chat-GPT 4.0\"}]}"))
-                            .feedbackScores(null)
-                            .model(spanResourceClient.randomModel().toString())
-                            .provider(spanResourceClient.provider())
-                            .usage(spanResourceClient.getTokenUsage())
-                            .build())
-                    .collect(toCollection(ArrayList::new));
-
-            batchCreateAndAssert(spans, apiKey, workspaceName);
-
-            var expectedSpans = List.<Span>of();
-            var unexpectedSpans = List.of(podamFactory.manufacturePojo(Span.class).toBuilder()
-                    .projectId(null)
-                    .build());
-
-            batchCreateAndAssert(unexpectedSpans, apiKey, workspaceName);
-
-            var filters = List.of(SpanFilter.builder()
-                    .field(SpanField.METADATA)
-                    .operator(Operator.LESS_THAN)
-                    .key("model[0].version")
-                    .value("z")
-                    .build());
-
-            List<ProjectStatItem<?>> projectStatItems = getProjectSpanStatItems(expectedSpans);
-
-            getStatsAndAssert(projectName, null, filters, null, null, apiKey, workspaceName, projectStatItems);
-        }
-
-        @Test
-        void getSpanStats__whenFilterMetadataLessThanBoolean__thenReturnSpansFiltered() {
-            String workspaceName = UUID.randomUUID().toString();
-            String workspaceId = UUID.randomUUID().toString();
-            String apiKey = UUID.randomUUID().toString();
-
-            mockTargetWorkspace(apiKey, workspaceName, workspaceId);
-
-            var projectName = generator.generate().toString();
-            var spans = PodamFactoryUtils.manufacturePojoList(podamFactory, Span.class)
-                    .stream()
-                    .map(span -> span.toBuilder()
-                            .projectId(null)
-                            .projectName(projectName)
-                            .startTime(generateStartTime())
-                            .metadata(JsonUtils
-                                    .getJsonNodeFromString("{\"model\":[{\"year\":true,\"version\":\"openAI, " +
-                                            "Chat-GPT 4.0\"}]}"))
-                            .feedbackScores(null)
-                            .model(spanResourceClient.randomModel().toString())
-                            .provider(spanResourceClient.provider())
-                            .usage(spanResourceClient.getTokenUsage())
-                            .build())
-                    .collect(toCollection(ArrayList::new));
-
-            batchCreateAndAssert(spans, apiKey, workspaceName);
-
-            var expectedSpans = List.<Span>of();
-            var unexpectedSpans = List.of(podamFactory.manufacturePojo(Span.class).toBuilder()
-                    .projectId(null)
-                    .build());
-
-            batchCreateAndAssert(unexpectedSpans, apiKey, workspaceName);
-
-            var filters = List.of(SpanFilter.builder()
-                    .field(SpanField.METADATA)
-                    .operator(Operator.LESS_THAN)
-                    .key("model[0].year")
-                    .value("z")
-                    .build());
-
-            List<ProjectStatItem<?>> projectStatItems = getProjectSpanStatItems(expectedSpans);
-
-            getStatsAndAssert(projectName, null, filters, null, null, apiKey, workspaceName, projectStatItems);
-        }
-
-        @Test
-        void getSpanStats__whenFilterMetadataLessThanNull__thenReturnSpansFiltered() {
-            String workspaceName = UUID.randomUUID().toString();
-            String workspaceId = UUID.randomUUID().toString();
-            String apiKey = UUID.randomUUID().toString();
-
-            mockTargetWorkspace(apiKey, workspaceName, workspaceId);
-
-            var projectName = generator.generate().toString();
-            var spans = PodamFactoryUtils.manufacturePojoList(podamFactory, Span.class)
-                    .stream()
-                    .map(span -> span.toBuilder()
-                            .projectId(null)
-                            .projectName(projectName)
-                            .startTime(generateStartTime())
-                            .metadata(JsonUtils
-                                    .getJsonNodeFromString("{\"model\":[{\"year\":null,\"version\":\"openAI, " +
-                                            "Chat-GPT 4.0\"}]}"))
-                            .feedbackScores(null)
-                            .model(spanResourceClient.randomModel().toString())
-                            .provider(spanResourceClient.provider())
-                            .usage(spanResourceClient.getTokenUsage())
-                            .build())
-                    .collect(toCollection(ArrayList::new));
-
-            batchCreateAndAssert(spans, apiKey, workspaceName);
-
-            var expectedSpans = List.<Span>of();
-            var unexpectedSpans = List.of(podamFactory.manufacturePojo(Span.class).toBuilder()
-                    .projectId(null)
-                    .build());
-
-            batchCreateAndAssert(unexpectedSpans, apiKey, workspaceName);
-
-            var filters = List.of(SpanFilter.builder()
-                    .field(SpanField.METADATA)
-                    .operator(Operator.LESS_THAN)
-                    .key("model[0].year")
-                    .value("z")
-                    .build());
-
-            List<ProjectStatItem<?>> projectStatItems = getProjectSpanStatItems(expectedSpans);
-
-            getStatsAndAssert(projectName, null, filters, null, null, apiKey, workspaceName, projectStatItems);
-        }
-
-        @Test
-        void getSpanStats__whenFilterTagsContains__thenReturnSpansFiltered() {
-            String workspaceName = UUID.randomUUID().toString();
-            String workspaceId = UUID.randomUUID().toString();
-            String apiKey = UUID.randomUUID().toString();
-
-            mockTargetWorkspace(apiKey, workspaceName, workspaceId);
-
-            var projectName = generator.generate().toString();
-            var spans = PodamFactoryUtils.manufacturePojoList(podamFactory, Span.class)
-                    .stream()
-                    .map(span -> span.toBuilder()
-                            .projectId(null)
-                            .projectName(projectName)
-                            .feedbackScores(null)
-                            .startTime(generateStartTime())
-                            .model(spanResourceClient.randomModel().toString())
-                            .provider(spanResourceClient.provider())
-                            .usage(spanResourceClient.getTokenUsage())
-                            .totalEstimatedCost(null)
-                            .build())
-                    .collect(toCollection(ArrayList::new));
-
-            batchCreateAndAssert(spans, apiKey, workspaceName);
-
-            var expectedSpans = List.of(spans.getFirst());
-            var unexpectedSpans = List.of(podamFactory.manufacturePojo(Span.class).toBuilder()
-                    .projectId(null)
-                    .build());
-
-            batchCreateAndAssert(unexpectedSpans, apiKey, workspaceName);
-
-            var filters = List.of(SpanFilter.builder()
-                    .field(SpanField.TAGS)
-                    .operator(Operator.CONTAINS)
-                    .value(spans.getFirst().tags().stream()
-                            .toList()
-                            .get(2)
-                            .substring(0, spans.getFirst().name().length() - 4)
-                            .toUpperCase())
-                    .build());
-
-            List<ProjectStatItem<?>> projectStatItems = getProjectSpanStatItems(expectedSpans);
-
-            getStatsAndAssert(projectName, null, filters, null, null, apiKey, workspaceName, projectStatItems);
-        }
-
-        static Stream<Arguments> getSpanStats__whenFilterUsage__thenReturnSpansFiltered() {
-            return Stream.of(
-                    arguments("completion_tokens", SpanField.USAGE_COMPLETION_TOKENS),
-                    arguments("prompt_tokens", SpanField.USAGE_PROMPT_TOKENS),
-                    arguments("total_tokens", SpanField.USAGE_TOTAL_TOKENS));
-        }
-
-        @ParameterizedTest
-        @MethodSource("getSpanStats__whenFilterUsage__thenReturnSpansFiltered")
-        void getSpanStats__whenFilterUsageEqual__thenReturnSpansFiltered(String usageKey, Field field) {
-            String workspaceName = UUID.randomUUID().toString();
-            String workspaceId = UUID.randomUUID().toString();
-            String apiKey = UUID.randomUUID().toString();
-
-            mockTargetWorkspace(apiKey, workspaceName, workspaceId);
-
-            var projectName = generator.generate().toString();
-
-            var spans = new ArrayList<Span>();
-
-            spans.add(podamFactory.manufacturePojo(Span.class).toBuilder()
-                    .projectId(null)
-                    .projectName(projectName)
-                    .startTime(generateStartTime())
-                    .feedbackScores(null)
-                    .model(spanResourceClient.randomModel().toString())
-                    .provider(spanResourceClient.provider())
-                    .usage(mergeUsage(usageKey, randomNumber(1, 8)))
-                    .totalEstimatedCost(null)
-                    .build());
-
-            PodamFactoryUtils.manufacturePojoList(podamFactory, Span.class)
-                    .stream()
-                    .map(span -> span.toBuilder()
-                            .projectId(null)
-                            .projectName(projectName)
-                            .startTime(generateStartTime())
-                            .feedbackScores(null)
-                            .build())
-                    .forEach(spans::add);
-
-            batchCreateAndAssert(spans, apiKey, workspaceName);
-
-            var expectedSpans = List.of(spans.getFirst());
-            var unexpectedSpans = List.of(podamFactory.manufacturePojo(Span.class).toBuilder()
-                    .projectId(null)
-                    .build());
-
-            batchCreateAndAssert(unexpectedSpans, apiKey, workspaceName);
-
-            var filters = List.of(
-                    SpanFilter.builder()
-                            .field(field)
-                            .operator(Operator.EQUAL)
-                            .value(spans.getFirst().usage().get(usageKey).toString())
-                            .build());
-
-            List<ProjectStatItem<?>> projectStatItems = getProjectSpanStatItems(expectedSpans);
-
-            getStatsAndAssert(projectName, null, filters, null, null, apiKey, workspaceName, projectStatItems);
-        }
-
-        private Map<String, Integer> mergeUsage(String usageKey, int value) {
-            return Stream
-                    .concat(spanResourceClient.getTokenUsage().entrySet().stream(),
-                            Map.of(usageKey, value).entrySet().stream())
-                    .collect(toMap(Map.Entry::getKey, Map.Entry::getValue, (a, b) -> b));
-        }
-
-        @ParameterizedTest
-        @MethodSource("getSpanStats__whenFilterUsage__thenReturnSpansFiltered")
-        void getSpanStats__whenFilterUsageGreaterThan__thenReturnSpansFiltered(String usageKey, Field field) {
-            String workspaceName = UUID.randomUUID().toString();
-            String workspaceId = UUID.randomUUID().toString();
-            String apiKey = UUID.randomUUID().toString();
-
-            mockTargetWorkspace(apiKey, workspaceName, workspaceId);
-
-            var projectName = generator.generate().toString();
-            var spans = PodamFactoryUtils.manufacturePojoList(podamFactory, Span.class)
-                    .stream()
-                    .map(span -> span.toBuilder()
-                            .projectId(null)
-                            .projectName(projectName)
-                            .feedbackScores(null)
-                            .startTime(generateStartTime())
-                            .model(spanResourceClient.randomModel().toString())
-                            .provider(spanResourceClient.provider())
-                            .usage(mergeUsage(usageKey, 123))
-                            .totalEstimatedCost(null)
-                            .build())
-                    .collect(toCollection(ArrayList::new));
-
-            spans.getFirst().usage().put(usageKey, 456);
-
-            batchCreateAndAssert(spans, apiKey, workspaceName);
-
-            var expectedSpans = List.of(spans.getFirst());
-            var unexpectedSpans = List.of(podamFactory.manufacturePojo(Span.class).toBuilder()
-                    .projectId(null)
-                    .build());
-
-            batchCreateAndAssert(unexpectedSpans, apiKey, workspaceName);
-
-            var filters = List.of(
-                    SpanFilter.builder()
-                            .field(field)
-                            .operator(Operator.GREATER_THAN)
-                            .value("123")
-                            .build());
-
-            List<ProjectStatItem<?>> projectStatItems = getProjectSpanStatItems(expectedSpans);
-
-            getStatsAndAssert(projectName, null, filters, null, null, apiKey, workspaceName, projectStatItems);
-        }
-
-        @ParameterizedTest
-        @MethodSource("getSpanStats__whenFilterUsage__thenReturnSpansFiltered")
-        void getSpanStats__whenFilterUsageGreaterThanEqual__thenReturnSpansFiltered(String usageKey, Field field) {
-            String workspaceName = UUID.randomUUID().toString();
-            String workspaceId = UUID.randomUUID().toString();
-            String apiKey = UUID.randomUUID().toString();
-
-            mockTargetWorkspace(apiKey, workspaceName, workspaceId);
-
-            var projectName = generator.generate().toString();
-            var spans = PodamFactoryUtils.manufacturePojoList(podamFactory, Span.class)
-                    .stream()
-                    .map(span -> span.toBuilder()
-                            .projectId(null)
-                            .projectName(projectName)
-                            .feedbackScores(null)
-                            .startTime(generateStartTime())
-                            .model(spanResourceClient.randomModel().toString())
-                            .provider(spanResourceClient.provider())
-                            .usage(mergeUsage(usageKey, 123))
-                            .totalEstimatedCost(null)
-                            .build())
-                    .collect(toCollection(ArrayList::new));
-
-            spans.getFirst().usage().put(usageKey, 456);
-
-            batchCreateAndAssert(spans, apiKey, workspaceName);
-
-            var expectedSpans = List.of(spans.getFirst());
-            var unexpectedSpans = List.of(podamFactory.manufacturePojo(Span.class).toBuilder()
-                    .projectId(null)
-                    .build());
-
-            batchCreateAndAssert(unexpectedSpans, apiKey, workspaceName);
-
-            var filters = List.of(
-                    SpanFilter.builder()
-                            .field(field)
-                            .operator(Operator.GREATER_THAN_EQUAL)
-                            .value(spans.getFirst().usage().get(usageKey).toString())
-                            .build());
-
-            List<ProjectStatItem<?>> projectStatItems = getProjectSpanStatItems(expectedSpans);
-
-            getStatsAndAssert(projectName, null, filters, null, null, apiKey, workspaceName, projectStatItems);
-        }
-
-        @ParameterizedTest
-        @MethodSource("getSpanStats__whenFilterUsage__thenReturnSpansFiltered")
-        void getSpanStats__whenFilterUsageLessThan__thenReturnSpansFiltered(String usageKey, Field field) {
-            String workspaceName = UUID.randomUUID().toString();
-            String workspaceId = UUID.randomUUID().toString();
-            String apiKey = UUID.randomUUID().toString();
-
-            mockTargetWorkspace(apiKey, workspaceName, workspaceId);
-
-            var projectName = generator.generate().toString();
-            var spans = PodamFactoryUtils.manufacturePojoList(podamFactory, Span.class)
-                    .stream()
-                    .map(span -> span.toBuilder()
-                            .projectId(null)
-                            .projectName(projectName)
-                            .feedbackScores(null)
-                            .startTime(generateStartTime())
-                            .model(spanResourceClient.randomModel().toString())
-                            .provider(spanResourceClient.provider())
-                            .usage(mergeUsage(usageKey, 456))
-                            .totalEstimatedCost(null)
-                            .build())
-                    .collect(toCollection(ArrayList::new));
-
-            spans.getFirst().usage().put(usageKey, 123);
-
-            batchCreateAndAssert(spans, apiKey, workspaceName);
-
-            var expectedSpans = List.of(spans.getFirst());
-            var unexpectedSpans = List.of(podamFactory.manufacturePojo(Span.class).toBuilder()
-                    .projectId(null)
-                    .build());
-
-            batchCreateAndAssert(unexpectedSpans, apiKey, workspaceName);
-
-            var filters = List.of(
-                    SpanFilter.builder()
-                            .field(field)
-                            .operator(Operator.LESS_THAN)
-                            .value("456")
-                            .build());
-
-            List<ProjectStatItem<?>> projectStatItems = getProjectSpanStatItems(expectedSpans);
-
-            getStatsAndAssert(projectName, null, filters, null, null, apiKey, workspaceName, projectStatItems);
-        }
-
-        @ParameterizedTest
-        @MethodSource("getSpanStats__whenFilterUsage__thenReturnSpansFiltered")
-        void getSpanStats__whenFilterUsageLessThanEqual__thenReturnSpansFiltered(String usageKey, Field field) {
-            String workspaceName = UUID.randomUUID().toString();
-            String workspaceId = UUID.randomUUID().toString();
-            String apiKey = UUID.randomUUID().toString();
-
-            mockTargetWorkspace(apiKey, workspaceName, workspaceId);
-
-            var projectName = generator.generate().toString();
-            var spans = PodamFactoryUtils.manufacturePojoList(podamFactory, Span.class)
-                    .stream()
-                    .map(span -> span.toBuilder()
-                            .projectId(null)
-                            .projectName(projectName)
-                            .usage(Map.of(usageKey, 456))
-                            .feedbackScores(null)
-                            .startTime(generateStartTime())
-                            .model(spanResourceClient.randomModel().toString())
-                            .provider(spanResourceClient.provider())
-                            .usage(mergeUsage(usageKey, 456))
-                            .totalEstimatedCost(null)
-                            .build())
-                    .collect(toCollection(ArrayList::new));
-
-            spans.getFirst().usage().put(usageKey, 123);
-
-            batchCreateAndAssert(spans, apiKey, workspaceName);
-
-            var expectedSpans = List.of(spans.getFirst());
-            var unexpectedSpans = List.of(podamFactory.manufacturePojo(Span.class).toBuilder()
-                    .projectId(null)
-                    .build());
-
-            batchCreateAndAssert(unexpectedSpans, apiKey, workspaceName);
-
-            var filters = List.of(
-                    SpanFilter.builder()
-                            .field(field)
-                            .operator(Operator.LESS_THAN_EQUAL)
-                            .value(spans.getFirst().usage().get(usageKey).toString())
-                            .build());
-
-            List<ProjectStatItem<?>> projectStatItems = getProjectSpanStatItems(expectedSpans);
-
-            getStatsAndAssert(projectName, null, filters, null, null, apiKey, workspaceName, projectStatItems);
-        }
-
-        @Test
-        void getSpanStats__whenFilterFeedbackScoresEqual__thenReturnSpansFiltered() {
-
-            String workspaceName = UUID.randomUUID().toString();
-            String workspaceId = UUID.randomUUID().toString();
-            String apiKey = UUID.randomUUID().toString();
-
-            mockTargetWorkspace(apiKey, workspaceName, workspaceId);
-
-            var projectName = generator.generate().toString();
-            var spans = PodamFactoryUtils.manufacturePojoList(podamFactory, Span.class)
-                    .stream()
-                    .map(span -> span.toBuilder()
-                            .projectId(null)
-                            .projectName(projectName)
-                            .startTime(generateStartTime())
-                            .model(spanResourceClient.randomModel().toString())
-                            .provider(spanResourceClient.provider())
-                            .usage(spanResourceClient.getTokenUsage())
-                            .totalEstimatedCost(null)
-                            .build())
-                    .collect(toCollection(ArrayList::new));
-
-            spans.set(1, spans.get(1).toBuilder()
-                    .feedbackScores(
-                            updateFeedbackScore(spans.get(1).feedbackScores(), spans.getFirst().feedbackScores(), 2))
-                    .build());
-
-            batchCreateAndAssert(spans, apiKey, workspaceName);
-
-            spans.parallelStream()
-                    .forEach(span -> span.feedbackScores().forEach(
-                            feedbackScore -> createAndAssert(span.id(), feedbackScore, workspaceName, apiKey)));
-
-            var expectedSpans = List.of(spans.getFirst());
-            var unexpectedSpans = List.of(podamFactory.manufacturePojo(Span.class).toBuilder()
-                    .projectId(null)
-                    .build());
-
-            batchCreateAndAssert(unexpectedSpans, apiKey, workspaceName);
-
-            unexpectedSpans.parallelStream()
-                    .forEach(span -> span.feedbackScores()
-                            .forEach(
-                                    feedbackScore -> createAndAssert(span.id(), feedbackScore, workspaceName, apiKey)));
-
-            var filters = List.of(
-                    SpanFilter.builder()
-                            .field(SpanField.FEEDBACK_SCORES)
-                            .operator(Operator.EQUAL)
-                            .key(spans.getFirst().feedbackScores().get(1).name().toUpperCase())
-                            .value(spans.getFirst().feedbackScores().get(1).value().toString())
-                            .build(),
-                    SpanFilter.builder()
-                            .field(SpanField.FEEDBACK_SCORES)
-                            .operator(Operator.EQUAL)
-                            .key(spans.getFirst().feedbackScores().get(2).name().toUpperCase())
-                            .value(spans.getFirst().feedbackScores().get(2).value().toString())
-                            .build());
-
-            List<ProjectStatItem<?>> projectStatItems = getProjectSpanStatItems(expectedSpans);
-
-            getStatsAndAssert(projectName, null, filters, null, null, apiKey, workspaceName, projectStatItems);
-        }
-
-        @Test
-        void getSpanStats__whenFilterFeedbackScoresGreaterThan__thenReturnSpansFiltered() {
-            String workspaceName = UUID.randomUUID().toString();
-            String workspaceId = UUID.randomUUID().toString();
-            String apiKey = UUID.randomUUID().toString();
-
-            mockTargetWorkspace(apiKey, workspaceName, workspaceId);
-
-            var projectName = generator.generate().toString();
-            var spans = PodamFactoryUtils.manufacturePojoList(podamFactory, Span.class)
-                    .stream()
-                    .map(span -> span.toBuilder()
-                            .projectId(null)
-                            .projectName(projectName)
-                            .startTime(generateStartTime())
-                            .model(spanResourceClient.randomModel().toString())
-                            .provider(spanResourceClient.provider())
-                            .usage(spanResourceClient.getTokenUsage())
-                            .totalEstimatedCost(null)
-                            .feedbackScores(updateFeedbackScore(
-                                    span.feedbackScores(), 2, 1234.5678))
-                            .build())
-                    .collect(toCollection(ArrayList::new));
-            spans.set(0, spans.getFirst().toBuilder()
-                    .feedbackScores(updateFeedbackScore(spans.getFirst().feedbackScores(), 2, 2345.6789))
-                    .build());
-
-            batchCreateAndAssert(spans, apiKey, workspaceName);
-            spans.parallelStream()
-                    .forEach(span -> span.feedbackScores().forEach(
-                            feedbackScore -> createAndAssert(span.id(), feedbackScore, workspaceName, apiKey)));
-
-            var expectedSpans = List.of(spans.getFirst());
-            var unexpectedSpans = List.of(podamFactory.manufacturePojo(Span.class).toBuilder()
-                    .projectId(null)
-                    .build());
-
-            batchCreateAndAssert(unexpectedSpans, apiKey, workspaceName);
-
-            unexpectedSpans
-                    .parallelStream()
-                    .forEach(span -> span.feedbackScores().forEach(
-                            feedbackScore -> createAndAssert(span.id(), feedbackScore, workspaceName, apiKey)));
-
-            var filters = List.of(
-                    SpanFilter.builder()
-                            .field(SpanField.NAME)
-                            .operator(Operator.EQUAL)
-                            .value(spans.getFirst().name())
-                            .build(),
-                    SpanFilter.builder()
-                            .field(SpanField.FEEDBACK_SCORES)
-                            .operator(Operator.GREATER_THAN)
-                            .key(spans.getFirst().feedbackScores().get(2).name().toUpperCase())
-                            .value("2345.6788")
-                            .build());
-
-            List<ProjectStatItem<?>> projectStatItems = getProjectSpanStatItems(expectedSpans);
-
-            getStatsAndAssert(projectName, null, filters, null, null, apiKey, workspaceName, projectStatItems);
-        }
-
-        @Test
-        void getSpanStats__whenFilterFeedbackScoresGreaterThanEqual__thenReturnSpansFiltered() {
-            String workspaceName = UUID.randomUUID().toString();
-            String workspaceId = UUID.randomUUID().toString();
-            String apiKey = UUID.randomUUID().toString();
-
-            mockTargetWorkspace(apiKey, workspaceName, workspaceId);
-            var projectName = generator.generate().toString();
-            var spans = PodamFactoryUtils.manufacturePojoList(podamFactory, Span.class)
-                    .stream()
-                    .map(span -> span.toBuilder()
-                            .projectId(null)
-                            .projectName(projectName)
-                            .startTime(generateStartTime())
-                            .model(spanResourceClient.randomModel().toString())
-                            .provider(spanResourceClient.provider())
-                            .usage(spanResourceClient.getTokenUsage())
-                            .totalEstimatedCost(null)
-                            .feedbackScores(updateFeedbackScore(span.feedbackScores(), 2, 1234.5678))
-                            .build())
-                    .collect(toCollection(ArrayList::new));
-            spans.set(0, spans.getFirst().toBuilder()
-                    .feedbackScores(updateFeedbackScore(spans.getFirst().feedbackScores(), 2, 2345.6789))
-                    .build());
-
-            batchCreateAndAssert(spans, apiKey, workspaceName);
-            spans.parallelStream()
-                    .forEach(span -> span.feedbackScores().forEach(
-                            feedbackScore -> createAndAssert(span.id(), feedbackScore, workspaceName, apiKey)));
-
-            var expectedSpans = List.of(spans.getFirst());
-            var unexpectedSpans = List.of(podamFactory.manufacturePojo(Span.class).toBuilder()
-                    .projectId(null)
-                    .build());
-
-            batchCreateAndAssert(unexpectedSpans, apiKey, workspaceName);
-
-            unexpectedSpans
-                    .parallelStream()
-                    .forEach(span -> span.feedbackScores().forEach(
-                            feedbackScore -> createAndAssert(span.id(), feedbackScore, workspaceName, apiKey)));
-
-            var filters = List.of(
-                    SpanFilter.builder()
-                            .field(SpanField.FEEDBACK_SCORES)
-                            .operator(Operator.GREATER_THAN_EQUAL)
-                            .key(spans.getFirst().feedbackScores().get(2).name().toUpperCase())
-                            .value(spans.getFirst().feedbackScores().get(2).value().toString())
-                            .build());
-
-            List<ProjectStatItem<?>> projectStatItems = getProjectSpanStatItems(expectedSpans);
-
-            getStatsAndAssert(projectName, null, filters, null, null, apiKey, workspaceName, projectStatItems);
-        }
-
-        @Test
-        void getSpanStats__whenFilterFeedbackScoresLessThan__thenReturnSpansFiltered() {
-            String workspaceName = UUID.randomUUID().toString();
-            String workspaceId = UUID.randomUUID().toString();
-            String apiKey = UUID.randomUUID().toString();
-
-            mockTargetWorkspace(apiKey, workspaceName, workspaceId);
-
-            var projectName = generator.generate().toString();
-            var spans = PodamFactoryUtils.manufacturePojoList(podamFactory, Span.class)
-                    .stream()
-                    .map(span -> span.toBuilder()
-                            .projectId(null)
-                            .projectName(projectName)
-                            .startTime(generateStartTime())
-                            .model(spanResourceClient.randomModel().toString())
-                            .provider(spanResourceClient.provider())
-                            .usage(spanResourceClient.getTokenUsage())
-                            .totalEstimatedCost(null)
-                            .feedbackScores(updateFeedbackScore(span.feedbackScores(), 2, 2345.6789))
-                            .build())
-                    .collect(toCollection(ArrayList::new));
-            spans.set(0, spans.getFirst().toBuilder()
-                    .feedbackScores(updateFeedbackScore(spans.getFirst().feedbackScores(), 2, 1234.5678))
-                    .build());
-
-            batchCreateAndAssert(spans, apiKey, workspaceName);
-            spans.parallelStream()
-                    .forEach(span -> span.feedbackScores().forEach(
-                            feedbackScore -> createAndAssert(span.id(), feedbackScore, workspaceName, apiKey)));
-
-            var expectedSpans = List.of(spans.getFirst());
-            var unexpectedSpans = List.of(podamFactory.manufacturePojo(Span.class).toBuilder()
-                    .projectId(null)
-                    .build());
-
-            batchCreateAndAssert(unexpectedSpans, apiKey, workspaceName);
-            unexpectedSpans
-                    .parallelStream()
-                    .forEach(span -> span.feedbackScores().forEach(
-                            feedbackScore -> createAndAssert(span.id(), feedbackScore, workspaceName, apiKey)));
-
-            var filters = List.of(
-                    SpanFilter.builder()
-                            .field(SpanField.FEEDBACK_SCORES)
-                            .operator(Operator.LESS_THAN)
-                            .key(spans.getFirst().feedbackScores().get(2).name().toUpperCase())
-                            .value("2345.6788")
-                            .build());
-
-            List<ProjectStatItem<?>> projectStatItems = getProjectSpanStatItems(expectedSpans);
-
-            getStatsAndAssert(projectName, null, filters, null, null, apiKey, workspaceName, projectStatItems);
-        }
-
-        @Test
-        void getSpanStats__whenFilterFeedbackScoresLessThanEqual__thenReturnSpansFiltered() {
-            String workspaceName = UUID.randomUUID().toString();
-            String workspaceId = UUID.randomUUID().toString();
-            String apiKey = UUID.randomUUID().toString();
-
-            mockTargetWorkspace(apiKey, workspaceName, workspaceId);
-
-            var projectName = generator.generate().toString();
-            var spans = PodamFactoryUtils.manufacturePojoList(podamFactory, Span.class)
-                    .stream()
-                    .map(span -> span.toBuilder()
-                            .projectId(null)
-                            .projectName(projectName)
-                            .startTime(generateStartTime())
-                            .model(spanResourceClient.randomModel().toString())
-                            .provider(spanResourceClient.provider())
-                            .usage(spanResourceClient.getTokenUsage())
-                            .feedbackScores(updateFeedbackScore(span.feedbackScores(), 2, 2345.6789))
-                            .totalEstimatedCost(null)
-                            .build())
-                    .collect(toCollection(ArrayList::new));
-            spans.set(0, spans.getFirst().toBuilder()
-                    .feedbackScores(updateFeedbackScore(spans.getFirst().feedbackScores(), 2, 1234.5678))
-                    .build());
-
-            batchCreateAndAssert(spans, apiKey, workspaceName);
-
-            spans
-                    .parallelStream()
-                    .forEach(span -> span.feedbackScores().forEach(
-                            feedbackScore -> createAndAssert(span.id(), feedbackScore, workspaceName, apiKey)));
-
-            var expectedSpans = List.of(spans.getFirst());
-            var unexpectedSpans = List.of(podamFactory.manufacturePojo(Span.class).toBuilder()
-                    .projectId(null)
-                    .build());
-
-            batchCreateAndAssert(unexpectedSpans, apiKey, workspaceName);
-            unexpectedSpans
-                    .parallelStream()
-                    .forEach(span -> span.feedbackScores().forEach(
-                            feedbackScore -> createAndAssert(span.id(), feedbackScore, workspaceName, apiKey)));
-
-            var filters = List.of(
-                    SpanFilter.builder()
-                            .field(SpanField.FEEDBACK_SCORES)
-                            .operator(Operator.LESS_THAN_EQUAL)
-                            .key(spans.getFirst().feedbackScores().get(2).name().toUpperCase())
-                            .value(spans.getFirst().feedbackScores().get(2).value().toString())
-                            .build());
-
-            List<ProjectStatItem<?>> projectStatItems = getProjectSpanStatItems(expectedSpans);
-
-            getStatsAndAssert(projectName, null, filters, null, null, apiKey, workspaceName, projectStatItems);
-        }
-
-        @Test
-        void getSpanStats__whenFilterByIsEmpty__thenReturnSpansFiltered() {
-            String workspaceName = UUID.randomUUID().toString();
-            String workspaceId = UUID.randomUUID().toString();
-            String apiKey = UUID.randomUUID().toString();
-
-            mockTargetWorkspace(apiKey, workspaceName, workspaceId);
-
-            var projectName = generator.generate().toString();
-            var spans = PodamFactoryUtils.manufacturePojoList(podamFactory, Span.class)
-                    .stream()
-                    .map(span -> {
-                        Instant now = Instant.now();
-                        return span.toBuilder()
-                                .projectId(null)
-                                .projectName(projectName)
-                                .feedbackScores(span.feedbackScores().stream()
-                                        .map(feedbackScore -> feedbackScore.toBuilder()
-                                                .value(podamFactory.manufacturePojo(BigDecimal.class))
-                                                .build())
-                                        .collect(Collectors.toList()))
-                                .startTime(now)
-                                .totalEstimatedCost(null)
-                                .build();
-                    })
-                    .collect(Collectors.toCollection(ArrayList::new));
-
-            spans.set(spans.size() - 1, spans.getLast().toBuilder().feedbackScores(null).build());
-            spans.forEach(expectedSpan -> createAndAssert(expectedSpan, apiKey, workspaceName));
-            spans.subList(0, spans.size() - 1).forEach(
-                    span -> span.feedbackScores().forEach(
-                            feedbackScore -> createAndAssert(span.id(), feedbackScore, workspaceName, apiKey)));
-
-            // assert stats for empty feedback score spans
-            List<ProjectStatItem<?>> emptyScoreProjectStatItems = getProjectSpanStatItems(
-                    spans.subList(1, spans.size()));
-            getStatsAndAssert(projectName, null, List.of(SpanFilter.builder()
-                    .field(SpanField.FEEDBACK_SCORES)
-                    .operator(Operator.IS_EMPTY)
-                    .key(spans.getFirst().feedbackScores().getFirst().name())
-                    .value("")
-                    .build()), null, null, apiKey, workspaceName, emptyScoreProjectStatItems);
-
-            // assert stats for non-empty feedback score spans
-            List<ProjectStatItem<?>> nonEmptyScoreProjectStatItems = getProjectSpanStatItems(List.of(spans.getFirst()));
-            getStatsAndAssert(projectName, null, List.of(SpanFilter.builder()
-                    .field(SpanField.FEEDBACK_SCORES)
-                    .operator(Operator.IS_NOT_EMPTY)
-                    .key(spans.getFirst().feedbackScores().getFirst().name())
-                    .value("")
-                    .build()), null, null, apiKey, workspaceName, nonEmptyScoreProjectStatItems);
-        }
-
-        Stream<Arguments> getSpanStats__whenFilterByDuration__thenReturnSpansFiltered() {
-            return Stream.of(
-                    arguments(Operator.EQUAL,
-                            Duration.ofMillis(1L).toNanos() / 1000, 1.0),
-                    arguments(Operator.GREATER_THAN,
-                            Duration.ofMillis(8L).toNanos() / 1000, 7.0),
-                    arguments(Operator.GREATER_THAN_EQUAL,
-                            Duration.ofMillis(1L).toNanos() / 1000, 1.0),
-                    arguments(Operator.GREATER_THAN_EQUAL,
-                            Duration.ofMillis(1L).plusNanos(1000).toNanos() / 1000, 1.0),
-                    arguments(Operator.LESS_THAN,
-                            Duration.ofMillis(1L).plusNanos(1).toNanos() / 1000, 2.0),
-                    arguments(Operator.LESS_THAN_EQUAL,
-                            Duration.ofMillis(1L).toNanos() / 1000, 1.0),
-                    arguments(Operator.LESS_THAN_EQUAL,
-                            Duration.ofMillis(1L).toNanos() / 1000, 2.0));
-        }
-
-        @ParameterizedTest
-        @MethodSource
-        void getSpanStats__whenFilterByDuration__thenReturnSpansFiltered(Operator operator, long end, double duration) {
-            String workspaceName = UUID.randomUUID().toString();
-            String workspaceId = UUID.randomUUID().toString();
-            String apiKey = UUID.randomUUID().toString();
-
-            mockTargetWorkspace(apiKey, workspaceName, workspaceId);
-
-            var projectName = generator.generate().toString();
-            var spans = PodamFactoryUtils.manufacturePojoList(podamFactory, Span.class)
-                    .stream()
-                    .map(span -> {
-                        Instant now = Instant.now();
-                        return span.toBuilder()
-                                .projectId(null)
-                                .projectName(projectName)
-                                .feedbackScores(null)
-                                .totalEstimatedCost(null)
-                                .startTime(now)
-                                .endTime(Set.of(Operator.LESS_THAN, Operator.LESS_THAN_EQUAL).contains(operator)
-                                        ? Instant.now().plusSeconds(2)
-                                        : now.plusNanos(1000))
-                                .build();
-                    })
-                    .collect(Collectors.toCollection(ArrayList::new));
-
-            var start = Instant.now().truncatedTo(ChronoUnit.MILLIS);
-            spans.set(0, spans.getFirst().toBuilder()
-                    .startTime(start)
-                    .endTime(start.plus(end, ChronoUnit.MICROS))
-                    .build());
-
-            spans.forEach(expectedSpan -> createAndAssert(expectedSpan, apiKey, workspaceName));
-
-            var expectedSpans = List.of(spans.getFirst());
-
-            var unexpectedSpans = PodamFactoryUtils.manufacturePojoList(podamFactory, Span.class).stream()
-                    .map(span -> span.toBuilder()
-                            .projectId(null)
-                            .build())
-                    .toList();
-
-            unexpectedSpans.forEach(expectedSpan -> createAndAssert(expectedSpan, apiKey, workspaceName));
-
-            var filters = List.of(
-                    SpanFilter.builder()
-                            .field(SpanField.DURATION)
-                            .operator(operator)
-                            .value(String.valueOf(duration))
-                            .build());
-
-            List<ProjectStatItem<?>> stats = getProjectSpanStatItems(expectedSpans);
-
-            getStatsAndAssert(projectName, null, filters, null, null, apiKey, workspaceName, stats);
-        }
-
-        static Stream<Filter> getSpanStats__whenFilterInvalidOperatorForFieldType__thenReturn400() {
-            return Stream.of(
-                    SpanFilter.builder()
-                            .field(SpanField.START_TIME)
-                            .operator(Operator.CONTAINS)
-                            .value(RandomStringUtils.secure().nextAlphanumeric(10))
-                            .build(),
-                    SpanFilter.builder()
-                            .field(SpanField.END_TIME)
-                            .operator(Operator.CONTAINS)
-                            .value(RandomStringUtils.secure().nextAlphanumeric(10))
-                            .build(),
-                    SpanFilter.builder()
-                            .field(SpanField.USAGE_COMPLETION_TOKENS)
-                            .operator(Operator.CONTAINS)
-                            .value(RandomStringUtils.secure().nextAlphanumeric(10))
-                            .build(),
-                    SpanFilter.builder()
-                            .field(SpanField.USAGE_PROMPT_TOKENS)
-                            .operator(Operator.CONTAINS)
-                            .value(RandomStringUtils.secure().nextAlphanumeric(10))
-                            .build(),
-                    SpanFilter.builder()
-                            .field(SpanField.USAGE_TOTAL_TOKENS)
-                            .operator(Operator.CONTAINS)
-                            .value(RandomStringUtils.secure().nextAlphanumeric(10))
-                            .build(),
-                    SpanFilter.builder()
-                            .field(SpanField.FEEDBACK_SCORES)
-                            .operator(Operator.CONTAINS)
-                            .value(RandomStringUtils.secure().nextAlphanumeric(10))
-                            .build(),
-                    SpanFilter.builder()
-                            .field(SpanField.START_TIME)
-                            .operator(Operator.NOT_CONTAINS)
-                            .value(RandomStringUtils.secure().nextAlphanumeric(10))
-                            .build(),
-                    SpanFilter.builder()
-                            .field(SpanField.END_TIME)
-                            .operator(Operator.NOT_CONTAINS)
-                            .value(RandomStringUtils.secure().nextAlphanumeric(10))
-                            .build(),
-                    SpanFilter.builder()
-                            .field(SpanField.USAGE_COMPLETION_TOKENS)
-                            .operator(Operator.NOT_CONTAINS)
-                            .value(RandomStringUtils.secure().nextAlphanumeric(10))
-                            .build(),
-                    SpanFilter.builder()
-                            .field(SpanField.USAGE_PROMPT_TOKENS)
-                            .operator(Operator.NOT_CONTAINS)
-                            .value(RandomStringUtils.secure().nextAlphanumeric(10))
-                            .build(),
-                    SpanFilter.builder()
-                            .field(SpanField.USAGE_TOTAL_TOKENS)
-                            .operator(Operator.NOT_CONTAINS)
-                            .value(RandomStringUtils.secure().nextAlphanumeric(10))
-                            .build(),
-                    SpanFilter.builder()
-                            .field(SpanField.METADATA)
-                            .operator(Operator.NOT_CONTAINS)
-                            .value(RandomStringUtils.secure().nextAlphanumeric(10))
-                            .build(),
-                    SpanFilter.builder()
-                            .field(SpanField.TAGS)
-                            .operator(Operator.NOT_CONTAINS)
-                            .value(RandomStringUtils.secure().nextAlphanumeric(10))
-                            .build(),
-                    SpanFilter.builder()
-                            .field(SpanField.FEEDBACK_SCORES)
-                            .operator(Operator.NOT_CONTAINS)
-                            .value(RandomStringUtils.secure().nextAlphanumeric(10))
-                            .build(),
-                    SpanFilter.builder()
-                            .field(SpanField.START_TIME)
-                            .operator(Operator.STARTS_WITH)
-                            .value(RandomStringUtils.secure().nextAlphanumeric(10))
-                            .build(),
-                    SpanFilter.builder()
-                            .field(SpanField.END_TIME)
-                            .operator(Operator.STARTS_WITH)
-                            .value(RandomStringUtils.secure().nextAlphanumeric(10))
-                            .build(),
-                    SpanFilter.builder()
-                            .field(SpanField.USAGE_COMPLETION_TOKENS)
-                            .operator(Operator.STARTS_WITH)
-                            .value(RandomStringUtils.secure().nextAlphanumeric(10))
-                            .build(),
-                    SpanFilter.builder()
-                            .field(SpanField.USAGE_PROMPT_TOKENS)
-                            .operator(Operator.STARTS_WITH)
-                            .value(RandomStringUtils.secure().nextAlphanumeric(10))
-                            .build(),
-                    SpanFilter.builder()
-                            .field(SpanField.USAGE_TOTAL_TOKENS)
-                            .operator(Operator.STARTS_WITH)
-                            .value(RandomStringUtils.secure().nextAlphanumeric(10))
-                            .build(),
-                    SpanFilter.builder()
-                            .field(SpanField.METADATA)
-                            .operator(Operator.STARTS_WITH)
-                            .value(RandomStringUtils.secure().nextAlphanumeric(10))
-                            .build(),
-                    SpanFilter.builder()
-                            .field(SpanField.TAGS)
-                            .operator(Operator.STARTS_WITH)
-                            .value(RandomStringUtils.secure().nextAlphanumeric(10))
-                            .build(),
-                    SpanFilter.builder()
-                            .field(SpanField.FEEDBACK_SCORES)
-                            .operator(Operator.STARTS_WITH)
-                            .value(RandomStringUtils.secure().nextAlphanumeric(10))
-                            .build(),
-                    SpanFilter.builder()
-                            .field(SpanField.START_TIME)
-                            .operator(Operator.ENDS_WITH)
-                            .value(RandomStringUtils.secure().nextAlphanumeric(10))
-                            .build(),
-                    SpanFilter.builder()
-                            .field(SpanField.END_TIME)
-                            .operator(Operator.ENDS_WITH)
-                            .value(RandomStringUtils.secure().nextAlphanumeric(10))
-                            .build(),
-                    SpanFilter.builder()
-                            .field(SpanField.USAGE_COMPLETION_TOKENS)
-                            .operator(Operator.ENDS_WITH)
-                            .value(RandomStringUtils.secure().nextAlphanumeric(10))
-                            .build(),
-                    SpanFilter.builder()
-                            .field(SpanField.USAGE_PROMPT_TOKENS)
-                            .operator(Operator.ENDS_WITH)
-                            .value(RandomStringUtils.secure().nextAlphanumeric(10))
-                            .build(),
-                    SpanFilter.builder()
-                            .field(SpanField.USAGE_TOTAL_TOKENS)
-                            .operator(Operator.ENDS_WITH)
-                            .value(RandomStringUtils.secure().nextAlphanumeric(10))
-                            .build(),
-                    SpanFilter.builder()
-                            .field(SpanField.METADATA)
-                            .operator(Operator.ENDS_WITH)
-                            .value(RandomStringUtils.secure().nextAlphanumeric(10))
-                            .build(),
-                    SpanFilter.builder()
-                            .field(SpanField.TAGS)
-                            .operator(Operator.ENDS_WITH)
-                            .value(RandomStringUtils.secure().nextAlphanumeric(10))
-                            .build(),
-                    SpanFilter.builder()
-                            .field(SpanField.FEEDBACK_SCORES)
-                            .operator(Operator.ENDS_WITH)
-                            .value(RandomStringUtils.secure().nextAlphanumeric(10))
-                            .build(),
-                    SpanFilter.builder()
-                            .field(SpanField.TAGS)
-                            .operator(Operator.EQUAL)
-                            .value(RandomStringUtils.secure().nextAlphanumeric(10))
-                            .build(),
-                    SpanFilter.builder()
-                            .field(SpanField.ID)
-                            .operator(Operator.GREATER_THAN)
-                            .value(RandomStringUtils.secure().nextAlphanumeric(10))
-                            .build(),
-                    SpanFilter.builder()
-                            .field(SpanField.NAME)
-                            .operator(Operator.GREATER_THAN)
-                            .value(RandomStringUtils.secure().nextAlphanumeric(10))
-                            .build(),
-                    SpanFilter.builder()
-                            .field(SpanField.INPUT)
-                            .operator(Operator.GREATER_THAN)
-                            .value(RandomStringUtils.secure().nextAlphanumeric(10))
-                            .build(),
-                    SpanFilter.builder()
-                            .field(SpanField.OUTPUT)
-                            .operator(Operator.GREATER_THAN)
-                            .value(RandomStringUtils.secure().nextAlphanumeric(10))
-                            .build(),
-                    SpanFilter.builder()
-                            .field(SpanField.TAGS)
-                            .operator(Operator.GREATER_THAN)
-                            .value(RandomStringUtils.secure().nextAlphanumeric(10))
-                            .build(),
-                    SpanFilter.builder()
-                            .field(SpanField.ID)
-                            .operator(Operator.GREATER_THAN_EQUAL)
-                            .value(RandomStringUtils.secure().nextAlphanumeric(10))
-                            .build(),
-                    SpanFilter.builder()
-                            .field(SpanField.NAME)
-                            .operator(Operator.GREATER_THAN_EQUAL)
-                            .value(RandomStringUtils.secure().nextAlphanumeric(10))
-                            .build(),
-                    SpanFilter.builder()
-                            .field(SpanField.INPUT)
-                            .operator(Operator.GREATER_THAN_EQUAL)
-                            .value(RandomStringUtils.secure().nextAlphanumeric(10))
-                            .build(),
-                    SpanFilter.builder()
-                            .field(SpanField.OUTPUT)
-                            .operator(Operator.GREATER_THAN_EQUAL)
-                            .value(RandomStringUtils.secure().nextAlphanumeric(10))
-                            .build(),
-                    SpanFilter.builder()
-                            .field(SpanField.METADATA)
-                            .operator(Operator.GREATER_THAN_EQUAL)
-                            .value(RandomStringUtils.secure().nextAlphanumeric(10))
-                            .build(),
-                    SpanFilter.builder()
-                            .field(SpanField.TAGS)
-                            .operator(Operator.GREATER_THAN_EQUAL)
-                            .value(RandomStringUtils.secure().nextAlphanumeric(10))
-                            .build(),
-                    SpanFilter.builder()
-                            .field(SpanField.ID)
-                            .operator(Operator.LESS_THAN)
-                            .value(RandomStringUtils.secure().nextAlphanumeric(10))
-                            .build(),
-                    SpanFilter.builder()
-                            .field(SpanField.NAME)
-                            .operator(Operator.LESS_THAN)
-                            .value(RandomStringUtils.secure().nextAlphanumeric(10))
-                            .build(),
-                    SpanFilter.builder()
-                            .field(SpanField.INPUT)
-                            .operator(Operator.LESS_THAN)
-                            .value(RandomStringUtils.secure().nextAlphanumeric(10))
-                            .build(),
-                    SpanFilter.builder()
-                            .field(SpanField.OUTPUT)
-                            .operator(Operator.LESS_THAN)
-                            .value(RandomStringUtils.secure().nextAlphanumeric(10))
-                            .build(),
-                    SpanFilter.builder()
-                            .field(SpanField.TAGS)
-                            .operator(Operator.LESS_THAN)
-                            .value(RandomStringUtils.secure().nextAlphanumeric(10))
-                            .build(),
-                    SpanFilter.builder()
-                            .field(SpanField.ID)
-                            .operator(Operator.LESS_THAN_EQUAL)
-                            .value(RandomStringUtils.secure().nextAlphanumeric(10))
-                            .build(),
-                    SpanFilter.builder()
-                            .field(SpanField.NAME)
-                            .operator(Operator.LESS_THAN_EQUAL)
-                            .value(RandomStringUtils.secure().nextAlphanumeric(10))
-                            .build(),
-                    SpanFilter.builder()
-                            .field(SpanField.INPUT)
-                            .operator(Operator.LESS_THAN_EQUAL)
-                            .value(RandomStringUtils.secure().nextAlphanumeric(10))
-                            .build(),
-                    SpanFilter.builder()
-                            .field(SpanField.OUTPUT)
-                            .operator(Operator.LESS_THAN_EQUAL)
-                            .value(RandomStringUtils.secure().nextAlphanumeric(10))
-                            .build(),
-                    SpanFilter.builder()
-                            .field(SpanField.METADATA)
-                            .operator(Operator.LESS_THAN_EQUAL)
-                            .value(RandomStringUtils.secure().nextAlphanumeric(10))
-                            .build(),
-                    SpanFilter.builder()
-                            .field(SpanField.TAGS)
-                            .operator(Operator.LESS_THAN_EQUAL)
-                            .value(RandomStringUtils.secure().nextAlphanumeric(10))
-                            .build(),
-                    SpanFilter.builder()
-                            .field(SpanField.DURATION)
-                            .operator(Operator.NOT_CONTAINS)
-                            .value("1")
-                            .build(),
-                    SpanFilter.builder()
-                            .field(SpanField.DURATION)
-                            .operator(Operator.CONTAINS)
-                            .value("1")
-                            .build(),
-                    SpanFilter.builder()
-                            .field(SpanField.DURATION)
-                            .operator(Operator.ENDS_WITH)
-                            .value("1")
-                            .build(),
-                    SpanFilter.builder()
-                            .field(SpanField.DURATION)
-                            .operator(Operator.STARTS_WITH)
-                            .value("1")
-                            .build());
-        }
-
-        @ParameterizedTest
-        @MethodSource
-        void getSpanStats__whenFilterInvalidOperatorForFieldType__thenReturn400(Filter filter) {
-            var expectedError = new io.dropwizard.jersey.errors.ErrorMessage(
-                    HttpStatus.SC_BAD_REQUEST,
-                    "Invalid operator '%s' for field '%s' of type '%s'".formatted(
-                            filter.operator().getQueryParamOperator(),
-                            filter.field().getQueryParamField(),
-                            filter.field().getType()));
-            var projectName = generator.generate().toString();
-            var filters = List.of(filter);
-            var actualResponse = client.target(URL_TEMPLATE.formatted(baseURI))
-                    .path("stats")
-                    .queryParam("project_name", projectName)
-                    .queryParam("filters", toURLEncodedQueryParam(filters))
-                    .request()
-                    .header(HttpHeaders.AUTHORIZATION, API_KEY)
-                    .header(WORKSPACE_HEADER, TEST_WORKSPACE)
-                    .get();
-
-            assertThat(actualResponse.getStatusInfo().getStatusCode()).isEqualTo(HttpStatus.SC_BAD_REQUEST);
-
-            var actualError = actualResponse.readEntity(io.dropwizard.jersey.errors.ErrorMessage.class);
-            assertThat(actualError).isEqualTo(expectedError);
-        }
-
-        static Stream<Filter> getSpanStats__whenFilterInvalidValueOrKeyForFieldType__thenReturn400() {
-            return Stream.of(
-                    SpanFilter.builder()
-                            .field(SpanField.ID)
-                            .operator(Operator.EQUAL)
-                            .value(" ")
-                            .build(),
-                    SpanFilter.builder()
-                            .field(SpanField.NAME)
-                            .operator(Operator.EQUAL)
-                            .value("")
-                            .build(),
-                    SpanFilter.builder()
-                            .field(SpanField.INPUT)
-                            .operator(Operator.EQUAL)
-                            .value("")
-                            .build(),
-                    SpanFilter.builder()
-                            .field(SpanField.OUTPUT)
-                            .operator(Operator.EQUAL)
-                            .value("")
-                            .build(),
-                    SpanFilter.builder()
-                            .field(SpanField.START_TIME)
-                            .operator(Operator.EQUAL)
-                            .value(RandomStringUtils.secure().nextAlphanumeric(10))
-                            .build(),
-                    SpanFilter.builder()
-                            .field(SpanField.END_TIME)
-                            .operator(Operator.EQUAL)
-                            .value(RandomStringUtils.secure().nextAlphanumeric(10))
-                            .build(),
-                    SpanFilter.builder()
-                            .field(SpanField.USAGE_COMPLETION_TOKENS)
-                            .operator(Operator.EQUAL)
-                            .value(RandomStringUtils.secure().nextAlphanumeric(10))
-                            .build(),
-                    SpanFilter.builder()
-                            .field(SpanField.USAGE_PROMPT_TOKENS)
-                            .operator(Operator.EQUAL)
-                            .value(RandomStringUtils.secure().nextAlphanumeric(10))
-                            .build(),
-                    SpanFilter.builder()
-                            .field(SpanField.USAGE_TOTAL_TOKENS)
-                            .operator(Operator.EQUAL)
-                            .value(RandomStringUtils.secure().nextAlphanumeric(10))
-                            .build(),
-                    SpanFilter.builder()
-                            .field(SpanField.METADATA)
-                            .operator(Operator.EQUAL)
-                            .value(RandomStringUtils.secure().nextAlphanumeric(10))
-                            .key(null)
-                            .build(),
-                    SpanFilter.builder()
-                            .field(SpanField.METADATA)
-                            .operator(Operator.EQUAL)
-                            .value("")
-                            .key(RandomStringUtils.secure().nextAlphanumeric(10))
-                            .build(),
-                    SpanFilter.builder()
-                            .field(SpanField.TAGS)
-                            .operator(Operator.CONTAINS)
-                            .value("")
-                            .build(),
-                    SpanFilter.builder()
-                            .field(SpanField.FEEDBACK_SCORES)
-                            .operator(Operator.EQUAL)
-                            .value("123.456")
-                            .key(null)
-                            .build(),
-                    SpanFilter.builder()
-                            .field(SpanField.FEEDBACK_SCORES)
-                            .operator(Operator.EQUAL)
-                            .value("")
-                            .key("hallucination")
-                            .build(),
-                    SpanFilter.builder()
-                            .field(SpanField.DURATION)
-                            .operator(Operator.EQUAL)
-                            .value("")
-                            .build(),
-                    SpanFilter.builder()
-                            .field(SpanField.DURATION)
-                            .operator(Operator.EQUAL)
-                            .value(RandomStringUtils.secure().nextAlphanumeric(5))
-                            .build());
-        }
->>>>>>> 29dadc2f
 
         assertThat(actualStats.stats())
                 .usingRecursiveComparison(StatsUtils.getRecursiveComparisonConfiguration())
