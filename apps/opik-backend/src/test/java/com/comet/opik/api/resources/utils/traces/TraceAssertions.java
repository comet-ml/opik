package com.comet.opik.api.resources.utils.traces;

import com.comet.opik.api.ProjectStats.ProjectStatItem;
import com.comet.opik.api.Trace;
import com.comet.opik.api.TraceThread;
import com.comet.opik.api.resources.utils.DurationUtils;
import com.comet.opik.api.resources.utils.StatsUtils;
import com.comet.opik.utils.JsonUtils;
import com.fasterxml.jackson.databind.JsonNode;
import jakarta.ws.rs.core.Response;
import org.assertj.core.api.recursive.comparison.RecursiveComparisonConfiguration;

import java.math.BigDecimal;
import java.time.Instant;
import java.time.temporal.ChronoUnit;
import java.util.EnumMap;
import java.util.List;
import java.util.Map;
import java.util.function.Function;

import static com.comet.opik.api.resources.utils.CommentAssertionUtils.assertComments;
import static org.assertj.core.api.Assertions.assertThat;
import static org.assertj.core.api.Assertions.within;

public class TraceAssertions {

    public static final String[] IGNORED_FIELDS_TRACES = {"projectId", "projectName", "createdAt",
<<<<<<< HEAD
            "lastUpdatedAt", "feedbackScores", "spanFeedbackScores", "createdBy", "lastUpdatedBy", "totalEstimatedCost",
            "spanCount",
            "llmSpanCount", "duration", "comments", "threadId", "guardrailsValidations",
=======
            "lastUpdatedAt", "feedbackScores", "createdBy", "lastUpdatedBy", "totalEstimatedCost", "spanCount",
            "llmSpanCount", "hasToolSpans", "duration", "comments", "threadId", "guardrailsValidations",
>>>>>>> 9882e2d5
            "providers"};

    public static final String[] IGNORED_FIELDS_SCORES = {"createdAt", "lastUpdatedAt", "createdBy", "lastUpdatedBy",
            "valueByAuthor"};

    private static final String[] IGNORED_FIELDS_THREADS = {"createdAt", "lastUpdatedAt", "createdBy", "lastUpdatedBy",
            "threadModelId", "feedbackScores.createdAt", "feedbackScores.lastUpdatedAt",
            "feedbackScores.valueByAuthor"};

    /**
     * Prepares a trace for assertion by injecting providers into metadata if providers are set.
     * This mirrors the backend behavior where providers are automatically injected into metadata.
     *
     * @param trace the trace to prepare
     * @return a new trace with providers injected into metadata if providers are present
     */
    private static Trace prepareTraceForAssertion(Trace trace) {
        if (trace.providers() == null || trace.providers().isEmpty()) {
            return trace;
        }

        JsonNode metadataWithProviders = JsonUtils.prependField(
                trace.metadata(), Trace.TraceField.PROVIDERS.getValue(), trace.providers());

        return trace.toBuilder()
                .metadata(metadataWithProviders)
                .build();
    }

    /**
     * Prepares a list of traces for assertion by injecting providers into metadata.
     *
     * @param traces the traces to prepare
     * @return a new list of traces with providers injected into metadata where applicable
     */
    private static List<Trace> prepareTracesForAssertion(List<Trace> traces) {
        return traces.stream()
                .map(TraceAssertions::prepareTraceForAssertion)
                .toList();
    }

    public static final Map<Trace.TraceField, Function<Trace, Trace>> EXCLUDE_FUNCTIONS = new EnumMap<>(
            Trace.TraceField.class);

    static {
        EXCLUDE_FUNCTIONS.put(Trace.TraceField.NAME, it -> it.toBuilder().name(null).build());
        EXCLUDE_FUNCTIONS.put(Trace.TraceField.START_TIME, it -> it.toBuilder().startTime(null).build());
        EXCLUDE_FUNCTIONS.put(Trace.TraceField.END_TIME, it -> it.toBuilder().endTime(null).build());
        EXCLUDE_FUNCTIONS.put(Trace.TraceField.INPUT, it -> it.toBuilder().input(null).build());
        EXCLUDE_FUNCTIONS.put(Trace.TraceField.OUTPUT, it -> it.toBuilder().output(null).build());
        EXCLUDE_FUNCTIONS.put(Trace.TraceField.METADATA, it -> it.toBuilder().metadata(null).build());
        EXCLUDE_FUNCTIONS.put(Trace.TraceField.TAGS, it -> it.toBuilder().tags(null).build());
        EXCLUDE_FUNCTIONS.put(Trace.TraceField.USAGE, it -> it.toBuilder().usage(null).build());
        EXCLUDE_FUNCTIONS.put(Trace.TraceField.ERROR_INFO, it -> it.toBuilder().errorInfo(null).build());
        EXCLUDE_FUNCTIONS.put(Trace.TraceField.CREATED_AT, it -> it.toBuilder().createdAt(null).build());
        EXCLUDE_FUNCTIONS.put(Trace.TraceField.CREATED_BY, it -> it.toBuilder().createdBy(null).build());
        EXCLUDE_FUNCTIONS.put(Trace.TraceField.LAST_UPDATED_BY, it -> it.toBuilder().lastUpdatedBy(null).build());
        EXCLUDE_FUNCTIONS.put(Trace.TraceField.FEEDBACK_SCORES, it -> it.toBuilder().feedbackScores(null).build());
        EXCLUDE_FUNCTIONS.put(Trace.TraceField.SPAN_FEEDBACK_SCORES,
                it -> it.toBuilder().spanFeedbackScores(null).build());
        EXCLUDE_FUNCTIONS.put(Trace.TraceField.COMMENTS, it -> it.toBuilder().comments(null).build());
        EXCLUDE_FUNCTIONS.put(Trace.TraceField.GUARDRAILS_VALIDATIONS,
                it -> it.toBuilder().guardrailsValidations(null).build());
        EXCLUDE_FUNCTIONS.put(Trace.TraceField.SPAN_COUNT, it -> it.toBuilder().spanCount(0).build());
        EXCLUDE_FUNCTIONS.put(Trace.TraceField.LLM_SPAN_COUNT, it -> it.toBuilder().llmSpanCount(0).build());
        EXCLUDE_FUNCTIONS.put(Trace.TraceField.HAS_TOOL_SPANS, it -> it.toBuilder().hasToolSpans(false).build());
        EXCLUDE_FUNCTIONS.put(Trace.TraceField.TOTAL_ESTIMATED_COST,
                it -> it.toBuilder().totalEstimatedCost(null).build());
        EXCLUDE_FUNCTIONS.put(Trace.TraceField.THREAD_ID, it -> it.toBuilder().threadId(null).build());
        EXCLUDE_FUNCTIONS.put(Trace.TraceField.DURATION, it -> it.toBuilder().duration(null).build());
        EXCLUDE_FUNCTIONS.put(Trace.TraceField.VISIBILITY_MODE, it -> it.toBuilder().visibilityMode(null).build());
        EXCLUDE_FUNCTIONS.put(Trace.TraceField.PROVIDERS, it -> it.toBuilder().providers(null).build());
    }

    public static void assertErrorResponse(Response actualResponse, String message, int expectedStatus) {
        assertThat(actualResponse.getStatusInfo().getStatusCode()).isEqualTo(expectedStatus);
        assertThat(actualResponse.hasEntity()).isTrue();
        assertThat(actualResponse.readEntity(io.dropwizard.jersey.errors.ErrorMessage.class).getMessage())
                .isEqualTo(message);
    }

    public static void assertTraces(List<Trace> actualTraces, List<Trace> expectedTraces, String user) {
        assertTraces(actualTraces, expectedTraces, List.of(), user);
    }

    public static void assertTraces(List<Trace> actualTraces, List<Trace> expectedTraces, List<Trace> unexpectedTraces,
            String user) {

        // Automatically prepare expected traces with actual providers injected into metadata
        // We need to use actual providers because they're calculated from spans in the database
        var preparedExpectedTraces = expectedTraces.stream()
                .map(expected -> {
                    var actual = actualTraces.stream()
                            .filter(a -> a.id().equals(expected.id()))
                            .findFirst()
                            .orElse(null);
                    if (actual == null) {
                        return prepareTraceForAssertion(expected);
                    }
                    // Use actual providers for metadata injection
                    var expectedWithActualProviders = expected.toBuilder()
                            .providers(actual.providers())
                            .build();
                    return prepareTraceForAssertion(expectedWithActualProviders);
                })
                .toList();

        assertThat(actualTraces)
                .usingRecursiveFieldByFieldElementComparatorIgnoringFields(IGNORED_FIELDS_TRACES)
                .containsExactlyElementsOf(preparedExpectedTraces);

        assertIgnoredFields(actualTraces, preparedExpectedTraces, user);

        if (!unexpectedTraces.isEmpty()) {
            var preparedUnexpectedTraces = prepareTracesForAssertion(unexpectedTraces);
            assertThat(actualTraces)
                    .usingRecursiveFieldByFieldElementComparatorIgnoringFields(IGNORED_FIELDS_TRACES)
                    .doesNotContainAnyElementsOf(preparedUnexpectedTraces);
        }
    }

    private static void assertIgnoredFields(List<Trace> actualTraces, List<Trace> expectedTraces, String user) {
        assertThat(actualTraces).size().isEqualTo(expectedTraces.size());
        for (int i = 0; i < actualTraces.size(); i++) {
            var actualTrace = actualTraces.get(i);
            var expectedTrace = expectedTraces.get(i);

            if (expectedTrace.startTime() != null && expectedTrace.endTime() != null
                    && expectedTrace.duration() != null) {
                expectedTrace = expectedTrace.toBuilder()
                        .duration(DurationUtils.getDurationInMillisWithSubMilliPrecision(expectedTrace.startTime(),
                                expectedTrace.endTime()))
                        .build();
            }

            assertIgnoredFields(actualTrace, expectedTrace, user);
        }
    }

    private static void assertIgnoredFields(Trace actualTrace, Trace expectedTrace, String user) {
        assertThat(actualTrace.projectId()).isNotNull();
        assertThat(actualTrace.projectName()).isNull();

        if (actualTrace.createdAt() != null) {
            assertThat(actualTrace.createdAt()).isAfter(expectedTrace.createdAt());
        }

        if (actualTrace.lastUpdatedAt() != null) {
            if (expectedTrace.lastUpdatedAt() != null) {
                assertThat(actualTrace.lastUpdatedAt())
                        // Some JVMs can resolve higher than microseconds, such as nanoseconds in the Ubuntu AMD64 JVM
                        .isAfterOrEqualTo(expectedTrace.lastUpdatedAt().truncatedTo(ChronoUnit.MICROS));
            } else {
                assertThat(actualTrace.lastUpdatedAt()).isCloseTo(Instant.now(), within(2, ChronoUnit.SECONDS));
            }
        }

        if (actualTrace.createdBy() != null) {
            assertThat(actualTrace.createdBy()).isEqualTo(user);
        }

        if (actualTrace.lastUpdatedBy() != null) {
            assertThat(actualTrace.lastUpdatedBy()).isEqualTo(user);
        }

        assertThat(actualTrace.threadId()).isEqualTo(expectedTrace.threadId());

        if (actualTrace.duration() == null || expectedTrace.duration() == null) {
            assertThat(actualTrace.duration()).isEqualTo(expectedTrace.duration());
        } else {
            assertThat(actualTrace.duration()).isEqualTo(expectedTrace.duration(), within(0.001));
        }

        RecursiveComparisonConfiguration config = new RecursiveComparisonConfiguration();
        config.ignoreFields(IGNORED_FIELDS_SCORES);
        config.registerComparatorForType(BigDecimal::compareTo, BigDecimal.class);

        if (expectedTrace.feedbackScores() == null) {
            assertThat(actualTrace.feedbackScores()).isNull();
        } else {
            assertThat(actualTrace.feedbackScores())
                    .usingRecursiveFieldByFieldElementComparator(config)
                    .containsExactlyInAnyOrderElementsOf(expectedTrace.feedbackScores());
        }

        if (expectedTrace.feedbackScores() != null) {
            Instant lastUpdatedAt = expectedTrace.lastUpdatedAt();
            actualTrace.feedbackScores().forEach(feedbackScore -> {
                assertThat(feedbackScore.createdAt()).isAfter(lastUpdatedAt);
                assertThat(feedbackScore.lastUpdatedAt()).isAfter(lastUpdatedAt);
                assertThat(feedbackScore.createdBy()).isEqualTo(user);
                assertThat(feedbackScore.lastUpdatedBy()).isEqualTo(user);
            });
        }

        if (actualTrace.comments() != null) {
            assertComments(expectedTrace.comments(), actualTrace.comments());

            Instant lastUpdatedAt = actualTrace.lastUpdatedAt();

            actualTrace.comments().forEach(comment -> {
                assertThat(comment.createdAt()).isAfter(lastUpdatedAt);
                assertThat(comment.lastUpdatedAt()).isAfter(lastUpdatedAt);
                assertThat(comment.createdBy()).isEqualTo(user);
                assertThat(comment.lastUpdatedBy()).isEqualTo(user);
            });
        }

    }

    public static void assertStats(List<ProjectStatItem<?>> actualStats, List<ProjectStatItem<?>> expectedStats) {
        assertThat(actualStats).hasSize(expectedStats.size());

        assertThat(actualStats)
                .usingRecursiveComparison(StatsUtils.getRecursiveComparisonConfiguration())
                .isEqualTo(expectedStats);
    }

    public static void assertPage(Trace.TracePage actualPage, int page, int expectedPageSize, int expectedTotal) {
        assertThat(actualPage.page()).isEqualTo(page);
        assertThat(actualPage.size()).isEqualTo(expectedPageSize);
        assertThat(actualPage.total()).isEqualTo(expectedTotal);
    }

    public static void assertThreads(List<TraceThread> expectedThreads, List<TraceThread> actualThreads) {
        assertThat(actualThreads)
                .usingRecursiveComparison()
                .ignoringFields(IGNORED_FIELDS_THREADS)
                .withComparatorForFields(StatsUtils::closeToEpsilonComparator, "duration")
                .withComparatorForType(StatsUtils::bigDecimalComparator, BigDecimal.class)
                .ignoringCollectionOrderInFields("feedbackScores")
                .isEqualTo(expectedThreads);
    }

}<|MERGE_RESOLUTION|>--- conflicted
+++ resolved
@@ -25,14 +25,8 @@
 public class TraceAssertions {
 
     public static final String[] IGNORED_FIELDS_TRACES = {"projectId", "projectName", "createdAt",
-<<<<<<< HEAD
-            "lastUpdatedAt", "feedbackScores", "spanFeedbackScores", "createdBy", "lastUpdatedBy", "totalEstimatedCost",
-            "spanCount",
-            "llmSpanCount", "duration", "comments", "threadId", "guardrailsValidations",
-=======
-            "lastUpdatedAt", "feedbackScores", "createdBy", "lastUpdatedBy", "totalEstimatedCost", "spanCount",
+            "lastUpdatedAt", "feedbackScores", "spanFeedbackScores", "createdBy", "lastUpdatedBy", "totalEstimatedCost", "spanCount",
             "llmSpanCount", "hasToolSpans", "duration", "comments", "threadId", "guardrailsValidations",
->>>>>>> 9882e2d5
             "providers"};
 
     public static final String[] IGNORED_FIELDS_SCORES = {"createdAt", "lastUpdatedAt", "createdBy", "lastUpdatedBy",
