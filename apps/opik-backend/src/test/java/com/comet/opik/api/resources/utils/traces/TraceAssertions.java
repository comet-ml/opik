--- conflicted
+++ resolved
@@ -36,7 +36,6 @@
             "threadModelId", "feedbackScores.createdAt", "feedbackScores.lastUpdatedAt",
             "feedbackScores.valueByAuthor"};
 
-<<<<<<< HEAD
     /**
      * Prepares a trace for assertion by injecting providers into metadata if providers are set.
      * This mirrors the backend behavior where providers are automatically injected into metadata.
@@ -67,7 +66,8 @@
         return traces.stream()
                 .map(TraceAssertions::prepareTraceForAssertion)
                 .toList();
-=======
+    }
+
     public static final Map<Trace.TraceField, Function<Trace, Trace>> EXCLUDE_FUNCTIONS = new EnumMap<>(
             Trace.TraceField.class);
 
@@ -95,7 +95,7 @@
         EXCLUDE_FUNCTIONS.put(Trace.TraceField.THREAD_ID, it -> it.toBuilder().threadId(null).build());
         EXCLUDE_FUNCTIONS.put(Trace.TraceField.DURATION, it -> it.toBuilder().duration(null).build());
         EXCLUDE_FUNCTIONS.put(Trace.TraceField.VISIBILITY_MODE, it -> it.toBuilder().visibilityMode(null).build());
->>>>>>> 9116af5d
+        EXCLUDE_FUNCTIONS.put(Trace.TraceField.PROVIDERS, it -> it.toBuilder().providers(null).build());
     }
 
     public static void assertErrorResponse(Response actualResponse, String message, int expectedStatus) {
