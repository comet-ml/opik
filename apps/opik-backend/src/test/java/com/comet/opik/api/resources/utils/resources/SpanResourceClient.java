package com.comet.opik.api.resources.utils.resources;

import com.comet.opik.api.FeedbackScore;
import com.comet.opik.api.FeedbackScoreBatch;
import com.comet.opik.api.FeedbackScoreBatchItem;
import com.comet.opik.api.ProjectStats;
import com.comet.opik.api.Span;
import com.comet.opik.api.SpanBatch;
import com.comet.opik.api.SpanSearchStreamRequest;
import com.comet.opik.api.SpanUpdate;
import com.comet.opik.api.filter.SpanFilter;
import com.comet.opik.api.resources.utils.TestUtils;
import com.comet.opik.api.sorting.SortingField;
import com.comet.opik.domain.SpanType;
import com.comet.opik.infrastructure.llm.openai.OpenaiModelName;
import com.comet.opik.utils.JsonUtils;
import com.fasterxml.jackson.core.type.TypeReference;
import jakarta.ws.rs.HttpMethod;
import jakarta.ws.rs.client.Entity;
import jakarta.ws.rs.client.WebTarget;
import jakarta.ws.rs.core.GenericType;
import jakarta.ws.rs.core.HttpHeaders;
import jakarta.ws.rs.core.MediaType;
import jakarta.ws.rs.core.Response;
import org.apache.commons.collections4.CollectionUtils;
import org.apache.commons.lang3.StringUtils;
import org.apache.hc.core5.http.ContentType;
import org.apache.http.HttpStatus;
import org.glassfish.jersey.client.ChunkedInput;
import ru.vyarus.dropwizard.guice.test.ClientSupport;
import uk.co.jemos.podam.api.PodamUtils;

import java.net.URLEncoder;
import java.nio.charset.StandardCharsets;
import java.util.ArrayList;
import java.util.List;
import java.util.Map;
import java.util.UUID;

import static com.comet.opik.infrastructure.auth.RequestContext.WORKSPACE_HEADER;
import static org.assertj.core.api.Assertions.assertThat;

public class SpanResourceClient extends BaseCommentResourceClient {

    private static final GenericType<ChunkedInput<String>> CHUNKED_INPUT_STRING_GENERIC_TYPE = new GenericType<>() {
    };

    public SpanResourceClient(ClientSupport client, String baseURI) {
        super("%s/v1/private/spans", client, baseURI);
    }

    public UUID createSpan(Span span, String apiKey, String workspaceName) {
        try (var response = createSpan(span, apiKey, workspaceName, HttpStatus.SC_CREATED)) {
            assertThat(response.hasEntity()).isFalse();
            var actualId = TestUtils.getIdFromLocation(response.getLocation());
            if (span.id() != null) {
                assertThat(actualId).isEqualTo(span.id());
            } else {
                assertThat(actualId).isNotNull();
            }
            return actualId;
        }
    }

    public Response createSpan(Span span, String apiKey, String workspaceName, int expectedStatus) {
        var response = client.target(RESOURCE_PATH.formatted(baseURI))
                .request()
                .accept(MediaType.APPLICATION_JSON_TYPE)
                .header(HttpHeaders.AUTHORIZATION, apiKey)
                .header(WORKSPACE_HEADER, workspaceName)
                .post(Entity.json(span));

        assertThat(response.getStatus()).isEqualTo(expectedStatus);

        return response;
    }

    public UUID createSpan(String spanString, String apiKey, String workspaceName, int expectedStatus) {
        try (var response = client.target(RESOURCE_PATH.formatted(baseURI))
                .request()
                .accept(MediaType.APPLICATION_JSON_TYPE)
                .header(HttpHeaders.AUTHORIZATION, apiKey)
                .header(WORKSPACE_HEADER, workspaceName)
                .post(Entity.entity(spanString, ContentType.APPLICATION_JSON.toString()))) {

            assertThat(response.getStatus()).isEqualTo(expectedStatus);

            return TestUtils.getIdFromLocation(response.getLocation());
        }
    }

    public void updateSpan(UUID spanId, SpanUpdate spanUpdate, String apiKey, String workspaceName) {
        try (var response = updateSpan(spanId, spanUpdate, apiKey, workspaceName, HttpStatus.SC_NO_CONTENT)) {
            assertThat(response.hasEntity()).isFalse();
        }
    }

    public Response updateSpan(
            UUID spanId, SpanUpdate spanUpdate, String apiKey, String workspaceName, int expectedStatus) {
        var response = client.target(RESOURCE_PATH.formatted(baseURI))
                .path(spanId.toString())
                .request()
                .header(HttpHeaders.AUTHORIZATION, apiKey)
                .header(WORKSPACE_HEADER, workspaceName)
                .method(HttpMethod.PATCH, Entity.json(spanUpdate));
        assertThat(response.getStatusInfo().getStatusCode()).isEqualTo(expectedStatus);
        return response;
    }

    public void feedbackScores(List<FeedbackScoreBatchItem> score, String apiKey, String workspaceName) {

        try (var response = client.target(RESOURCE_PATH.formatted(baseURI))
                .path("feedback-scores")
                .request()
                .header(HttpHeaders.AUTHORIZATION, apiKey)
                .header(WORKSPACE_HEADER, workspaceName)
                .put(Entity.json(new FeedbackScoreBatch(score)))) {

            assertThat(response.getStatus()).isEqualTo(HttpStatus.SC_NO_CONTENT);
        }
    }

    public void feedbackScore(UUID entityId, FeedbackScore score, String workspaceName, String apiKey) {
        try (var actualResponse = client.target(RESOURCE_PATH.formatted(baseURI))
                .path(entityId.toString())
                .path("feedback-scores")
                .request()
                .header(HttpHeaders.AUTHORIZATION, apiKey)
                .header(WORKSPACE_HEADER, workspaceName)
                .put(Entity.json(score))) {

            assertThat(actualResponse.getStatusInfo().getStatusCode()).isEqualTo(HttpStatus.SC_NO_CONTENT);
            assertThat(actualResponse.hasEntity()).isFalse();
        }
    }

    public void batchCreateSpans(List<Span> spans, String apiKey, String workspaceName) {
        try (var actualResponse = client.target(RESOURCE_PATH.formatted(baseURI))
                .path("batch")
                .request()
                .header(HttpHeaders.AUTHORIZATION, apiKey)
                .header(WORKSPACE_HEADER, workspaceName)
                .post(Entity.json(SpanBatch.builder().spans(spans).build()))) {

            assertThat(actualResponse.getStatusInfo().getStatusCode()).isEqualTo(HttpStatus.SC_NO_CONTENT);
            assertThat(actualResponse.hasEntity()).isFalse();
        }
    }

    public Span getById(UUID id, String workspaceName, String apiKey) {
        try (var response = callGetSpanIdApi(id, workspaceName, apiKey)) {
            assertThat(response.getStatusInfo().getStatusCode()).isEqualTo(HttpStatus.SC_OK);
            assertThat(response.hasEntity()).isTrue();
            return response.readEntity(Span.class);
        }
    }

    public Response callGetSpanIdApi(UUID id, String workspaceName, String apiKey) {
        return client.target(RESOURCE_PATH.formatted(baseURI))
                .path(id.toString())
                .request()
                .header(HttpHeaders.AUTHORIZATION, apiKey)
                .header(WORKSPACE_HEADER, workspaceName)
                .get();
    }

    public Span.SpanPage getByTraceIdAndProject(UUID traceId, String projectName, String workspaceName, String apiKey) {
        var requestBuilder = client.target(RESOURCE_PATH.formatted(baseURI))
                .queryParam("trace_id", traceId.toString());

        if (StringUtils.isNotEmpty(projectName)) {
            requestBuilder = requestBuilder.queryParam("project", projectName);
        }

        var response = requestBuilder
                .queryParam("project_name", projectName)
                .request()
                .header(HttpHeaders.AUTHORIZATION, apiKey)
                .header(WORKSPACE_HEADER, workspaceName)
                .get();

        assertThat(response.getStatusInfo().getStatusCode()).isEqualTo(HttpStatus.SC_OK);
        return response.readEntity(Span.SpanPage.class);
    }

    public OpenaiModelName randomModel() {
        return OpenaiModelName.values()[randomNumber(0, OpenaiModelName.values().length - 1)];
    }

    public String provider() {
        return "openai";
    }

    private int randomNumber(int min, int max) {
        return PodamUtils.getIntegerInRange(min, max);
    }

    public Map<String, Integer> getTokenUsage() {
        return Map.of("completion_tokens", randomNumber(1, 500), "prompt_tokens", randomNumber(1, 500));
    }

    public List<Span> getStreamAndAssertContent(String apiKey, String workspaceName,
            SpanSearchStreamRequest streamRequest) {
        try (var actualResponse = client.target(RESOURCE_PATH.formatted(baseURI))
                .path("search")
                .request()
                .header(HttpHeaders.AUTHORIZATION, apiKey)
                .header(WORKSPACE_HEADER, workspaceName)
                .post(Entity.json(streamRequest))) {

            assertThat(actualResponse.getStatusInfo().getStatusCode()).isEqualTo(HttpStatus.SC_OK);

            return getStreamedItems(actualResponse);
        }
    }

    public List<Span> getStreamedItems(Response response) {
        var items = new ArrayList<Span>();
        try (var inputStream = response.readEntity(CHUNKED_INPUT_STRING_GENERIC_TYPE)) {
            String stringItem;
            while ((stringItem = inputStream.read()) != null) {
                items.add(JsonUtils.readValue(stringItem, new TypeReference<>() {
                }));
            }
        }
        return items;
    }

<<<<<<< HEAD
    private String toURLEncodedQueryParam(List<? extends Filter> filters) {
=======
    public Span.SpanPage findSpans(String workspaceName, String apiKey, String projectName,
            UUID projectId, Integer page, Integer size, UUID traceId, SpanType type, List<? extends SpanFilter> filters,
            List<SortingField> sortingFields) {
        WebTarget webTarget = client.target(RESOURCE_PATH.formatted(baseURI));

        if (page != null) {
            webTarget = webTarget.queryParam("page", page);
        }

        if (size != null) {
            webTarget = webTarget.queryParam("size", size);
        }

        if (projectName != null) {
            webTarget = webTarget.queryParam("project_name", projectName);
        }

        if (projectId != null) {
            webTarget = webTarget.queryParam("project_id", projectId);
        }

        if (traceId != null) {
            webTarget = webTarget.queryParam("trace_id", traceId);
        }

        if (type != null) {
            webTarget = webTarget.queryParam("type", type);
        }

        if (filters != null) {
            webTarget = webTarget.queryParam("filters", toURLEncodedQueryParam(filters));
        }

        if (sortingFields != null) {
            webTarget = webTarget.queryParam("sorting", toURLEncodedQueryParam(sortingFields));
        }

        try (var actualResponse = webTarget
                .request()
                .header(HttpHeaders.AUTHORIZATION, apiKey)
                .header(WORKSPACE_HEADER, workspaceName)
                .get()) {

            assertThat(actualResponse.getStatus()).isEqualTo(HttpStatus.SC_OK);
            return actualResponse.readEntity(Span.SpanPage.class);
        }
    }

    public ProjectStats getSpansStats(String projectName,
            UUID projectId,
            List<? extends SpanFilter> filters,
            String apiKey,
            String workspaceName,
            Map<String, String> queryParams) {

        WebTarget webTarget = client.target(RESOURCE_PATH.formatted(baseURI))
                .path("stats");

        if (projectName != null) {
            webTarget = webTarget.queryParam("project_name", projectName);
        }

        if (filters != null) {
            webTarget = webTarget.queryParam("filters", toURLEncodedQueryParam(filters));
        }

        if (projectId != null) {
            webTarget = webTarget.queryParam("project_id", projectId);
        }

        webTarget = queryParams.entrySet()
                .stream()
                .reduce(webTarget, (acc, entry) -> acc.queryParam(entry.getKey(), entry.getValue()), (a, b) -> b);

        var actualResponse = webTarget
                .request()
                .header(HttpHeaders.AUTHORIZATION, apiKey)
                .header(WORKSPACE_HEADER, workspaceName)
                .get();

        assertThat(actualResponse.getStatus()).isEqualTo(HttpStatus.SC_OK);

        return actualResponse.readEntity(ProjectStats.class);
    }

    private String toURLEncodedQueryParam(List<?> filters) {
>>>>>>> c97fcc60
        return CollectionUtils.isEmpty(filters)
                ? null
                : URLEncoder.encode(JsonUtils.writeValueAsString(filters), StandardCharsets.UTF_8);
    }

}<|MERGE_RESOLUTION|>--- conflicted
+++ resolved
@@ -226,9 +226,6 @@
         return items;
     }
 
-<<<<<<< HEAD
-    private String toURLEncodedQueryParam(List<? extends Filter> filters) {
-=======
     public Span.SpanPage findSpans(String workspaceName, String apiKey, String projectName,
             UUID projectId, Integer page, Integer size, UUID traceId, SpanType type, List<? extends SpanFilter> filters,
             List<SortingField> sortingFields) {
@@ -315,7 +312,6 @@
     }
 
     private String toURLEncodedQueryParam(List<?> filters) {
->>>>>>> c97fcc60
         return CollectionUtils.isEmpty(filters)
                 ? null
                 : URLEncoder.encode(JsonUtils.writeValueAsString(filters), StandardCharsets.UTF_8);
