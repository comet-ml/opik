--- conflicted
+++ resolved
@@ -17,27 +17,16 @@
     public static final String DATABASE_NAME = "opik";
     public static final String DATABASE_NAME_VARIABLE = "ANALYTICS_DB_DATABASE_NAME";
     private static final Network NETWORK = Network.newNetwork();
-<<<<<<< HEAD
-    private static final Set<GenericContainer<?>> CONTAINERS = new HashSet<>();
-
-    static {
-        Runtime.getRuntime().addShutdownHook(new Thread(() -> {
-            NETWORK.close();
-=======
     private static final Set<GenericContainer<?>> CONTAINERS = Sets.newConcurrentHashSet();
 
     static {
         Runtime.getRuntime().addShutdownHook(new Thread(() -> {
->>>>>>> c8891281
             CONTAINERS.forEach(container -> {
                 if (container.isRunning()) {
                     container.stop();
                 }
             });
-<<<<<<< HEAD
-=======
             NETWORK.close();
->>>>>>> c8891281
         }));
     }
 
