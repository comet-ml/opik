package com.comet.opik.api.resources.v1.priv;

import com.comet.opik.api.Comment;
import com.comet.opik.api.Dataset;
import com.comet.opik.api.DatasetItem;
import com.comet.opik.api.DatasetItemBatch;
import com.comet.opik.api.Experiment;
import com.comet.opik.api.ExperimentItem;
import com.comet.opik.api.ExperimentItemStreamRequest;
import com.comet.opik.api.ExperimentItemsBatch;
import com.comet.opik.api.ExperimentItemsDelete;
import com.comet.opik.api.ExperimentsDelete;
import com.comet.opik.api.FeedbackScore;
import com.comet.opik.api.FeedbackScoreAverage;
import com.comet.opik.api.FeedbackScoreBatch;
import com.comet.opik.api.FeedbackScoreBatchItem;
import com.comet.opik.api.FeedbackScoreNames;
import com.comet.opik.api.Identifier;
import com.comet.opik.api.Project;
import com.comet.opik.api.Prompt;
import com.comet.opik.api.PromptVersion;
import com.comet.opik.api.ReactServiceErrorResponse;
import com.comet.opik.api.Trace;
import com.comet.opik.api.events.ExperimentCreated;
import com.comet.opik.api.events.ExperimentsDeleted;
import com.comet.opik.api.resources.utils.AuthTestUtils;
import com.comet.opik.api.resources.utils.ClickHouseContainerUtils;
import com.comet.opik.api.resources.utils.ClientSupportUtils;
import com.comet.opik.api.resources.utils.MigrationUtils;
import com.comet.opik.api.resources.utils.MySQLContainerUtils;
import com.comet.opik.api.resources.utils.RedisContainerUtils;
import com.comet.opik.api.resources.utils.TestUtils;
import com.comet.opik.api.resources.utils.WireMockUtils;
import com.comet.opik.api.resources.utils.resources.DatasetResourceClient;
import com.comet.opik.api.resources.utils.resources.ExperimentResourceClient;
import com.comet.opik.api.resources.utils.resources.ProjectResourceClient;
import com.comet.opik.api.resources.utils.resources.PromptResourceClient;
import com.comet.opik.api.resources.utils.resources.TraceResourceClient;
import com.comet.opik.domain.FeedbackScoreMapper;
import com.comet.opik.extensions.DropwizardAppExtensionProvider;
import com.comet.opik.extensions.RegisterApp;
import com.comet.opik.podam.PodamFactoryUtils;
import com.comet.opik.utils.JsonUtils;
import com.fasterxml.jackson.core.type.TypeReference;
import com.fasterxml.uuid.Generators;
import com.fasterxml.uuid.impl.TimeBasedEpochGenerator;
import com.github.tomakehurst.wiremock.client.WireMock;
import com.google.common.eventbus.EventBus;
import com.redis.testcontainers.RedisContainer;
import io.dropwizard.jersey.errors.ErrorMessage;
import jakarta.ws.rs.client.Entity;
import jakarta.ws.rs.client.WebTarget;
import jakarta.ws.rs.core.GenericType;
import jakarta.ws.rs.core.HttpHeaders;
import jakarta.ws.rs.core.MediaType;
import jakarta.ws.rs.core.Response;
import org.apache.commons.lang3.RandomStringUtils;
import org.apache.commons.lang3.StringUtils;
import org.apache.http.HttpStatus;
import org.assertj.core.api.recursive.comparison.RecursiveComparisonConfiguration;
import org.glassfish.jersey.client.ChunkedInput;
import org.jdbi.v3.core.Jdbi;
import org.jetbrains.annotations.NotNull;
import org.junit.jupiter.api.AfterAll;
import org.junit.jupiter.api.BeforeAll;
import org.junit.jupiter.api.BeforeEach;
import org.junit.jupiter.api.DisplayName;
import org.junit.jupiter.api.Nested;
import org.junit.jupiter.api.Test;
import org.junit.jupiter.api.TestInstance;
import org.junit.jupiter.api.extension.ExtendWith;
import org.junit.jupiter.params.ParameterizedTest;
import org.junit.jupiter.params.provider.Arguments;
import org.junit.jupiter.params.provider.MethodSource;
import org.junit.jupiter.params.provider.NullAndEmptySource;
import org.junit.jupiter.params.provider.ValueSource;
import org.mockito.ArgumentCaptor;
import org.mockito.Mockito;
import org.testcontainers.clickhouse.ClickHouseContainer;
import org.testcontainers.containers.MySQLContainer;
import org.testcontainers.lifecycle.Startables;
import org.testcontainers.shaded.org.apache.commons.lang3.tuple.Pair;
import ru.vyarus.dropwizard.guice.test.ClientSupport;
import ru.vyarus.dropwizard.guice.test.jupiter.ext.TestDropwizardAppExtension;
import uk.co.jemos.podam.api.PodamFactory;

import java.math.BigDecimal;
import java.math.RoundingMode;
import java.sql.SQLException;
import java.time.Instant;
import java.util.ArrayList;
import java.util.Collection;
import java.util.Collections;
import java.util.Comparator;
import java.util.List;
import java.util.Map;
import java.util.Objects;
import java.util.Set;
import java.util.UUID;
import java.util.function.Function;
import java.util.stream.IntStream;
import java.util.stream.Stream;

import static com.comet.opik.api.Experiment.ExperimentPage;
import static com.comet.opik.api.Experiment.PromptVersionLink;
import static com.comet.opik.api.resources.utils.ClickHouseContainerUtils.DATABASE_NAME;
import static com.comet.opik.api.resources.utils.CommentAssertionUtils.IGNORED_FIELDS_COMMENTS;
import static com.comet.opik.api.resources.utils.FeedbackScoreAssertionUtils.assertFeedbackScoreNames;
import static com.comet.opik.api.resources.utils.FeedbackScoreAssertionUtils.assertFeedbackScoresIgnoredFieldsAndSetThemToNull;
import static com.comet.opik.api.resources.utils.MigrationUtils.CLICKHOUSE_CHANGELOG_FILE;
import static com.comet.opik.api.resources.utils.TestDropwizardAppExtensionUtils.AppContextConfig;
import static com.comet.opik.api.resources.utils.TestDropwizardAppExtensionUtils.newTestDropwizardAppExtension;
import static com.comet.opik.api.resources.utils.TestHttpClientUtils.FAKE_API_KEY_MESSAGE;
import static com.comet.opik.api.resources.utils.TestHttpClientUtils.NO_API_KEY_RESPONSE;
import static com.comet.opik.api.resources.utils.TestHttpClientUtils.UNAUTHORIZED_RESPONSE;
import static com.comet.opik.infrastructure.auth.RequestContext.SESSION_COOKIE;
import static com.comet.opik.infrastructure.auth.RequestContext.WORKSPACE_HEADER;
import static com.comet.opik.utils.ValidationUtils.SCALE;
import static com.github.tomakehurst.wiremock.client.WireMock.equalTo;
import static com.github.tomakehurst.wiremock.client.WireMock.matching;
import static com.github.tomakehurst.wiremock.client.WireMock.matchingJsonPath;
import static com.github.tomakehurst.wiremock.client.WireMock.okJson;
import static com.github.tomakehurst.wiremock.client.WireMock.post;
import static com.github.tomakehurst.wiremock.client.WireMock.urlPathEqualTo;
import static java.util.stream.Collectors.groupingBy;
import static java.util.stream.Collectors.mapping;
import static java.util.stream.Collectors.toList;
import static java.util.stream.Collectors.toMap;
import static java.util.stream.Collectors.toSet;
import static java.util.stream.Collectors.toUnmodifiableSet;
import static org.assertj.core.api.Assertions.assertThat;
import static org.junit.jupiter.params.provider.Arguments.arguments;

@TestInstance(TestInstance.Lifecycle.PER_CLASS)
@ExtendWith(DropwizardAppExtensionProvider.class)
class ExperimentsResourceTest {
    private static final String URL_TEMPLATE = "%s/v1/private/experiments";
    private static final String ITEMS_PATH = "/items";
    private static final String URL_TEMPLATE_TRACES = "%s/v1/private/traces";

    private static final String API_KEY = UUID.randomUUID().toString();

    private static final String[] EXPERIMENT_IGNORED_FIELDS = new String[]{
            "id", "datasetId", "name", "feedbackScores", "traceCount", "createdAt", "lastUpdatedAt", "createdBy",
            "lastUpdatedBy", "comments", "promptVersion", "promptVersions"};
    public static final String[] ITEM_IGNORED_FIELDS = {"input", "output", "feedbackScores", "createdAt",
            "lastUpdatedAt", "createdBy", "lastUpdatedBy", "comments"};

    private static final String WORKSPACE_ID = UUID.randomUUID().toString();
    private static final String USER = UUID.randomUUID().toString();
    private static final String TEST_WORKSPACE = UUID.randomUUID().toString();

    private static final GenericType<ChunkedInput<String>> CHUNKED_INPUT_STRING_GENERIC_TYPE = new GenericType<>() {
    };

    private static final TypeReference<ExperimentItem> EXPERIMENT_ITEM_TYPE_REFERENCE = new TypeReference<>() {
    };

    private static final TimeBasedEpochGenerator GENERATOR = Generators.timeBasedEpochGenerator();

    private final RedisContainer REDIS = RedisContainerUtils.newRedisContainer();
    private final MySQLContainer<?> MY_SQL_CONTAINER = MySQLContainerUtils.newMySQLContainer();
    private final ClickHouseContainer CLICK_HOUSE_CONTAINER = ClickHouseContainerUtils.newClickHouseContainer();
    private final WireMockUtils.WireMockRuntime wireMock;
    private final AppContextConfig contextConfig;

<<<<<<< HEAD
    @RegisterApp
    private final TestDropwizardAppExtension APP;
=======
    @RegisterExtension
    private static final TestDropwizardAppExtension APP;
>>>>>>> 4f7a5b29

    {
        Startables.deepStart(REDIS, MY_SQL_CONTAINER, CLICK_HOUSE_CONTAINER).join();

        wireMock = WireMockUtils.startWireMock();

        var databaseAnalyticsFactory = ClickHouseContainerUtils.newDatabaseAnalyticsFactory(
                CLICK_HOUSE_CONTAINER, DATABASE_NAME);

        contextConfig = AppContextConfig.builder()
                .jdbcUrl(MY_SQL_CONTAINER.getJdbcUrl())
                .databaseAnalyticsFactory(databaseAnalyticsFactory)
                .runtimeInfo(wireMock.runtimeInfo())
                .redisUrl(REDIS.getRedisURI())
                .authCacheTtlInSeconds(null)
                .mockEventBus(Mockito.mock(EventBus.class))
                .build();

        APP = newTestDropwizardAppExtension(contextConfig);
    }

    private final PodamFactory podamFactory = PodamFactoryUtils.newPodamFactory();

    private String baseURI;
    private ClientSupport client;
    private EventBus defaultEventBus;
    private PromptResourceClient promptResourceClient;
    private ExperimentResourceClient experimentResourceClient;
    private ProjectResourceClient projectResourceClient;
    private TraceResourceClient traceResourceClient;
    private DatasetResourceClient datasetResourceClient;

    @BeforeAll
    void beforeAll(ClientSupport client, Jdbi jdbi) throws SQLException {
        MigrationUtils.runDbMigration(jdbi, MySQLContainerUtils.migrationParameters());

        try (var connection = CLICK_HOUSE_CONTAINER.createConnection("")) {
            MigrationUtils.runDbMigration(connection, CLICKHOUSE_CHANGELOG_FILE,
                    ClickHouseContainerUtils.migrationParameters());
        }

        baseURI = "http://localhost:%d".formatted(client.getPort());
        this.client = client;

        ClientSupportUtils.config(client);
        defaultEventBus = contextConfig.mockEventBus();

        mockTargetWorkspace(API_KEY, TEST_WORKSPACE, WORKSPACE_ID);

        this.promptResourceClient = new PromptResourceClient(client, baseURI, podamFactory);
        this.projectResourceClient = new ProjectResourceClient(this.client, baseURI, podamFactory);
        this.experimentResourceClient = new ExperimentResourceClient(this.client, baseURI, podamFactory);
        this.traceResourceClient = new TraceResourceClient(this.client, baseURI);
        this.datasetResourceClient = new DatasetResourceClient(this.client, baseURI);
    }

    private void mockTargetWorkspace(String apiKey, String workspaceName, String workspaceId) {
        AuthTestUtils.mockTargetWorkspace(wireMock.server(), apiKey, workspaceName, workspaceId, USER);
    }

    private void mockSessionCookieTargetWorkspace(
            String sessionToken, String workspaceName, String workspaceId) {
        AuthTestUtils.mockSessionCookieTargetWorkspace(
                wireMock.server(), sessionToken, workspaceName, workspaceId, USER);
    }

    @AfterAll
    void tearDownAll() {
        wireMock.server().stop();
    }

    @Nested
    @DisplayName("Api Key Authentication:")
    @TestInstance(TestInstance.Lifecycle.PER_CLASS)
    class ApiKey {

        private final String fakeApikey = UUID.randomUUID().toString();
        private final String okApikey = UUID.randomUUID().toString();

        Stream<Arguments> credentials() {
            return Stream.of(
                    arguments(okApikey, true, null),
                    arguments(fakeApikey, false, UNAUTHORIZED_RESPONSE),
                    arguments("", false, NO_API_KEY_RESPONSE));
        }

        @BeforeEach
        void setUp() {
            wireMock.server().stubFor(
                    post(urlPathEqualTo("/opik/auth"))
                            .withHeader(HttpHeaders.AUTHORIZATION, equalTo(fakeApikey))
                            .withRequestBody(matchingJsonPath("$.workspaceName", matching(".+")))
                            .willReturn(WireMock.unauthorized().withHeader("Content-Type", "application/json")
                                    .withJsonBody(JsonUtils.readTree(
                                            new ReactServiceErrorResponse(FAKE_API_KEY_MESSAGE,
                                                    HttpStatus.SC_UNAUTHORIZED)))));
        }

        @ParameterizedTest
        @MethodSource("credentials")
        void getById__whenApiKeyIsPresent__thenReturnProperResponse(String apiKey, boolean success,
                io.dropwizard.jersey.errors.ErrorMessage errorMessage) {
            var workspaceName = UUID.randomUUID().toString();

            mockTargetWorkspace(okApikey, workspaceName, WORKSPACE_ID);

            var expectedExperiment = generateExperiment();

            createAndAssert(expectedExperiment, okApikey, workspaceName);

            try (var actualResponse = client.target(getExperimentsPath())
                    .path(expectedExperiment.id().toString())
                    .request()
                    .header(HttpHeaders.AUTHORIZATION, apiKey)
                    .header(WORKSPACE_HEADER, workspaceName)
                    .get()) {

                if (success) {
                    assertThat(actualResponse.getStatusInfo().getStatusCode()).isEqualTo(HttpStatus.SC_OK);
                    var actualEntity = actualResponse.readEntity(Experiment.class);
                    assertThat(actualEntity.id()).isEqualTo(expectedExperiment.id());
                } else {
                    assertThat(actualResponse.getStatusInfo().getStatusCode()).isEqualTo(HttpStatus.SC_UNAUTHORIZED);
                    assertThat(actualResponse.readEntity(ErrorMessage.class)).isEqualTo(errorMessage);
                }
            }
        }

        @ParameterizedTest
        @MethodSource("credentials")
        void create__whenApiKeyIsPresent__thenReturnProperResponse(String apiKey, boolean success,
                io.dropwizard.jersey.errors.ErrorMessage errorMessage) {
            var expectedExperiment = generateExperiment();

            var workspaceName = UUID.randomUUID().toString();

            mockTargetWorkspace(okApikey, workspaceName, WORKSPACE_ID);

            try (var actualResponse = client.target(getExperimentsPath())
                    .request()
                    .header(HttpHeaders.AUTHORIZATION, apiKey)
                    .header(WORKSPACE_HEADER, workspaceName)
                    .post(Entity.json(expectedExperiment))) {

                if (success) {
                    assertThat(actualResponse.getStatusInfo().getStatusCode()).isEqualTo(HttpStatus.SC_CREATED);
                } else {
                    assertThat(actualResponse.getStatusInfo().getStatusCode()).isEqualTo(HttpStatus.SC_UNAUTHORIZED);
                    assertThat(actualResponse.readEntity(ErrorMessage.class)).isEqualTo(errorMessage);
                }
            }
        }

        @ParameterizedTest
        @MethodSource("credentials")
        void find__whenApiKeyIsPresent__thenReturnProperResponse(String apiKey, boolean success,
                io.dropwizard.jersey.errors.ErrorMessage errorMessage) {
            var workspaceName = UUID.randomUUID().toString();
            var workspaceId = UUID.randomUUID().toString();

            var expectedExperiment = generateExperiment();

            mockTargetWorkspace(okApikey, workspaceName, workspaceId);

            UUID id = createAndAssert(expectedExperiment, okApikey, workspaceName);

            Experiment experiment = getAndAssert(id, expectedExperiment, workspaceName, okApikey);

            try (var actualResponse = client.target(getExperimentsPath())
                    .queryParam("page", 1)
                    .queryParam("size", 1)
                    .queryParam("datasetId", experiment.datasetId())
                    .queryParam("name", expectedExperiment.name())
                    .request()
                    .header(HttpHeaders.AUTHORIZATION, apiKey)
                    .header(WORKSPACE_HEADER, workspaceName)
                    .get()) {

                if (success) {
                    assertThat(actualResponse.getStatusInfo().getStatusCode()).isEqualTo(HttpStatus.SC_OK);
                    var actualEntity = actualResponse.readEntity(ExperimentPage.class);
                    assertThat(actualEntity.content()).hasSize(1);
                } else {
                    assertThat(actualResponse.getStatusInfo().getStatusCode()).isEqualTo(HttpStatus.SC_UNAUTHORIZED);
                    assertThat(actualResponse.readEntity(ErrorMessage.class)).isEqualTo(errorMessage);
                }
            }
        }

        @ParameterizedTest
        @MethodSource("credentials")
        void deleteExperimentsById_whenApiKeyIsPresent__thenReturnProperResponse(String apiKey, boolean success,
                io.dropwizard.jersey.errors.ErrorMessage errorMessage) {
            var workspaceName = UUID.randomUUID().toString();

            mockTargetWorkspace(okApikey, workspaceName, WORKSPACE_ID);

            var experiments = generateExperimentList();

            experiments.forEach(experiment -> createAndAssert(experiment, okApikey, workspaceName));

            Set<UUID> ids = experiments.stream().map(Experiment::id).collect(toSet());

            var deleteRequest = new ExperimentsDelete(ids);

            try (var actualResponse = client.target(getExperimentsPath())
                    .path("delete")
                    .request()
                    .header(HttpHeaders.AUTHORIZATION, apiKey)
                    .header(WORKSPACE_HEADER, workspaceName)
                    .post(Entity.json(deleteRequest))) {

                if (success) {
                    assertThat(actualResponse.getStatusInfo().getStatusCode()).isEqualTo(HttpStatus.SC_NO_CONTENT);
                    assertThat(actualResponse.hasEntity()).isFalse();
                } else {
                    assertThat(actualResponse.getStatusInfo().getStatusCode()).isEqualTo(HttpStatus.SC_UNAUTHORIZED);
                    assertThat(actualResponse.readEntity(ErrorMessage.class)).isEqualTo(errorMessage);
                }
            }
        }

        @ParameterizedTest
        @MethodSource("credentials")
        void deleteExperimentItems__whenApiKeyIsPresent__thenReturnProperResponse(String apiKey, boolean success,
                io.dropwizard.jersey.errors.ErrorMessage errorMessage) {
            var workspaceName = UUID.randomUUID().toString();

            var createRequest = podamFactory.manufacturePojo(ExperimentItemsBatch.class);

            mockTargetWorkspace(okApikey, workspaceName, WORKSPACE_ID);

            createAndAssert(createRequest, okApikey, workspaceName);

            createRequest.experimentItems().forEach(item -> getAndAssert(item, workspaceName, okApikey));

            var ids = createRequest.experimentItems().stream().map(ExperimentItem::id).collect(toSet());
            var deleteRequest = ExperimentItemsDelete.builder().ids(ids).build();

            try (var actualResponse = client.target(getExperimentItemsPath())
                    .path("delete")
                    .request()
                    .header(HttpHeaders.AUTHORIZATION, apiKey)
                    .header(WORKSPACE_HEADER, workspaceName)
                    .post(Entity.json(deleteRequest))) {

                if (success) {
                    assertThat(actualResponse.getStatusInfo().getStatusCode()).isEqualTo(HttpStatus.SC_NO_CONTENT);
                    assertThat(actualResponse.hasEntity()).isFalse();
                } else {
                    assertThat(actualResponse.getStatusInfo().getStatusCode()).isEqualTo(HttpStatus.SC_UNAUTHORIZED);
                    assertThat(actualResponse.readEntity(ErrorMessage.class)).isEqualTo(errorMessage);
                }
            }
        }

        @ParameterizedTest
        @MethodSource("credentials")
        void createExperimentItems__whenApiKeyIsPresent__thenReturnProperResponse(String apiKey, boolean success,
                io.dropwizard.jersey.errors.ErrorMessage errorMessage) {
            var workspaceName = UUID.randomUUID().toString();

            mockTargetWorkspace(okApikey, workspaceName, WORKSPACE_ID);

            var request = podamFactory.manufacturePojo(ExperimentItemsBatch.class).toBuilder()
                    .build();

            try (var actualResponse = client.target(getExperimentItemsPath())
                    .request()
                    .header(HttpHeaders.AUTHORIZATION, apiKey)
                    .header(WORKSPACE_HEADER, workspaceName)
                    .post(Entity.json(request))) {

                if (success) {
                    assertThat(actualResponse.getStatusInfo().getStatusCode()).isEqualTo(HttpStatus.SC_NO_CONTENT);
                    assertThat(actualResponse.hasEntity()).isFalse();
                } else {
                    assertThat(actualResponse.getStatusInfo().getStatusCode()).isEqualTo(HttpStatus.SC_UNAUTHORIZED);
                    assertThat(actualResponse.readEntity(ErrorMessage.class)).isEqualTo(errorMessage);
                }
            }
        }

        @ParameterizedTest
        @MethodSource("credentials")
        void getExperimentItemById__whenApiKeyIsPresent__thenReturnProperResponse(String apiKey, boolean success,
                io.dropwizard.jersey.errors.ErrorMessage errorMessage) {
            var workspaceName = UUID.randomUUID().toString();
            var expectedExperimentItem = podamFactory.manufacturePojo(ExperimentItem.class);
            var id = expectedExperimentItem.id();

            mockTargetWorkspace(okApikey, workspaceName, WORKSPACE_ID);

            createAndAssert(ExperimentItemsBatch.builder()
                    .experimentItems(Set.of(expectedExperimentItem))
                    .build(), okApikey, workspaceName);

            try (var actualResponse = client.target(getExperimentItemsPath())
                    .path(id.toString())
                    .request()
                    .header(HttpHeaders.AUTHORIZATION, apiKey)
                    .header(WORKSPACE_HEADER, workspaceName)
                    .get()) {

                if (success) {
                    assertThat(actualResponse.getStatusInfo().getStatusCode()).isEqualTo(HttpStatus.SC_OK);

                    var actualEntity = actualResponse.readEntity(ExperimentItem.class);
                    assertThat(actualEntity.id()).isEqualTo(id);
                } else {
                    assertThat(actualResponse.getStatusInfo().getStatusCode()).isEqualTo(HttpStatus.SC_UNAUTHORIZED);
                    assertThat(actualResponse.readEntity(ErrorMessage.class)).isEqualTo(errorMessage);
                }
            }
        }
    }

    @Nested
    @DisplayName("Session Token Authentication:")
    @TestInstance(TestInstance.Lifecycle.PER_CLASS)
    class SessionTokenCookie {

        private final String sessionToken = UUID.randomUUID().toString();
        private final String fakeSessionToken = UUID.randomUUID().toString();

        Stream<Arguments> credentials() {
            return Stream.of(
                    arguments(sessionToken, true, "OK_" + UUID.randomUUID()),
                    arguments(fakeSessionToken, false, UUID.randomUUID().toString()));
        }

        @BeforeEach
        void setUp() {
            wireMock.server().stubFor(
                    post(urlPathEqualTo("/opik/auth-session"))
                            .withCookie(SESSION_COOKIE, equalTo(sessionToken))
                            .withRequestBody(matchingJsonPath("$.workspaceName", matching(".+")))
                            .willReturn(okJson(AuthTestUtils.newWorkspaceAuthResponse(USER, WORKSPACE_ID))));

            wireMock.server().stubFor(
                    post(urlPathEqualTo("/opik/auth-session"))
                            .withCookie(SESSION_COOKIE, equalTo(fakeSessionToken))
                            .withRequestBody(matchingJsonPath("$.workspaceName", matching(".+")))
                            .willReturn(WireMock.unauthorized().withHeader("Content-Type", "application/json")
                                    .withJsonBody(JsonUtils.readTree(
                                            new ReactServiceErrorResponse(FAKE_API_KEY_MESSAGE,
                                                    HttpStatus.SC_UNAUTHORIZED)))));
        }

        @ParameterizedTest
        @MethodSource("credentials")
        void getById__whenSessionTokenIsPresent__thenReturnProperResponse(
                String currentSessionToken, boolean success, String workspaceName) {
            var expectedExperiment = generateExperiment();

            mockTargetWorkspace(API_KEY, workspaceName, WORKSPACE_ID);
            createAndAssert(expectedExperiment, API_KEY, workspaceName);

            try (var actualResponse = client.target(getExperimentsPath())
                    .path(expectedExperiment.id().toString())
                    .request()
                    .cookie(SESSION_COOKIE, currentSessionToken)
                    .header(WORKSPACE_HEADER, workspaceName)
                    .get()) {

                if (success) {
                    assertThat(actualResponse.getStatusInfo().getStatusCode()).isEqualTo(HttpStatus.SC_OK);
                } else {
                    assertThat(actualResponse.getStatusInfo().getStatusCode()).isEqualTo(HttpStatus.SC_UNAUTHORIZED);
                    assertThat(actualResponse.readEntity(ErrorMessage.class)).isEqualTo(UNAUTHORIZED_RESPONSE);
                }
            }
        }

        @ParameterizedTest
        @MethodSource("credentials")
        void create__whenSessionTokenIsPresent__thenReturnProperResponse(
                String sessionToken, boolean success, String workspaceName) {
            var expectedExperiment = generateExperiment();

            mockTargetWorkspace(API_KEY, sessionToken, WORKSPACE_ID);

            try (var actualResponse = client.target(getExperimentsPath())
                    .request()
                    .cookie(SESSION_COOKIE, sessionToken)
                    .header(WORKSPACE_HEADER, workspaceName)
                    .post(Entity.json(expectedExperiment))) {

                if (success) {
                    assertThat(actualResponse.getStatusInfo().getStatusCode()).isEqualTo(HttpStatus.SC_CREATED);
                } else {
                    assertThat(actualResponse.getStatusInfo().getStatusCode()).isEqualTo(HttpStatus.SC_UNAUTHORIZED);
                    assertThat(actualResponse.readEntity(ErrorMessage.class)).isEqualTo(UNAUTHORIZED_RESPONSE);
                }
            }
        }

        @ParameterizedTest
        @MethodSource("credentials")
        void find__whenSessionTokenIsPresent__thenReturnProperResponse(
                String sessionToken, boolean success, String workspaceName) {

            var workspaceId = UUID.randomUUID().toString();
            var apiKey = UUID.randomUUID().toString();

            var expectedExperiment = generateExperiment();

            mockTargetWorkspace(apiKey, workspaceName, workspaceId);

            UUID id = createAndAssert(expectedExperiment, apiKey, workspaceName);

            Experiment experiment = getAndAssert(id, expectedExperiment, workspaceName, apiKey);

            mockSessionCookieTargetWorkspace(this.sessionToken, workspaceName, workspaceId);

            try (var actualResponse = client.target(getExperimentsPath())
                    .queryParam("page", 1)
                    .queryParam("size", 1)
                    .queryParam("datasetId", experiment.datasetId())
                    .queryParam("name", expectedExperiment.name())
                    .request()
                    .cookie(SESSION_COOKIE, sessionToken)
                    .header(WORKSPACE_HEADER, workspaceName)
                    .get()) {

                if (success) {
                    assertThat(actualResponse.getStatusInfo().getStatusCode()).isEqualTo(HttpStatus.SC_OK);
                    var actualEntity = actualResponse.readEntity(ExperimentPage.class);
                    assertThat(actualEntity.content()).hasSize(1);
                } else {
                    assertThat(actualResponse.getStatusInfo().getStatusCode()).isEqualTo(HttpStatus.SC_UNAUTHORIZED);
                    assertThat(actualResponse.readEntity(ErrorMessage.class)).isEqualTo(UNAUTHORIZED_RESPONSE);
                }
            }
        }

        @ParameterizedTest
        @MethodSource("credentials")
        void deleteExperimentsById_whenSessionTokenIsPresent__thenReturnProperResponse(
                String sessionToken, boolean success, String workspaceName) {

            mockTargetWorkspace(API_KEY, workspaceName, WORKSPACE_ID);

            var experiments = generateExperimentList();

            experiments.forEach(experiment -> createAndAssert(experiment, API_KEY, workspaceName));

            Set<UUID> ids = experiments.stream().map(Experiment::id).collect(toSet());

            var deleteRequest = new ExperimentsDelete(ids);

            try (var actualResponse = client.target(getExperimentsPath())
                    .path("delete")
                    .request()
                    .cookie(SESSION_COOKIE, sessionToken)
                    .header(WORKSPACE_HEADER, workspaceName)
                    .post(Entity.json(deleteRequest))) {

                if (success) {
                    assertThat(actualResponse.getStatusInfo().getStatusCode()).isEqualTo(HttpStatus.SC_NO_CONTENT);
                    assertThat(actualResponse.hasEntity()).isFalse();
                } else {
                    assertThat(actualResponse.getStatusInfo().getStatusCode()).isEqualTo(HttpStatus.SC_UNAUTHORIZED);
                    assertThat(actualResponse.readEntity(ErrorMessage.class)).isEqualTo(UNAUTHORIZED_RESPONSE);
                }
            }
        }

        @ParameterizedTest
        @MethodSource("credentials")
        void deleteExperimentItems__whenSessionTokenIsPresent__thenReturnProperResponse(
                String sessionToken, boolean success, String workspaceName) {

            mockTargetWorkspace(API_KEY, workspaceName, WORKSPACE_ID);

            var createRequest = podamFactory.manufacturePojo(ExperimentItemsBatch.class);
            createAndAssert(createRequest, API_KEY, workspaceName);
            createRequest.experimentItems().forEach(item -> getAndAssert(item, workspaceName, API_KEY));

            var ids = createRequest.experimentItems().stream().map(ExperimentItem::id).collect(toSet());
            var deleteRequest = ExperimentItemsDelete.builder().ids(ids).build();

            try (var actualResponse = client.target(getExperimentItemsPath())
                    .path("delete")
                    .request()
                    .cookie(SESSION_COOKIE, sessionToken)
                    .header(WORKSPACE_HEADER, workspaceName)
                    .post(Entity.json(deleteRequest))) {

                if (success) {
                    assertThat(actualResponse.getStatusInfo().getStatusCode()).isEqualTo(HttpStatus.SC_NO_CONTENT);
                    assertThat(actualResponse.hasEntity()).isFalse();
                } else {
                    assertThat(actualResponse.getStatusInfo().getStatusCode()).isEqualTo(HttpStatus.SC_UNAUTHORIZED);
                    assertThat(actualResponse.readEntity(ErrorMessage.class)).isEqualTo(UNAUTHORIZED_RESPONSE);
                }
            }
        }

        @ParameterizedTest
        @MethodSource("credentials")
        void createExperimentItems__whenSessionTokenIsPresent__thenReturnProperResponse(
                String sessionToken, boolean success, String workspaceName) {

            var request = podamFactory.manufacturePojo(ExperimentItemsBatch.class);

            try (var actualResponse = client.target(getExperimentItemsPath())
                    .request()
                    .cookie(SESSION_COOKIE, sessionToken)
                    .header(WORKSPACE_HEADER, workspaceName)
                    .post(Entity.json(request))) {

                if (success) {
                    assertThat(actualResponse.getStatusInfo().getStatusCode()).isEqualTo(HttpStatus.SC_NO_CONTENT);
                    assertThat(actualResponse.hasEntity()).isFalse();
                } else {
                    assertThat(actualResponse.getStatusInfo().getStatusCode()).isEqualTo(HttpStatus.SC_UNAUTHORIZED);
                    assertThat(actualResponse.readEntity(ErrorMessage.class)).isEqualTo(UNAUTHORIZED_RESPONSE);
                }
            }
        }

        @ParameterizedTest
        @MethodSource("credentials")
        void getExperimentItemById__whenSessionTokenIsPresent__thenReturnProperResponse(
                String sessionToken, boolean success, String workspaceName) {

            mockTargetWorkspace(API_KEY, workspaceName, WORKSPACE_ID);

            var expectedExperiment = podamFactory.manufacturePojo(ExperimentItem.class);

            ExperimentItemsBatch batch = ExperimentItemsBatch.builder()
                    .experimentItems(Set.of(expectedExperiment))
                    .build();

            createAndAssert(batch, API_KEY, workspaceName);

            try (var actualResponse = client.target(getExperimentItemsPath())
                    .path(expectedExperiment.id().toString())
                    .request()
                    .cookie(SESSION_COOKIE, sessionToken)
                    .header(WORKSPACE_HEADER, workspaceName)
                    .get()) {

                if (success) {
                    assertThat(actualResponse.getStatusInfo().getStatusCode()).isEqualTo(HttpStatus.SC_OK);
                    var actualEntity = actualResponse.readEntity(ExperimentItem.class);
                    assertThat(actualEntity.id()).isEqualTo(expectedExperiment.id());
                } else {
                    assertThat(actualResponse.getStatusInfo().getStatusCode()).isEqualTo(HttpStatus.SC_UNAUTHORIZED);
                    assertThat(actualResponse.readEntity(ErrorMessage.class)).isEqualTo(UNAUTHORIZED_RESPONSE);
                }
            }
        }
    }

    private Experiment generateExperiment() {
        return experimentResourceClient.createPartialExperiment().build();
    }

    private List<Experiment> generateExperimentList() {
        return experimentResourceClient.generateExperimentList();
    }

    @Nested
    @TestInstance(TestInstance.Lifecycle.PER_CLASS)
    class FindExperiments {

        @BeforeEach
        void setUp() {
            Mockito.reset(defaultEventBus);
        }

        @Test
        void findByDatasetId() {
            var workspaceName = UUID.randomUUID().toString();
            var workspaceId = UUID.randomUUID().toString();
            var apiKey = UUID.randomUUID().toString();

            mockTargetWorkspace(apiKey, workspaceName, workspaceId);

            var datasetName = RandomStringUtils.secure().nextAlphanumeric(10);
            var experiments = PodamFactoryUtils.manufacturePojoList(podamFactory, Experiment.class)
                    .stream()
                    .map(experiment -> experimentResourceClient.createPartialExperiment()
                            .datasetName(datasetName)
                            .build())
                    .toList();
            experiments.forEach(expectedExperiment -> createAndAssert(expectedExperiment, apiKey, workspaceName));

            var unexpectedExperiments = List.of(experimentResourceClient.createPartialExperiment().build());

            unexpectedExperiments
                    .forEach(expectedExperiment -> createAndAssert(expectedExperiment, apiKey, workspaceName));

            var pageSize = experiments.size() - 2;
            var datasetId = getAndAssert(experiments.getFirst().id(), experiments.getFirst(), workspaceName, apiKey)
                    .datasetId();
            String name = null;
            var expectedExperiments1 = experiments.subList(pageSize - 1, experiments.size()).reversed();
            var expectedExperiments2 = experiments.subList(0, pageSize - 1).reversed();
            var expectedTotal = experiments.size();

            findAndAssert(workspaceName, 1, pageSize, datasetId, name, expectedExperiments1, expectedTotal,
                    unexpectedExperiments, apiKey, false, Map.of(), null);
            findAndAssert(workspaceName, 2, pageSize, datasetId, name, expectedExperiments2, expectedTotal,
                    unexpectedExperiments, apiKey, false, Map.of(), null);
        }

        Stream<Arguments> findByName() {
            var exactName = RandomStringUtils.secure().nextAlphanumeric(10);
            var exactNameIgnoreCase = RandomStringUtils.secure().nextAlphanumeric(10);
            var partialName = RandomStringUtils.secure().nextAlphanumeric(10);
            var partialNameIgnoreCase = RandomStringUtils.secure().nextAlphanumeric(10);
            return Stream.of(
                    arguments(exactName, exactName),
                    arguments(exactNameIgnoreCase, exactNameIgnoreCase.toLowerCase()),
                    arguments(partialName, partialName.substring(1, partialName.length() - 1)),
                    arguments(partialNameIgnoreCase,
                            partialNameIgnoreCase.substring(1, partialNameIgnoreCase.length() - 1).toLowerCase()));
        }

        @MethodSource
        @ParameterizedTest
        void findByName(String name, String nameQueryParam) {
            var workspaceName = UUID.randomUUID().toString();
            var workspaceId = UUID.randomUUID().toString();
            var apiKey = UUID.randomUUID().toString();

            mockTargetWorkspace(apiKey, workspaceName, workspaceId);

            var experiments = PodamFactoryUtils.manufacturePojoList(podamFactory, Experiment.class)
                    .stream()
                    .map(experiment -> experimentResourceClient.createPartialExperiment()
                            .name(name)
                            .build())
                    .toList();
            experiments.forEach(expectedExperiment -> createAndAssert(expectedExperiment,
                    apiKey, workspaceName));

            var unexpectedExperiments = List.of(experimentResourceClient.createPartialExperiment().build());

            unexpectedExperiments
                    .forEach(expectedExperiment -> createAndAssert(expectedExperiment, apiKey, workspaceName));

            var pageSize = experiments.size() - 2;
            UUID datasetId = null;
            var expectedExperiments1 = experiments.subList(pageSize - 1, experiments.size()).reversed();
            var expectedExperiments2 = experiments.subList(0, pageSize - 1).reversed();
            var expectedTotal = experiments.size();

            findAndAssert(workspaceName, 1, pageSize, datasetId, nameQueryParam, expectedExperiments1, expectedTotal,
                    unexpectedExperiments, apiKey, false, Map.of(), null);
            findAndAssert(workspaceName, 2, pageSize, datasetId, nameQueryParam, expectedExperiments2, expectedTotal,
                    unexpectedExperiments, apiKey, false, Map.of(), null);
        }

        @Test
        void findByDatasetIdAndName() {
            var workspaceName = UUID.randomUUID().toString();
            var workspaceId = UUID.randomUUID().toString();
            var apiKey = UUID.randomUUID().toString();

            mockTargetWorkspace(apiKey, workspaceName, workspaceId);

            var datasetName = RandomStringUtils.secure().nextAlphanumeric(10);
            var name = RandomStringUtils.secure().nextAlphanumeric(10);

            var experiments = PodamFactoryUtils.manufacturePojoList(podamFactory, Experiment.class)
                    .stream()
                    .map(experiment -> experimentResourceClient.createPartialExperiment()
                            .datasetName(datasetName)
                            .name(name)
                            .metadata(null)
                            .build())
                    .toList();
            experiments.forEach(expectedExperiment -> createAndAssert(expectedExperiment,
                    apiKey, workspaceName));

            var unexpectedExperiments = List.of(experimentResourceClient.createPartialExperiment().build());

            unexpectedExperiments
                    .forEach(expectedExperiment -> createAndAssert(expectedExperiment, apiKey, workspaceName));

            var pageSize = experiments.size() - 2;
            var datasetId = getAndAssert(experiments.getFirst().id(), experiments.getFirst(), workspaceName, apiKey)
                    .datasetId();
            var expectedExperiments1 = experiments.subList(pageSize - 1, experiments.size()).reversed();
            var expectedExperiments2 = experiments.subList(0, pageSize - 1).reversed();
            var expectedTotal = experiments.size();

            findAndAssert(workspaceName, 1, pageSize, datasetId, name, expectedExperiments1, expectedTotal,
                    unexpectedExperiments, apiKey, false, Map.of(), null);
            findAndAssert(workspaceName, 2, pageSize, datasetId, name, expectedExperiments2, expectedTotal,
                    unexpectedExperiments, apiKey, false, Map.of(), null);
        }

        @Test
        void findAll() {
            var workspaceName = UUID.randomUUID().toString();
            var apiKey = UUID.randomUUID().toString();
            var workspaceId = UUID.randomUUID().toString();

            mockTargetWorkspace(apiKey, workspaceName, workspaceId);

            var experiments = generateExperimentList();

            experiments.forEach(expectedExperiment -> createAndAssert(expectedExperiment,
                    apiKey, workspaceName));

            var page = 1;
            var pageSize = experiments.size();

            try (var actualResponse = client.target(getExperimentsPath())
                    .queryParam("page", page)
                    .queryParam("size", pageSize)
                    .request()
                    .header(HttpHeaders.AUTHORIZATION, apiKey)
                    .header(WORKSPACE_HEADER, workspaceName)
                    .get()) {
                var actualPage = actualResponse.readEntity(ExperimentPage.class);
                var actualExperiments = actualPage.content();

                assertThat(actualResponse.getStatusInfo().getStatusCode()).isEqualTo(HttpStatus.SC_OK);

                assertThat(actualPage.page()).isEqualTo(page);
                assertThat(actualPage.size()).isEqualTo(pageSize);
                assertThat(actualPage.total()).isEqualTo(pageSize);

                assertThat(actualExperiments).hasSize(pageSize);
            }
        }

        @Test
        void findAllAndCalculateFeedbackAvg() {
            var workspaceName = UUID.randomUUID().toString();
            var apiKey = UUID.randomUUID().toString();
            var workspaceId = UUID.randomUUID().toString();

            mockTargetWorkspace(apiKey, workspaceName, workspaceId);

            var experiments = PodamFactoryUtils.manufacturePojoList(podamFactory, Experiment.class).stream()
                    .map(experiment -> experimentResourceClient.createPartialExperiment()
                            .feedbackScores(null)
                            .build())
                    .toList();

            experiments.forEach(expectedExperiment -> createAndAssert(expectedExperiment, apiKey, workspaceName));

            var noScoreExperiment = generateExperiment();

            createAndAssert(noScoreExperiment, apiKey, workspaceName);

            var noItemExperiment = generateExperiment();

            createAndAssert(noItemExperiment, apiKey, workspaceName);

            // Creating three traces with input, output and scores
            var trace1 = makeTrace(apiKey, workspaceName);

            var trace2 = makeTrace(apiKey, workspaceName);

            var trace3 = makeTrace(apiKey, workspaceName);

            var trace4 = makeTrace(apiKey, workspaceName);

            var trace5 = makeTrace(apiKey, workspaceName);

            var trace6 = makeTrace(apiKey, workspaceName);

            var traces = List.of(trace1, trace2, trace3, trace4, trace5);

            // Creating 5 scores peach each of the three traces above
            var scoreForTrace1 = makeTraceScores(trace1);

            var scoreForTrace2 = makeTraceScores(trace2);

            var scoreForTrace3 = makeTraceScores(trace3);

            var scoreForTrace4 = copyScoresFrom(scoreForTrace1, trace4);

            var scoreForTrace5 = copyScoresFrom(scoreForTrace2, trace5);

            var traceIdToScoresMap = Stream
                    .of(scoreForTrace1.stream(), scoreForTrace2.stream(), scoreForTrace3.stream(),
                            scoreForTrace4.stream(), scoreForTrace5.stream())
                    .flatMap(Function.identity())
                    .collect(groupingBy(FeedbackScoreBatchItem::id));

            // When storing the scores in batch, adding some more unrelated random ones
            var feedbackScoreBatch = podamFactory.manufacturePojo(FeedbackScoreBatch.class);
            feedbackScoreBatch = feedbackScoreBatch.toBuilder()
                    .scores(Stream.concat(
                            feedbackScoreBatch.scores().stream(),
                            traceIdToScoresMap.values().stream().flatMap(List::stream))
                            .toList())
                    .build();

            createScoreAndAssert(feedbackScoreBatch, apiKey, workspaceName);

            int totalNumberOfScores = traceIdToScoresMap.size();
            int totalNumberOfScoresPerTrace = totalNumberOfScores / traces.size(); // This will be 3 if traces.size() == 5

            var experimentItems = IntStream.range(0, totalNumberOfScores)
                    .mapToObj(i -> podamFactory.manufacturePojo(ExperimentItem.class).toBuilder()
                            .experimentId(experiments.get(i % totalNumberOfScoresPerTrace).id())
                            .traceId(traces.get(i % traces.size()).id())
                            .feedbackScores(
                                    traceIdToScoresMap.get(traces.get(i % traces.size()).id()).stream()
                                            .map(FeedbackScoreMapper.INSTANCE::toFeedbackScore)
                                            .toList())
                            .build())
                    .toList();

            var noScoreItem = podamFactory.manufacturePojo(ExperimentItem.class).toBuilder()
                    .experimentId(noScoreExperiment.id())
                    .traceId(trace6.id())
                    .feedbackScores(null)
                    .build();

            createAndAssert(new ExperimentItemsBatch(Set.of(noScoreItem)), apiKey, workspaceName);

            var experimentItemsBatch = addRandomExperiments(experimentItems);

            createAndAssert(experimentItemsBatch, apiKey, workspaceName);

            Map<UUID, Map<String, BigDecimal>> expectedScoresPerExperiment = getExpectedScoresPerExperiment(experiments,
                    experimentItems);

            // Add comments to trace
            List<Comment> comments = IntStream.range(0, 5)
                    .mapToObj(i -> traceResourceClient.generateAndCreateComment(
                            trace1.id(), apiKey, workspaceName, HttpStatus.SC_CREATED))
                    .toList();

            Set<UUID> expectedExperimentIdsWithComments = getExpectedExperimentIdsWithComments(experiments,
                    experimentItems, trace1.id());

            var page = 1;
            var pageSize = experiments.size() + 2; // +2 for the noScoreExperiment and noItemExperiment

            try (var actualResponse = client.target(getExperimentsPath())
                    .queryParam("page", page)
                    .queryParam("size", pageSize)
                    .request()
                    .header(HttpHeaders.AUTHORIZATION, apiKey)
                    .header(WORKSPACE_HEADER, workspaceName)
                    .get()) {

                assertThat(actualResponse.getStatusInfo().getStatusCode()).isEqualTo(HttpStatus.SC_OK);
                var actualPage = actualResponse.readEntity(ExperimentPage.class);
                var actualExperiments = actualPage.content();

                assertThat(actualPage.page()).isEqualTo(page);
                assertThat(actualPage.size()).isEqualTo(pageSize);
                assertThat(actualPage.total()).isEqualTo(pageSize);
                assertThat(actualExperiments).hasSize(pageSize);

                for (Experiment experiment : actualExperiments) {
                    var expectedScores = expectedScoresPerExperiment.get(experiment.id());
                    var actualScores = getScoresMap(experiment);

                    assertThat(actualScores)
                            .usingRecursiveComparison(RecursiveComparisonConfiguration.builder()
                                    .withComparatorForType(ExperimentsResourceTest.this::customComparator,
                                            BigDecimal.class)
                                    .build())
                            .isEqualTo(expectedScores);

                    var expectedComments = expectedExperimentIdsWithComments.contains(experiment.id())
                            ? comments
                            : null;

                    assertThat(expectedComments)
                            .usingRecursiveComparison()
                            .ignoringFields(IGNORED_FIELDS_COMMENTS)
                            .isEqualTo(experiment.comments());
                }
            }
        }

        @Test
        void findAllAndTraceDeleted() {
            var workspaceName = UUID.randomUUID().toString();
            var apiKey = UUID.randomUUID().toString();
            var workspaceId = UUID.randomUUID().toString();

            mockTargetWorkspace(apiKey, workspaceName, workspaceId);

            var expectedExperiment = experimentResourceClient.createPartialExperiment()
                    .feedbackScores(null)
                    .build();

            createAndAssert(expectedExperiment, apiKey, workspaceName);

            // Creating three traces with input, output and scores
            var trace1 = makeTrace(apiKey, workspaceName);

            var trace2 = makeTrace(apiKey, workspaceName);

            var trace3 = makeTrace(apiKey, workspaceName);

            var trace4 = makeTrace(apiKey, workspaceName);

            var trace5 = makeTrace(apiKey, workspaceName);

            var trace6 = makeTrace(apiKey, workspaceName);

            var traces = List.of(trace1, trace2, trace3, trace4, trace5, trace6);

            // Creating 5 scores peach each of the three traces above
            var scoreForTrace1 = makeTraceScores(trace1);

            var scoreForTrace2 = makeTraceScores(trace2);

            var scoreForTrace3 = makeTraceScores(trace3);

            var scoreForTrace4 = copyScoresFrom(scoreForTrace1, trace4);

            var scoreForTrace5 = copyScoresFrom(scoreForTrace2, trace5);

            var scoreForTrace6 = copyScoresFrom(scoreForTrace1, trace6);

            var traceIdToScoresMap = Stream
                    .of(scoreForTrace1.stream(), scoreForTrace2.stream(), scoreForTrace3.stream(),
                            scoreForTrace4.stream(), scoreForTrace5.stream(), scoreForTrace6.stream())
                    .flatMap(Function.identity())
                    .collect(groupingBy(FeedbackScoreBatchItem::id));

            // When storing the scores in batch, adding some more unrelated random ones
            var feedbackScoreBatch = podamFactory.manufacturePojo(FeedbackScoreBatch.class);
            feedbackScoreBatch = feedbackScoreBatch.toBuilder()
                    .scores(Stream.concat(
                            feedbackScoreBatch.scores().stream(),
                            traceIdToScoresMap.values().stream().flatMap(List::stream))
                            .toList())
                    .build();

            createScoreAndAssert(feedbackScoreBatch, apiKey, workspaceName);

            int totalNumberOfScores = traceIdToScoresMap.size();

            var experimentItems = IntStream.range(0, totalNumberOfScores)
                    .mapToObj(i -> podamFactory.manufacturePojo(ExperimentItem.class).toBuilder()
                            .experimentId(expectedExperiment.id())
                            .traceId(traces.get(i % traces.size()).id())
                            .feedbackScores(
                                    traceIdToScoresMap.get(traces.get(i % traces.size()).id()).stream()
                                            .map(FeedbackScoreMapper.INSTANCE::toFeedbackScore)
                                            .toList())
                            .build())
                    .toList();

            var experimentItemsBatch = addRandomExperiments(experimentItems);

            createAndAssert(experimentItemsBatch, apiKey, workspaceName);

            deleteTrace(trace6.id(), apiKey, workspaceName);

            List<ExperimentItem> experimentExpected = experimentItems
                    .stream()
                    .filter(item -> !item.traceId().equals(trace6.id()))
                    .toList();

            Map<UUID, Map<String, BigDecimal>> expectedScoresPerExperiment = getExpectedScoresPerExperiment(
                    List.of(expectedExperiment), experimentExpected);

            var page = 1;
            var pageSize = 1;

            try (var actualResponse = client.target(getExperimentsPath())
                    .queryParam("page", page)
                    .queryParam("size", pageSize)
                    .request()
                    .header(HttpHeaders.AUTHORIZATION, apiKey)
                    .header(WORKSPACE_HEADER, workspaceName)
                    .get()) {

                assertThat(actualResponse.getStatusInfo().getStatusCode()).isEqualTo(HttpStatus.SC_OK);
                var actualPage = actualResponse.readEntity(ExperimentPage.class);
                var actualExperiments = actualPage.content();

                assertThat(actualPage.page()).isEqualTo(page);
                assertThat(actualPage.size()).isEqualTo(pageSize);
                assertThat(actualPage.total()).isEqualTo(pageSize);
                assertThat(actualExperiments).hasSize(pageSize);

                for (Experiment experiment : actualExperiments) {
                    var expectedScores = expectedScoresPerExperiment.get(experiment.id());
                    var actualScores = getScoresMap(experiment);

                    assertThat(actualScores)
                            .usingRecursiveComparison(RecursiveComparisonConfiguration.builder()
                                    .withComparatorForType(ExperimentsResourceTest.this::customComparator,
                                            BigDecimal.class)
                                    .build())
                            .isEqualTo(expectedScores);
                }
            }
        }

        @Test
        @DisplayName("when searching by dataset deleted when there is none, then return empty page")
        void find__whenSearchingByDatasetDeletedWhenThereIsNone__thenReturnEmptyPage() {

            var workspaceName = UUID.randomUUID().toString();
            var workspaceId = UUID.randomUUID().toString();
            var apiKey = UUID.randomUUID().toString();

            mockTargetWorkspace(apiKey, workspaceName, workspaceId);

            List<Dataset> datasets = PodamFactoryUtils.manufacturePojoList(podamFactory, Dataset.class);

            datasets.forEach(dataset -> {
                datasetResourceClient.createDataset(dataset, apiKey, workspaceName);

                createAndAssert(generateExperiment().toBuilder()
                        .datasetName(dataset.name())
                        .build(), apiKey, workspaceName);
            });

            findAndAssert(workspaceName, 1, 10, null, null, List.of(), 0, List.of(), apiKey, true, Map.of(), null);
        }

        @ParameterizedTest
        @MethodSource
        @DisplayName("when searching by dataset deleted and result having {} experiments, then return page")
        void find__whenSearchingByDatasetDeletedAndResultHavingXExperiments__thenReturnPage(
                int experimentCount) {

            var workspaceName = UUID.randomUUID().toString();
            var workspaceId = UUID.randomUUID().toString();
            var apiKey = UUID.randomUUID().toString();

            mockTargetWorkspace(apiKey, workspaceName, workspaceId);

            List<Dataset> datasets = Collections.synchronizedList(new ArrayList<>());
            List<Experiment> experiments = Collections.synchronizedList(new ArrayList<>());

            IntStream.range(0, experimentCount)
                    .parallel()
                    .forEach(i -> {
                        var dataset = podamFactory.manufacturePojo(Dataset.class);
                        datasetResourceClient.createDataset(dataset, apiKey, workspaceName);
                        datasets.add(dataset);

                        UUID experimentId = createAndAssert(
                                generateExperiment().toBuilder()
                                        .datasetName(dataset.name())
                                        .build(),
                                apiKey,
                                workspaceName);

                        experiments.add(getExperiment(experimentId, workspaceName, apiKey).toBuilder()
                                .datasetName(null)
                                .build());
                    });

            datasetResourceClient.deleteDatasets(datasets, apiKey, workspaceName);

            experiments.sort(Comparator.comparing(Experiment::id));

            findAndAssert(workspaceName, 1, experimentCount, null, null, experiments.reversed(), experimentCount,
                    List.of(), apiKey, true, Map.of(), null);
        }

        Stream<Arguments> find__whenSearchingByDatasetDeletedAndResultHavingXExperiments__thenReturnPage() {
            return Stream.of(
                    arguments(10),
                    arguments(100),
                    arguments(110));
        }

        @ParameterizedTest
        @MethodSource
        @DisplayName("when searching by dataset deleted, having feedback scores, and result having {} datasets, then return page")
        void find__whenSearchingByDatasetDeletedHavingFeedbackScoresAndResultHavingXDatasets__thenReturnPage(
                int experimentCount, int expectedMatchCount) {

            var workspaceName = UUID.randomUUID().toString();
            var workspaceId = UUID.randomUUID().toString();
            var apiKey = UUID.randomUUID().toString();

            mockTargetWorkspace(apiKey, workspaceName, workspaceId);

            int unexpectedDatasetCount = experimentCount - expectedMatchCount;

            IntStream.range(0, unexpectedDatasetCount)
                    .parallel()
                    .forEach(i -> {
                        var dataset = podamFactory.manufacturePojo(Dataset.class);
                        datasetResourceClient.createDataset(dataset, apiKey, workspaceName);

                        createAndAssert(
                                generateExperiment().toBuilder()
                                        .datasetName(dataset.name())
                                        .build(),
                                apiKey,
                                workspaceName);
                    });

            List<Dataset> datasets = Collections.synchronizedList(new ArrayList<>());
            List<Experiment> experiments = Collections.synchronizedList(new ArrayList<>());

            IntStream.range(0, expectedMatchCount)
                    .parallel()
                    .forEach(experiment -> {
                        var dataset = podamFactory.manufacturePojo(Dataset.class);
                        datasetResourceClient.createDataset(dataset, apiKey, workspaceName);
                        datasets.add(dataset);

                        Experiment expectedExperiment = createExperimentWithFeedbackScores(apiKey, workspaceName,
                                dataset.name());
                        experiments.add(expectedExperiment);
                    });

            datasetResourceClient.deleteDatasets(datasets, apiKey, workspaceName);

            experiments.sort(Comparator.comparing(Experiment::id));

            Map<UUID, Map<String, BigDecimal>> expectedScoresPerExperiment = experiments
                    .stream()
                    .collect(toMap(Experiment::id, experiment -> experiment.feedbackScores().stream()
                            .collect(toMap(FeedbackScoreAverage::name, FeedbackScoreAverage::value))));

            findAndAssert(workspaceName, 1, expectedMatchCount, null, null, experiments.reversed(), expectedMatchCount,
                    List.of(), apiKey, true, expectedScoresPerExperiment, null);
        }

        Stream<Arguments> find__whenSearchingByDatasetDeletedHavingFeedbackScoresAndResultHavingXDatasets__thenReturnPage() {
            return Stream.of(
                    arguments(10, 5),
                    arguments(100, 50),
                    arguments(110, 10));
        }

        @ParameterizedTest
        @ValueSource(booleans = {true, false})
        void find__whenDatasetDeleted__shouldReturnNullDatasetIdAndName(boolean datasetDeleted) {
            var workspaceName = UUID.randomUUID().toString();
            var workspaceId = UUID.randomUUID().toString();
            var apiKey = UUID.randomUUID().toString();

            mockTargetWorkspace(apiKey, workspaceName, workspaceId);

            var dataset = podamFactory.manufacturePojo(Dataset.class);
            datasetResourceClient.createDataset(dataset, apiKey, workspaceName);
            var experiment = experimentResourceClient.createPartialExperiment()
                    .datasetName(dataset.name())
                    .build();
            var expectedExperimentId = createAndAssert(experiment, apiKey, workspaceName);
            var expectedExperiment = experiment.toBuilder()
                    .datasetName(null)
                    .datasetId(null)
                    .build();
            datasetResourceClient.deleteDatasets(List.of(dataset), apiKey, workspaceName);

            getAndAssert(expectedExperimentId, expectedExperiment, workspaceName, apiKey);

            findAndAssert(workspaceName, 1, 1, null, null, List.of(expectedExperiment),
                    1, List.of(), apiKey, datasetDeleted, Map.of(), null);
        }

        private Experiment createExperimentWithFeedbackScores(String apiKey, String workspaceName, String datasetName) {
            var experiment = generateExperiment().toBuilder()
                    .datasetName(datasetName)
                    .build();

            createAndAssert(experiment, apiKey, workspaceName);

            var expectedExperiment = getExperiment(experiment.id(), workspaceName, apiKey).toBuilder()
                    .datasetName(null)
                    .build();

            var trace1 = makeTrace(apiKey, workspaceName);

            var traces = List.of(trace1);

            var scoreForTrace1 = makeTraceScores(trace1);

            var traceIdToScoresMap = Stream
                    .of(scoreForTrace1.stream())
                    .flatMap(Function.identity())
                    .collect(groupingBy(FeedbackScoreBatchItem::id));

            // When storing the scores in batch, adding some more unrelated random ones
            var feedbackScoreBatch = podamFactory.manufacturePojo(FeedbackScoreBatch.class);
            feedbackScoreBatch = feedbackScoreBatch.toBuilder()
                    .scores(Stream.concat(
                            feedbackScoreBatch.scores().stream(),
                            traceIdToScoresMap.values().stream().flatMap(List::stream))
                            .toList())
                    .build();

            createScoreAndAssert(feedbackScoreBatch, apiKey, workspaceName);

            int totalNumberOfScores = traceIdToScoresMap.size();

            var experimentItems = IntStream.range(0, totalNumberOfScores)
                    .mapToObj(i -> podamFactory.manufacturePojo(ExperimentItem.class).toBuilder()
                            .experimentId(expectedExperiment.id())
                            .traceId(traces.getFirst().id())
                            .feedbackScores(
                                    traceIdToScoresMap.get(traces.getFirst().id()).stream()
                                            .map(FeedbackScoreMapper.INSTANCE::toFeedbackScore)
                                            .toList())
                            .build())
                    .toList();

            var experimentItemsBatch = addRandomExperiments(experimentItems);

            createAndAssert(experimentItemsBatch, apiKey, workspaceName);

            Map<UUID, Map<String, BigDecimal>> expectedScoresPerExperiment = getExpectedScoresPerExperiment(
                    List.of(expectedExperiment), experimentItems);

            return expectedExperiment.toBuilder()
                    .feedbackScores(expectedScoresPerExperiment.get(expectedExperiment.id()).entrySet().stream()
                            .map(e -> FeedbackScoreAverage.builder()
                                    .name(e.getKey())
                                    .value(avgFromList(List.of(e.getValue())))
                                    .build())
                            .toList())
                    .build();
        }

        @ParameterizedTest
        @MethodSource
        @DisplayName("when searching by prompt id and result having {} experiments, then return page")
        void find__whenSearchingByPromptIdAndResultHavingXExperiments__thenReturnPage(int experimentCount,
                int expectedMatchCount) {

            var workspaceName = UUID.randomUUID().toString();
            var workspaceId = UUID.randomUUID().toString();
            var apiKey = UUID.randomUUID().toString();

            mockTargetWorkspace(apiKey, workspaceName, workspaceId);

            var dataset = initDataset(experimentCount, expectedMatchCount, apiKey, workspaceName);

            var prompt = podamFactory.manufacturePojo(Prompt.class);

            PromptVersion promptVersion = promptResourceClient.createPromptVersion(prompt, apiKey, workspaceName);

            List<Experiment> expectedExperiments = IntStream.range(0, expectedMatchCount)
                    .parallel()
                    .mapToObj(i -> {
                        PromptVersionLink versionLink = buildVersionLink(promptVersion);
                        var experiment = generateExperiment().toBuilder()
                                .datasetName(dataset.name())
                                .promptVersion(versionLink)
                                .feedbackScores(null)
                                .build();

                        createAndAssert(experiment, apiKey, workspaceName);

                        return getExperiment(experiment.id(), workspaceName, apiKey);
                    })
                    .sorted(Comparator.comparing(Experiment::id).reversed())
                    .toList();

            findAndAssert(workspaceName, 1, expectedExperiments.size(), null, null, expectedExperiments,
                    expectedExperiments.size(), List.of(), apiKey, false, Map.of(), promptVersion.promptId());
        }

        @ParameterizedTest
        @MethodSource("find__whenSearchingByPromptIdAndResultHavingXExperiments__thenReturnPage")
        @DisplayName("when searching by prompt id using new prompt version field and result having {} experiments, then return page")
        void find__whenSearchingByPromptIdUsingNewPromptVersionFieldAndResultHavingXExperiments__thenReturnPage(
                int experimentCount,
                int expectedMatchCount) {

            var workspaceName = UUID.randomUUID().toString();
            var workspaceId = UUID.randomUUID().toString();
            var apiKey = UUID.randomUUID().toString();

            mockTargetWorkspace(apiKey, workspaceName, workspaceId);

            var dataset = initDataset(experimentCount, expectedMatchCount, apiKey, workspaceName);

            var prompt = podamFactory.manufacturePojo(Prompt.class);
            var prompt2 = podamFactory.manufacturePojo(Prompt.class);

            PromptVersion promptVersion = promptResourceClient.createPromptVersion(prompt, apiKey, workspaceName);
            PromptVersion promptVersion2 = promptResourceClient.createPromptVersion(prompt2, apiKey, workspaceName);

            List<Experiment> expectedExperiments = IntStream.range(0, expectedMatchCount)
                    .parallel()
                    .mapToObj(i -> {
                        PromptVersionLink versionLink = buildVersionLink(promptVersion);
                        PromptVersionLink versionLink2 = buildVersionLink(promptVersion2);

                        var experiment = generateExperiment().toBuilder()
                                .datasetName(dataset.name())
                                .promptVersions(List.of(versionLink, versionLink2))
                                .feedbackScores(null)
                                .build();

                        createAndAssert(experiment, apiKey, workspaceName);

                        return getExperiment(experiment.id(), workspaceName, apiKey);
                    })
                    .sorted(Comparator.comparing(Experiment::id).reversed())
                    .toList();

            findAndAssert(workspaceName, 1, expectedExperiments.size(), null, null, expectedExperiments,
                    expectedExperiments.size(), List.of(), apiKey, false, Map.of(), promptVersion.promptId());

            findAndAssert(workspaceName, 1, expectedExperiments.size(), null, null, expectedExperiments,
                    expectedExperiments.size(), List.of(), apiKey, false, Map.of(), promptVersion2.promptId());
        }

        Stream<Arguments> find__whenSearchingByPromptIdAndResultHavingXExperiments__thenReturnPage() {
            return Stream.of(
                    arguments(10, 0),
                    arguments(10, 5));
        }
    }

    private static PromptVersionLink buildVersionLink(PromptVersion promptVersion) {
        return PromptVersionLink.builder()
                .id(promptVersion.id())
                .commit(promptVersion.commit())
                .promptId(promptVersion.promptId())
                .build();
    }

    private Dataset initDataset(int experimentCount, int expectedMatchCount, String apiKey, String workspaceName) {
        var dataset = podamFactory.manufacturePojo(Dataset.class);
        datasetResourceClient.createDataset(dataset, apiKey, workspaceName);

        IntStream.range(0, experimentCount - expectedMatchCount)
                .parallel()
                .forEach(i -> {
                    var experiment = generateExperiment().toBuilder()
                            .datasetName(dataset.name())
                            .build();

                    createAndAssert(experiment, apiKey, workspaceName);
                });
        return dataset;
    }

    private void deleteTrace(UUID id, String apiKey, String workspaceName) {
        try (var actualResponse = client.target(getTracesPath())
                .path(id.toString())
                .request()
                .header(HttpHeaders.AUTHORIZATION, apiKey)
                .header(WORKSPACE_HEADER, workspaceName)
                .delete()) {
            assertThat(actualResponse.getStatusInfo().getStatusCode()).isEqualTo(HttpStatus.SC_NO_CONTENT);
        }
    }

    private @NotNull Map<UUID, Map<String, BigDecimal>> getExpectedScoresPerExperiment(
            List<Experiment> experiments, List<ExperimentItem> experimentItems) {
        return experiments.stream()
                .map(experiment -> Map.entry(experiment.id(), experimentItems
                        .stream()
                        .filter(item -> item.experimentId().equals(experiment.id()))
                        .map(ExperimentItem::feedbackScores)
                        .flatMap(Collection::stream)
                        .collect(groupingBy(
                                FeedbackScore::name,
                                mapping(FeedbackScore::value, toList())))
                        .entrySet()
                        .stream()
                        .map(e -> Map.entry(e.getKey(), avgFromList(e.getValue())))
                        .collect(toMap(Map.Entry::getKey, Map.Entry::getValue))))
                .filter(entry -> !entry.getValue().isEmpty())
                .collect(toMap(Map.Entry::getKey, Map.Entry::getValue));
    }

    private @NotNull Set<UUID> getExpectedExperimentIdsWithComments(
            List<Experiment> experiments, List<ExperimentItem> experimentItems, UUID traceId) {
        return experiments.stream()
                .map(Experiment::id)
                .filter(id -> experimentItems.stream()
                        .filter(experimentItem -> experimentItem.experimentId().equals(id))
                        .map(ExperimentItem::traceId)
                        .collect(toSet())
                        .contains(traceId))
                .collect(toSet());
    }

    private void findAndAssert(
            String workspaceName,
            int page,
            int pageSize,
            UUID datasetId,
            String name,
            List<Experiment> expectedExperiments,
            long expectedTotal,
            List<Experiment> unexpectedExperiments, String apiKey,
            boolean datasetDeleted,
            Map<UUID, Map<String, BigDecimal>> expectedScoresPerExperiment,
            UUID promptId) {

        WebTarget webTarget = client.target(getExperimentsPath())
                .queryParam("page", page)
                .queryParam("name", name)
                .queryParam("dataset_deleted", datasetDeleted);

        if (pageSize > 0) {
            webTarget = webTarget.queryParam("size", pageSize);
        }

        if (datasetId != null) {
            webTarget = webTarget.queryParam("datasetId", datasetId);
        }

        if (promptId != null) {
            webTarget = webTarget.queryParam("prompt_id", promptId);
        }

        try (var actualResponse = webTarget
                .request()
                .header(HttpHeaders.AUTHORIZATION, apiKey)
                .header(WORKSPACE_HEADER, workspaceName)
                .get()) {
            var actualPage = actualResponse.readEntity(ExperimentPage.class);
            var actualExperiments = actualPage.content();

            assertThat(actualResponse.getStatusInfo().getStatusCode()).isEqualTo(HttpStatus.SC_OK);

            assertThat(actualPage.page()).isEqualTo(page);
            assertThat(actualPage.size()).isEqualTo(expectedExperiments.size());
            assertThat(actualPage.total()).isEqualTo(expectedTotal);
            assertThat(actualExperiments).hasSize(expectedExperiments.size());

            assertThat(actualExperiments)
                    .usingRecursiveFieldByFieldElementComparatorIgnoringFields(EXPERIMENT_IGNORED_FIELDS)
                    .containsExactlyElementsOf(expectedExperiments);

            assertIgnoredFields(actualExperiments, expectedExperiments, datasetId);

            if (!unexpectedExperiments.isEmpty()) {
                assertThat(actualExperiments)
                        .usingRecursiveFieldByFieldElementComparatorIgnoringFields(EXPERIMENT_IGNORED_FIELDS)
                        .doesNotContainAnyElementsOf(unexpectedExperiments);
            }

            if (expectedScoresPerExperiment != null) {
                for (Experiment experiment : actualExperiments) {
                    var expectedScores = expectedScoresPerExperiment.get(experiment.id());
                    var actualScores = getScoresMap(experiment);

                    assertThat(actualScores)
                            .usingRecursiveComparison(RecursiveComparisonConfiguration.builder()
                                    .withComparatorForType(ExperimentsResourceTest.this::customComparator,
                                            BigDecimal.class)
                                    .build())
                            .isEqualTo(expectedScores);
                }
            }
        }
    }

    private void createScoreAndAssert(FeedbackScoreBatch feedbackScoreBatch) {
        createScoreAndAssert(feedbackScoreBatch, API_KEY, TEST_WORKSPACE);
    }

    private void createScoreAndAssert(FeedbackScoreBatch feedbackScoreBatch, String apiKey, String workspaceName) {
        try (var actualResponse = client.target(getTracesPath())
                .path("feedback-scores")
                .request()
                .header(HttpHeaders.AUTHORIZATION, apiKey)
                .header(WORKSPACE_HEADER, workspaceName)
                .put(Entity.json(feedbackScoreBatch))) {

            assertThat(actualResponse.getStatusInfo().getStatusCode()).isEqualTo(HttpStatus.SC_NO_CONTENT);
            assertThat(actualResponse.hasEntity()).isFalse();
        }
    }

    private int customComparator(BigDecimal v1, BigDecimal v2) {
        //TODO This is a workaround to compare BigDecimals and clickhouse floats seems to have some precision issues
        // Compare the integer parts directly

        if (v1.compareTo(v2) == 0) {
            return 0;
        }

        int intComparison = v1.toBigInteger().compareTo(v2.toBigInteger());
        if (intComparison != 0) {
            return intComparison;
        }

        // Extract and compare the decimal parts
        BigDecimal v1Decimal = v1.remainder(BigDecimal.ONE).abs(); // Get the decimal part
        BigDecimal v2Decimal = v2.remainder(BigDecimal.ONE).abs(); // Get the decimal part

        // Convert decimal parts to integers by scaling them to eliminate the decimal point
        BigDecimal v1DecimalInt = v1Decimal.movePointRight(v1Decimal.scale());
        BigDecimal v2DecimalInt = v2Decimal.movePointRight(v2Decimal.scale());

        // Calculate the difference between the integer representations of the decimal parts
        BigDecimal decimalDifference = v1DecimalInt.subtract(v2DecimalInt).abs();

        // If the difference is 1 or less, consider the numbers equal
        if (decimalDifference.compareTo(BigDecimal.ONE) <= 0) {
            return 0;
        }

        // Otherwise, compare the decimal parts as integers
        return v1DecimalInt.compareTo(v2DecimalInt);
    }

    @Nested
    @TestInstance(TestInstance.Lifecycle.PER_CLASS)
    class CreateAndGetExperiments {

        @Test
        void createAndGet() {
            var expectedExperiment = experimentResourceClient.createPartialExperiment()
                    .traceCount(3L)
                    .build();

            createAndAssert(expectedExperiment, API_KEY, TEST_WORKSPACE);

            // Creating three traces with input, output and scores
            var trace1 = makeTrace();

            var trace2 = makeTrace();

            var trace3 = makeTrace();

            var traces = List.of(trace1, trace2, trace3);

            // Creating 5 scores peach each of the three traces above
            var scoreForTrace1 = makeTraceScores(trace1);

            var scoreForTrace2 = makeTraceScores(trace2);

            var scoreForTrace3 = makeTraceScores(trace3);

            var traceIdToScoresMap = Stream
                    .concat(Stream.concat(scoreForTrace1.stream(), scoreForTrace2.stream()), scoreForTrace3.stream())
                    .collect(groupingBy(FeedbackScoreBatchItem::id));

            // When storing the scores in batch, adding some more unrelated random ones
            var feedbackScoreBatch = podamFactory.manufacturePojo(FeedbackScoreBatch.class);
            feedbackScoreBatch = feedbackScoreBatch.toBuilder()
                    .scores(Stream.concat(
                            feedbackScoreBatch.scores().stream(),
                            traceIdToScoresMap.values().stream().flatMap(List::stream))
                            .toList())
                    .build();

            createScoreAndAssert(feedbackScoreBatch);

            int totalNumberOfScores = 15;
            int totalNumberOfScoresPerTrace = 5;

            var experimentItems = assignScoresAndTracesToExperimentItems(totalNumberOfScores,
                    totalNumberOfScoresPerTrace, expectedExperiment, traces, traceIdToScoresMap);

            var experimentItemsBatch = addRandomExperiments(experimentItems);

            Map<String, BigDecimal> expectedScores = getExpectedScores(traceIdToScoresMap);

            createAndAssert(experimentItemsBatch, API_KEY, TEST_WORKSPACE);

            Experiment experiment = getAndAssert(expectedExperiment.id(), expectedExperiment, TEST_WORKSPACE, API_KEY);

            assertThat(experiment.traceCount()).isEqualTo(expectedExperiment.traceCount());
            assertThat(experiment.feedbackScores()).hasSize(totalNumberOfScores);

            Map<String, BigDecimal> actualScores = getScoresMap(experiment);

            assertThat(actualScores)
                    .usingRecursiveComparison(RecursiveComparisonConfiguration.builder()
                            .withComparatorForType(BigDecimal::compareTo, BigDecimal.class)
                            .build())
                    .isEqualTo(expectedScores);

        }

        @Test
        void createAndGetByName() {
            var expectedExperiment = generateExperiment();
            createAndAssert(expectedExperiment, API_KEY, TEST_WORKSPACE);

            getAndAssert(expectedExperiment.id(), expectedExperiment, TEST_WORKSPACE, API_KEY);

            try (var actualResponse = client.target(getExperimentsPath())
                    .path("retrieve")
                    .request()
                    .header(HttpHeaders.AUTHORIZATION, API_KEY)
                    .header(WORKSPACE_HEADER, TEST_WORKSPACE)
                    .post(Entity.json(new Identifier(expectedExperiment.name())))) {

                assertThat(actualResponse.getStatusInfo().getStatusCode()).isEqualTo(HttpStatus.SC_OK);
                var actualExperiment = actualResponse.readEntity(Experiment.class);
                assertThat(actualExperiment.id()).isEqualTo(expectedExperiment.id());

                assertThat(actualExperiment)
                        .usingRecursiveComparison()
                        .ignoringFields(EXPERIMENT_IGNORED_FIELDS)
                        .isEqualTo(expectedExperiment);
            }
        }

        @Test
        void getByNameNotFound() {
            String name = UUID.randomUUID().toString();
            var expectedError = new ErrorMessage(HttpStatus.SC_NOT_FOUND,
                    "Not found experiment with name '%s'".formatted(name));
            try (var actualResponse = client.target(getExperimentsPath())
                    .path("retrieve")
                    .request()
                    .header(HttpHeaders.AUTHORIZATION, API_KEY)
                    .header(WORKSPACE_HEADER, TEST_WORKSPACE)
                    .post(Entity.json(new Identifier(name)))) {

                assertThat(actualResponse.getStatusInfo().getStatusCode()).isEqualTo(HttpStatus.SC_NOT_FOUND);

                var actualError = actualResponse.readEntity(ErrorMessage.class);

                assertThat(actualError).isEqualTo(expectedError);
            }
        }

        @Test
        void createAndGetFeedbackAvgAndComments() {
            var expectedExperiment = experimentResourceClient.createPartialExperiment()
                    .traceCount(3L)
                    .build();

            createAndAssert(expectedExperiment, API_KEY, TEST_WORKSPACE);

            // Creating three traces with input, output, and scores
            var trace1 = makeTrace();

            var trace2 = makeTrace();

            var trace3 = makeTrace();

            var traces = List.of(trace1, trace2, trace3);

            // Creating 5 scores peach each of the three traces above
            var scoreForTrace1 = makeTraceScores(trace1);

            // copying the scores for trace 1 to trace
            var scoreForTrace2 = copyScoresFrom(scoreForTrace1, trace2);

            var scoreForTrace3 = copyScoresFrom(scoreForTrace1, trace3);

            var traceIdToScoresMap = Stream
                    .concat(Stream.concat(scoreForTrace1.stream(), scoreForTrace2.stream()), scoreForTrace3.stream())
                    .collect(groupingBy(FeedbackScoreBatchItem::id));

            // When storing the scores in batch, adding some more unrelated random ones
            var feedbackScoreBatch = podamFactory.manufacturePojo(FeedbackScoreBatch.class);
            feedbackScoreBatch = feedbackScoreBatch.toBuilder()
                    .scores(Stream.concat(
                            feedbackScoreBatch.scores().stream(),
                            traceIdToScoresMap.values().stream().flatMap(List::stream))
                            .toList())
                    .build();

            createScoreAndAssert(feedbackScoreBatch);

            // Add comments to trace
            List<Comment> expectedComments = IntStream.range(0, 5)
                    .mapToObj(i -> traceResourceClient.generateAndCreateComment(trace1.id(), API_KEY, TEST_WORKSPACE,
                            HttpStatus.SC_CREATED))
                    .toList();

            int totalNumberOfScores = 15;
            int totalNumberOfScoresPerTrace = 5;

            var experimentItems = assignScoresAndTracesToExperimentItems(totalNumberOfScores,
                    totalNumberOfScoresPerTrace, expectedExperiment, traces, traceIdToScoresMap);

            // When storing the experiment items in batch, adding some more unrelated random ones
            var experimentItemsBatch = addRandomExperiments(experimentItems);

            // Calculating expected scores average
            Map<String, BigDecimal> expectedScores = getExpectedScores(traceIdToScoresMap);

            createAndAssert(experimentItemsBatch, API_KEY, TEST_WORKSPACE);

            Experiment experiment = getAndAssert(expectedExperiment.id(), expectedExperiment, TEST_WORKSPACE, API_KEY);

            assertThat(experiment.traceCount()).isEqualTo(expectedExperiment.traceCount());

            Map<String, BigDecimal> actual = getScoresMap(experiment);

            assertThat(actual)
                    .usingRecursiveComparison(RecursiveComparisonConfiguration.builder()
                            .withComparatorForType(ExperimentsResourceTest.this::customComparator, BigDecimal.class)
                            .build())
                    .isEqualTo(expectedScores);

            assertThat(expectedComments)
                    .usingRecursiveComparison()
                    .ignoringFields(IGNORED_FIELDS_COMMENTS)
                    .isEqualTo(experiment.comments());
        }

        @Test
        void createExperimentWithPromptVersionLink() {

            String promptName = RandomStringUtils.secure().nextAlphanumeric(10);
            Prompt prompt = Prompt.builder()
                    .name(promptName)
                    .build();

            var promptVersion = promptResourceClient.createPromptVersion(prompt, API_KEY, TEST_WORKSPACE);

            var versionLink = new PromptVersionLink(promptVersion.id(), promptVersion.commit(),
                    promptVersion.promptId());

            var expectedExperiment = podamFactory.manufacturePojo(Experiment.class).toBuilder()
                    .promptVersion(versionLink)
                    .promptVersions(List.of(versionLink))
                    .build();

            var expectedId = createAndAssert(expectedExperiment, API_KEY, TEST_WORKSPACE);

            getAndAssert(expectedId, expectedExperiment, TEST_WORKSPACE, API_KEY);
        }

        @ParameterizedTest
        @NullAndEmptySource
        @ValueSource(strings = {"   "})
        void createWithoutOptionalFieldsAndGet(String name) {
            var expectedExperiment = experimentResourceClient.createPartialExperiment()
                    .id(null)
                    .name(name)
                    .metadata(null)
                    .build();
            var expectedId = createAndAssert(expectedExperiment, API_KEY, TEST_WORKSPACE);

            getAndAssert(expectedId, expectedExperiment, TEST_WORKSPACE, API_KEY);
        }

        @Test
        void createWithSameIdIsIdempotent() {
            var expectedExperiment = generateExperiment();
            createAndAssert(expectedExperiment, API_KEY, TEST_WORKSPACE);

            var unexpectedExperiment = generateExperiment().toBuilder().id(expectedExperiment.id()).build();
            var actualId = experimentResourceClient.create(unexpectedExperiment, API_KEY, TEST_WORKSPACE);

            // The event isn't posted when the experiment already exists.
            Mockito.verifyNoMoreInteractions(defaultEventBus);
            assertThat(actualId).isEqualTo(expectedExperiment.id());
            var actualExperiment = getAndAssert(expectedExperiment.id(), expectedExperiment, TEST_WORKSPACE, API_KEY);
            assertThat(actualExperiment)
                    .usingRecursiveComparison()
                    .ignoringFields(EXPERIMENT_IGNORED_FIELDS)
                    .isNotEqualTo(unexpectedExperiment);
        }

        @Test
        void createWithInvalidPromptVersionId() {
            var experiment = podamFactory.manufacturePojo(Experiment.class).toBuilder()
                    .promptVersion(new PromptVersionLink(GENERATOR.generate(), null, GENERATOR.generate()))
                    .build();

            var expectedError = new ErrorMessage(HttpStatus.SC_CONFLICT, "Prompt version not found");

            try (var actualResponse = client.target(getExperimentsPath())
                    .request()
                    .header(HttpHeaders.AUTHORIZATION, API_KEY)
                    .header(WORKSPACE_HEADER, TEST_WORKSPACE)
                    .post(Entity.json(experiment))) {

                assertThat(actualResponse.getStatusInfo().getStatusCode()).isEqualTo(HttpStatus.SC_CONFLICT);
                var actualError = actualResponse.readEntity(ErrorMessage.class);

                assertThat(actualError).isEqualTo(expectedError);
            }
        }

        @Test
        void createInvalidId() {
            var experiment = podamFactory.manufacturePojo(Experiment.class).toBuilder()
                    .id(UUID.randomUUID())
                    .build();
            var expectedError = new com.comet.opik.api.error.ErrorMessage(
                    List.of("Experiment id must be a version 7 UUID"));

            try (var actualResponse = client.target(getExperimentsPath())
                    .request()
                    .header(HttpHeaders.AUTHORIZATION, API_KEY)
                    .header(WORKSPACE_HEADER, TEST_WORKSPACE)
                    .post(Entity.json(experiment))) {

                assertThat(actualResponse.getStatusInfo().getStatusCode()).isEqualTo(HttpStatus.SC_BAD_REQUEST);

                var actualError = actualResponse.readEntity(com.comet.opik.api.error.ErrorMessage.class);

                assertThat(actualError).isEqualTo(expectedError);
            }
        }

        @Test
        void getNotFound() {
            UUID id = GENERATOR.generate();
            var expectedError = new ErrorMessage(HttpStatus.SC_NOT_FOUND,
                    "Not found experiment with id '%s'".formatted(id));
            try (var actualResponse = client.target(getExperimentsPath())
                    .path(id.toString())
                    .request()
                    .header(HttpHeaders.AUTHORIZATION, API_KEY)
                    .header(WORKSPACE_HEADER, TEST_WORKSPACE)
                    .get()) {

                assertThat(actualResponse.getStatusInfo().getStatusCode()).isEqualTo(HttpStatus.SC_NOT_FOUND);

                var actualError = actualResponse.readEntity(ErrorMessage.class);

                assertThat(actualError).isEqualTo(expectedError);
            }
        }

        @Test
        void createAndGetWithDeletedTrace() {
            var workspaceName = UUID.randomUUID().toString();
            var apiKey = UUID.randomUUID().toString();
            var workspaceId = UUID.randomUUID().toString();

            mockTargetWorkspace(apiKey, workspaceName, workspaceId);

            var expectedExperiment = experimentResourceClient.createPartialExperiment()
                    .feedbackScores(null)
                    .build();

            createAndAssert(expectedExperiment, apiKey, workspaceName);

            // Creating three traces with input, output and scores
            var trace1 = makeTrace(apiKey, workspaceName);

            var trace2 = makeTrace(apiKey, workspaceName);

            var trace3 = makeTrace(apiKey, workspaceName);

            var trace4 = makeTrace(apiKey, workspaceName);

            var trace5 = makeTrace(apiKey, workspaceName);

            var trace6 = makeTrace(apiKey, workspaceName);

            var traces = List.of(trace1, trace2, trace3, trace4, trace5, trace6);

            // Creating 5 scores peach each of the three traces above
            var scoreForTrace1 = makeTraceScores(trace1);

            var scoreForTrace2 = makeTraceScores(trace2);

            var scoreForTrace3 = makeTraceScores(trace3);

            var scoreForTrace4 = copyScoresFrom(scoreForTrace1, trace4);

            var scoreForTrace5 = copyScoresFrom(scoreForTrace2, trace5);

            var scoreForTrace6 = copyScoresFrom(scoreForTrace1, trace6);

            var traceIdToScoresMap = Stream
                    .of(scoreForTrace1.stream(), scoreForTrace2.stream(), scoreForTrace3.stream(),
                            scoreForTrace4.stream(), scoreForTrace5.stream(), scoreForTrace6.stream())
                    .flatMap(Function.identity())
                    .collect(groupingBy(FeedbackScoreBatchItem::id));

            // When storing the scores in batch, adding some more unrelated random ones
            var feedbackScoreBatch = podamFactory.manufacturePojo(FeedbackScoreBatch.class);
            feedbackScoreBatch = feedbackScoreBatch.toBuilder()
                    .scores(Stream.concat(
                            feedbackScoreBatch.scores().stream(),
                            traceIdToScoresMap.values().stream().flatMap(List::stream))
                            .toList())
                    .build();

            createScoreAndAssert(feedbackScoreBatch, apiKey, workspaceName);

            int totalNumberOfScores = traceIdToScoresMap.size();

            var experimentItems = IntStream.range(0, totalNumberOfScores)
                    .mapToObj(i -> podamFactory.manufacturePojo(ExperimentItem.class).toBuilder()
                            .experimentId(expectedExperiment.id())
                            .traceId(traces.get(i % traces.size()).id())
                            .feedbackScores(
                                    traceIdToScoresMap.get(traces.get(i % traces.size()).id()).stream()
                                            .map(FeedbackScoreMapper.INSTANCE::toFeedbackScore)
                                            .toList())
                            .build())
                    .toList();

            var experimentItemsBatch = addRandomExperiments(experimentItems);

            createAndAssert(experimentItemsBatch, apiKey, workspaceName);

            deleteTrace(trace6.id(), apiKey, workspaceName);

            Map<String, BigDecimal> expectedScores = getExpectedScores(
                    traceIdToScoresMap.entrySet()
                            .stream()
                            .filter(e -> !e.getKey().equals(trace6.id()))
                            .collect(toMap(Map.Entry::getKey, Map.Entry::getValue)));

            Experiment experiment = getAndAssert(expectedExperiment.id(), expectedExperiment, workspaceName, apiKey);

            assertThat(experiment.traceCount()).isEqualTo(traces.size()); // decide if we should count deleted traces

            Map<String, BigDecimal> actual = getScoresMap(experiment);

            assertThat(actual)
                    .usingRecursiveComparison(RecursiveComparisonConfiguration.builder()
                            .withComparatorForType(ExperimentsResourceTest.this::customComparator, BigDecimal.class)
                            .build())
                    .isEqualTo(expectedScores);
        }

        @Test
        void getExperimentById__whenDatasetDeleted__shouldReturnNullDatasetIdAndName() {
            var workspaceName = UUID.randomUUID().toString();
            var workspaceId = UUID.randomUUID().toString();
            var apiKey = UUID.randomUUID().toString();

            mockTargetWorkspace(apiKey, workspaceName, workspaceId);

            var dataset = podamFactory.manufacturePojo(Dataset.class);
            datasetResourceClient.createDataset(dataset, apiKey, workspaceName);
            var experiment = experimentResourceClient.createPartialExperiment()
                    .datasetName(dataset.name())
                    .build();
            var expectedExperimentId = createAndAssert(experiment, apiKey, workspaceName);
            var expectedExperiment = experiment.toBuilder()
                    .datasetName(null)
                    .datasetId(null)
                    .build();
            datasetResourceClient.deleteDatasets(List.of(dataset), apiKey, workspaceName);

            getAndAssert(expectedExperimentId, expectedExperiment, workspaceName, apiKey);
        }
    }

    private ExperimentItemsBatch addRandomExperiments(List<ExperimentItem> experimentItems) {
        // When storing the experiment items in batch, adding some more unrelated random ones
        var experimentItemsBatch = podamFactory.manufacturePojo(ExperimentItemsBatch.class);
        experimentItemsBatch = experimentItemsBatch.toBuilder()
                .experimentItems(Stream.concat(
                        experimentItemsBatch.experimentItems().stream(),
                        experimentItems.stream())
                        .collect(toUnmodifiableSet()))
                .build();
        return experimentItemsBatch;
    }

    private Map<String, BigDecimal> getScoresMap(Experiment experiment) {
        List<FeedbackScoreAverage> feedbackScores = experiment.feedbackScores();
        if (feedbackScores != null) {
            return feedbackScores
                    .stream()
                    .collect(toMap(FeedbackScoreAverage::name, FeedbackScoreAverage::value));
        }
        return null;
    }

    private Map<String, BigDecimal> getExpectedScores(Map<UUID, List<FeedbackScoreBatchItem>> traceIdToScoresMap) {
        return traceIdToScoresMap
                .values()
                .stream()
                .flatMap(Collection::stream)
                .collect(groupingBy(
                        FeedbackScoreBatchItem::name,
                        mapping(FeedbackScoreBatchItem::value, toList())))
                .entrySet()
                .stream()
                .map(e -> Map.entry(e.getKey(), avgFromList(e.getValue())))
                .collect(toMap(Map.Entry::getKey, Map.Entry::getValue));
    }

    private BigDecimal avgFromList(List<BigDecimal> values) {
        return values.stream()
                .reduce(BigDecimal.ZERO, BigDecimal::add)
                .divide(BigDecimal.valueOf(values.size()), SCALE, RoundingMode.HALF_EVEN);
    }

    private List<ExperimentItem> assignScoresAndTracesToExperimentItems(
            int totalNumberOfScores, int totalNumberOfScoresPerTrace, Experiment expectedExperiment, List<Trace> traces,
            Map<UUID, List<FeedbackScoreBatchItem>> traceIdToScoresMap) {

        return IntStream.range(0, totalNumberOfScores)
                .mapToObj(i -> podamFactory.manufacturePojo(ExperimentItem.class).toBuilder()
                        .experimentId(expectedExperiment.id())
                        .traceId(traces.get(i / totalNumberOfScoresPerTrace).id())
                        .feedbackScores(
                                traceIdToScoresMap.get(traces.get(i / totalNumberOfScoresPerTrace).id()).stream()
                                        .map(FeedbackScoreMapper.INSTANCE::toFeedbackScore)
                                        .toList())
                        .build())
                .toList();
    }

    private List<FeedbackScoreBatchItem> copyScoresFrom(List<FeedbackScoreBatchItem> scoreForTrace, Trace trace) {
        return scoreForTrace
                .stream()
                .map(feedbackScoreBatchItem -> feedbackScoreBatchItem.toBuilder()
                        .id(trace.id())
                        .projectName(trace.projectName())
                        .value(podamFactory.manufacturePojo(BigDecimal.class))
                        .build())
                .toList();
    }

    private List<FeedbackScoreBatchItem> makeTraceScores(Trace trace) {
        return copyScoresFrom(
                PodamFactoryUtils.manufacturePojoList(podamFactory, FeedbackScoreBatchItem.class),
                trace);
    }

    private Trace makeTrace() {
        Trace trace = podamFactory.manufacturePojo(Trace.class);
        createTraceAndAssert(trace, API_KEY, TEST_WORKSPACE);
        return trace;
    }

    private Trace makeTrace(String apiKey, String workspaceName) {
        Trace trace = podamFactory.manufacturePojo(Trace.class);
        createTraceAndAssert(trace, apiKey, workspaceName);
        return trace;
    }

    private String getTracesPath() {
        return URL_TEMPLATE_TRACES.formatted(baseURI);
    }

    private void createTraceAndAssert(Trace trace, String apiKey, String workspaceName) {
        try (var actualResponse = client.target(getTracesPath())
                .request()
                .header(HttpHeaders.AUTHORIZATION, apiKey)
                .header(WORKSPACE_HEADER, workspaceName)
                .post(Entity.json(trace))) {

            assertThat(actualResponse.getStatusInfo().getStatusCode()).isEqualTo(HttpStatus.SC_CREATED);
            assertThat(actualResponse.hasEntity()).isFalse();

            var actualHeaderString = actualResponse.getHeaderString("Location");
            assertThat(actualHeaderString).isEqualTo(getTracesPath() + "/" + trace.id());
        }
    }

    private synchronized UUID createAndAssert(Experiment expectedExperiment, String apiKey, String workspaceName) {
        Mockito.reset(defaultEventBus);
        try (var actualResponse = client.target(getExperimentsPath())
                .request()
                .header(HttpHeaders.AUTHORIZATION, apiKey)
                .header(WORKSPACE_HEADER, workspaceName)
                .post(Entity.json(expectedExperiment))) {

            assertThat(actualResponse.getStatusInfo().getStatusCode()).isEqualTo(HttpStatus.SC_CREATED);

            var actualId = TestUtils.getIdFromLocation(actualResponse.getLocation());

            assertThat(actualResponse.hasEntity()).isFalse();

            if (expectedExperiment.id() != null) {
                assertThat(actualId).isEqualTo(expectedExperiment.id());
            } else {
                assertThat(actualId).isNotNull();
            }

            Experiment actualExperiment = getAndAssert(actualId, expectedExperiment, workspaceName, apiKey);

            ArgumentCaptor<ExperimentCreated> experimentCaptor = ArgumentCaptor.forClass(ExperimentCreated.class);
            Mockito.verify(defaultEventBus).post(experimentCaptor.capture());

            assertThat(experimentCaptor.getValue().experimentId()).isEqualTo(actualId);
            assertThat(experimentCaptor.getValue().datasetId()).isEqualTo(actualExperiment.datasetId());
            assertThat(experimentCaptor.getValue().createdAt()).isEqualTo(actualExperiment.createdAt());

            return actualId;
        }
    }

    private Experiment getExperiment(UUID id, String workspaceName, String apiKey) {
        try (var actualResponse = client.target(getExperimentsPath())
                .path(id.toString())
                .request()
                .header(HttpHeaders.AUTHORIZATION, apiKey)
                .header(WORKSPACE_HEADER, workspaceName)
                .get()) {

            if (actualResponse.getStatusInfo().getStatusCode() == HttpStatus.SC_NOT_FOUND) {
                return null;
            }

            return actualResponse.readEntity(Experiment.class);
        }
    }

    private Experiment getAndAssert(UUID id, Experiment expectedExperiment, String workspaceName, String apiKey) {
        try (var actualResponse = client.target(getExperimentsPath())
                .path(id.toString())
                .request()
                .header(HttpHeaders.AUTHORIZATION, apiKey)
                .header(WORKSPACE_HEADER, workspaceName)
                .get()) {

            var actualExperiment = actualResponse.readEntity(Experiment.class);

            assertThat(actualResponse.getStatusInfo().getStatusCode()).isEqualTo(HttpStatus.SC_OK);

            assertThat(actualExperiment)
                    .usingRecursiveComparison()
                    .ignoringFields(EXPERIMENT_IGNORED_FIELDS)
                    .isEqualTo(expectedExperiment);

            if (expectedExperiment.promptVersion() != null) {
                assertThat(actualExperiment.promptVersion()).isEqualTo(expectedExperiment.promptVersion());
            }

            if (expectedExperiment.promptVersions() != null) {
                assertThat(actualExperiment.promptVersions())
                        .usingRecursiveComparison()
                        .ignoringCollectionOrder()
                        .isEqualTo(expectedExperiment.promptVersions());
            }

            UUID expectedDatasetId = null;
            assertIgnoredFields(actualExperiment, expectedExperiment.toBuilder().id(id).build(), expectedDatasetId);

            return actualExperiment;
        }
    }

    private void assertIgnoredFields(
            List<Experiment> actualExperiments, List<Experiment> expectedExperiments, UUID expectedDatasetId) {
        for (int i = 0; i < actualExperiments.size(); i++) {
            var actualExperiment = actualExperiments.get(i);
            var expectedExperiment = expectedExperiments.get(i);
            assertIgnoredFields(actualExperiment, expectedExperiment, expectedDatasetId);
        }
    }

    private void assertIgnoredFields(
            Experiment actualExperiment, Experiment expectedExperiment, UUID expectedDatasetId) {
        assertThat(actualExperiment.id()).isEqualTo(expectedExperiment.id());
        if (null != expectedDatasetId) {
            assertThat(actualExperiment.datasetId()).isEqualTo(expectedDatasetId);
        } else {
            assertThat(actualExperiment.datasetId()).isNotNull();
        }
        if (StringUtils.isNotBlank(expectedExperiment.name())) {
            assertThat(actualExperiment.name()).isEqualTo(expectedExperiment.name());
        } else {
            assertThat(actualExperiment.name()).matches("[a-zA-Z]+_[a-zA-Z]+_\\d+");
        }
        assertThat(actualExperiment.traceCount()).isNotNull();

        assertThat(actualExperiment.createdAt()).isBetween(expectedExperiment.createdAt(), Instant.now());
        assertThat(actualExperiment.lastUpdatedAt()).isBetween(expectedExperiment.createdAt(), Instant.now());
        assertThat(actualExperiment.createdBy()).isEqualTo(USER);
        assertThat(actualExperiment.lastUpdatedBy()).isEqualTo(USER);
    }

    @Nested
    @TestInstance(TestInstance.Lifecycle.PER_CLASS)
    class GetExperimentItems {

        @Test
        void getById() {
            var id = GENERATOR.generate();
            getAndAssertNotFound(id, API_KEY, TEST_WORKSPACE);
        }
    }

    @Nested
    @TestInstance(TestInstance.Lifecycle.PER_CLASS)
    class DeleteExperimentItems {

        @Test
        @DisplayName("Success")
        void delete() {
            var createRequest = podamFactory.manufacturePojo(ExperimentItemsBatch.class).toBuilder()
                    .build();
            createAndAssert(createRequest, API_KEY, TEST_WORKSPACE);
            createRequest.experimentItems().forEach(item -> getAndAssert(item, TEST_WORKSPACE, API_KEY));

            var ids = createRequest.experimentItems().stream().map(ExperimentItem::id).collect(toSet());
            var deleteRequest = ExperimentItemsDelete.builder().ids(ids).build();
            try (var actualResponse = client.target(getExperimentItemsPath())
                    .path("delete")
                    .request()
                    .header(HttpHeaders.AUTHORIZATION, API_KEY)
                    .header(WORKSPACE_HEADER, TEST_WORKSPACE)
                    .post(Entity.json(deleteRequest))) {

                assertThat(actualResponse.getStatusInfo().getStatusCode()).isEqualTo(HttpStatus.SC_NO_CONTENT);
                assertThat(actualResponse.hasEntity()).isFalse();
            }

            ids.forEach(id -> getAndAssertNotFound(id, API_KEY, TEST_WORKSPACE));
        }

    }

    @Nested
    @TestInstance(TestInstance.Lifecycle.PER_CLASS)
    class DeleteExperiments {

        private void deleteExperimentAndAssert(Set<UUID> ids, String apiKey, String workspaceName) {

            Set<UUID> datasetIds = ids.parallelStream()
                    .map(id -> getExperiment(id, workspaceName, apiKey))
                    .filter(Objects::nonNull)
                    .map(Experiment::datasetId)
                    .collect(toSet());

            Mockito.reset(defaultEventBus);

            try (var actualResponse = client.target(getExperimentsPath())
                    .path("delete")
                    .request()
                    .header(HttpHeaders.AUTHORIZATION, apiKey)
                    .header(WORKSPACE_HEADER, workspaceName)
                    .post(Entity.json(new ExperimentsDelete(ids)))) {

                assertThat(actualResponse.getStatusInfo().getStatusCode()).isEqualTo(HttpStatus.SC_NO_CONTENT);

                if (datasetIds.isEmpty()) {

                    ArgumentCaptor<ExperimentsDeleted> experimentCaptor = ArgumentCaptor
                            .forClass(ExperimentsDeleted.class);
                    Mockito.verify(defaultEventBus).post(experimentCaptor.capture());

                    assertThat(experimentCaptor.getValue().datasetIds()).isEqualTo(datasetIds);
                }
            }

            ids.parallelStream().forEach(id -> getExperimentAndAssertNotFound(id, apiKey, workspaceName));
        }

        private void getExperimentAndAssertNotFound(UUID id, String apiKey, String workspaceName) {
            try (var actualResponse = client.target(getExperimentsPath())
                    .path(id.toString())
                    .request()
                    .header(HttpHeaders.AUTHORIZATION, apiKey)
                    .header(WORKSPACE_HEADER, workspaceName)
                    .get()) {

                assertThat(actualResponse.getStatusInfo().getStatusCode()).isEqualTo(HttpStatus.SC_NOT_FOUND);
            }
        }

        @Test
        void deleteExperimentsById__whenExperimentDoesNotExist__thenReturnNoContent() {
            var experiment = generateExperiment();

            getExperimentAndAssertNotFound(experiment.id(), API_KEY, TEST_WORKSPACE);

            deleteExperimentAndAssert(Set.of(experiment.id()), API_KEY, TEST_WORKSPACE);
        }

        @Test
        void deleteExperimentsById__whenExperimentHasItems__thenReturnNoContent() {
            var experiment = generateExperiment();

            createAndAssert(experiment, API_KEY, TEST_WORKSPACE);

            getAndAssert(experiment.id(), experiment, TEST_WORKSPACE, API_KEY);

            var experimentItems = PodamFactoryUtils.manufacturePojoList(podamFactory, ExperimentItem.class).stream()
                    .map(experimentItem -> experimentItem.toBuilder().experimentId(experiment.id()).build())
                    .collect(toUnmodifiableSet());

            var createRequest = ExperimentItemsBatch.builder().experimentItems(experimentItems).build();

            createAndAssert(createRequest, API_KEY, TEST_WORKSPACE);

            deleteExperimentAndAssert(Set.of(experiment.id()), API_KEY, TEST_WORKSPACE);

            experimentItems
                    .parallelStream()
                    .forEach(experimentItem -> getAndAssertNotFound(experimentItem.id(), API_KEY, TEST_WORKSPACE));
        }

        @Test
        void deleteExperimentsById__whenDeletingMultipleExperiments__thenReturnNoContent() {
            var experiments = generateExperimentList();

            experiments.forEach(experiment -> createAndAssert(experiment, API_KEY, TEST_WORKSPACE));
            experiments.parallelStream()
                    .forEach(experiment -> getAndAssert(experiment.id(), experiment, TEST_WORKSPACE, API_KEY));

            Set<UUID> ids = experiments.stream().map(Experiment::id).collect(toSet());

            deleteExperimentAndAssert(ids, API_KEY, TEST_WORKSPACE);
        }
    }

    @Nested
    @TestInstance(TestInstance.Lifecycle.PER_CLASS)
    class StreamExperimentItems {

        @Test
        void streamByExperimentName() {
            var apiKey = UUID.randomUUID().toString();
            var workspaceName = RandomStringUtils.secure().nextAlphanumeric(10);
            var workspaceId = UUID.randomUUID().toString();
            mockTargetWorkspace(apiKey, workspaceName, workspaceId);

            // Creating two traces with input, output and scores
            var traceWithScores1 = createTraceWithScores(apiKey, workspaceName);
            var traceWithScores2 = createTraceWithScores(apiKey, workspaceName);

            var traceIdToScoresMap = Stream
                    .concat(traceWithScores1.getRight().stream(), traceWithScores2.getRight().stream())
                    .collect(groupingBy(FeedbackScoreBatchItem::id));

            // When storing the scores in batch, adding some more unrelated random ones
            var feedbackScoreBatch = podamFactory.manufacturePojo(FeedbackScoreBatch.class);
            feedbackScoreBatch = feedbackScoreBatch.toBuilder()
                    .scores(Stream.concat(feedbackScoreBatch.scores().stream(),
                            traceIdToScoresMap.values().stream().flatMap(List::stream)).toList())
                    .build();

            createScoreAndAssert(feedbackScoreBatch, apiKey, workspaceName);

            // Add comments to trace
            List<Comment> expectedComments = IntStream.range(0, 5)
                    .mapToObj(i -> traceResourceClient.generateAndCreateComment(traceWithScores2.getKey().id(), apiKey,
                            workspaceName, HttpStatus.SC_CREATED))
                    .toList();

            var experiment1 = generateExperiment();

            createAndAssert(experiment1, apiKey, workspaceName);

            var experiment2 = experimentResourceClient.createPartialExperiment()
                    .name(experiment1.name().substring(1, experiment1.name().length() - 1).toLowerCase())
                    .build();
            createAndAssert(experiment2, apiKey, workspaceName);

            var experiment3 = generateExperiment();

            createAndAssert(experiment3, apiKey, workspaceName);

            var experimentItems1 = PodamFactoryUtils.manufacturePojoList(podamFactory, ExperimentItem.class).stream()
                    .map(experimentItem -> experimentItem.toBuilder().experimentId(experiment1.id())
                            .traceId(traceWithScores1.getLeft().id()).build())
                    .collect(toUnmodifiableSet());
            var createRequest1 = ExperimentItemsBatch.builder().experimentItems(experimentItems1).build();
            createAndAssert(createRequest1, apiKey, workspaceName);

            var experimentItems2 = PodamFactoryUtils.manufacturePojoList(podamFactory, ExperimentItem.class).stream()
                    .map(experimentItem -> experimentItem.toBuilder().experimentId(experiment2.id())
                            .traceId(traceWithScores2.getLeft().id()).build())
                    .collect(toUnmodifiableSet());
            var createRequest2 = ExperimentItemsBatch.builder().experimentItems(experimentItems2).build();
            createAndAssert(createRequest2, apiKey, workspaceName);

            var experimentItems3 = PodamFactoryUtils.manufacturePojoList(podamFactory, ExperimentItem.class).stream()
                    .map(experimentItem -> experimentItem.toBuilder().experimentId(experiment3.id()).build())
                    .collect(toUnmodifiableSet());
            var createRequest3 = ExperimentItemsBatch.builder().experimentItems(experimentItems3).build();
            createAndAssert(createRequest3, apiKey, workspaceName);

            var size = experimentItems1.size() + experimentItems2.size();
            var limit = size / 2;

            var expectedExperimentItems = Stream.concat(experimentItems1.stream(), experimentItems2.stream())
                    .sorted(Comparator.comparing(ExperimentItem::experimentId).thenComparing(ExperimentItem::id))
                    .toList()
                    .reversed();

            var expectedExperimentItems1 = expectedExperimentItems.subList(0, limit).stream()
                    .map(experimentItem -> experimentItem.toBuilder()
                            .input(traceWithScores2.getLeft().input())
                            .output(traceWithScores2.getLeft().output())
                            .feedbackScores(traceWithScores2.getRight().stream()
                                    .map(FeedbackScoreMapper.INSTANCE::toFeedbackScore).toList())
                            .comments(expectedComments)
                            .build())
                    .toList();
            var expectedExperimentItems2 = expectedExperimentItems.subList(limit, size).stream()
                    .map(experimentItem -> experimentItem.toBuilder()
                            .input(traceWithScores1.getLeft().input())
                            .output(traceWithScores1.getLeft().output())
                            .feedbackScores(traceWithScores1.getRight().stream()
                                    .map(FeedbackScoreMapper.INSTANCE::toFeedbackScore).toList())
                            .comments(null)
                            .build())
                    .toList();

            var streamRequest1 = ExperimentItemStreamRequest.builder()
                    .experimentName(experiment2.name())
                    .limit(limit)
                    .build();
            var unexpectedExperimentItems1 = Stream.concat(expectedExperimentItems2.stream(), experimentItems3.stream())
                    .toList();
            streamAndAssert(
                    streamRequest1, expectedExperimentItems1, unexpectedExperimentItems1, apiKey, workspaceName);

            var streamRequest2 = ExperimentItemStreamRequest.builder()
                    .experimentName(experiment2.name())
                    .lastRetrievedId(expectedExperimentItems1.getLast().id())
                    .build();
            var unexpectedExperimentItems2 = Stream.concat(expectedExperimentItems1.stream(), experimentItems3.stream())
                    .toList();
            streamAndAssert(
                    streamRequest2, expectedExperimentItems2, unexpectedExperimentItems2, apiKey, workspaceName);
        }

        @Test
        void streamByExperimentNameWithNoItems() {
            var apiKey = UUID.randomUUID().toString();
            var workspaceName = RandomStringUtils.secure().nextAlphanumeric(10);
            var workspaceId = UUID.randomUUID().toString();
            mockTargetWorkspace(apiKey, workspaceName, workspaceId);

            var experiment = generateExperiment();

            createAndAssert(experiment, apiKey, workspaceName);

            var streamRequest = ExperimentItemStreamRequest.builder().experimentName(experiment.name()).build();
            var expectedExperimentItems = List.<ExperimentItem>of();
            var unexpectedExperimentItems1 = List.<ExperimentItem>of();
            streamAndAssert(streamRequest, expectedExperimentItems, unexpectedExperimentItems1, apiKey, workspaceName);
        }

        @Test
        void streamByExperimentNameWithoutExperiments() {
            var apiKey = UUID.randomUUID().toString();
            var workspaceName = RandomStringUtils.secure().nextAlphanumeric(10);
            var workspaceId = UUID.randomUUID().toString();
            mockTargetWorkspace(apiKey, workspaceName, workspaceId);

            var streamRequest = ExperimentItemStreamRequest.builder()
                    .experimentName(RandomStringUtils.secure().nextAlphanumeric(10))
                    .build();
            var expectedExperimentItems = List.<ExperimentItem>of();
            var unexpectedExperimentItems1 = List.<ExperimentItem>of();
            streamAndAssert(streamRequest, expectedExperimentItems, unexpectedExperimentItems1, apiKey, workspaceName);
        }

        private Pair<Trace, List<FeedbackScoreBatchItem>> createTraceWithScores(String apiKey, String workspaceName) {
            var trace = podamFactory.manufacturePojo(Trace.class);
            traceResourceClient.createTrace(trace, apiKey, workspaceName);

            // Creating 5 scores peach each of the two traces above
            return Pair.of(trace, PodamFactoryUtils.manufacturePojoList(podamFactory, FeedbackScoreBatchItem.class)
                    .stream()
                    .map(feedbackScoreBatchItem -> feedbackScoreBatchItem.toBuilder()
                            .id(trace.id())
                            .projectName(trace.projectName())
                            .value(podamFactory.manufacturePojo(BigDecimal.class))
                            .build())
                    .toList());
        }
    }

    @Nested
    @TestInstance(TestInstance.Lifecycle.PER_CLASS)
    class CreateExperimentsItems {

        @Test
        void createAndGet() {
            var request = podamFactory.manufacturePojo(ExperimentItemsBatch.class);

            createAndAssert(request, API_KEY, TEST_WORKSPACE);

            request.experimentItems().forEach(item -> getAndAssert(item, TEST_WORKSPACE, API_KEY));
        }

        @Test
        void insertInvalidDatasetItemWorkspace() {
            var workspaceName = UUID.randomUUID().toString();
            var apiKey = UUID.randomUUID().toString();

            var workspaceId = UUID.randomUUID().toString();

            mockTargetWorkspace(apiKey, workspaceName, workspaceId);

            UUID datasetItemId = createDatasetItem(TEST_WORKSPACE, API_KEY);

            var experimentItem = podamFactory.manufacturePojo(ExperimentItem.class).toBuilder()
                    .datasetItemId(datasetItemId)
                    .build();

            var request = podamFactory.manufacturePojo(ExperimentItemsBatch.class).toBuilder()
                    .experimentItems(Set.of(experimentItem))
                    .build();

            try (var actualResponse = client.target(getExperimentItemsPath())
                    .request()
                    .header(HttpHeaders.AUTHORIZATION, apiKey)
                    .header(WORKSPACE_HEADER, workspaceName)
                    .post(Entity.json(request))) {

                assertThat(actualResponse.getStatusInfo().getStatusCode()).isEqualTo(HttpStatus.SC_CONFLICT);
                assertThat(actualResponse.hasEntity()).isTrue();
                assertThat(actualResponse.readEntity(ErrorMessage.class).getMessage())
                        .isEqualTo("Upserting experiment item with 'dataset_item_id' not belonging to the workspace");
            }
        }

        @Test
        void insertInvalidExperimentWorkspace() {
            var workspaceName = UUID.randomUUID().toString();
            var apiKey = UUID.randomUUID().toString();
            var workspaceId = UUID.randomUUID().toString();

            mockTargetWorkspace(apiKey, workspaceName, workspaceId);

            Experiment experiment = generateExperiment();

            UUID experimentId = createAndAssert(experiment, API_KEY, TEST_WORKSPACE);

            var experimentItem = podamFactory.manufacturePojo(ExperimentItem.class).toBuilder()
                    .experimentId(experimentId)
                    .build();

            var request = podamFactory.manufacturePojo(ExperimentItemsBatch.class).toBuilder()
                    .experimentItems(Set.of(experimentItem))
                    .build();

            try (var actualResponse = client.target(getExperimentItemsPath())
                    .request()
                    .header(HttpHeaders.AUTHORIZATION, apiKey)
                    .header(WORKSPACE_HEADER, workspaceName)
                    .post(Entity.json(request))) {

                assertThat(actualResponse.getStatusInfo().getStatusCode()).isEqualTo(HttpStatus.SC_CONFLICT);
                assertThat(actualResponse.hasEntity()).isTrue();
                assertThat(actualResponse.readEntity(ErrorMessage.class).getMessage())
                        .isEqualTo("Upserting experiment item with 'experiment_id' not belonging to the workspace");
            }
        }

        private UUID createDatasetItem(String workspaceName, String apiKey) {
            var item = podamFactory.manufacturePojo(DatasetItem.class);

            var batch = podamFactory.manufacturePojo(DatasetItemBatch.class).toBuilder()
                    .items(List.of(item))
                    .datasetId(null)
                    .build();

            try (var actualResponse = client.target("%s/v1/private/datasets".formatted(baseURI))
                    .path("items")
                    .request()
                    .header(HttpHeaders.AUTHORIZATION, apiKey)
                    .header(WORKSPACE_HEADER, workspaceName)
                    .put(Entity.json(batch))) {

                assertThat(actualResponse.getStatusInfo().getStatusCode()).isEqualTo(HttpStatus.SC_NO_CONTENT);
            }

            return item.id();
        }

        Stream<Arguments> insertInvalidId() {
            return Stream.of(
                    arguments(
                            podamFactory.manufacturePojo(ExperimentItem.class).toBuilder()
                                    .id(UUID.randomUUID())
                                    .build(),
                            "Experiment Item"),
                    arguments(
                            podamFactory.manufacturePojo(ExperimentItem.class).toBuilder()
                                    .experimentId(UUID.randomUUID())
                                    .build(),
                            "Experiment Item experiment"),
                    arguments(
                            podamFactory.manufacturePojo(ExperimentItem.class).toBuilder()
                                    .datasetItemId(UUID.randomUUID())
                                    .build(),
                            "Experiment Item datasetItem"),
                    arguments(
                            podamFactory.manufacturePojo(ExperimentItem.class).toBuilder()
                                    .traceId(UUID.randomUUID())
                                    .build(),
                            "Experiment Item trace"));
        }

        @ParameterizedTest
        @MethodSource
        void insertInvalidId(ExperimentItem experimentItem, String expectedErrorMessage) {
            var request = ExperimentItemsBatch.builder()
                    .experimentItems(Set.of(experimentItem)).build();
            var expectedError = new com.comet.opik.api.error.ErrorMessage(
                    List.of(expectedErrorMessage + " id must be a version 7 UUID"));

            try (var actualResponse = client.target(getExperimentItemsPath())
                    .request()
                    .header(HttpHeaders.AUTHORIZATION, API_KEY)
                    .header(WORKSPACE_HEADER, TEST_WORKSPACE)
                    .post(Entity.json(request))) {

                assertThat(actualResponse.getStatusInfo().getStatusCode()).isEqualTo(HttpStatus.SC_BAD_REQUEST);

                var actualError = actualResponse.readEntity(com.comet.opik.api.error.ErrorMessage.class);

                assertThat(actualError).isEqualTo(expectedError);
            }
        }

    }

    @Nested
    @DisplayName("Get Feedback Score names")
    @TestInstance(TestInstance.Lifecycle.PER_CLASS)
    class GetFeedbackScoreNames {

        @ParameterizedTest
        @ValueSource(booleans = {true, false})
        @DisplayName("when get feedback score names, then return feedback score names")
        void getFeedbackScoreNames__whenGetFeedbackScoreNames__thenReturnFeedbackScoreNames(boolean userExperimentId) {

            // given
            var apiKey = UUID.randomUUID().toString();
            var workspaceId = UUID.randomUUID().toString();
            var workspaceName = UUID.randomUUID().toString();

            mockTargetWorkspace(apiKey, workspaceName, workspaceId);

            // when
            String projectName = UUID.randomUUID().toString();

            UUID projectId = projectResourceClient.createProject(projectName, apiKey, workspaceName);
            Project project = projectResourceClient.getProject(projectId, apiKey, workspaceName);

            List<String> names = PodamFactoryUtils.manufacturePojoList(podamFactory, String.class);
            List<String> otherNames = PodamFactoryUtils.manufacturePojoList(podamFactory, String.class);

            // Create multiple values feedback scores
            List<String> multipleValuesFeedbackScores = names.subList(0, names.size() - 1);

            List<List<FeedbackScoreBatchItem>> multipleValuesFeedbackScoreList = traceResourceClient
                    .createMultiValueScores(
                            multipleValuesFeedbackScores, project, apiKey, workspaceName);

            List<List<FeedbackScoreBatchItem>> singleValueScores = traceResourceClient.createMultiValueScores(
                    List.of(names.getLast()),
                    project, apiKey, workspaceName);

            UUID experimentId = createExperimentsItems(apiKey, workspaceName, multipleValuesFeedbackScoreList,
                    singleValueScores);

            // Create unexpected feedback scores
            var unexpectedProject = podamFactory.manufacturePojo(Project.class);

            List<List<FeedbackScoreBatchItem>> unexpectedScores = traceResourceClient.createMultiValueScores(otherNames,
                    unexpectedProject,
                    apiKey, workspaceName);

            createExperimentsItems(apiKey, workspaceName, unexpectedScores, List.of());

            fetchAndAssertResponse(userExperimentId, experimentId, names, otherNames, apiKey, workspaceName);
        }
    }

    private void fetchAndAssertResponse(boolean userExperimentId, UUID experimentId, List<String> names,
            List<String> otherNames, String apiKey, String workspaceName) {

        WebTarget webTarget = client.target(URL_TEMPLATE.formatted(baseURI))
                .path("feedback-scores")
                .path("names");

        if (userExperimentId) {
            var ids = JsonUtils.writeValueAsString(List.of(experimentId));
            webTarget = webTarget.queryParam("experiment_ids", ids);
        }

        List<String> expectedNames = userExperimentId
                ? names
                : Stream.of(names, otherNames).flatMap(List::stream).toList();

        try (var actualResponse = webTarget
                .request()
                .header(HttpHeaders.AUTHORIZATION, apiKey)
                .header(WORKSPACE_HEADER, workspaceName)
                .get()) {

            // then
            assertThat(actualResponse.getStatusInfo().getStatusCode()).isEqualTo(HttpStatus.SC_OK);
            var actualEntity = actualResponse.readEntity(FeedbackScoreNames.class);
            assertFeedbackScoreNames(actualEntity, expectedNames);
        }
    }

    private UUID createExperimentsItems(String apiKey, String workspaceName,
            List<List<FeedbackScoreBatchItem>> multipleValuesFeedbackScoreList,
            List<List<FeedbackScoreBatchItem>> singleValueScores) {

        UUID experimentId = experimentResourceClient.createExperiment(apiKey, workspaceName);

        Stream.of(multipleValuesFeedbackScoreList, singleValueScores)
                .flatMap(List::stream)
                .flatMap(List::stream)
                .map(FeedbackScoreBatchItem::id)
                .distinct()
                .forEach(traceId -> {
                    var experimentItem = podamFactory.manufacturePojo(ExperimentItem.class).toBuilder()
                            .traceId(traceId)
                            .experimentId(experimentId)
                            .build();

                    experimentResourceClient.createExperimentItem(Set.of(experimentItem), apiKey, workspaceName);
                });

        return experimentId;
    }

    private void createAndAssert(ExperimentItemsBatch request, String apiKey, String workspaceName) {
        try (var actualResponse = client.target(getExperimentItemsPath())
                .request()
                .header(HttpHeaders.AUTHORIZATION, apiKey)
                .header(WORKSPACE_HEADER, workspaceName)
                .post(Entity.json(request))) {

            assertThat(actualResponse.getStatusInfo().getStatusCode()).isEqualTo(HttpStatus.SC_NO_CONTENT);
            assertThat(actualResponse.hasEntity()).isFalse();
        }

    }

    private void getAndAssert(ExperimentItem expectedExperimentItem, String workspaceName, String apiKey) {
        var id = expectedExperimentItem.id();
        try (var actualResponse = client.target(getExperimentItemsPath())
                .path(id.toString())
                .request()
                .header(HttpHeaders.AUTHORIZATION, apiKey)
                .header(WORKSPACE_HEADER, workspaceName)
                .get()) {

            assertThat(actualResponse.getStatusInfo().getStatusCode()).isEqualTo(HttpStatus.SC_OK);

            var actualExperimentItem = actualResponse.readEntity(ExperimentItem.class);

            assertThat(actualExperimentItem)
                    .usingRecursiveComparison()
                    .ignoringFields(ITEM_IGNORED_FIELDS)
                    .isEqualTo(expectedExperimentItem);

            assertIgnoredFieldsWithoutFeedbacks(actualExperimentItem, expectedExperimentItem);
        }
    }

    private void assertIgnoredFields(
            List<ExperimentItem> actualExperimentItems, List<ExperimentItem> expectedExperimentItems) {
        assertThat(actualExperimentItems).hasSameSizeAs(expectedExperimentItems);
        for (int i = 0; i < actualExperimentItems.size(); i++) {
            assertIgnoredFieldsFullContent(actualExperimentItems.get(i), expectedExperimentItems.get(i));
        }
    }

    private void assertIgnoredFieldsFullContent(ExperimentItem actualExperimentItem,
            ExperimentItem expectedExperimentItem) {
        assertIgnoredFields(actualExperimentItem, expectedExperimentItem, true);
    }

    private void assertIgnoredFieldsWithoutFeedbacks(ExperimentItem actualExperimentItem,
            ExperimentItem expectedExperimentItem) {
        assertIgnoredFields(actualExperimentItem, expectedExperimentItem, false);
    }

    private void assertIgnoredFields(ExperimentItem actualExperimentItem, ExperimentItem expectedExperimentItem,
            boolean isFullContent) {
        assertThat(actualExperimentItem.createdAt()).isAfter(expectedExperimentItem.createdAt());
        assertThat(actualExperimentItem.lastUpdatedAt()).isAfter(expectedExperimentItem.lastUpdatedAt());
        assertThat(actualExperimentItem.createdBy()).isEqualTo(USER);
        assertThat(actualExperimentItem.lastUpdatedBy()).isEqualTo(USER);
        if (isFullContent) {
            actualExperimentItem = assertFeedbackScoresIgnoredFieldsAndSetThemToNull(actualExperimentItem, USER);

            assertThat(actualExperimentItem.feedbackScores())
                    .usingRecursiveComparison()
                    .withComparatorForType(BigDecimal::compareTo, BigDecimal.class)
                    .ignoringCollectionOrder()
                    .isEqualTo(expectedExperimentItem.feedbackScores());
            assertThat(actualExperimentItem.input()).isEqualTo(expectedExperimentItem.input());
            assertThat(actualExperimentItem.output()).isEqualTo(expectedExperimentItem.output());
            assertThat(actualExperimentItem.comments())
                    .usingRecursiveComparison()
                    .ignoringFields(IGNORED_FIELDS_COMMENTS)
                    .isEqualTo(expectedExperimentItem.comments());
        } else {
            assertThat(actualExperimentItem.input()).isNull();
            assertThat(actualExperimentItem.output()).isNull();
            assertThat(actualExperimentItem.feedbackScores()).isNull();
        }
    }

    private void getAndAssertNotFound(UUID id, String apiKey, String workspaceName) {
        var expectedError = new ErrorMessage(HttpStatus.SC_NOT_FOUND,
                "Not found experiment item with id '%s'".formatted(id));
        try (var actualResponse = client.target(getExperimentItemsPath())
                .path(id.toString())
                .request()
                .header(HttpHeaders.AUTHORIZATION, apiKey)
                .header(WORKSPACE_HEADER, workspaceName)
                .get()) {

            assertThat(actualResponse.getStatusInfo().getStatusCode()).isEqualTo(HttpStatus.SC_NOT_FOUND);

            var actualError = actualResponse.readEntity(ErrorMessage.class);

            assertThat(actualError).isEqualTo(expectedError);
        }
    }

    private void streamAndAssert(
            ExperimentItemStreamRequest request,
            List<ExperimentItem> expectedExperimentItems,
            List<ExperimentItem> unexpectedExperimentItems,
            String apiKey,
            String workspaceName) {
        try (var actualResponse = client.target(getExperimentItemsPath())
                .path("stream")
                .request()
                .accept(MediaType.APPLICATION_OCTET_STREAM)
                .header(HttpHeaders.AUTHORIZATION, apiKey)
                .header(WORKSPACE_HEADER, workspaceName)
                .post(Entity.json(request))) {

            assertThat(actualResponse.getStatus()).isEqualTo(HttpStatus.SC_OK);

            var actualExperimentItems = getStreamedItems(actualResponse);

            assertThat(actualExperimentItems)
                    .usingRecursiveFieldByFieldElementComparatorIgnoringFields(ITEM_IGNORED_FIELDS)
                    .containsExactlyElementsOf(expectedExperimentItems);

            assertIgnoredFields(actualExperimentItems, expectedExperimentItems);

            if (!unexpectedExperimentItems.isEmpty()) {
                assertThat(actualExperimentItems)
                        .usingRecursiveFieldByFieldElementComparatorIgnoringFields(ITEM_IGNORED_FIELDS)
                        .doesNotContainAnyElementsOf(unexpectedExperimentItems);
            }
        }
    }

    private List<ExperimentItem> getStreamedItems(Response response) {
        var items = new ArrayList<ExperimentItem>();
        try (var inputStream = response.readEntity(CHUNKED_INPUT_STRING_GENERIC_TYPE)) {
            String stringItem;
            while ((stringItem = inputStream.read()) != null) {
                items.add(JsonUtils.readValue(stringItem, EXPERIMENT_ITEM_TYPE_REFERENCE));
            }
        }
        return items;
    }

    private String getExperimentsPath() {
        return URL_TEMPLATE.formatted(baseURI);
    }

    private String getExperimentItemsPath() {
        return URL_TEMPLATE.formatted(baseURI) + ITEMS_PATH;
    }
}<|MERGE_RESOLUTION|>--- conflicted
+++ resolved
@@ -164,13 +164,8 @@
     private final WireMockUtils.WireMockRuntime wireMock;
     private final AppContextConfig contextConfig;
 
-<<<<<<< HEAD
     @RegisterApp
     private final TestDropwizardAppExtension APP;
-=======
-    @RegisterExtension
-    private static final TestDropwizardAppExtension APP;
->>>>>>> 4f7a5b29
 
     {
         Startables.deepStart(REDIS, MY_SQL_CONTAINER, CLICK_HOUSE_CONTAINER).join();
