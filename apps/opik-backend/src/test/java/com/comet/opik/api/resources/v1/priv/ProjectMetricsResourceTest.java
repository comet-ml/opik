--- conflicted
+++ resolved
@@ -119,13 +119,8 @@
     private final MySQLContainer<?> MYSQL = MySQLContainerUtils.newMySQLContainer();
     private final WireMockUtils.WireMockRuntime wireMock;
 
-<<<<<<< HEAD
     @RegisterApp
     private final TestDropwizardAppExtension APP;
-=======
-    @RegisterExtension
-    private static final TestDropwizardAppExtension APP;
->>>>>>> cd6c18c5
 
     {
         Startables.deepStart(REDIS, CLICKHOUSE_CONTAINER, MYSQL).join();
