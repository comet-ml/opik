package com.comet.opik.api.resources.v1.priv;

import com.comet.opik.api.AutomationRuleEvaluator;
import com.comet.opik.api.AutomationRuleEvaluatorLlmAsJudge;
import com.comet.opik.api.AutomationRuleEvaluatorUpdate;
import com.comet.opik.api.BatchDelete;
import com.comet.opik.api.resources.utils.AuthTestUtils;
import com.comet.opik.api.resources.utils.ClientSupportUtils;
import com.comet.opik.api.resources.utils.MigrationUtils;
import com.comet.opik.api.resources.utils.MySQLContainerUtils;
import com.comet.opik.api.resources.utils.RedisContainerUtils;
import com.comet.opik.api.resources.utils.TestDropwizardAppExtensionUtils;
import com.comet.opik.api.resources.utils.WireMockUtils;
import com.comet.opik.api.resources.utils.resources.AutomationRuleEvaluatorResourceClient;
import com.comet.opik.podam.PodamFactoryUtils;
import com.github.tomakehurst.wiremock.client.WireMock;
import com.redis.testcontainers.RedisContainer;
import jakarta.ws.rs.HttpMethod;
import jakarta.ws.rs.client.Entity;
import jakarta.ws.rs.core.HttpHeaders;
import jakarta.ws.rs.core.MediaType;
import org.jdbi.v3.core.Jdbi;
import org.junit.jupiter.api.AfterAll;
import org.junit.jupiter.api.BeforeAll;
import org.junit.jupiter.api.BeforeEach;
import org.junit.jupiter.api.DisplayName;
import org.junit.jupiter.api.Nested;
import org.junit.jupiter.api.Test;
import org.junit.jupiter.api.TestInstance;
import org.junit.jupiter.api.extension.RegisterExtension;
import org.junit.jupiter.params.ParameterizedTest;
import org.junit.jupiter.params.provider.Arguments;
import org.junit.jupiter.params.provider.MethodSource;
import org.testcontainers.containers.MySQLContainer;
import org.testcontainers.lifecycle.Startables;
import ru.vyarus.dropwizard.guice.test.ClientSupport;
import ru.vyarus.dropwizard.guice.test.jupiter.ext.TestDropwizardAppExtension;
import uk.co.jemos.podam.api.PodamFactory;

import java.util.Collections;
import java.util.List;
import java.util.Set;
import java.util.UUID;
import java.util.stream.IntStream;
import java.util.stream.Stream;

import static com.comet.opik.api.resources.utils.TestHttpClientUtils.UNAUTHORIZED_RESPONSE;
import static com.comet.opik.infrastructure.auth.RequestContext.SESSION_COOKIE;
import static com.comet.opik.infrastructure.auth.RequestContext.WORKSPACE_HEADER;
import static com.github.tomakehurst.wiremock.client.WireMock.equalTo;
import static com.github.tomakehurst.wiremock.client.WireMock.matching;
import static com.github.tomakehurst.wiremock.client.WireMock.matchingJsonPath;
import static com.github.tomakehurst.wiremock.client.WireMock.okJson;
import static com.github.tomakehurst.wiremock.client.WireMock.post;
import static com.github.tomakehurst.wiremock.client.WireMock.urlPathEqualTo;
import static org.assertj.core.api.Assertions.assertThat;
import static org.junit.jupiter.params.provider.Arguments.arguments;

@TestInstance(TestInstance.Lifecycle.PER_CLASS)
@DisplayName("Automation Rule Evaluators Resource Test")
class AutomationRuleEvaluatorsResourceTest {

    private static final String URL_TEMPLATE = "%s/v1/private/automations/projects/%s/evaluators/";

    private static final String USER = UUID.randomUUID().toString();
    private static final String API_KEY = UUID.randomUUID().toString();
    private static final String WORKSPACE_ID = UUID.randomUUID().toString();
    private static final String TEST_WORKSPACE = UUID.randomUUID().toString();

    private static final RedisContainer REDIS = RedisContainerUtils.newRedisContainer();

    private static final MySQLContainer<?> MYSQL = MySQLContainerUtils.newMySQLContainer();

    @RegisterExtension
    private static final TestDropwizardAppExtension app;

    private static final WireMockUtils.WireMockRuntime wireMock;

    static {
        Startables.deepStart(REDIS, MYSQL).join();

        wireMock = WireMockUtils.startWireMock();

        app = TestDropwizardAppExtensionUtils.newTestDropwizardAppExtension(MYSQL.getJdbcUrl(), null,
                wireMock.runtimeInfo(), REDIS.getRedisURI());
    }

    private final PodamFactory factory = PodamFactoryUtils.newPodamFactory();

    private String baseURI;
    private ClientSupport client;
    private AutomationRuleEvaluatorResourceClient evaluatorsResourceClient;

    @BeforeAll
    void setUpAll(ClientSupport client, Jdbi jdbi) {

        MigrationUtils.runDbMigration(jdbi, MySQLContainerUtils.migrationParameters());

        this.baseURI = "http://localhost:%d".formatted(client.getPort());
        this.client = client;

        ClientSupportUtils.config(client);

        mockTargetWorkspace(API_KEY, TEST_WORKSPACE, WORKSPACE_ID);

        this.evaluatorsResourceClient = new AutomationRuleEvaluatorResourceClient(this.client, baseURI);
    }

    private static void mockTargetWorkspace(String apiKey, String workspaceName, String workspaceId) {
        AuthTestUtils.mockTargetWorkspace(wireMock.server(), apiKey, workspaceName, workspaceId, USER);
    }

    @AfterAll
    void tearDownAll() {
        wireMock.server().stop();
    }

    @Nested
    @DisplayName("Api Key Authentication:")
    @TestInstance(TestInstance.Lifecycle.PER_CLASS)
    class ApiKey {

        private final String fakeApikey = UUID.randomUUID().toString();
        private final String okApikey = UUID.randomUUID().toString();

        Stream<Arguments> credentials() {
            return Stream.of(
                    arguments(okApikey, true),
                    arguments(fakeApikey, false),
                    arguments("", false));
        }

        @BeforeEach
        void setUp() {

            wireMock.server().stubFor(
                    post(urlPathEqualTo("/opik/auth"))
                            .withHeader(HttpHeaders.AUTHORIZATION, equalTo(fakeApikey))
                            .withRequestBody(matchingJsonPath("$.workspaceName", matching(".+")))
                            .willReturn(WireMock.unauthorized()));

            wireMock.server().stubFor(
                    post(urlPathEqualTo("/opik/auth"))
                            .withHeader(HttpHeaders.AUTHORIZATION, equalTo(""))
                            .withRequestBody(matchingJsonPath("$.workspaceName", matching(".+")))
                            .willReturn(WireMock.unauthorized()));
        }

        @ParameterizedTest
        @MethodSource("credentials")
        @DisplayName("create evaluator definition: when api key is present, then return proper response")
        void createAutomationRuleEvaluator__whenApiKeyIsPresent__thenReturnProperResponse(String apiKey,
                boolean isAuthorized) {

<<<<<<< HEAD
            var ruleEvaluator = factory.manufacturePojo(AutomationRuleEvaluatorLlmAsJudge.class).toBuilder().id(null).build();
=======
            var ruleEvaluator = factory.manufacturePojo(AutomationRuleEvaluator.AutomationRuleEvaluatorLlmAsJudge.class)
                    .toBuilder().id(null).build();
>>>>>>> ab1b0e64

            mockTargetWorkspace(okApikey, TEST_WORKSPACE, WORKSPACE_ID);

            try (var actualResponse = client.target(URL_TEMPLATE.formatted(baseURI, ruleEvaluator.getProjectId()))
                    .request()
                    .header(HttpHeaders.AUTHORIZATION, apiKey)
                    .accept(MediaType.APPLICATION_JSON_TYPE)
                    .header(WORKSPACE_HEADER, TEST_WORKSPACE)
                    .post(Entity.json(ruleEvaluator))) {

                if (isAuthorized) {
                    assertThat(actualResponse.getStatusInfo().getStatusCode()).isEqualTo(201);
                    assertThat(actualResponse.hasEntity()).isFalse();
                } else {
                    assertThat(actualResponse.getStatusInfo().getStatusCode()).isEqualTo(401);
                    assertThat(actualResponse.readEntity(io.dropwizard.jersey.errors.ErrorMessage.class))
                            .isEqualTo(UNAUTHORIZED_RESPONSE);
                }
            }
        }

        @ParameterizedTest
        @MethodSource("credentials")
        @DisplayName("get evaluators by project id: when api key is present, then return proper response")
        void getProjectAutomationRuleEvaluators__whenApiKeyIsPresent__thenReturnProperResponse(String apiKey,
                boolean isAuthorized) {

            final String workspaceName = UUID.randomUUID().toString();
            final String workspaceId = UUID.randomUUID().toString();
            final UUID projectId = UUID.randomUUID();

            mockTargetWorkspace(okApikey, workspaceName, workspaceId);

            int samplesToCreate = 15;

            IntStream.range(0, samplesToCreate).forEach(i -> {
                var evaluator = factory.manufacturePojo(AutomationRuleEvaluatorLlmAsJudge.class)
                        .toBuilder().id(null).projectId(projectId).build();

                evaluatorsResourceClient.createEvaluator(evaluator, workspaceName, okApikey);
            });

            try (var actualResponse = client.target(URL_TEMPLATE.formatted(baseURI, projectId))
                    .queryParam("size", samplesToCreate)
                    .request()
                    .header(HttpHeaders.AUTHORIZATION, apiKey)
                    .accept(MediaType.APPLICATION_JSON_TYPE)
                    .header(WORKSPACE_HEADER, workspaceName)
                    .get()) {

                if (isAuthorized) {
                    assertThat(actualResponse.getStatusInfo().getStatusCode()).isEqualTo(200);
                    assertThat(actualResponse.hasEntity()).isTrue();

                    var actualEntity = actualResponse
                            .readEntity(AutomationRuleEvaluator.AutomationRuleEvaluatorPage.class);
                    assertThat(actualEntity.content()).hasSize(samplesToCreate);
                    assertThat(actualEntity.total()).isEqualTo(samplesToCreate);

                } else {
                    assertThat(actualResponse.getStatusInfo().getStatusCode()).isEqualTo(401);
                    assertThat(actualResponse.readEntity(io.dropwizard.jersey.errors.ErrorMessage.class))
                            .isEqualTo(UNAUTHORIZED_RESPONSE);
                }
            }
        }

        @Test
        @DisplayName("search project evaluators: when searching by name, then return evaluators")
        void find__whenSearchingByName__thenReturnEvaluators() {

            var workspaceName = UUID.randomUUID().toString();
            var workspaceId = UUID.randomUUID().toString();
            var projectId = UUID.randomUUID();
            var apiKey = UUID.randomUUID().toString();

            mockTargetWorkspace(apiKey, workspaceName, workspaceId);
            var name = "Evaluator Name: " + UUID.randomUUID();

            var evaluator = factory.manufacturePojo(AutomationRuleEvaluatorLlmAsJudge.class)
                    .toBuilder().id(null)
                    .projectId(projectId)
                    .name(name)
                    .build();

            evaluatorsResourceClient.createEvaluator(evaluator, workspaceName, apiKey);

            var actualResponse = client.target(URL_TEMPLATE.formatted(baseURI, projectId))
                    .queryParam("name", "aluator")
                    .request()
                    .header(HttpHeaders.AUTHORIZATION, apiKey)
                    .header(WORKSPACE_HEADER, workspaceName)
                    .get();

            var actualEntity = actualResponse.readEntity(AutomationRuleEvaluator.AutomationRuleEvaluatorPage.class);

            assertThat(actualResponse.getStatusInfo().getStatusCode()).isEqualTo(200);
            assertThat(actualEntity.page()).isEqualTo(1);
            assertThat(actualEntity.size()).isEqualTo(1);
            assertThat(actualEntity.total()).isEqualTo(1);

            List<AutomationRuleEvaluatorLlmAsJudge> content = actualEntity.content();
            assertThat(content.stream().map(AutomationRuleEvaluator::getName).toList()).contains(name);
        }

        @ParameterizedTest
        @MethodSource("credentials")
        @DisplayName("get evaluator by id: when api key is present, then return proper response")
        void getAutomationRuleEvaluatorById__whenApiKeyIsPresent__thenReturnProperResponse(String apiKey,
                boolean isAuthorized) {

<<<<<<< HEAD
            var evaluator = factory.manufacturePojo(AutomationRuleEvaluatorLlmAsJudge.class)
=======
            var evaluator = factory.manufacturePojo(AutomationRuleEvaluator.AutomationRuleEvaluatorLlmAsJudge.class)
>>>>>>> ab1b0e64
                    .toBuilder().id(null).build();

            String workspaceName = UUID.randomUUID().toString();
            String workspaceId = UUID.randomUUID().toString();

            mockTargetWorkspace(okApikey, workspaceName, workspaceId);

            UUID id = evaluatorsResourceClient.createEvaluator(evaluator, workspaceName, okApikey);

            try (var actualResponse = client.target(URL_TEMPLATE.formatted(baseURI, evaluator.getProjectId()))
                    .path(id.toString())
                    .request()
                    .header(HttpHeaders.AUTHORIZATION, apiKey)
                    .accept(MediaType.APPLICATION_JSON_TYPE)
                    .header(WORKSPACE_HEADER, workspaceName)
                    .get()) {

                if (isAuthorized) {
                    assertThat(actualResponse.getStatusInfo().getStatusCode()).isEqualTo(200);
                    assertThat(actualResponse.hasEntity()).isTrue();

                    var ruleEvaluator = actualResponse.readEntity(AutomationRuleEvaluator.class);
                    assertThat(ruleEvaluator.getId()).isEqualTo(id);
                } else {
                    assertThat(actualResponse.getStatusInfo().getStatusCode()).isEqualTo(401);
                    assertThat(actualResponse.readEntity(io.dropwizard.jersey.errors.ErrorMessage.class))
                            .isEqualTo(UNAUTHORIZED_RESPONSE);
                }
            }
        }

        @ParameterizedTest
        @MethodSource("credentials")
        @DisplayName("update evaluator: when api key is present, then return proper response")
        void updateAutomationRuleEvaluator__whenApiKeyIsPresent__thenReturnProperResponse(String apiKey,
                boolean isAuthorized) {

<<<<<<< HEAD
            var evaluator = factory.manufacturePojo(AutomationRuleEvaluatorLlmAsJudge.class).toBuilder().id(null).build();
=======
            var evaluator = factory.manufacturePojo(AutomationRuleEvaluator.AutomationRuleEvaluatorLlmAsJudge.class)
                    .toBuilder().id(null).build();
>>>>>>> ab1b0e64

            String workspaceName = UUID.randomUUID().toString();
            String workspaceId = UUID.randomUUID().toString();

            mockTargetWorkspace(okApikey, workspaceName, workspaceId);

            UUID id = evaluatorsResourceClient.createEvaluator(evaluator, workspaceName, okApikey);

            var updatedEvaluator = factory.manufacturePojo(AutomationRuleEvaluatorUpdate.class);

            evaluatorsResourceClient.updateEvaluator(id, evaluator.getProjectId(), workspaceName, updatedEvaluator, apiKey, isAuthorized);
        }

        @ParameterizedTest
        @MethodSource("credentials")
        @DisplayName("delete evaluator by id: when api key is present, then return proper response")
        void deleteAutomationRuleEvaluator__whenApiKeyIsPresent__thenReturnProperResponse(String apiKey,
                boolean isAuthorized) {

<<<<<<< HEAD
            var evaluator = factory.manufacturePojo(AutomationRuleEvaluatorLlmAsJudge.class).toBuilder().id(null).build();;
=======
            var evaluator = factory.manufacturePojo(AutomationRuleEvaluator.AutomationRuleEvaluatorLlmAsJudge.class)
                    .toBuilder().id(null).build();;
>>>>>>> ab1b0e64

            String workspaceName = UUID.randomUUID().toString();
            String workspaceId = UUID.randomUUID().toString();

            mockTargetWorkspace(okApikey, workspaceName, workspaceId);

            UUID id = evaluatorsResourceClient.createEvaluator(evaluator, workspaceName, okApikey);

            var deleteMethod = BatchDelete.builder().ids(Collections.singleton(id)).build();

            try (var actualResponse = client.target(URL_TEMPLATE.formatted(baseURI, evaluator.getProjectId()))
                    .path("delete")
                    .request()
                    .header(HttpHeaders.AUTHORIZATION, apiKey)
                    .accept(MediaType.APPLICATION_JSON_TYPE)
                    .header(WORKSPACE_HEADER, workspaceName)
                    .post(Entity.json(deleteMethod))) {

                if (isAuthorized) {
                    assertThat(actualResponse.getStatusInfo().getStatusCode()).isEqualTo(204);
                    assertThat(actualResponse.hasEntity()).isFalse();
                } else {
                    assertThat(actualResponse.getStatusInfo().getStatusCode()).isEqualTo(401);
                    assertThat(actualResponse.readEntity(io.dropwizard.jersey.errors.ErrorMessage.class))
                            .isEqualTo(UNAUTHORIZED_RESPONSE);
                }
            }
        }

        @ParameterizedTest
        @MethodSource("credentials")
        @DisplayName("batch delete evaluators by id: when api key is present, then return proper response")
        void deleteProjectAutomationRuleEvaluators__whenApiKeyIsPresent__thenReturnProperResponse(String apiKey,
                boolean isAuthorized) {
            var projectId = UUID.randomUUID();
            var workspaceName = UUID.randomUUID().toString();
            var workspaceId = UUID.randomUUID().toString();

            mockTargetWorkspace(okApikey, workspaceName, workspaceId);

<<<<<<< HEAD
            var evaluator1 = factory.manufacturePojo(AutomationRuleEvaluatorLlmAsJudge.class)
                    .toBuilder().id(null).projectId(projectId).build();
            var evalId1 = evaluatorsResourceClient.createEvaluator(evaluator1, workspaceName, okApikey);

            var evaluator2 = factory.manufacturePojo(AutomationRuleEvaluatorLlmAsJudge.class)
                    .toBuilder().id(null).projectId(projectId).build();
            var evalId2 = evaluatorsResourceClient.createEvaluator(evaluator2, workspaceName, okApikey);

            var evaluator3 = factory.manufacturePojo(AutomationRuleEvaluatorLlmAsJudge.class)
                    .toBuilder().id(null).projectId(projectId).build();
            evaluatorsResourceClient.createEvaluator(evaluator3, workspaceName, okApikey);
=======
            var evaluator1 = factory.manufacturePojo(AutomationRuleEvaluator.AutomationRuleEvaluatorLlmAsJudge.class)
                    .toBuilder().projectId(projectId).build();
            var evalId1 = create(evaluator1, okApikey, workspaceName);

            var evaluator2 = factory.manufacturePojo(AutomationRuleEvaluator.AutomationRuleEvaluatorLlmAsJudge.class)
                    .toBuilder().projectId(projectId).build();
            var evalId2 = create(evaluator2, okApikey, workspaceName);

            var evaluator3 = factory.manufacturePojo(AutomationRuleEvaluator.AutomationRuleEvaluatorLlmAsJudge.class)
                    .toBuilder().projectId(projectId).build();
            create(evaluator3, okApikey, workspaceName);
>>>>>>> ab1b0e64

            var evalIds1and2 = Set.of(evalId1, evalId2);
            var deleteMethod = BatchDelete.builder().ids(evalIds1and2).build();

            try (var actualResponse = client.target(URL_TEMPLATE.formatted(baseURI, projectId))
                    .path("delete")
                    .request()
                    .header(HttpHeaders.AUTHORIZATION, apiKey)
                    .accept(MediaType.APPLICATION_JSON_TYPE)
                    .header(WORKSPACE_HEADER, workspaceName)
                    .post(Entity.json(deleteMethod))) {

                if (isAuthorized) {
                    assertThat(actualResponse.getStatusInfo().getStatusCode()).isEqualTo(204);
                    assertThat(actualResponse.hasEntity()).isFalse();
                } else {
                    assertThat(actualResponse.getStatusInfo().getStatusCode()).isEqualTo(401);
                    assertThat(actualResponse.readEntity(io.dropwizard.jersey.errors.ErrorMessage.class))
                            .isEqualTo(UNAUTHORIZED_RESPONSE);
                }
            }

            // we shall see a single evaluators for the project now
            try (var actualResponse = client.target(URL_TEMPLATE.formatted(baseURI, projectId))
                    .request()
                    .header(HttpHeaders.AUTHORIZATION, apiKey)
                    .accept(MediaType.APPLICATION_JSON_TYPE)
                    .header(WORKSPACE_HEADER, workspaceName)
                    .get()) {

                if (isAuthorized) {
                    assertThat(actualResponse.getStatusInfo().getStatusCode()).isEqualTo(200);
                    assertThat(actualResponse.hasEntity()).isTrue();

                    var actualEntity = actualResponse
                            .readEntity(AutomationRuleEvaluator.AutomationRuleEvaluatorPage.class);
                    assertThat(actualEntity.content()).hasSize(1);
                    assertThat(actualEntity.total()).isEqualTo(1);

                } else {
                    assertThat(actualResponse.getStatusInfo().getStatusCode()).isEqualTo(401);
                    assertThat(actualResponse.readEntity(io.dropwizard.jersey.errors.ErrorMessage.class))
                            .isEqualTo(UNAUTHORIZED_RESPONSE);
                }
            }
        }
    }

    @Nested
    @DisplayName("Session Token Authentication:")
    @TestInstance(TestInstance.Lifecycle.PER_CLASS)
    class SessionTokenCookie {

        private final String sessionToken = UUID.randomUUID().toString();
        private final String fakeSessionToken = UUID.randomUUID().toString();

        Stream<Arguments> credentials() {
            return Stream.of(
                    arguments(sessionToken, true, "OK_" + UUID.randomUUID()),
                    arguments(fakeSessionToken, false, UUID.randomUUID().toString()));
        }

        @BeforeEach
        void setUp() {
            wireMock.server().stubFor(
                    post(urlPathEqualTo("/opik/auth-session"))
                            .withCookie(SESSION_COOKIE, equalTo(sessionToken))
                            .withRequestBody(matchingJsonPath("$.workspaceName", matching("OK_.+")))
                            .willReturn(okJson(AuthTestUtils.newWorkspaceAuthResponse(USER, WORKSPACE_ID))));

            wireMock.server().stubFor(
                    post(urlPathEqualTo("/opik/auth-session"))
                            .withCookie(SESSION_COOKIE, equalTo(fakeSessionToken))
                            .withRequestBody(matchingJsonPath("$.workspaceName", matching(".+")))
                            .willReturn(WireMock.unauthorized()));
        }

        //                    .cookie(SESSION_COOKIE, sessionToken)

        @ParameterizedTest
        @MethodSource("credentials")
        @DisplayName("create evaluator definition: when api key is present, then return proper response")
        void createAutomationRuleEvaluator__whenSessionTokenIsPresent__thenReturnProperResponse(String sessionToken,
                boolean isAuthorized,
                String workspaceName) {

<<<<<<< HEAD
            var ruleEvaluator = factory.manufacturePojo(AutomationRuleEvaluatorLlmAsJudge.class).toBuilder().id(null).build();
=======
            var ruleEvaluator = factory.manufacturePojo(AutomationRuleEvaluator.AutomationRuleEvaluatorLlmAsJudge.class)
                    .toBuilder().id(null).build();
>>>>>>> ab1b0e64

            try (var actualResponse = client.target(URL_TEMPLATE.formatted(baseURI, ruleEvaluator.getProjectId()))
                    .request()
                    .cookie(SESSION_COOKIE, sessionToken)
                    .accept(MediaType.APPLICATION_JSON_TYPE)
                    .header(WORKSPACE_HEADER, workspaceName)
                    .post(Entity.json(ruleEvaluator))) {

                if (isAuthorized) {
                    assertThat(actualResponse.getStatusInfo().getStatusCode()).isEqualTo(201);
                    assertThat(actualResponse.hasEntity()).isFalse();
                } else {
                    assertThat(actualResponse.getStatusInfo().getStatusCode()).isEqualTo(401);
                    assertThat(actualResponse.readEntity(io.dropwizard.jersey.errors.ErrorMessage.class))
                            .isEqualTo(UNAUTHORIZED_RESPONSE);
                }
            }
        }

        @ParameterizedTest
        @MethodSource("credentials")
        @DisplayName("get evaluators by project id: when api key is present, then return proper response")
        void getProjectAutomationRuleEvaluators__whenSessionTokenIsPresent__thenReturnProperResponse(
                String sessionToken,
                boolean isAuthorized,
                String workspaceName) {

            var projectId = UUID.randomUUID();

            int samplesToCreate = 15;
            var newWorkspaceName = UUID.randomUUID().toString();
            var newWorkspaceId = UUID.randomUUID().toString();

            wireMock.server().stubFor(
                    post(urlPathEqualTo("/opik/auth-session"))
                            .withCookie(SESSION_COOKIE, equalTo(sessionToken))
                            .withRequestBody(matchingJsonPath("$.workspaceName", equalTo(newWorkspaceName)))
                            .willReturn(okJson(AuthTestUtils.newWorkspaceAuthResponse(USER, newWorkspaceId))));

            IntStream.range(0, samplesToCreate).forEach(i -> {
                var evaluator = factory.manufacturePojo(AutomationRuleEvaluatorLlmAsJudge.class)
                        .toBuilder().id(null).projectId(projectId).build();
                evaluatorsResourceClient.createEvaluator(evaluator, TEST_WORKSPACE, API_KEY);
            });

            try (var actualResponse = client.target(URL_TEMPLATE.formatted(baseURI, projectId))
                    .queryParam("size", samplesToCreate)
                    .request()
                    .cookie(SESSION_COOKIE, sessionToken)
                    .accept(MediaType.APPLICATION_JSON_TYPE)
                    .header(WORKSPACE_HEADER, workspaceName)
                    .get()) {

                if (isAuthorized) {
                    assertThat(actualResponse.getStatusInfo().getStatusCode()).isEqualTo(200);
                    assertThat(actualResponse.hasEntity()).isTrue();

                    var actualEntity = actualResponse
                            .readEntity(AutomationRuleEvaluator.AutomationRuleEvaluatorPage.class);
                    assertThat(actualEntity.content()).hasSize(samplesToCreate);
                    assertThat(actualEntity.total()).isEqualTo(samplesToCreate);

                } else {
                    assertThat(actualResponse.getStatusInfo().getStatusCode()).isEqualTo(401);
                    assertThat(actualResponse.readEntity(io.dropwizard.jersey.errors.ErrorMessage.class))
                            .isEqualTo(UNAUTHORIZED_RESPONSE);
                }
            }
        }

        @ParameterizedTest
        @MethodSource("credentials")
        @DisplayName("get evaluator by id: when api key is present, then return proper response")
        void getAutomationRuleEvaluatorById__whenSessionTokenIsPresent__thenReturnProperResponse(String sessionToken,
                boolean isAuthorized,
                String workspaceName) {

<<<<<<< HEAD
            var evaluator = factory.manufacturePojo(AutomationRuleEvaluatorLlmAsJudge.class).toBuilder().id(null).build();
=======
            var evaluator = factory.manufacturePojo(AutomationRuleEvaluator.AutomationRuleEvaluatorLlmAsJudge.class)
                    .toBuilder().id(null).build();
>>>>>>> ab1b0e64

            UUID id = evaluatorsResourceClient.createEvaluator(evaluator, TEST_WORKSPACE, API_KEY);

            try (var actualResponse = client.target(URL_TEMPLATE.formatted(baseURI, evaluator.getProjectId()))
                    .path(id.toString())
                    .request()
                    .cookie(SESSION_COOKIE, sessionToken)
                    .accept(MediaType.APPLICATION_JSON_TYPE)
                    .header(WORKSPACE_HEADER, workspaceName)
                    .get()) {

                if (isAuthorized) {
                    assertThat(actualResponse.getStatusInfo().getStatusCode()).isEqualTo(200);
                    assertThat(actualResponse.hasEntity()).isTrue();

                    var ruleEvaluator = actualResponse.readEntity(AutomationRuleEvaluator.class);
                    assertThat(ruleEvaluator.getId()).isEqualTo(id);
                } else {
                    assertThat(actualResponse.getStatusInfo().getStatusCode()).isEqualTo(401);
                    assertThat(actualResponse.readEntity(io.dropwizard.jersey.errors.ErrorMessage.class))
                            .isEqualTo(UNAUTHORIZED_RESPONSE);
                }
            }
        }

        @ParameterizedTest
        @MethodSource("credentials")
        @DisplayName("update evaluator: when api key is present, then return proper response")
        void updateAutomationRuleEvaluator__whenSessionTokenIsPresent__thenReturnProperResponse(String sessionToken,
                boolean isAuthorized,
                String workspaceName) {

<<<<<<< HEAD
            var evaluator = factory.manufacturePojo(AutomationRuleEvaluatorLlmAsJudge.class).toBuilder().id(null).build();
=======
            var evaluator = factory.manufacturePojo(AutomationRuleEvaluator.AutomationRuleEvaluatorLlmAsJudge.class)
                    .toBuilder().id(null).build();
>>>>>>> ab1b0e64

            UUID id = evaluatorsResourceClient.createEvaluator(evaluator, TEST_WORKSPACE, API_KEY);

            var updatedEvaluator = factory.manufacturePojo(AutomationRuleEvaluatorUpdate.class);

            try (var actualResponse = client.target(URL_TEMPLATE.formatted(baseURI, evaluator.getProjectId()))
                    .path(id.toString())
                    .request()
                    .cookie(SESSION_COOKIE, sessionToken)
                    .accept(MediaType.APPLICATION_JSON_TYPE)
                    .header(WORKSPACE_HEADER, workspaceName)
                    .method(HttpMethod.PATCH, Entity.json(updatedEvaluator))) {

                if (isAuthorized) {
                    assertThat(actualResponse.getStatusInfo().getStatusCode()).isEqualTo(204);
                    assertThat(actualResponse.hasEntity()).isFalse();
                } else {
                    assertThat(actualResponse.getStatusInfo().getStatusCode()).isEqualTo(401);
                    assertThat(actualResponse.readEntity(io.dropwizard.jersey.errors.ErrorMessage.class))
                            .isEqualTo(UNAUTHORIZED_RESPONSE);
                }
            }
        }

        @ParameterizedTest
        @MethodSource("credentials")
        @DisplayName("delete evaluator by id: when api key is present, then return proper response")
        void deleteAutomationRuleEvaluator__whenSessionTokenIsPresent__thenReturnProperResponse(String sessionToken,
                boolean isAuthorized,
                String workspaceName) {

<<<<<<< HEAD
            var evaluator = factory.manufacturePojo(AutomationRuleEvaluatorLlmAsJudge.class).toBuilder().id(null).build();;
=======
            var evaluator = factory.manufacturePojo(AutomationRuleEvaluator.AutomationRuleEvaluatorLlmAsJudge.class)
                    .toBuilder().id(null).build();;
>>>>>>> ab1b0e64

            var id = evaluatorsResourceClient.createEvaluator(evaluator, TEST_WORKSPACE, API_KEY);
            var deleteMethod = BatchDelete.builder().ids(Collections.singleton(id)).build();

            try (var actualResponse = client.target(URL_TEMPLATE.formatted(baseURI, evaluator.getProjectId()))
                    .path("delete")
                    .request()
                    .cookie(SESSION_COOKIE, sessionToken)
                    .accept(MediaType.APPLICATION_JSON_TYPE)
                    .header(WORKSPACE_HEADER, workspaceName)
                    .post(Entity.json(deleteMethod))) {

                if (isAuthorized) {
                    assertThat(actualResponse.getStatusInfo().getStatusCode()).isEqualTo(204);
                    assertThat(actualResponse.hasEntity()).isFalse();
                } else {
                    assertThat(actualResponse.getStatusInfo().getStatusCode()).isEqualTo(401);
                    assertThat(actualResponse.readEntity(io.dropwizard.jersey.errors.ErrorMessage.class))
                            .isEqualTo(UNAUTHORIZED_RESPONSE);
                }
            }
        }

        @ParameterizedTest
        @MethodSource("credentials")
        @DisplayName("batch delete evaluators by id: when api key is present, then return proper response")
        void deleteProjectAutomationRuleEvaluators__whenSessionTokenIsPresent__thenReturnProperResponse(
                String sessionToken,
                boolean isAuthorized,
                String workspaceName) {

            var projectId = UUID.randomUUID();

<<<<<<< HEAD
            var evaluator1 = factory.manufacturePojo(AutomationRuleEvaluatorLlmAsJudge.class).toBuilder().projectId(projectId).build();
            var evalId1 = evaluatorsResourceClient.createEvaluator(evaluator1, TEST_WORKSPACE, API_KEY);

            var evaluator2 = factory.manufacturePojo(AutomationRuleEvaluatorLlmAsJudge.class).toBuilder().projectId(projectId).build();
            var evalId2 = evaluatorsResourceClient.createEvaluator(evaluator2, TEST_WORKSPACE, API_KEY);

            var evaluator3 = factory.manufacturePojo(AutomationRuleEvaluatorLlmAsJudge.class).toBuilder().projectId(projectId).build();
            evaluatorsResourceClient.createEvaluator(evaluator3, TEST_WORKSPACE, API_KEY);
=======
            var evaluator1 = factory.manufacturePojo(AutomationRuleEvaluator.AutomationRuleEvaluatorLlmAsJudge.class)
                    .toBuilder().projectId(projectId).build();
            var evalId1 = create(evaluator1, API_KEY, TEST_WORKSPACE);

            var evaluator2 = factory.manufacturePojo(AutomationRuleEvaluator.AutomationRuleEvaluatorLlmAsJudge.class)
                    .toBuilder().projectId(projectId).build();
            var evalId2 = create(evaluator2, API_KEY, TEST_WORKSPACE);

            var evaluator3 = factory.manufacturePojo(AutomationRuleEvaluator.AutomationRuleEvaluatorLlmAsJudge.class)
                    .toBuilder().projectId(projectId).build();
            create(evaluator3, API_KEY, TEST_WORKSPACE);
>>>>>>> ab1b0e64

            var evalIds1and2 = Set.of(evalId1, evalId2);
            var deleteMethod = BatchDelete.builder().ids(evalIds1and2).build();

            try (var actualResponse = client.target(URL_TEMPLATE.formatted(baseURI, projectId))
                    .path("delete")
                    .request()
                    .cookie(SESSION_COOKIE, sessionToken)
                    .accept(MediaType.APPLICATION_JSON_TYPE)
                    .header(WORKSPACE_HEADER, workspaceName)
                    .post(Entity.json(deleteMethod))) {

                if (isAuthorized) {
                    assertThat(actualResponse.getStatusInfo().getStatusCode()).isEqualTo(204);
                    assertThat(actualResponse.hasEntity()).isFalse();
                } else {
                    assertThat(actualResponse.getStatusInfo().getStatusCode()).isEqualTo(401);
                    assertThat(actualResponse.readEntity(io.dropwizard.jersey.errors.ErrorMessage.class))
                            .isEqualTo(UNAUTHORIZED_RESPONSE);
                }
            }

            // we shall see a single evaluators for the project now
            try (var actualResponse = client.target(URL_TEMPLATE.formatted(baseURI, projectId))
                    .request()
                    .cookie(SESSION_COOKIE, sessionToken)
                    .accept(MediaType.APPLICATION_JSON_TYPE)
                    .header(WORKSPACE_HEADER, workspaceName)
                    .get()) {

                if (isAuthorized) {
                    assertThat(actualResponse.getStatusInfo().getStatusCode()).isEqualTo(200);
                    assertThat(actualResponse.hasEntity()).isTrue();

                    var actualEntity = actualResponse
                            .readEntity(AutomationRuleEvaluator.AutomationRuleEvaluatorPage.class);
                    assertThat(actualEntity.content()).hasSize(1);
                    assertThat(actualEntity.total()).isEqualTo(1);

                } else {
                    assertThat(actualResponse.getStatusInfo().getStatusCode()).isEqualTo(401);
                    assertThat(actualResponse.readEntity(io.dropwizard.jersey.errors.ErrorMessage.class))
                            .isEqualTo(UNAUTHORIZED_RESPONSE);
                }
            }
        }
    }

}<|MERGE_RESOLUTION|>--- conflicted
+++ resolved
@@ -152,12 +152,7 @@
         void createAutomationRuleEvaluator__whenApiKeyIsPresent__thenReturnProperResponse(String apiKey,
                 boolean isAuthorized) {
 
-<<<<<<< HEAD
             var ruleEvaluator = factory.manufacturePojo(AutomationRuleEvaluatorLlmAsJudge.class).toBuilder().id(null).build();
-=======
-            var ruleEvaluator = factory.manufacturePojo(AutomationRuleEvaluator.AutomationRuleEvaluatorLlmAsJudge.class)
-                    .toBuilder().id(null).build();
->>>>>>> ab1b0e64
 
             mockTargetWorkspace(okApikey, TEST_WORKSPACE, WORKSPACE_ID);
 
@@ -269,11 +264,7 @@
         void getAutomationRuleEvaluatorById__whenApiKeyIsPresent__thenReturnProperResponse(String apiKey,
                 boolean isAuthorized) {
 
-<<<<<<< HEAD
             var evaluator = factory.manufacturePojo(AutomationRuleEvaluatorLlmAsJudge.class)
-=======
-            var evaluator = factory.manufacturePojo(AutomationRuleEvaluator.AutomationRuleEvaluatorLlmAsJudge.class)
->>>>>>> ab1b0e64
                     .toBuilder().id(null).build();
 
             String workspaceName = UUID.randomUUID().toString();
@@ -311,12 +302,7 @@
         void updateAutomationRuleEvaluator__whenApiKeyIsPresent__thenReturnProperResponse(String apiKey,
                 boolean isAuthorized) {
 
-<<<<<<< HEAD
             var evaluator = factory.manufacturePojo(AutomationRuleEvaluatorLlmAsJudge.class).toBuilder().id(null).build();
-=======
-            var evaluator = factory.manufacturePojo(AutomationRuleEvaluator.AutomationRuleEvaluatorLlmAsJudge.class)
-                    .toBuilder().id(null).build();
->>>>>>> ab1b0e64
 
             String workspaceName = UUID.randomUUID().toString();
             String workspaceId = UUID.randomUUID().toString();
@@ -336,12 +322,7 @@
         void deleteAutomationRuleEvaluator__whenApiKeyIsPresent__thenReturnProperResponse(String apiKey,
                 boolean isAuthorized) {
 
-<<<<<<< HEAD
             var evaluator = factory.manufacturePojo(AutomationRuleEvaluatorLlmAsJudge.class).toBuilder().id(null).build();;
-=======
-            var evaluator = factory.manufacturePojo(AutomationRuleEvaluator.AutomationRuleEvaluatorLlmAsJudge.class)
-                    .toBuilder().id(null).build();;
->>>>>>> ab1b0e64
 
             String workspaceName = UUID.randomUUID().toString();
             String workspaceId = UUID.randomUUID().toString();
@@ -382,7 +363,6 @@
 
             mockTargetWorkspace(okApikey, workspaceName, workspaceId);
 
-<<<<<<< HEAD
             var evaluator1 = factory.manufacturePojo(AutomationRuleEvaluatorLlmAsJudge.class)
                     .toBuilder().id(null).projectId(projectId).build();
             var evalId1 = evaluatorsResourceClient.createEvaluator(evaluator1, workspaceName, okApikey);
@@ -394,19 +374,6 @@
             var evaluator3 = factory.manufacturePojo(AutomationRuleEvaluatorLlmAsJudge.class)
                     .toBuilder().id(null).projectId(projectId).build();
             evaluatorsResourceClient.createEvaluator(evaluator3, workspaceName, okApikey);
-=======
-            var evaluator1 = factory.manufacturePojo(AutomationRuleEvaluator.AutomationRuleEvaluatorLlmAsJudge.class)
-                    .toBuilder().projectId(projectId).build();
-            var evalId1 = create(evaluator1, okApikey, workspaceName);
-
-            var evaluator2 = factory.manufacturePojo(AutomationRuleEvaluator.AutomationRuleEvaluatorLlmAsJudge.class)
-                    .toBuilder().projectId(projectId).build();
-            var evalId2 = create(evaluator2, okApikey, workspaceName);
-
-            var evaluator3 = factory.manufacturePojo(AutomationRuleEvaluator.AutomationRuleEvaluatorLlmAsJudge.class)
-                    .toBuilder().projectId(projectId).build();
-            create(evaluator3, okApikey, workspaceName);
->>>>>>> ab1b0e64
 
             var evalIds1and2 = Set.of(evalId1, evalId2);
             var deleteMethod = BatchDelete.builder().ids(evalIds1and2).build();
@@ -493,12 +460,7 @@
                 boolean isAuthorized,
                 String workspaceName) {
 
-<<<<<<< HEAD
             var ruleEvaluator = factory.manufacturePojo(AutomationRuleEvaluatorLlmAsJudge.class).toBuilder().id(null).build();
-=======
-            var ruleEvaluator = factory.manufacturePojo(AutomationRuleEvaluator.AutomationRuleEvaluatorLlmAsJudge.class)
-                    .toBuilder().id(null).build();
->>>>>>> ab1b0e64
 
             try (var actualResponse = client.target(URL_TEMPLATE.formatted(baseURI, ruleEvaluator.getProjectId()))
                     .request()
@@ -576,12 +538,7 @@
                 boolean isAuthorized,
                 String workspaceName) {
 
-<<<<<<< HEAD
             var evaluator = factory.manufacturePojo(AutomationRuleEvaluatorLlmAsJudge.class).toBuilder().id(null).build();
-=======
-            var evaluator = factory.manufacturePojo(AutomationRuleEvaluator.AutomationRuleEvaluatorLlmAsJudge.class)
-                    .toBuilder().id(null).build();
->>>>>>> ab1b0e64
 
             UUID id = evaluatorsResourceClient.createEvaluator(evaluator, TEST_WORKSPACE, API_KEY);
 
@@ -614,12 +571,7 @@
                 boolean isAuthorized,
                 String workspaceName) {
 
-<<<<<<< HEAD
             var evaluator = factory.manufacturePojo(AutomationRuleEvaluatorLlmAsJudge.class).toBuilder().id(null).build();
-=======
-            var evaluator = factory.manufacturePojo(AutomationRuleEvaluator.AutomationRuleEvaluatorLlmAsJudge.class)
-                    .toBuilder().id(null).build();
->>>>>>> ab1b0e64
 
             UUID id = evaluatorsResourceClient.createEvaluator(evaluator, TEST_WORKSPACE, API_KEY);
 
@@ -651,12 +603,7 @@
                 boolean isAuthorized,
                 String workspaceName) {
 
-<<<<<<< HEAD
             var evaluator = factory.manufacturePojo(AutomationRuleEvaluatorLlmAsJudge.class).toBuilder().id(null).build();;
-=======
-            var evaluator = factory.manufacturePojo(AutomationRuleEvaluator.AutomationRuleEvaluatorLlmAsJudge.class)
-                    .toBuilder().id(null).build();;
->>>>>>> ab1b0e64
 
             var id = evaluatorsResourceClient.createEvaluator(evaluator, TEST_WORKSPACE, API_KEY);
             var deleteMethod = BatchDelete.builder().ids(Collections.singleton(id)).build();
@@ -690,7 +637,6 @@
 
             var projectId = UUID.randomUUID();
 
-<<<<<<< HEAD
             var evaluator1 = factory.manufacturePojo(AutomationRuleEvaluatorLlmAsJudge.class).toBuilder().projectId(projectId).build();
             var evalId1 = evaluatorsResourceClient.createEvaluator(evaluator1, TEST_WORKSPACE, API_KEY);
 
@@ -699,19 +645,6 @@
 
             var evaluator3 = factory.manufacturePojo(AutomationRuleEvaluatorLlmAsJudge.class).toBuilder().projectId(projectId).build();
             evaluatorsResourceClient.createEvaluator(evaluator3, TEST_WORKSPACE, API_KEY);
-=======
-            var evaluator1 = factory.manufacturePojo(AutomationRuleEvaluator.AutomationRuleEvaluatorLlmAsJudge.class)
-                    .toBuilder().projectId(projectId).build();
-            var evalId1 = create(evaluator1, API_KEY, TEST_WORKSPACE);
-
-            var evaluator2 = factory.manufacturePojo(AutomationRuleEvaluator.AutomationRuleEvaluatorLlmAsJudge.class)
-                    .toBuilder().projectId(projectId).build();
-            var evalId2 = create(evaluator2, API_KEY, TEST_WORKSPACE);
-
-            var evaluator3 = factory.manufacturePojo(AutomationRuleEvaluator.AutomationRuleEvaluatorLlmAsJudge.class)
-                    .toBuilder().projectId(projectId).build();
-            create(evaluator3, API_KEY, TEST_WORKSPACE);
->>>>>>> ab1b0e64
 
             var evalIds1and2 = Set.of(evalId1, evalId2);
             var deleteMethod = BatchDelete.builder().ids(evalIds1and2).build();
