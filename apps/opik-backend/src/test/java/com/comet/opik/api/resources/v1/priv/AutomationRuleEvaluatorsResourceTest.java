package com.comet.opik.api.resources.v1.priv;

import com.comet.opik.api.AutomationRuleEvaluator;
import com.comet.opik.api.AutomationRuleEvaluatorLlmAsJudge;
import com.comet.opik.api.AutomationRuleEvaluatorUpdate;
import com.comet.opik.api.AutomationRuleEvaluatorUpdateLlmAsJudge;
import com.comet.opik.api.AutomationRuleEvaluatorUpdateUserDefinedMetricPython;
import com.comet.opik.api.AutomationRuleEvaluatorUserDefinedMetricPython;
import com.comet.opik.api.BatchDelete;
import com.comet.opik.api.ReactServiceErrorResponse;
import com.comet.opik.api.Trace;
import com.comet.opik.api.resources.utils.AuthTestUtils;
import com.comet.opik.api.resources.utils.ClickHouseContainerUtils;
import com.comet.opik.api.resources.utils.ClientSupportUtils;
import com.comet.opik.api.resources.utils.MigrationUtils;
import com.comet.opik.api.resources.utils.MySQLContainerUtils;
import com.comet.opik.api.resources.utils.RedisContainerUtils;
import com.comet.opik.api.resources.utils.TestDropwizardAppExtensionUtils;
import com.comet.opik.api.resources.utils.TestDropwizardAppExtensionUtils.AppContextConfig;
import com.comet.opik.api.resources.utils.WireMockUtils;
import com.comet.opik.api.resources.utils.resources.AutomationRuleEvaluatorResourceClient;
import com.comet.opik.api.resources.utils.resources.ProjectResourceClient;
import com.comet.opik.api.resources.utils.resources.TraceResourceClient;
import com.comet.opik.domain.llm.LlmProviderFactory;
import com.comet.opik.domain.pythonevaluator.PythonEvaluatorRequest;
import com.comet.opik.domain.pythonevaluator.PythonEvaluatorResponse;
import com.comet.opik.extensions.DropwizardAppExtensionProvider;
import com.comet.opik.extensions.RegisterApp;
import com.comet.opik.infrastructure.llm.LlmModule;
import com.comet.opik.podam.PodamFactoryUtils;
import com.comet.opik.utils.JsonUtils;
import com.fasterxml.jackson.core.JsonProcessingException;
import com.fasterxml.jackson.databind.ObjectMapper;
import com.fasterxml.uuid.Generators;
import com.fasterxml.uuid.impl.TimeBasedEpochGenerator;
import com.github.tomakehurst.wiremock.client.WireMock;
import com.google.inject.AbstractModule;
import com.redis.testcontainers.RedisContainer;
import dev.langchain4j.data.message.AiMessage;
import dev.langchain4j.model.chat.response.ChatResponse;
import io.dropwizard.jersey.errors.ErrorMessage;
import jakarta.ws.rs.HttpMethod;
import jakarta.ws.rs.client.Entity;
import jakarta.ws.rs.core.HttpHeaders;
import jakarta.ws.rs.core.MediaType;
import org.apache.http.HttpStatus;
import org.jdbi.v3.core.Jdbi;
import org.junit.jupiter.api.AfterAll;
import org.junit.jupiter.api.BeforeAll;
import org.junit.jupiter.api.BeforeEach;
import org.junit.jupiter.api.DisplayName;
import org.junit.jupiter.api.Nested;
import org.junit.jupiter.api.Test;
import org.junit.jupiter.api.TestInstance;
import org.junit.jupiter.api.extension.ExtendWith;
import org.junit.jupiter.params.ParameterizedTest;
import org.junit.jupiter.params.provider.Arguments;
import org.junit.jupiter.params.provider.MethodSource;
import org.junit.jupiter.params.provider.ValueSource;
import org.mockito.Mockito;
import org.testcontainers.clickhouse.ClickHouseContainer;
import org.testcontainers.containers.GenericContainer;
import org.testcontainers.containers.MySQLContainer;
import org.testcontainers.lifecycle.Startables;
import org.testcontainers.shaded.org.apache.commons.lang3.RandomStringUtils;
import org.testcontainers.shaded.org.awaitility.Awaitility;
import ru.vyarus.dropwizard.guice.test.ClientSupport;
import ru.vyarus.dropwizard.guice.test.jupiter.ext.TestDropwizardAppExtension;
import uk.co.jemos.podam.api.PodamFactory;

import java.sql.SQLException;
import java.time.Instant;
import java.util.Collections;
import java.util.List;
import java.util.Map;
import java.util.Set;
import java.util.UUID;
import java.util.stream.Collectors;
import java.util.stream.IntStream;
import java.util.stream.Stream;

import static com.comet.opik.api.LogItem.LogLevel;
import static com.comet.opik.api.LogItem.LogPage;
import static com.comet.opik.api.resources.utils.ClickHouseContainerUtils.DATABASE_NAME;
import static com.comet.opik.api.resources.utils.MigrationUtils.CLICKHOUSE_CHANGELOG_FILE;
import static com.comet.opik.api.resources.utils.TestDropwizardAppExtensionUtils.CustomConfig;
import static com.comet.opik.api.resources.utils.TestHttpClientUtils.FAKE_API_KEY_MESSAGE;
import static com.comet.opik.api.resources.utils.TestHttpClientUtils.NO_API_KEY_RESPONSE;
import static com.comet.opik.api.resources.utils.TestHttpClientUtils.UNAUTHORIZED_RESPONSE;
import static com.comet.opik.infrastructure.auth.RequestContext.SESSION_COOKIE;
import static com.comet.opik.infrastructure.auth.RequestContext.WORKSPACE_HEADER;
import static com.github.tomakehurst.wiremock.client.WireMock.equalTo;
import static com.github.tomakehurst.wiremock.client.WireMock.equalToJson;
import static com.github.tomakehurst.wiremock.client.WireMock.matching;
import static com.github.tomakehurst.wiremock.client.WireMock.matchingJsonPath;
import static com.github.tomakehurst.wiremock.client.WireMock.okJson;
import static com.github.tomakehurst.wiremock.client.WireMock.post;
import static com.github.tomakehurst.wiremock.client.WireMock.urlPathEqualTo;
import static org.assertj.core.api.Assertions.assertThat;
import static org.junit.jupiter.params.provider.Arguments.arguments;
import static org.mockito.ArgumentMatchers.any;
import static org.mockito.ArgumentMatchers.anyString;
import static org.mockito.Mockito.when;

@TestInstance(TestInstance.Lifecycle.PER_CLASS)
@DisplayName("Automation Rule Evaluators Resource Test")
@ExtendWith(DropwizardAppExtensionProvider.class)
class AutomationRuleEvaluatorsResourceTest {

    private static final String URL_TEMPLATE = "%s/v1/private/automations/evaluators/";

    private static final String[] AUTOMATION_RULE_EVALUATOR_IGNORED_FIELDS = {
            "createdAt", "lastUpdatedAt", "projectName"};

    private static final String MESSAGE_TO_TEST = "Summary: {{summary}}\\nInstruction: {{instruction}}\\n\\n";
    private static final String LLM_AS_A_JUDGE_EVALUATOR = """
            {
              "model": { "name": "gpt-4o", "temperature": 0.3 },
              "messages": [
                { "role": "USER", "content": "%s" },
                { "role": "SYSTEM", "content": "You're a helpful AI, be cordial." }
              ],
              "variables": {
                  "summary": "input.questions.question1",
                  "instruction": "output.output",
                  "nonUsed": "input.questions.question2",
                  "toFail1": "metadata.nonexistent.path"
              },
              "schema": [
                { "name": "Relevance",           "type": "INTEGER",   "description": "Relevance of the summary" },
                { "name": "Conciseness",         "type": "DOUBLE",    "description": "Conciseness of the summary" },
                { "name": "Technical Accuracy",  "type": "BOOLEAN",   "description": "Technical accuracy of the summary" }
              ]
            }
            """
            .formatted(MESSAGE_TO_TEST)
            .trim();

    private static final String USER_DEFINED_METRIC = """
            from typing import Any

            from opik.evaluation.metrics import base_metric, score_result


            class UserDefinedEquals(base_metric.BaseMetric):
                def __init__(
                    self,
                    name: str = "user_defined_equals_metric",
                ):
                    super().__init__(
                        name=name,
                        track=False,
                    )

                def score(
                    self, output: str, reference: str, **ignored_kwargs: Any
                ) -> score_result.ScoreResult:
                    value = 1.0 if output == reference else 0.0
                    return score_result.ScoreResult(value=value, name=self.name)
            """;

    private static final String SUMMARY_STR = "What was the approach to experimenting with different data mixtures?";
    private static final String OUTPUT_STR = "The study employed a systematic approach to experiment with varying data mixtures by manipulating the proportions and sources of datasets used for model training.";
    private static final String INPUT = """
            {
                "questions": {
                    "question1": "%s",
                    "question2": "Whatever, we wont use it anyway"
                 },
                "pdf_url": "https://arxiv.org/pdf/2406.04744",
                "title": "CRAG -- Comprehensive RAG Benchmark"
            }
            """.formatted(SUMMARY_STR)
            .trim();

    private static final String OUTPUT = """
            {
                "output": "%s"
            }
            """.formatted(OUTPUT_STR)
            .trim();

    private static final String VALID_AI_MSG_TXT = "{\"Relevance\":{\"score\":5,\"reason\":\"The summary directly addresses the approach taken in the study by mentioning the systematic experimentation with varying data mixtures and the manipulation of proportions and sources.\"},"
            +
            "\"Conciseness\":{\"score\":4,\"reason\":\"The summary is mostly concise but could be slightly more streamlined by removing redundant phrases.\"},"
            +
            "\"Technical Accuracy\":{\"score\":0,\"reason\":\"The summary accurately describes the experimental approach involving data mixtures, proportions, and sources, reflecting the technical details of the study.\"}}";

    private static final String USER = "user-" + RandomStringUtils.randomAlphanumeric(20);
    private static final String API_KEY = UUID.randomUUID().toString();
    private static final String WORKSPACE_ID = UUID.randomUUID().toString();
    private static final String WORKSPACE_NAME = "workspace-" + RandomStringUtils.randomAlphanumeric(20);

    private static final ObjectMapper OBJECT_MAPPER = new ObjectMapper();

<<<<<<< HEAD
    private final RedisContainer REDIS = RedisContainerUtils.newRedisContainer();
    private final MySQLContainer<?> MYSQL = MySQLContainerUtils.newMySQLContainer();
    private final GenericContainer<?> ZOOKEEPER_CONTAINER = ClickHouseContainerUtils.newZookeeperContainer();
    private final ClickHouseContainer CLICKHOUSE = ClickHouseContainerUtils.newClickHouseContainer(ZOOKEEPER_CONTAINER);
=======
    private final RedisContainer redis = RedisContainerUtils.newRedisContainer();
    private final MySQLContainer<?> mysql = MySQLContainerUtils.newMySQLContainer();
    private final ClickHouseContainer clickhouse = ClickHouseContainerUtils.newClickHouseContainer();
>>>>>>> c09efea7
    private final WireMockUtils.WireMockRuntime wireMock;

    @RegisterApp
    private final TestDropwizardAppExtension app;

    {
<<<<<<< HEAD
        Startables.deepStart(REDIS, MYSQL, CLICKHOUSE, ZOOKEEPER_CONTAINER).join();

=======
        Startables.deepStart(redis, mysql, clickhouse).join();
>>>>>>> c09efea7
        wireMock = WireMockUtils.startWireMock();
        var databaseAnalyticsFactory = ClickHouseContainerUtils.newDatabaseAnalyticsFactory(clickhouse, DATABASE_NAME);
        app = TestDropwizardAppExtensionUtils.newTestDropwizardAppExtension(
                AppContextConfig.builder()
                        .jdbcUrl(mysql.getJdbcUrl())
                        .databaseAnalyticsFactory(databaseAnalyticsFactory)
                        .redisUrl(redis.getRedisURI())
                        .runtimeInfo(wireMock.runtimeInfo())
                        .disableModules(List.of(LlmModule.class))
                        .modules(List.of(new AbstractModule() {
                            @Override
                            public void configure() {
                                bind(LlmProviderFactory.class)
                                        .toInstance(Mockito.mock(LlmProviderFactory.class, Mockito.RETURNS_DEEP_STUBS));
                            }
                        }))
                        .customConfigs(List.of(
                                new CustomConfig("pythonEvaluator.url",
                                        wireMock.runtimeInfo().getHttpBaseUrl() + "/pythonBackendMock")))
                        .build());
    }

    private final PodamFactory factory = PodamFactoryUtils.newPodamFactory();
    private final TimeBasedEpochGenerator generator = Generators.timeBasedEpochGenerator();

    private String baseURI;
    private ClientSupport client;
    private AutomationRuleEvaluatorResourceClient evaluatorsResourceClient;
    private TraceResourceClient traceResourceClient;
    private ProjectResourceClient projectResourceClient;

    @BeforeAll
    void setUpAll(ClientSupport client, Jdbi jdbi) throws SQLException {
        MigrationUtils.runDbMigration(jdbi, MySQLContainerUtils.migrationParameters());
        try (var connection = clickhouse.createConnection("")) {
            MigrationUtils.runClickhouseDbMigration(connection, CLICKHOUSE_CHANGELOG_FILE,
                    ClickHouseContainerUtils.migrationParameters());
        }
        this.baseURI = "http://localhost:%d".formatted(client.getPort());
        this.client = client;
        ClientSupportUtils.config(client);
        AuthTestUtils.mockTargetWorkspace(wireMock.server(), API_KEY, WORKSPACE_NAME, WORKSPACE_ID, USER);
        this.evaluatorsResourceClient = new AutomationRuleEvaluatorResourceClient(this.client, baseURI);
        this.traceResourceClient = new TraceResourceClient(this.client, baseURI);
        this.projectResourceClient = new ProjectResourceClient(this.client, baseURI, factory);
    }

    @AfterAll
    void tearDownAll() {
        wireMock.server().stop();
    }

    @Nested
    @DisplayName("Api Key Authentication:")
    @TestInstance(TestInstance.Lifecycle.PER_CLASS)
    class ApiKey {

        private static final String FAKE_API_KEY = "apiKey-" + UUID.randomUUID();

        Stream<Arguments> credentials() {
            return Stream.of(
                    arguments(FAKE_API_KEY, UNAUTHORIZED_RESPONSE),
                    arguments("", NO_API_KEY_RESPONSE));
        }

        @BeforeEach
        void setUp() {
            wireMock.server().stubFor(
                    post(urlPathEqualTo("/opik/auth"))
                            .withHeader(HttpHeaders.AUTHORIZATION, equalTo(FAKE_API_KEY))
                            .withRequestBody(matchingJsonPath("$.workspaceName", matching(".+")))
                            .willReturn(WireMock.unauthorized()
                                    .withHeader(HttpHeaders.CONTENT_TYPE, MediaType.APPLICATION_JSON)
                                    .withJsonBody(JsonUtils.readTree(
                                            new ReactServiceErrorResponse(FAKE_API_KEY_MESSAGE,
                                                    HttpStatus.SC_UNAUTHORIZED)))));
        }

        @ParameterizedTest
        @MethodSource("credentials")
        void createWhenNotValidApiKey(String apiKey, ErrorMessage errorMessage) {
            var ruleEvaluator = factory.manufacturePojo(AutomationRuleEvaluatorLlmAsJudge.class);
            try (var actualResponse = evaluatorsResourceClient.createEvaluator(
                    ruleEvaluator, WORKSPACE_NAME, apiKey, HttpStatus.SC_UNAUTHORIZED)) {
                assertThat(actualResponse.readEntity(ErrorMessage.class)).isEqualTo(errorMessage);
            }
        }

        @ParameterizedTest
        @MethodSource("credentials")
        void getWhenNotValidApiKey(String apiKey, ErrorMessage errorMessage) {
            var projectId = generator.generate();
            try (var actualResponse = evaluatorsResourceClient.findEvaluator(
                    projectId, null, null, null, WORKSPACE_NAME, apiKey, HttpStatus.SC_UNAUTHORIZED)) {
                assertThat(actualResponse.readEntity(ErrorMessage.class)).isEqualTo(errorMessage);
            }
        }

        @ParameterizedTest
        @MethodSource("credentials")
        void updateWhenNotValidApiKey(String apiKey, ErrorMessage errorMessage) {
            var id = generator.generate();
            var updatedEvaluator = factory.manufacturePojo(AutomationRuleEvaluatorUpdateLlmAsJudge.class);
            try (var actualResponse = evaluatorsResourceClient.updateEvaluator(
                    id, WORKSPACE_NAME, updatedEvaluator, apiKey, HttpStatus.SC_UNAUTHORIZED)) {
                assertThat(actualResponse.readEntity(ErrorMessage.class)).isEqualTo(errorMessage);
            }
        }

        @ParameterizedTest
        @MethodSource("credentials")
        void deleteWhenNotValidApiKey(String apiKey, ErrorMessage errorMessage) {
            var projectId = generator.generate();
            var batchDelete = factory.manufacturePojo(BatchDelete.class);
            try (var actualResponse = evaluatorsResourceClient.delete(
                    projectId, WORKSPACE_NAME, apiKey, batchDelete, HttpStatus.SC_UNAUTHORIZED)) {
                assertThat(actualResponse.readEntity(ErrorMessage.class)).isEqualTo(errorMessage);
            }
        }

        @ParameterizedTest
        @MethodSource("credentials")
        void getLogsWhenNotValidApiKey(String apikey, ErrorMessage errorMessage) {
            var id = generator.generate();
            try (var actualResponse = evaluatorsResourceClient.getLogs(
                    id, WORKSPACE_NAME, apikey, HttpStatus.SC_UNAUTHORIZED)) {
                assertThat(actualResponse.readEntity(ErrorMessage.class)).isEqualTo(errorMessage);
            }
        }
    }

    @Nested
    @DisplayName("Session Token Authentication:")
    @TestInstance(TestInstance.Lifecycle.PER_CLASS)
    class SessionTokenCookie {

        private static final String SESSION_TOKEN = "sessionToken-" + UUID.randomUUID();
        private static final String FAKE_SESSION_TOKEN = "sessionToken-" + UUID.randomUUID();

        Stream<Arguments> credentials() {
            return Stream.of(
                    arguments(SESSION_TOKEN, true, "OK_" + UUID.randomUUID()),
                    arguments(FAKE_SESSION_TOKEN, false, UUID.randomUUID().toString()));
        }

        @BeforeEach
        void setUp() {
            wireMock.server().stubFor(
                    post(urlPathEqualTo("/opik/auth-session"))
                            .withCookie(SESSION_COOKIE, equalTo(SESSION_TOKEN))
                            .withRequestBody(matchingJsonPath("$.workspaceName", matching("OK_.+")))
                            .willReturn(okJson(AuthTestUtils.newWorkspaceAuthResponse(USER, WORKSPACE_ID))));

            wireMock.server().stubFor(
                    post(urlPathEqualTo("/opik/auth-session"))
                            .withCookie(SESSION_COOKIE, equalTo(FAKE_SESSION_TOKEN))
                            .withRequestBody(matchingJsonPath("$.workspaceName", matching(".+")))
                            .willReturn(WireMock.unauthorized()
                                    .withHeader(HttpHeaders.CONTENT_TYPE, MediaType.APPLICATION_JSON)
                                    .withJsonBody(JsonUtils.readTree(
                                            new ReactServiceErrorResponse(FAKE_API_KEY_MESSAGE,
                                                    HttpStatus.SC_UNAUTHORIZED)))));
        }

        @ParameterizedTest
        @MethodSource("credentials")
        @DisplayName("create evaluator definition: when api key is present, then return proper response")
        void createAutomationRuleEvaluator__whenSessionTokenIsPresent__thenReturnProperResponse(
                String sessionToken, boolean isAuthorized, String workspaceName) {
            var projectId = UUID.randomUUID();
            var ruleEvaluator = factory.manufacturePojo(AutomationRuleEvaluatorLlmAsJudge.class).toBuilder()
                    .projectId(projectId)
                    .build();
            try (var actualResponse = client.target(URL_TEMPLATE.formatted(baseURI))
                    .request()
                    .cookie(SESSION_COOKIE, sessionToken)
                    .accept(MediaType.APPLICATION_JSON_TYPE)
                    .header(WORKSPACE_HEADER, workspaceName)
                    .post(Entity.json(ruleEvaluator))) {

                if (isAuthorized) {
                    assertThat(actualResponse.getStatusInfo().getStatusCode()).isEqualTo(201);
                    assertThat(actualResponse.hasEntity()).isFalse();
                } else {
                    assertThat(actualResponse.getStatusInfo().getStatusCode()).isEqualTo(HttpStatus.SC_UNAUTHORIZED);
                    assertThat(actualResponse.readEntity(ErrorMessage.class)).isEqualTo(UNAUTHORIZED_RESPONSE);
                }
            }
        }

        @ParameterizedTest
        @MethodSource("credentials")
        @DisplayName("get evaluators by project id: when api key is present, then return proper response")
        void getProjectAutomationRuleEvaluators__whenSessionTokenIsPresent__thenReturnProperResponse(
                String sessionToken, boolean isAuthorized, String workspaceName) {
            var projectId = projectResourceClient.createProject(UUID.randomUUID().toString(), API_KEY,
                    WORKSPACE_NAME);
            int samplesToCreate = 15;
            var newWorkspaceName = "workspace-" + UUID.randomUUID();
            var newWorkspaceId = UUID.randomUUID().toString();
            wireMock.server().stubFor(
                    post(urlPathEqualTo("/opik/auth-session"))
                            .withCookie(SESSION_COOKIE, equalTo(sessionToken))
                            .withRequestBody(matchingJsonPath("$.workspaceName", equalTo(newWorkspaceName)))
                            .willReturn(okJson(AuthTestUtils.newWorkspaceAuthResponse(USER, newWorkspaceId))));

            IntStream.range(0, samplesToCreate).forEach(i -> {
                var evaluator = factory.manufacturePojo(AutomationRuleEvaluatorLlmAsJudge.class).toBuilder()
                        .projectId(projectId)
                        .build();
                evaluatorsResourceClient.createEvaluator(evaluator, WORKSPACE_NAME, API_KEY);
            });

            try (var actualResponse = client.target(URL_TEMPLATE.formatted(baseURI))
                    .queryParam("size", samplesToCreate)
                    .queryParam("project_id", projectId)
                    .request()
                    .cookie(SESSION_COOKIE, sessionToken)
                    .accept(MediaType.APPLICATION_JSON_TYPE)
                    .header(WORKSPACE_HEADER, workspaceName)
                    .get()) {
                if (isAuthorized) {
                    assertThat(actualResponse.getStatusInfo().getStatusCode()).isEqualTo(HttpStatus.SC_OK);
                    assertThat(actualResponse.hasEntity()).isTrue();
                    var actualEntity = actualResponse
                            .readEntity(AutomationRuleEvaluator.AutomationRuleEvaluatorPage.class);
                    assertThat(actualEntity.content()).hasSize(samplesToCreate);
                    assertThat(actualEntity.total()).isEqualTo(samplesToCreate);
                } else {
                    assertThat(actualResponse.getStatusInfo().getStatusCode()).isEqualTo(HttpStatus.SC_UNAUTHORIZED);
                    assertThat(actualResponse.readEntity(ErrorMessage.class)).isEqualTo(UNAUTHORIZED_RESPONSE);
                }
            }
        }

        @ParameterizedTest
        @MethodSource("credentials")
        @DisplayName("get evaluator by id: when api key is present, then return proper response")
        void getAutomationRuleEvaluatorById__whenSessionTokenIsPresent__thenReturnProperResponse(
                String sessionToken, boolean isAuthorized, String workspaceName) {
            var evaluator = factory.manufacturePojo(AutomationRuleEvaluatorLlmAsJudge.class);
            var id = evaluatorsResourceClient.createEvaluator(evaluator, WORKSPACE_NAME, API_KEY);

            try (var actualResponse = client.target(URL_TEMPLATE.formatted(baseURI))
                    .path(id.toString())
                    .queryParam("project_id", evaluator.getProjectId())
                    .request()
                    .cookie(SESSION_COOKIE, sessionToken)
                    .accept(MediaType.APPLICATION_JSON_TYPE)
                    .header(WORKSPACE_HEADER, workspaceName)
                    .get()) {
                if (isAuthorized) {
                    assertThat(actualResponse.getStatusInfo().getStatusCode()).isEqualTo(HttpStatus.SC_OK);
                    assertThat(actualResponse.hasEntity()).isTrue();
                    var ruleEvaluator = actualResponse.readEntity(AutomationRuleEvaluator.class);
                    assertThat(ruleEvaluator.getId()).isEqualTo(id);
                } else {
                    assertThat(actualResponse.getStatusInfo().getStatusCode()).isEqualTo(HttpStatus.SC_UNAUTHORIZED);
                    assertThat(actualResponse.readEntity(ErrorMessage.class)).isEqualTo(UNAUTHORIZED_RESPONSE);
                }
            }
        }

        @ParameterizedTest
        @MethodSource("credentials")
        @DisplayName("update evaluator: when api key is present, then return proper response")
        void updateAutomationRuleEvaluator__whenSessionTokenIsPresent__thenReturnProperResponse(
                String sessionToken, boolean isAuthorized, String workspaceName) {
            var evaluator = factory.manufacturePojo(AutomationRuleEvaluatorLlmAsJudge.class);
            var id = evaluatorsResourceClient.createEvaluator(evaluator, WORKSPACE_NAME, API_KEY);

            var updatedEvaluator = factory.manufacturePojo(AutomationRuleEvaluatorUpdateLlmAsJudge.class).toBuilder()
                    .projectId(evaluator.getProjectId())
                    .build();
            try (var actualResponse = client.target(URL_TEMPLATE.formatted(baseURI))
                    .path(id.toString())
                    .request()
                    .cookie(SESSION_COOKIE, sessionToken)
                    .accept(MediaType.APPLICATION_JSON_TYPE)
                    .header(WORKSPACE_HEADER, workspaceName)
                    .method(HttpMethod.PATCH, Entity.json(updatedEvaluator))) {

                if (isAuthorized) {
                    assertThat(actualResponse.getStatusInfo().getStatusCode()).isEqualTo(HttpStatus.SC_NO_CONTENT);
                    assertThat(actualResponse.hasEntity()).isFalse();
                } else {
                    assertThat(actualResponse.getStatusInfo().getStatusCode()).isEqualTo(HttpStatus.SC_UNAUTHORIZED);
                    assertThat(actualResponse.readEntity(ErrorMessage.class)).isEqualTo(UNAUTHORIZED_RESPONSE);
                }
            }
        }

        @ParameterizedTest
        @MethodSource("credentials")
        @DisplayName("delete evaluator by id: when api key is present, then return proper response")
        void deleteAutomationRuleEvaluator__whenSessionTokenIsPresent__thenReturnProperResponse(
                String sessionToken, boolean isAuthorized, String workspaceName) {
            var evaluator = factory.manufacturePojo(AutomationRuleEvaluatorLlmAsJudge.class);
            var id = evaluatorsResourceClient.createEvaluator(evaluator, WORKSPACE_NAME, API_KEY);

            var deleteMethod = BatchDelete.builder().ids(Collections.singleton(id)).build();
            try (var actualResponse = client.target(URL_TEMPLATE.formatted(baseURI))
                    .path("delete")
                    .queryParam("project_id", evaluator.getProjectId())
                    .request()
                    .cookie(SESSION_COOKIE, sessionToken)
                    .accept(MediaType.APPLICATION_JSON_TYPE)
                    .header(WORKSPACE_HEADER, workspaceName)
                    .post(Entity.json(deleteMethod))) {

                if (isAuthorized) {
                    assertThat(actualResponse.getStatusInfo().getStatusCode()).isEqualTo(HttpStatus.SC_NO_CONTENT);
                    assertThat(actualResponse.hasEntity()).isFalse();
                } else {
                    assertThat(actualResponse.getStatusInfo().getStatusCode()).isEqualTo(HttpStatus.SC_UNAUTHORIZED);
                    assertThat(actualResponse.readEntity(ErrorMessage.class)).isEqualTo(UNAUTHORIZED_RESPONSE);
                }
            }
        }

        @ParameterizedTest
        @MethodSource("credentials")
        @DisplayName("batch delete evaluators by id: when api key is present, then return proper response")
        void deleteProjectAutomationRuleEvaluators__whenSessionTokenIsPresent__thenReturnProperResponse(
                String sessionToken, boolean isAuthorized, String workspaceName) {
            var projectId = projectResourceClient.createProject(UUID.randomUUID().toString(), API_KEY,
                    WORKSPACE_NAME);
            var evaluator1 = factory.manufacturePojo(AutomationRuleEvaluatorLlmAsJudge.class).toBuilder()
                    .projectId(projectId)
                    .build();
            var evalId1 = evaluatorsResourceClient.createEvaluator(evaluator1, WORKSPACE_NAME, API_KEY);
            var evaluator2 = factory.manufacturePojo(AutomationRuleEvaluatorLlmAsJudge.class).toBuilder()
                    .projectId(projectId)
                    .build();
            var evalId2 = evaluatorsResourceClient.createEvaluator(evaluator2, WORKSPACE_NAME, API_KEY);
            var evaluator3 = factory.manufacturePojo(AutomationRuleEvaluatorLlmAsJudge.class).toBuilder()
                    .projectId(projectId)
                    .build();
            evaluatorsResourceClient.createEvaluator(evaluator3, WORKSPACE_NAME, API_KEY);

            var evalIds1and2 = Set.of(evalId1, evalId2);
            var deleteMethod = BatchDelete.builder().ids(evalIds1and2).build();
            try (var actualResponse = client.target(URL_TEMPLATE.formatted(baseURI))
                    .path("delete")
                    .queryParam("project_id", projectId)
                    .request()
                    .cookie(SESSION_COOKIE, sessionToken)
                    .accept(MediaType.APPLICATION_JSON_TYPE)
                    .header(WORKSPACE_HEADER, workspaceName)
                    .post(Entity.json(deleteMethod))) {

                if (isAuthorized) {
                    assertThat(actualResponse.getStatusInfo().getStatusCode()).isEqualTo(HttpStatus.SC_NO_CONTENT);
                    assertThat(actualResponse.hasEntity()).isFalse();
                } else {
                    assertThat(actualResponse.getStatusInfo().getStatusCode()).isEqualTo(HttpStatus.SC_UNAUTHORIZED);
                    assertThat(actualResponse.readEntity(ErrorMessage.class)).isEqualTo(UNAUTHORIZED_RESPONSE);
                }
            }
            // we shall see a single evaluators for the project now
            try (var actualResponse = client.target(URL_TEMPLATE.formatted(baseURI))
                    .queryParam("project_id", projectId)
                    .request()
                    .cookie(SESSION_COOKIE, sessionToken)
                    .accept(MediaType.APPLICATION_JSON_TYPE)
                    .header(WORKSPACE_HEADER, workspaceName)
                    .get()) {
                if (isAuthorized) {
                    assertThat(actualResponse.getStatusInfo().getStatusCode()).isEqualTo(HttpStatus.SC_OK);
                    assertThat(actualResponse.hasEntity()).isTrue();
                    var actualEntity = actualResponse
                            .readEntity(AutomationRuleEvaluator.AutomationRuleEvaluatorPage.class);
                    assertThat(actualEntity.content()).hasSize(1);
                    assertThat(actualEntity.total()).isEqualTo(1);

                } else {
                    assertThat(actualResponse.getStatusInfo().getStatusCode()).isEqualTo(HttpStatus.SC_UNAUTHORIZED);
                    assertThat(actualResponse.readEntity(ErrorMessage.class)).isEqualTo(UNAUTHORIZED_RESPONSE);
                }
            }
        }

        @ParameterizedTest
        @MethodSource("credentials")
        @DisplayName("get logs per rule evaluators: when api key is present, then return proper response")
        void getLogsPerRuleEvaluators__whenSessionTokenIsPresent__thenReturnProperResponse(
                String sessionToken, boolean isAuthorized, String workspaceName, LlmProviderFactory llmProviderFactory)
                throws JsonProcessingException {
            var chatResponse = ChatResponse.builder().aiMessage(AiMessage.from(VALID_AI_MSG_TXT)).build();
            when(llmProviderFactory.getLanguageModel(anyString(), any())
                    .chat(any()))
                    .thenAnswer(invocationOnMock -> chatResponse);
            var projectName = "project-" + RandomStringUtils.randomAlphanumeric(36);
            var projectId = projectResourceClient.createProject(projectName, API_KEY, WORKSPACE_NAME);
            var evaluator = factory.manufacturePojo(AutomationRuleEvaluatorLlmAsJudge.class).toBuilder()
                    .code(OBJECT_MAPPER.readValue(LLM_AS_A_JUDGE_EVALUATOR,
                            AutomationRuleEvaluatorLlmAsJudge.LlmAsJudgeCode.class))
                    .samplingRate(1f)
                    .projectId(projectId)
                    .build();
            var id = evaluatorsResourceClient.createEvaluator(evaluator, WORKSPACE_NAME, API_KEY);

            var trace = factory.manufacturePojo(Trace.class).toBuilder()
                    .projectName(projectName)
                    .input(OBJECT_MAPPER.readTree(INPUT))
                    .output(OBJECT_MAPPER.readTree(OUTPUT))
                    .build();
            traceResourceClient.createTrace(trace, API_KEY, WORKSPACE_NAME);

            Awaitility.await().untilAsserted(() -> {
                try (var actualResponse = client.target(URL_TEMPLATE.formatted(baseURI))
                        .path(id.toString())
                        .path("logs")
                        .request()
                        .cookie(SESSION_COOKIE, sessionToken)
                        .accept(MediaType.APPLICATION_JSON_TYPE)
                        .header(WORKSPACE_HEADER, workspaceName)
                        .get()) {
                    if (isAuthorized) {
                        assertThat(actualResponse.getStatusInfo().getStatusCode()).isEqualTo(HttpStatus.SC_OK);
                        assertThat(actualResponse.hasEntity()).isTrue();
                        var actualEntity = actualResponse.readEntity(LogPage.class);
                        assertLogResponse(actualEntity, id, trace);
                    } else {
                        assertThat(actualResponse.getStatusInfo().getStatusCode())
                                .isEqualTo(HttpStatus.SC_UNAUTHORIZED);
                        assertThat(actualResponse.readEntity(ErrorMessage.class)).isEqualTo(UNAUTHORIZED_RESPONSE);
                    }
                }
            });
        }
    }

    @Nested
    @TestInstance(TestInstance.Lifecycle.PER_CLASS)
    class CreateAndGetEvaluator {

        Stream<Arguments> createAndGet() {
            return Stream.of(
                    arguments(factory.manufacturePojo(AutomationRuleEvaluatorLlmAsJudge.class), true),
                    arguments(factory.manufacturePojo(AutomationRuleEvaluatorUserDefinedMetricPython.class), false));
        }

        @ParameterizedTest
        @MethodSource
        void createAndGet(AutomationRuleEvaluator<?> automationRuleEvaluator, boolean withProjectId) {
            var id = evaluatorsResourceClient.createEvaluator(automationRuleEvaluator, WORKSPACE_NAME, API_KEY);
            var expectedAutomationRuleEvaluator = automationRuleEvaluator.toBuilder()
                    .id(id)
                    .createdBy(USER)
                    .lastUpdatedBy(USER)
                    .build();

            try (var actualResponse = evaluatorsResourceClient.getEvaluator(
                    id,
                    withProjectId ? expectedAutomationRuleEvaluator.getProjectId() : null,
                    WORKSPACE_NAME,
                    API_KEY,
                    HttpStatus.SC_OK)) {

                var actualAutomationRuleEvaluator = actualResponse.readEntity(AutomationRuleEvaluator.class);
                assertThat(actualAutomationRuleEvaluator)
                        .usingRecursiveComparison()
                        .ignoringFields(AUTOMATION_RULE_EVALUATOR_IGNORED_FIELDS)
                        .isEqualTo(expectedAutomationRuleEvaluator);
                assertIgnoredFields(actualAutomationRuleEvaluator, expectedAutomationRuleEvaluator);
            }
        }
    }

    @Nested
    @TestInstance(TestInstance.Lifecycle.PER_CLASS)
    class FindEvaluator {

        Stream<Class<? extends AutomationRuleEvaluator<?>>> find() {
            return Stream.of(
                    AutomationRuleEvaluatorLlmAsJudge.class,
                    AutomationRuleEvaluatorUserDefinedMetricPython.class);
        }

        @ParameterizedTest
        @MethodSource
        void find(Class<? extends AutomationRuleEvaluator<?>> evaluatorClass) {
            String projectName = factory.manufacturePojo(String.class);
            var projectId = projectResourceClient.createProject(projectName, API_KEY, WORKSPACE_NAME);
            var unexpectedProjectId = generator.generate();

            var evaluators = PodamFactoryUtils.manufacturePojoList(factory, evaluatorClass)
                    .stream()
                    .map(evaluator -> evaluator.toBuilder()
                            .projectId(projectId)
                            .build())
                    .map(evaluator -> {
                        var id = evaluatorsResourceClient.createEvaluator(evaluator, WORKSPACE_NAME, API_KEY);
                        return evaluator.toBuilder()
                                .id(id)
                                .createdBy(USER)
                                .lastUpdatedBy(USER)
                                .projectName(projectName)
                                .build();
                    }).toList();

            var unexpectedEvaluators = PodamFactoryUtils.manufacturePojoList(factory, evaluatorClass)
                    .stream()
                    .map(evaluator -> evaluator.toBuilder()
                            .projectId(unexpectedProjectId)
                            .build())
                    .map(evaluator -> {
                        var id = evaluatorsResourceClient.createEvaluator(evaluator, WORKSPACE_NAME, API_KEY);
                        return evaluator.toBuilder()
                                .id(id)
                                .createdBy(USER)
                                .lastUpdatedBy(USER)
                                .build();
                    }).toList();

            var pageSize = evaluators.size() / 2 + 1;
            var expectedEvaluators1 = evaluators.reversed().subList(0, pageSize);
            var expectedEvaluators2 = evaluators.reversed().subList(pageSize, evaluators.size());

            findAndAssertPage(
                    projectId,
                    null,
                    1,
                    pageSize,
                    evaluators.size(),
                    expectedEvaluators1,
                    unexpectedEvaluators);
            findAndAssertPage(
                    projectId,
                    null,
                    2,
                    pageSize,
                    evaluators.size(),
                    expectedEvaluators2,
                    unexpectedEvaluators);
        }

        Stream<Arguments> findByName() {
            return Stream.of(
                    arguments(AutomationRuleEvaluatorLlmAsJudge.class, true),
                    arguments(AutomationRuleEvaluatorUserDefinedMetricPython.class, false));
        }

        @ParameterizedTest
        @MethodSource
        void findByName(Class<? extends AutomationRuleEvaluator<?>> evaluatorClass, boolean withProjectId) {
            String projectName = factory.manufacturePojo(String.class);
            var projectId = projectResourceClient.createProject(projectName, API_KEY, WORKSPACE_NAME);

            var evaluators = PodamFactoryUtils.manufacturePojoList(factory, evaluatorClass)
                    .stream()
                    .map(evaluator -> evaluator.toBuilder()
                            .projectId(projectId)
                            .build())
                    .map(evaluator -> {
                        var id = evaluatorsResourceClient.createEvaluator(evaluator, WORKSPACE_NAME, API_KEY);
                        return evaluator.toBuilder()
                                .id(id)
                                .createdBy(USER)
                                .lastUpdatedBy(USER)
                                .projectName(projectName)
                                .build();
                    }).toList();

            var expectedEvaluators = List.of(evaluators.getFirst());
            var unexpectedEvaluators = evaluators.subList(1, evaluators.size());

            findAndAssertPage(
                    withProjectId ? projectId : null,
                    evaluators.getFirst().getName().substring(2, evaluators.getFirst().getName().length() - 3)
                            .toUpperCase(),
                    1,
                    evaluators.size(),
                    1,
                    expectedEvaluators,
                    unexpectedEvaluators);
        }
    }

    @Nested
    @TestInstance(TestInstance.Lifecycle.PER_CLASS)
    class UpdateEvaluator {

        Stream<Arguments> update() {
            return Stream.of(
                    arguments(
                            factory.manufacturePojo(AutomationRuleEvaluatorLlmAsJudge.class),
                            factory.manufacturePojo(AutomationRuleEvaluatorUpdateLlmAsJudge.class)),
                    arguments(
                            factory.manufacturePojo(AutomationRuleEvaluatorUserDefinedMetricPython.class),
                            factory.manufacturePojo(AutomationRuleEvaluatorUpdateUserDefinedMetricPython.class)));
        }

        @ParameterizedTest
        @MethodSource
        void update(
                AutomationRuleEvaluator<Object> automationRuleEvaluator,
                AutomationRuleEvaluatorUpdate<Object> automationRuleEvaluatorUpdate) {
            var id = evaluatorsResourceClient.createEvaluator(automationRuleEvaluator, WORKSPACE_NAME, API_KEY);

            var updatedEvaluator = automationRuleEvaluatorUpdate.toBuilder()
                    .projectId(automationRuleEvaluator.getProjectId())
                    .build();
            try (var actualResponse = evaluatorsResourceClient.updateEvaluator(
                    id, WORKSPACE_NAME, updatedEvaluator, API_KEY, HttpStatus.SC_NO_CONTENT)) {
                assertThat(actualResponse.hasEntity()).isFalse();
            }

            var expectedAutomationRuleEvaluator = automationRuleEvaluator.toBuilder()
                    .id(id)
                    .createdBy(USER)
                    .lastUpdatedBy(USER)
                    .name(updatedEvaluator.getName())
                    .samplingRate(updatedEvaluator.getSamplingRate())
                    .code(updatedEvaluator.getCode())
                    .build();
            try (var actualResponse = evaluatorsResourceClient.getEvaluator(
                    id, null, WORKSPACE_NAME, API_KEY, HttpStatus.SC_OK)) {
                var actualAutomationRuleEvaluator = actualResponse.readEntity(AutomationRuleEvaluator.class);
                assertThat(actualAutomationRuleEvaluator)
                        .usingRecursiveComparison()
                        .ignoringFields(AUTOMATION_RULE_EVALUATOR_IGNORED_FIELDS)
                        .isEqualTo(expectedAutomationRuleEvaluator);
                assertIgnoredFields(actualAutomationRuleEvaluator, expectedAutomationRuleEvaluator);
            }
        }
    }

    @Nested
    @TestInstance(TestInstance.Lifecycle.PER_CLASS)
    class DeleteEvaluator {

        @ParameterizedTest
        @ValueSource(booleans = {true, false})
        void delete(boolean includeProjectId) {
            var projectId = projectResourceClient.createProject(UUID.randomUUID().toString(), API_KEY,
                    WORKSPACE_NAME);
            var id1 = createGetAndAssertId(AutomationRuleEvaluatorLlmAsJudge.class, projectId);
            var id2 = createGetAndAssertId(AutomationRuleEvaluatorUserDefinedMetricPython.class, projectId);
            var id3 = createGetAndAssertId(AutomationRuleEvaluatorLlmAsJudge.class, projectId);
            var id4 = createGetAndAssertId(AutomationRuleEvaluatorUserDefinedMetricPython.class, projectId);

            var batchDelete = BatchDelete.builder().ids(Set.of(id1, id2)).build();
            try (var actualResponse = evaluatorsResourceClient.delete(
                    includeProjectId ? projectId : null, WORKSPACE_NAME, API_KEY, batchDelete,
                    HttpStatus.SC_NO_CONTENT)) {
                assertThat(actualResponse.hasEntity()).isFalse();
            }

            try (var actualResponse = evaluatorsResourceClient.getEvaluator(
                    id1, null, WORKSPACE_NAME, API_KEY, HttpStatus.SC_NOT_FOUND)) {
                var errorMessage = actualResponse.readEntity(com.comet.opik.api.error.ErrorMessage.class);
                assertThat(errorMessage)
                        .isEqualTo((new com.comet.opik.api.error.ErrorMessage(
                                List.of("AutomationRuleEvaluator not found"))));
            }

            try (var actualResponse = evaluatorsResourceClient.findEvaluator(
                    projectId, null, 1, 10, WORKSPACE_NAME, API_KEY, HttpStatus.SC_OK)) {
                assertThat(actualResponse.hasEntity()).isTrue();

                var actualEntity = actualResponse.readEntity(AutomationRuleEvaluator.AutomationRuleEvaluatorPage.class);
                assertThat(actualEntity.page()).isEqualTo(1);
                assertThat(actualEntity.size()).isEqualTo(2);
                assertThat(actualEntity.total()).isEqualTo(2);

                var actualAutomationRuleEvaluators = actualEntity.content();
                assertThat(actualAutomationRuleEvaluators).hasSize(2);
                var actualIds = actualAutomationRuleEvaluators.stream()
                        .map(AutomationRuleEvaluator::getId)
                        .collect(Collectors.toSet());
                assertThat(actualIds).containsExactlyInAnyOrder(id3, id4);
            }
        }
    }

    @Nested
    @TestInstance(TestInstance.Lifecycle.PER_CLASS)
    class GetLogs {

        @Test
        void getLogsLlmAsJudgeScorer(LlmProviderFactory llmProviderFactory) throws JsonProcessingException {
            var chatResponse = ChatResponse.builder().aiMessage(AiMessage.from(VALID_AI_MSG_TXT)).build();
            when(llmProviderFactory.getLanguageModel(anyString(), any())
                    .chat(any()))
                    .thenAnswer(invocationOnMock -> chatResponse);
            var projectName = "project-" + RandomStringUtils.randomAlphanumeric(36);
            var projectId = projectResourceClient.createProject(projectName, API_KEY, WORKSPACE_NAME);
            var evaluator = factory.manufacturePojo(AutomationRuleEvaluatorLlmAsJudge.class).toBuilder()
                    .code(OBJECT_MAPPER.readValue(LLM_AS_A_JUDGE_EVALUATOR,
                            AutomationRuleEvaluatorLlmAsJudge.LlmAsJudgeCode.class))
                    .samplingRate(1f)
                    .projectId(projectId)
                    .build();
            var id = evaluatorsResourceClient.createEvaluator(evaluator, WORKSPACE_NAME, API_KEY);

            var trace = factory.manufacturePojo(Trace.class).toBuilder()
                    .projectName(projectName)
                    .input(OBJECT_MAPPER.readTree(INPUT))
                    .output(OBJECT_MAPPER.readTree(OUTPUT))
                    .build();
            traceResourceClient.createTrace(trace, API_KEY, WORKSPACE_NAME);

            Awaitility.await().untilAsserted(() -> {
                var logPage = evaluatorsResourceClient.getLogs(id, WORKSPACE_NAME, API_KEY);
                assertLogResponse(logPage, id, trace);
            });
        }

        @Test
        void getLogsUserDefinedMetricPythonScorer() throws JsonProcessingException {
            var pythonEvaluatorRequest = PythonEvaluatorRequest.builder()
                    .code(USER_DEFINED_METRIC)
                    .data(Map.of(
                            "output", "abc",
                            "reference", "abc"))
                    .build();
            var pythonEvaluatorResponse = factory.manufacturePojo(PythonEvaluatorResponse.class);
            wireMock.server().stubFor(
                    post(urlPathEqualTo("/pythonBackendMock/v1/private/evaluators/python"))
                            .withRequestBody(equalToJson(OBJECT_MAPPER.writeValueAsString(pythonEvaluatorRequest)))
                            .willReturn(okJson(OBJECT_MAPPER.writeValueAsString(pythonEvaluatorResponse))));
            var projectName = "project-" + RandomStringUtils.randomAlphanumeric(36);
            var projectId = projectResourceClient.createProject(projectName, API_KEY, WORKSPACE_NAME);
            var evaluator = factory.manufacturePojo(AutomationRuleEvaluatorUserDefinedMetricPython.class).toBuilder()
                    .code(AutomationRuleEvaluatorUserDefinedMetricPython.UserDefinedMetricPythonCode.builder()
                            .metric(USER_DEFINED_METRIC)
                            .arguments(Map.of(
                                    "output", "output.response",
                                    "reference", "abc"))
                            .build())
                    .samplingRate(1f)
                    .projectId(projectId)
                    .build();
            var id = evaluatorsResourceClient.createEvaluator(evaluator, WORKSPACE_NAME, API_KEY);

            var trace = factory.manufacturePojo(Trace.class).toBuilder()
                    .projectName(projectName)
                    .output(OBJECT_MAPPER.readTree("""
                            {
                                "response": "abc"
                            }
                            """))
                    .build();
            traceResourceClient.createTrace(trace, API_KEY, WORKSPACE_NAME);

            Awaitility.await().untilAsserted(() -> {
                var logPage = evaluatorsResourceClient.getLogs(id, WORKSPACE_NAME, API_KEY);
                assertLogResponse(logPage, id, trace);
            });
        }
    }

    private UUID createGetAndAssertId(Class<? extends AutomationRuleEvaluator<?>> evaluatorClass, UUID projectId) {
        var automationRuleEvaluator = factory.manufacturePojo(evaluatorClass).toBuilder().projectId(projectId).build();
        var id = evaluatorsResourceClient.createEvaluator(automationRuleEvaluator, WORKSPACE_NAME, API_KEY);
        try (var actualResponse = evaluatorsResourceClient.getEvaluator(
                id, null, WORKSPACE_NAME, API_KEY, HttpStatus.SC_OK)) {
            var actualAutomationRuleEvaluator = actualResponse.readEntity(AutomationRuleEvaluator.class);
            assertThat(actualAutomationRuleEvaluator.getId()).isEqualTo(id);
            return id;
        }
    }

    private void findAndAssertPage(
            UUID projectId,
            String evaluatorName,
            int page,
            int size,
            int expectedTotal,
            List<? extends AutomationRuleEvaluator<?>> expectedAutomationRuleEvaluators,
            List<? extends AutomationRuleEvaluator<?>> unexpectedAutomationRuleEvaluators) {

        try (var actualResponse = evaluatorsResourceClient.findEvaluator(
                projectId, evaluatorName, page, size, WORKSPACE_NAME, API_KEY, HttpStatus.SC_OK)) {
            assertThat(actualResponse.hasEntity()).isTrue();

            var actualEntity = actualResponse.readEntity(AutomationRuleEvaluator.AutomationRuleEvaluatorPage.class);
            assertThat(actualEntity.page()).isEqualTo(page);
            assertThat(actualEntity.size()).isEqualTo(expectedAutomationRuleEvaluators.size());
            assertThat(actualEntity.total()).isEqualTo(expectedTotal);

            var actualAutomationRuleEvaluators = actualEntity.content();
            assertThat(actualAutomationRuleEvaluators).hasSize(expectedAutomationRuleEvaluators.size());
            assertThat(actualAutomationRuleEvaluators)
                    .usingRecursiveFieldByFieldElementComparatorIgnoringFields(AUTOMATION_RULE_EVALUATOR_IGNORED_FIELDS)
                    .containsExactlyElementsOf(expectedAutomationRuleEvaluators);

            for (int i = 0; i < actualAutomationRuleEvaluators.size(); i++) {
                var actualAutomationRuleEvaluator = actualAutomationRuleEvaluators.get(i);
                var expectedAutomationRuleEvaluator = expectedAutomationRuleEvaluators.get(i);
                assertIgnoredFields(actualAutomationRuleEvaluator, expectedAutomationRuleEvaluator);
                assertThat(actualAutomationRuleEvaluator.getProjectName())
                        .isEqualTo(expectedAutomationRuleEvaluator.getProjectName());
            }

            assertThat(actualAutomationRuleEvaluators)
                    .usingRecursiveFieldByFieldElementComparatorIgnoringFields(AUTOMATION_RULE_EVALUATOR_IGNORED_FIELDS)
                    .doesNotContainAnyElementsOf(unexpectedAutomationRuleEvaluators);
        }
    }

    private void assertIgnoredFields(AutomationRuleEvaluator<?> actualRuleEvaluator,
            AutomationRuleEvaluator<?> expectedRuleEvaluator) {
        assertThat(actualRuleEvaluator.getCreatedAt()).isAfter(expectedRuleEvaluator.getCreatedAt());
        assertThat(actualRuleEvaluator.getLastUpdatedAt()).isAfter(expectedRuleEvaluator.getLastUpdatedAt());
    }

    private void assertLogResponse(LogPage logPage, UUID id, Trace trace) {
        assertThat(logPage.content()).hasSize(4);
        assertThat(logPage.total()).isEqualTo(4);
        assertThat(logPage.size()).isEqualTo(4);
        assertThat(logPage.page()).isEqualTo(1);

        assertThat(logPage.content())
                .allSatisfy(log -> {
                    assertThat(log.timestamp()).isBetween(trace.createdAt(), Instant.now());
                    assertThat(log.ruleId()).isEqualTo(id);
                    assertThat(log.level()).isEqualTo(LogLevel.INFO);
                    assertThat(log.markers()).isEqualTo(Map.of("trace_id", trace.id().toString()));
                });

        assertThat(logPage.content())
                .anyMatch(log -> log.message().matches(
                        "Scores for traceId '.*' stored successfully:\\n\\n.*"));
        assertThat(logPage.content())
                .anyMatch(log -> log.message().matches(
                        "Received response for traceId '.*':\\n\\n.*"));
        assertThat(logPage.content())
                .anyMatch(log -> log.message().matches(
                        "(?s)Sending traceId '.*' to .* using the following input:\\n\\n.*"));
        assertThat(logPage.content())
                .anyMatch(log -> log.message().matches(
                        "Evaluating traceId '.*' sampled by rule '.*'"));
    }
}<|MERGE_RESOLUTION|>--- conflicted
+++ resolved
@@ -193,28 +193,18 @@
 
     private static final ObjectMapper OBJECT_MAPPER = new ObjectMapper();
 
-<<<<<<< HEAD
-    private final RedisContainer REDIS = RedisContainerUtils.newRedisContainer();
-    private final MySQLContainer<?> MYSQL = MySQLContainerUtils.newMySQLContainer();
-    private final GenericContainer<?> ZOOKEEPER_CONTAINER = ClickHouseContainerUtils.newZookeeperContainer();
-    private final ClickHouseContainer CLICKHOUSE = ClickHouseContainerUtils.newClickHouseContainer(ZOOKEEPER_CONTAINER);
-=======
     private final RedisContainer redis = RedisContainerUtils.newRedisContainer();
     private final MySQLContainer<?> mysql = MySQLContainerUtils.newMySQLContainer();
-    private final ClickHouseContainer clickhouse = ClickHouseContainerUtils.newClickHouseContainer();
->>>>>>> c09efea7
+    private final GenericContainer<?> zookeeper = ClickHouseContainerUtils.newZookeeperContainer();
+    private final ClickHouseContainer clickhouse = ClickHouseContainerUtils.newClickHouseContainer(zookeeper);
+
     private final WireMockUtils.WireMockRuntime wireMock;
 
     @RegisterApp
     private final TestDropwizardAppExtension app;
 
     {
-<<<<<<< HEAD
-        Startables.deepStart(REDIS, MYSQL, CLICKHOUSE, ZOOKEEPER_CONTAINER).join();
-
-=======
-        Startables.deepStart(redis, mysql, clickhouse).join();
->>>>>>> c09efea7
+        Startables.deepStart(redis, mysql, clickhouse, zookeeper).join();
         wireMock = WireMockUtils.startWireMock();
         var databaseAnalyticsFactory = ClickHouseContainerUtils.newDatabaseAnalyticsFactory(clickhouse, DATABASE_NAME);
         app = TestDropwizardAppExtensionUtils.newTestDropwizardAppExtension(
