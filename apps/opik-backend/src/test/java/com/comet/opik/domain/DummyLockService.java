package com.comet.opik.domain;

import com.comet.opik.infrastructure.lock.LockService;
import reactor.core.publisher.Flux;
import reactor.core.publisher.Mono;

import java.time.Duration;

public class DummyLockService implements LockService {

    @Override
    public <T> Mono<T> executeWithLock(LockService.Lock lock, Mono<T> action) {
        return action;
    }

    @Override
    public <T> Flux<T> executeWithLock(LockService.Lock lock, Flux<T> action) {
        return action;
    }

    @Override
    public <T> Mono<T> bestEffortLock(Lock lock, Mono<T> action, Mono<Void> failToAcquireLockAction,
            Duration actionTimeout, Duration lockTimeout) {
<<<<<<< HEAD
        return null;
=======
        return action;
>>>>>>> a14c54e5
    }

    @Override
    public <T> Mono<T> executeWithLockCustomExpire(LockService.Lock lock, Mono<T> action, Duration duration) {
        return action;
    }

    public Mono<Boolean> lockUsingToken(Lock lock, Duration lockDuration) {
        return Mono.just(true);
    }

    public Mono<Void> unlockUsingToken(Lock lock) {
        return Mono.just("ok").then();
    }

}<|MERGE_RESOLUTION|>--- conflicted
+++ resolved
@@ -21,11 +21,7 @@
     @Override
     public <T> Mono<T> bestEffortLock(Lock lock, Mono<T> action, Mono<Void> failToAcquireLockAction,
             Duration actionTimeout, Duration lockTimeout) {
-<<<<<<< HEAD
-        return null;
-=======
         return action;
->>>>>>> a14c54e5
     }
 
     @Override
