package com.comet.opik.api.resources.v1.priv;

import com.comet.opik.api.Dataset;
import com.comet.opik.api.DatasetIdentifier;
import com.comet.opik.api.DatasetItem;
import com.comet.opik.api.DatasetItemBatch;
import com.comet.opik.api.DatasetItemSource;
import com.comet.opik.api.DatasetItemStreamRequest;
import com.comet.opik.api.DatasetItemsDelete;
import com.comet.opik.api.DatasetUpdate;
import com.comet.opik.api.Experiment;
import com.comet.opik.api.ExperimentItem;
import com.comet.opik.api.ExperimentItemsBatch;
import com.comet.opik.api.FeedbackScoreBatch;
import com.comet.opik.api.FeedbackScoreBatchItem;
import com.comet.opik.api.Project;
import com.comet.opik.api.ScoreSource;
import com.comet.opik.api.Span;
import com.comet.opik.api.Trace;
import com.comet.opik.api.error.ErrorMessage;
import com.comet.opik.api.filter.ExperimentsComparisonFilter;
import com.comet.opik.api.filter.FieldType;
import com.comet.opik.api.filter.Filter;
import com.comet.opik.api.filter.Operator;
import com.comet.opik.api.resources.utils.AuthTestUtils;
import com.comet.opik.api.resources.utils.ClickHouseContainerUtils;
import com.comet.opik.api.resources.utils.ClientSupportUtils;
import com.comet.opik.api.resources.utils.MigrationUtils;
import com.comet.opik.api.resources.utils.MySQLContainerUtils;
import com.comet.opik.api.resources.utils.RedisContainerUtils;
import com.comet.opik.api.resources.utils.TestDropwizardAppExtensionUtils;
import com.comet.opik.api.resources.utils.TestUtils;
import com.comet.opik.api.resources.utils.WireMockUtils;
import com.comet.opik.domain.FeedbackScoreMapper;
import com.comet.opik.podam.PodamFactoryUtils;
import com.comet.opik.utils.JsonUtils;
import com.fasterxml.jackson.core.type.TypeReference;
import com.fasterxml.jackson.databind.JsonNode;
import com.fasterxml.jackson.databind.node.BigIntegerNode;
import com.fasterxml.jackson.databind.node.BooleanNode;
import com.fasterxml.jackson.databind.node.DoubleNode;
import com.fasterxml.jackson.databind.node.IntNode;
import com.fasterxml.jackson.databind.node.NullNode;
import com.fasterxml.jackson.databind.node.TextNode;
import com.fasterxml.uuid.Generators;
import com.fasterxml.uuid.impl.TimeBasedEpochGenerator;
import com.redis.testcontainers.RedisContainer;
import jakarta.ws.rs.client.Entity;
import jakarta.ws.rs.core.GenericType;
import jakarta.ws.rs.core.HttpHeaders;
import jakarta.ws.rs.core.MediaType;
import jakarta.ws.rs.core.Response;
import org.apache.commons.collections4.CollectionUtils;
import org.apache.commons.lang3.RandomStringUtils;
import org.glassfish.jersey.client.ChunkedInput;
import org.jdbi.v3.core.Jdbi;
import org.junit.jupiter.api.AfterAll;
import org.junit.jupiter.api.BeforeAll;
import org.junit.jupiter.api.BeforeEach;
import org.junit.jupiter.api.DisplayName;
import org.junit.jupiter.api.Nested;
import org.junit.jupiter.api.Test;
import org.junit.jupiter.api.TestInstance;
import org.junit.jupiter.api.extension.RegisterExtension;
import org.junit.jupiter.params.ParameterizedTest;
import org.junit.jupiter.params.provider.Arguments;
import org.junit.jupiter.params.provider.MethodSource;
import org.junit.jupiter.params.provider.ValueSource;
import org.testcontainers.clickhouse.ClickHouseContainer;
import org.testcontainers.containers.MySQLContainer;
import org.testcontainers.junit.jupiter.Testcontainers;
import reactor.core.publisher.Mono;
import ru.vyarus.dropwizard.guice.test.ClientSupport;
import ru.vyarus.dropwizard.guice.test.jupiter.ext.TestDropwizardAppExtension;
import uk.co.jemos.podam.api.PodamFactory;

import java.math.BigDecimal;
import java.math.BigInteger;
import java.net.URLEncoder;
import java.nio.charset.StandardCharsets;
import java.time.Instant;
import java.util.ArrayList;
import java.util.Arrays;
import java.util.Collection;
import java.util.HashMap;
import java.util.HashSet;
import java.util.List;
import java.util.Map;
import java.util.Optional;
import java.util.Set;
import java.util.UUID;
import java.util.concurrent.atomic.AtomicInteger;
import java.util.stream.Collectors;
import java.util.stream.IntStream;
import java.util.stream.Stream;

import static com.comet.opik.api.DatasetItem.DatasetItemPage;
import static com.comet.opik.api.DatasetItem.DatasetItemPage.Column;
import static com.comet.opik.api.DatasetItem.DatasetItemPage.Column.ColumnType;
import static com.comet.opik.api.resources.utils.ClickHouseContainerUtils.DATABASE_NAME;
import static com.comet.opik.api.resources.utils.MigrationUtils.CLICKHOUSE_CHANGELOG_FILE;
import static com.comet.opik.api.resources.utils.WireMockUtils.WireMockRuntime;
import static com.comet.opik.infrastructure.auth.RequestContext.SESSION_COOKIE;
import static com.comet.opik.infrastructure.auth.RequestContext.WORKSPACE_HEADER;
import static com.comet.opik.infrastructure.auth.TestHttpClientUtils.UNAUTHORIZED_RESPONSE;
import static com.github.tomakehurst.wiremock.client.WireMock.equalTo;
import static com.github.tomakehurst.wiremock.client.WireMock.matching;
import static com.github.tomakehurst.wiremock.client.WireMock.matchingJsonPath;
import static com.github.tomakehurst.wiremock.client.WireMock.okJson;
import static com.github.tomakehurst.wiremock.client.WireMock.post;
import static com.github.tomakehurst.wiremock.client.WireMock.unauthorized;
import static com.github.tomakehurst.wiremock.client.WireMock.urlPathEqualTo;
import static java.util.stream.Collectors.flatMapping;
import static java.util.stream.Collectors.groupingBy;
import static java.util.stream.Collectors.mapping;
import static java.util.stream.Collectors.toMap;
import static java.util.stream.Collectors.toSet;
import static java.util.stream.Collectors.toUnmodifiableSet;
import static org.assertj.core.api.Assertions.assertThat;
import static org.junit.jupiter.params.provider.Arguments.arguments;

@Testcontainers(parallel = true)
@TestInstance(TestInstance.Lifecycle.PER_CLASS)
@DisplayName("Dataset Resource Test")
class DatasetsResourceTest {

    private static final String BASE_RESOURCE_URI = "%s/v1/private/datasets";
    private static final String EXPERIMENT_RESOURCE_URI = "%s/v1/private/experiments";
    private static final String DATASET_ITEMS_WITH_EXPERIMENT_ITEMS_PATH = "/items/experiments/items";

    private static final String URL_TEMPLATE_EXPERIMENT_ITEMS = "%s/v1/private/experiments/items";
    private static final String URL_TEMPLATE_TRACES = "%s/v1/private/traces";

    public static final String[] IGNORED_FIELDS_LIST = {"feedbackScores", "createdAt", "lastUpdatedAt", "createdBy",
            "lastUpdatedBy"};
    public static final String[] IGNORED_FIELDS_DATA_ITEM = {"createdAt", "lastUpdatedAt", "experimentItems",
            "createdBy", "lastUpdatedBy"};
    public static final String[] DATASET_IGNORED_FIELDS = {"id", "createdAt", "lastUpdatedAt", "createdBy",
<<<<<<< HEAD
            "lastUpdatedBy", "experimentCount", "mostRecentExperimentAt", "lastCreatedExperimentAt"};
=======
            "lastUpdatedBy", "experimentCount", "mostRecentExperimentAt", "lastCreatedExperimentAt", "datasetItemsCount"};
>>>>>>> 7ce9bbc6

    public static final String API_KEY = UUID.randomUUID().toString();
    private static final String USER = UUID.randomUUID().toString();
    private static final String WORKSPACE_ID = UUID.randomUUID().toString();
    private static final String TEST_WORKSPACE = UUID.randomUUID().toString();

    private static final TimeBasedEpochGenerator GENERATOR = Generators.timeBasedEpochGenerator();

    private static final RedisContainer REDIS = RedisContainerUtils.newRedisContainer();

    private static final MySQLContainer<?> MYSQL = MySQLContainerUtils.newMySQLContainer();

    private static final ClickHouseContainer CLICKHOUSE = ClickHouseContainerUtils.newClickHouseContainer();

    @RegisterExtension
    private static final TestDropwizardAppExtension app;

    private static final WireMockRuntime wireMock;

    static {
        MYSQL.start();
        CLICKHOUSE.start();
        REDIS.start();

        wireMock = WireMockUtils.startWireMock();

        var databaseAnalyticsFactory = ClickHouseContainerUtils.newDatabaseAnalyticsFactory(
                CLICKHOUSE, DATABASE_NAME);

        app = TestDropwizardAppExtensionUtils.newTestDropwizardAppExtension(
                MYSQL.getJdbcUrl(),
                databaseAnalyticsFactory,
                wireMock.runtimeInfo(),
                REDIS.getRedisURI());
    }

    private final PodamFactory factory = PodamFactoryUtils.newPodamFactory();

    private String baseURI;
    private ClientSupport client;

    @BeforeAll
    void setUpAll(ClientSupport client, Jdbi jdbi) throws Exception {

        MigrationUtils.runDbMigration(jdbi, MySQLContainerUtils.migrationParameters());

        try (var connection = CLICKHOUSE.createConnection("")) {
            MigrationUtils.runDbMigration(connection, CLICKHOUSE_CHANGELOG_FILE,
                    ClickHouseContainerUtils.migrationParameters());
        }

        this.baseURI = "http://localhost:%d".formatted(client.getPort());
        this.client = client;

        ClientSupportUtils.config(client);

        mockTargetWorkspace(API_KEY, TEST_WORKSPACE, WORKSPACE_ID);
    }

    @AfterAll
    void tearDownAll() {
        wireMock.server().stop();
    }

    private static void mockTargetWorkspace(String apiKey, String workspaceName, String workspaceId) {
        AuthTestUtils.mockTargetWorkspace(wireMock.server(), apiKey, workspaceName, workspaceId, USER);
    }

    private static void mockSessionCookieTargetWorkspace(String sessionToken, String workspaceName,
            String workspaceId) {
        AuthTestUtils.mockSessionCookieTargetWorkspace(wireMock.server(), sessionToken, workspaceName, workspaceId,
                USER);
    }

    private UUID createAndAssert(Dataset dataset) {
        return createAndAssert(dataset, API_KEY, TEST_WORKSPACE);
    }

    private UUID createAndAssert(Dataset dataset, String apiKey, String workspaceName) {
        try (var actualResponse = client.target(BASE_RESOURCE_URI.formatted(baseURI))
                .request()
                .accept(MediaType.APPLICATION_JSON_TYPE)
                .header(HttpHeaders.AUTHORIZATION, apiKey)
                .header(WORKSPACE_HEADER, workspaceName)
                .post(Entity.json(dataset))) {

            assertThat(actualResponse.getStatusInfo().getStatusCode()).isEqualTo(201);
            assertThat(actualResponse.hasEntity()).isFalse();

            var id = TestUtils.getIdFromLocation(actualResponse.getLocation());

            assertThat(id).isNotNull();
            assertThat(id.version()).isEqualTo(7);

            return id;
        }
    }

    private Dataset getAndAssertEquals(UUID id, Dataset expected, String workspaceName, String apiKey) {
        var actualResponse = client.target(BASE_RESOURCE_URI.formatted(baseURI))
                .path(id.toString())
                .request()
                .header(HttpHeaders.AUTHORIZATION, apiKey)
                .header(WORKSPACE_HEADER, workspaceName)
                .get();

        assertThat(actualResponse.getStatusInfo().getStatusCode()).isEqualTo(200);
        var actualEntity = actualResponse.readEntity(Dataset.class);

        assertThat(actualEntity.id()).isEqualTo(id);
        assertThat(actualEntity).usingRecursiveComparison()
                .ignoringFields(DATASET_IGNORED_FIELDS)
                .isEqualTo(expected);

        assertThat(actualEntity.lastUpdatedBy()).isEqualTo(USER);
        assertThat(actualEntity.createdBy()).isEqualTo(USER);
        assertThat(actualEntity.createdAt()).isInThePast();
        assertThat(actualEntity.lastUpdatedAt()).isInThePast();
        assertThat(actualEntity.experimentCount()).isNotNull();
        assertThat(actualEntity.datasetItemsCount()).isNotNull();

        return actualEntity;
    }

    @Nested
    @DisplayName("Api Key Authentication:")
    @TestInstance(TestInstance.Lifecycle.PER_CLASS)
    class ApiKey {

        private final String fakeApikey = UUID.randomUUID().toString();
        private final String okApikey = UUID.randomUUID().toString();

        Stream<Arguments> credentials() {
            return Stream.of(
                    arguments(okApikey, true),
                    arguments(fakeApikey, false),
                    arguments("", false));
        }

        @BeforeEach
        void setUp() {

            wireMock.server().stubFor(
                    post(urlPathEqualTo("/opik/auth"))
                            .withHeader(HttpHeaders.AUTHORIZATION, equalTo(fakeApikey))
                            .withRequestBody(matchingJsonPath("$.workspaceName", matching(".+")))
                            .willReturn(unauthorized()));

            wireMock.server().stubFor(
                    post(urlPathEqualTo("/opik/auth"))
                            .withHeader(HttpHeaders.AUTHORIZATION, equalTo(""))
                            .withRequestBody(matchingJsonPath("$.workspaceName", matching(".+")))
                            .willReturn(unauthorized()));
        }

        @ParameterizedTest
        @MethodSource("credentials")
        @DisplayName("create dataset: when api key is present, then return proper response")
        void createDataset__whenApiKeyIsPresent__thenReturnProperResponse(String apiKey, boolean shouldSucceed) {
            var project = factory.manufacturePojo(Project.class).toBuilder()
                    .id(null)
                    .build();

            mockTargetWorkspace(okApikey, TEST_WORKSPACE, WORKSPACE_ID);

            try (var actualResponse = client.target(BASE_RESOURCE_URI.formatted(baseURI))
                    .request()
                    .header(HttpHeaders.AUTHORIZATION, apiKey)
                    .header(WORKSPACE_HEADER, TEST_WORKSPACE)
                    .accept(MediaType.APPLICATION_JSON_TYPE)
                    .post(Entity.json(project))) {

                if (shouldSucceed) {
                    assertThat(actualResponse.getStatusInfo().getStatusCode()).isEqualTo(201);
                    assertThat(actualResponse.hasEntity()).isFalse();
                } else {
                    assertThat(actualResponse.getStatusInfo().getStatusCode()).isEqualTo(401);
                    assertThat(actualResponse.hasEntity()).isTrue();
                    assertThat(actualResponse.readEntity(io.dropwizard.jersey.errors.ErrorMessage.class))
                            .isEqualTo(UNAUTHORIZED_RESPONSE);
                }
            }
        }

        @ParameterizedTest
        @MethodSource("credentials")
        @DisplayName("Get dataset by id: when api key is present, then return proper response")
        void getDatasetById__whenApiKeyIsPresent__thenReturnProperResponse(String apiKey, boolean shouldSucceed) {

            Dataset dataset = factory.manufacturePojo(Dataset.class).toBuilder()
                    .id(null)
                    .build();

            var id = createAndAssert(dataset);

            mockTargetWorkspace(okApikey, TEST_WORKSPACE, WORKSPACE_ID);

            try (var actualResponse = client.target(BASE_RESOURCE_URI.formatted(baseURI))
                    .path(id.toString())
                    .request()
                    .header(HttpHeaders.AUTHORIZATION, apiKey)
                    .accept(MediaType.APPLICATION_JSON_TYPE)
                    .header(WORKSPACE_HEADER, TEST_WORKSPACE)
                    .get()) {

                if (shouldSucceed) {
                    assertThat(actualResponse.getStatusInfo().getStatusCode()).isEqualTo(200);
                    assertThat(actualResponse.hasEntity()).isTrue();
                    var actualEntity = actualResponse.readEntity(Dataset.class);

                    assertThat(actualEntity.id()).isEqualTo(id);
                } else {
                    assertThat(actualResponse.getStatusInfo().getStatusCode()).isEqualTo(401);
                    assertThat(actualResponse.hasEntity()).isTrue();
                    assertThat(actualResponse.readEntity(io.dropwizard.jersey.errors.ErrorMessage.class))
                            .isEqualTo(UNAUTHORIZED_RESPONSE);
                }
            }
        }

        @ParameterizedTest
        @MethodSource("credentials")
        @DisplayName("Get dataset by name: when api key is present, then return proper response")
        void getDatasetByName__whenApiKeyIsPresent__thenReturnProperResponse(String apiKey, boolean shouldSucceed) {

            var dataset = factory.manufacturePojo(Dataset.class).toBuilder()
                    .id(null)
                    .build();

            var id = createAndAssert(dataset);

            mockTargetWorkspace(okApikey, TEST_WORKSPACE, WORKSPACE_ID);

            try (var actualResponse = client.target(BASE_RESOURCE_URI.formatted(baseURI))
                    .path("retrieve")
                    .request()
                    .header(HttpHeaders.AUTHORIZATION, apiKey)
                    .header(WORKSPACE_HEADER, TEST_WORKSPACE)
                    .accept(MediaType.APPLICATION_JSON_TYPE)
                    .post(Entity.json(new DatasetIdentifier(dataset.name())))) {

                if (shouldSucceed) {
                    assertThat(actualResponse.getStatusInfo().getStatusCode()).isEqualTo(200);
                    assertThat(actualResponse.hasEntity()).isTrue();
                    var actualEntity = actualResponse.readEntity(Dataset.class);

                    assertThat(actualEntity.id()).isEqualTo(id);
                } else {
                    assertThat(actualResponse.getStatusInfo().getStatusCode()).isEqualTo(401);
                    assertThat(actualResponse.hasEntity()).isTrue();
                    assertThat(actualResponse.readEntity(io.dropwizard.jersey.errors.ErrorMessage.class))
                            .isEqualTo(UNAUTHORIZED_RESPONSE);
                }
            }
        }

        @ParameterizedTest
        @MethodSource("credentials")
        @DisplayName("Get datasets: when api key is present, then return proper response")
        void getDatasets__whenApiKeyIsPresent__thenReturnProperResponse(String apiKey, boolean shouldSucceed) {

            String workspaceName = UUID.randomUUID().toString();
            String workspaceId = UUID.randomUUID().toString();

            mockTargetWorkspace(okApikey, workspaceName, workspaceId);

            List<Dataset> expected = PodamFactoryUtils.manufacturePojoList(factory, Dataset.class).stream()
                    .map(dataset -> dataset.toBuilder().build())
                    .toList();

            expected.forEach(dataset -> createAndAssert(dataset, okApikey, workspaceName));

            try (var actualResponse = client.target(BASE_RESOURCE_URI.formatted(baseURI))
                    .request()
                    .header(HttpHeaders.AUTHORIZATION, apiKey)
                    .header(WORKSPACE_HEADER, workspaceName)
                    .get()) {

                if (shouldSucceed) {
                    assertThat(actualResponse.getStatusInfo().getStatusCode()).isEqualTo(200);
                    assertThat(actualResponse.hasEntity()).isTrue();
                    var actualEntity = actualResponse.readEntity(Dataset.DatasetPage.class);

                    assertThat(actualEntity.content()).hasSize(expected.size());
                } else {
                    assertThat(actualResponse.getStatusInfo().getStatusCode()).isEqualTo(401);
                    assertThat(actualResponse.hasEntity()).isTrue();
                    assertThat(actualResponse.readEntity(io.dropwizard.jersey.errors.ErrorMessage.class))
                            .isEqualTo(UNAUTHORIZED_RESPONSE);
                }
            }
        }

        @ParameterizedTest
        @MethodSource("credentials")
        @DisplayName("Update dataset: when api key is present, then return proper response")
        void updateDataset__whenApiKeyIsPresent__thenReturnProperResponse(String apiKey, boolean shouldSucceed) {

            var dataset = factory.manufacturePojo(Dataset.class).toBuilder()
                    .id(null)
                    .build();

            var id = createAndAssert(dataset);

            var update = factory.manufacturePojo(DatasetUpdate.class);

            try (var actualResponse = client.target(BASE_RESOURCE_URI.formatted(baseURI))
                    .path(id.toString())
                    .request()
                    .header(HttpHeaders.AUTHORIZATION, apiKey)
                    .accept(MediaType.APPLICATION_JSON_TYPE)
                    .header(WORKSPACE_HEADER, TEST_WORKSPACE)
                    .put(Entity.json(update))) {

                if (shouldSucceed) {
                    assertThat(actualResponse.getStatusInfo().getStatusCode()).isEqualTo(204);
                    assertThat(actualResponse.hasEntity()).isFalse();
                } else {
                    assertThat(actualResponse.getStatusInfo().getStatusCode()).isEqualTo(401);
                    assertThat(actualResponse.hasEntity()).isTrue();
                    assertThat(actualResponse.readEntity(io.dropwizard.jersey.errors.ErrorMessage.class))
                            .isEqualTo(UNAUTHORIZED_RESPONSE);
                }
            }
        }

        @ParameterizedTest
        @MethodSource("credentials")
        @DisplayName("Delete dataset: when api key is present, then return proper response")
        void deleteDataset__whenApiKeyIsPresent__thenReturnProperResponse(String apiKey, boolean shouldSucceed) {

            var dataset = factory.manufacturePojo(Dataset.class).toBuilder()
                    .id(null)
                    .build();

            var id = createAndAssert(dataset);

            mockTargetWorkspace(okApikey, TEST_WORKSPACE, WORKSPACE_ID);

            try (var actualResponse = client.target(BASE_RESOURCE_URI.formatted(baseURI))
                    .path(id.toString())
                    .request()
                    .header(HttpHeaders.AUTHORIZATION, apiKey)
                    .accept(MediaType.APPLICATION_JSON_TYPE)
                    .header(WORKSPACE_HEADER, TEST_WORKSPACE)
                    .delete()) {

                if (shouldSucceed) {
                    assertThat(actualResponse.getStatusInfo().getStatusCode()).isEqualTo(204);
                    assertThat(actualResponse.hasEntity()).isFalse();
                } else {
                    assertThat(actualResponse.getStatusInfo().getStatusCode()).isEqualTo(401);
                    assertThat(actualResponse.hasEntity()).isTrue();
                    assertThat(actualResponse.readEntity(io.dropwizard.jersey.errors.ErrorMessage.class))
                            .isEqualTo(UNAUTHORIZED_RESPONSE);
                }
            }
        }

        @ParameterizedTest
        @MethodSource("credentials")
        @DisplayName("Create dataset items: when api key is present, then return proper response")
        void createDatasetItems__whenApiKeyIsPresent__thenReturnProperResponse(String apiKey, boolean shouldSucceed) {

            var items = PodamFactoryUtils.manufacturePojoList(factory, DatasetItem.class).stream()
                    .map(item -> item.toBuilder()
                            .id(null)
                            .build())
                    .toList();

            var batch = factory.manufacturePojo(DatasetItemBatch.class).toBuilder()
                    .items(items)
                    .datasetId(null)
                    .build();

            putAndAssert(batch, TEST_WORKSPACE, API_KEY);

            mockTargetWorkspace(okApikey, TEST_WORKSPACE, WORKSPACE_ID);

            try (var actualResponse = client.target(BASE_RESOURCE_URI.formatted(baseURI))
                    .path("items")
                    .request()
                    .header(HttpHeaders.AUTHORIZATION, apiKey)
                    .header(WORKSPACE_HEADER, TEST_WORKSPACE)
                    .accept(MediaType.APPLICATION_JSON_TYPE)
                    .put(Entity.json(batch))) {

                if (shouldSucceed) {
                    assertThat(actualResponse.getStatusInfo().getStatusCode()).isEqualTo(204);
                    assertThat(actualResponse.hasEntity()).isFalse();
                } else {
                    assertThat(actualResponse.getStatusInfo().getStatusCode()).isEqualTo(401);
                    assertThat(actualResponse.hasEntity()).isTrue();
                    assertThat(actualResponse.readEntity(io.dropwizard.jersey.errors.ErrorMessage.class))
                            .isEqualTo(UNAUTHORIZED_RESPONSE);
                }
            }

        }

        @ParameterizedTest
        @MethodSource("credentials")
        @DisplayName("Get dataset items by dataset id: when api key is present, then return proper response")
        void getDatasetItemsByDatasetId__whenApiKeyIsPresent__thenReturnProperResponse(String apiKey,
                boolean shouldSucceed) {

            var datasetId = createAndAssert(factory.manufacturePojo(Dataset.class).toBuilder()
                    .id(null)
                    .build());

            var items = PodamFactoryUtils.manufacturePojoList(factory, DatasetItem.class).stream()
                    .map(item -> item.toBuilder()
                            .id(null)
                            .build())
                    .toList();

            var batch = factory.manufacturePojo(DatasetItemBatch.class).toBuilder()
                    .items(items)
                    .datasetId(datasetId)
                    .datasetName(null)
                    .build();

            putAndAssert(batch, TEST_WORKSPACE, API_KEY);

            mockTargetWorkspace(okApikey, TEST_WORKSPACE, WORKSPACE_ID);

            try (var actualResponse = client.target(BASE_RESOURCE_URI.formatted(baseURI))
                    .path(datasetId.toString())
                    .path("items")
                    .request()
                    .header(HttpHeaders.AUTHORIZATION, apiKey)
                    .accept(MediaType.APPLICATION_JSON_TYPE)
                    .header(WORKSPACE_HEADER, TEST_WORKSPACE)
                    .get()) {

                if (shouldSucceed) {
                    assertThat(actualResponse.getStatusInfo().getStatusCode()).isEqualTo(200);
                    assertThat(actualResponse.hasEntity()).isTrue();
                    var actualEntity = actualResponse.readEntity(DatasetItemPage.class);

                    assertThat(actualEntity.content().size()).isEqualTo(items.size());
                } else {
                    assertThat(actualResponse.getStatusInfo().getStatusCode()).isEqualTo(401);
                    assertThat(actualResponse.hasEntity()).isTrue();
                    assertThat(actualResponse.readEntity(io.dropwizard.jersey.errors.ErrorMessage.class))
                            .isEqualTo(UNAUTHORIZED_RESPONSE);
                }
            }
        }

        @ParameterizedTest
        @MethodSource("credentials")
        @DisplayName("Stream dataset items: when api key is present, then return proper response")
        void streamDatasetItems__whenApiKeyIsPresent__thenReturnProperResponse(String apiKey, boolean shouldSucceed) {
            String name = UUID.randomUUID().toString();

            var datasetId = createAndAssert(factory.manufacturePojo(Dataset.class).toBuilder()
                    .id(null)
                    .name(name)
                    .build());

            var items = PodamFactoryUtils.manufacturePojoList(factory, DatasetItem.class).stream()
                    .map(item -> item.toBuilder()
                            .id(null)
                            .build())
                    .toList();

            var batch = factory.manufacturePojo(DatasetItemBatch.class).toBuilder()
                    .items(items)
                    .datasetId(datasetId)
                    .datasetName(null)
                    .build();

            putAndAssert(batch, TEST_WORKSPACE, API_KEY);

            mockTargetWorkspace(okApikey, TEST_WORKSPACE, WORKSPACE_ID);

            var request = new DatasetItemStreamRequest(name, null, null);

            try (var actualResponse = client.target(BASE_RESOURCE_URI.formatted(baseURI))
                    .path("items")
                    .path("stream")
                    .request()
                    .header(HttpHeaders.AUTHORIZATION, apiKey)
                    .header(WORKSPACE_HEADER, TEST_WORKSPACE)
                    .accept(MediaType.APPLICATION_OCTET_STREAM)
                    .post(Entity.json(request))) {

                if (shouldSucceed) {
                    assertThat(actualResponse.getStatusInfo().getStatusCode()).isEqualTo(200);
                    assertThat(actualResponse.hasEntity()).isTrue();

                    List<DatasetItem> actualItems = getStreamedItems(actualResponse);
                    assertThat(actualItems.size()).isEqualTo(items.size());

                } else {
                    assertThat(actualResponse.getStatusInfo().getStatusCode()).isEqualTo(401);
                    assertThat(actualResponse.hasEntity()).isTrue();
                    assertThat(actualResponse.readEntity(io.dropwizard.jersey.errors.ErrorMessage.class))
                            .isEqualTo(UNAUTHORIZED_RESPONSE);
                }
            }
        }

        @ParameterizedTest
        @MethodSource("credentials")
        @DisplayName("Delete dataset items: when api key is present, then return proper response")
        void deleteDatasetItems__whenApiKeyIsPresent__thenReturnProperResponse(String apiKey, boolean shouldSucceed) {

            var datasetId = createAndAssert(factory.manufacturePojo(Dataset.class).toBuilder()
                    .id(null)
                    .build());

            var items = PodamFactoryUtils.manufacturePojoList(factory, DatasetItem.class).stream()
                    .toList();

            var batch = factory.manufacturePojo(DatasetItemBatch.class).toBuilder()
                    .items(items)
                    .datasetId(datasetId)
                    .datasetName(null)
                    .build();

            putAndAssert(batch, TEST_WORKSPACE, API_KEY);

            mockTargetWorkspace(okApikey, TEST_WORKSPACE, WORKSPACE_ID);

            var delete = new DatasetItemsDelete(items.stream().map(DatasetItem::id).toList());

            try (var actualResponse = client.target(BASE_RESOURCE_URI.formatted(baseURI))
                    .path("items")
                    .path("delete")
                    .request()
                    .header(HttpHeaders.AUTHORIZATION, apiKey)
                    .header(WORKSPACE_HEADER, TEST_WORKSPACE)
                    .accept(MediaType.APPLICATION_JSON_TYPE)
                    .post(Entity.json(delete))) {

                if (shouldSucceed) {
                    assertThat(actualResponse.getStatusInfo().getStatusCode()).isEqualTo(204);
                    assertThat(actualResponse.hasEntity()).isFalse();
                } else {
                    assertThat(actualResponse.getStatusInfo().getStatusCode()).isEqualTo(401);
                    assertThat(actualResponse.hasEntity()).isTrue();
                    assertThat(actualResponse.readEntity(io.dropwizard.jersey.errors.ErrorMessage.class))
                            .isEqualTo(UNAUTHORIZED_RESPONSE);
                }
            }
        }

        @ParameterizedTest
        @MethodSource("credentials")
        @DisplayName("Get dataset item by id: when api key is present, then return proper response")
        void getDatasetItemById__whenApiKeyIsPresent__thenReturnProperResponse(String apiKey, boolean shouldSucceed) {
            String name = UUID.randomUUID().toString();

            var datasetId = createAndAssert(factory.manufacturePojo(Dataset.class).toBuilder()
                    .id(null)
                    .name(name)
                    .build());

            var item = factory.manufacturePojo(DatasetItem.class);

            var batch = factory.manufacturePojo(DatasetItemBatch.class).toBuilder()
                    .items(List.of(item))
                    .datasetId(datasetId)
                    .datasetName(null)
                    .build();

            putAndAssert(batch, TEST_WORKSPACE, API_KEY);

            try (var actualResponse = client.target(BASE_RESOURCE_URI.formatted(baseURI))
                    .path("items")
                    .path(item.id().toString())
                    .request()
                    .header(HttpHeaders.AUTHORIZATION, apiKey)
                    .accept(MediaType.APPLICATION_JSON_TYPE)
                    .header(WORKSPACE_HEADER, TEST_WORKSPACE)
                    .get()) {

                if (shouldSucceed) {
                    assertThat(actualResponse.getStatusInfo().getStatusCode()).isEqualTo(200);
                    assertThat(actualResponse.hasEntity()).isTrue();
                    var actualEntity = actualResponse.readEntity(DatasetItem.class);

                    assertThat(actualEntity.id()).isEqualTo(item.id());
                } else {
                    assertThat(actualResponse.getStatusInfo().getStatusCode()).isEqualTo(401);
                    assertThat(actualResponse.hasEntity()).isTrue();
                    assertThat(actualResponse.readEntity(io.dropwizard.jersey.errors.ErrorMessage.class))
                            .isEqualTo(UNAUTHORIZED_RESPONSE);
                }
            }

        }

    }

    @Nested
    @DisplayName("Session Token Cookie Authentication:")
    @TestInstance(TestInstance.Lifecycle.PER_CLASS)
    class SessionTokenCookie {

        private final String sessionToken = UUID.randomUUID().toString();
        private final String fakeSessionToken = UUID.randomUUID().toString();

        @BeforeAll
        void setUp() {
            wireMock.server().stubFor(
                    post(urlPathEqualTo("/opik/auth-session"))
                            .withCookie(SESSION_COOKIE, equalTo(sessionToken))
                            .withRequestBody(matchingJsonPath("$.workspaceName", matching(".+")))
                            .willReturn(okJson(AuthTestUtils.newWorkspaceAuthResponse(USER, WORKSPACE_ID))));

            wireMock.server().stubFor(
                    post(urlPathEqualTo("/opik/auth-session"))
                            .withCookie(SESSION_COOKIE, equalTo(fakeSessionToken))
                            .withRequestBody(matchingJsonPath("$.workspaceName", matching(".+")))
                            .willReturn(unauthorized()));
        }

        Stream<Arguments> credentials() {
            return Stream.of(
                    arguments(sessionToken, true, "OK_" + UUID.randomUUID()),
                    arguments(fakeSessionToken, false, UUID.randomUUID().toString()));
        }

        @ParameterizedTest
        @MethodSource("credentials")
        @DisplayName("create dataset: when session token is present, then return proper response")
        void createDataset__whenSessionTokenIsPresent__thenReturnProperResponse(String sessionToken,
                boolean shouldSucceed, String workspaceName) {

            var dataset = factory.manufacturePojo(Dataset.class).toBuilder()
                    .id(null)
                    .build();

            mockSessionCookieTargetWorkspace(this.sessionToken, workspaceName, WORKSPACE_ID);

            try (var actualResponse = client.target(BASE_RESOURCE_URI.formatted(baseURI))
                    .request()
                    .cookie(SESSION_COOKIE, sessionToken)
                    .header(WORKSPACE_HEADER, workspaceName)
                    .accept(MediaType.APPLICATION_JSON_TYPE)
                    .post(Entity.json(dataset))) {

                if (shouldSucceed) {
                    assertThat(actualResponse.getStatusInfo().getStatusCode()).isEqualTo(201);
                    assertThat(actualResponse.hasEntity()).isFalse();
                } else {
                    assertThat(actualResponse.getStatusInfo().getStatusCode()).isEqualTo(401);
                    assertThat(actualResponse.hasEntity()).isTrue();
                    assertThat(actualResponse.readEntity(io.dropwizard.jersey.errors.ErrorMessage.class))
                            .isEqualTo(UNAUTHORIZED_RESPONSE);
                }
            }
        }

        @ParameterizedTest
        @MethodSource("credentials")
        @DisplayName("Get dataset by id: when session token is present, then return proper response")
        void getDatasetById__whenSessionTokenIsPresent__thenReturnProperResponse(String sessionToken,
                boolean shouldSucceed, String workspaceName) {

            Dataset dataset = factory.manufacturePojo(Dataset.class).toBuilder()
                    .id(null)
                    .build();

            var id = createAndAssert(dataset);

            try (var actualResponse = client.target(BASE_RESOURCE_URI.formatted(baseURI))
                    .path(id.toString())
                    .request()
                    .cookie(SESSION_COOKIE, sessionToken)
                    .accept(MediaType.APPLICATION_JSON_TYPE)
                    .header(WORKSPACE_HEADER, workspaceName)
                    .get()) {

                if (shouldSucceed) {
                    assertThat(actualResponse.getStatusInfo().getStatusCode()).isEqualTo(200);
                    assertThat(actualResponse.hasEntity()).isTrue();
                    var actualEntity = actualResponse.readEntity(Dataset.class);

                    assertThat(actualEntity.id()).isEqualTo(id);
                } else {
                    assertThat(actualResponse.getStatusInfo().getStatusCode()).isEqualTo(401);
                    assertThat(actualResponse.hasEntity()).isTrue();
                    assertThat(actualResponse.readEntity(io.dropwizard.jersey.errors.ErrorMessage.class))
                            .isEqualTo(UNAUTHORIZED_RESPONSE);
                }
            }
        }

        @ParameterizedTest
        @MethodSource("credentials")
        @DisplayName("Get dataset by name: when session token is present, then return proper response")
        void getDatasetByName__whenSessionTokenIsPresent__thenReturnProperResponse(String sessionToken,
                boolean shouldSucceed, String workspaceName) {

            var dataset = factory.manufacturePojo(Dataset.class).toBuilder()
                    .id(null)
                    .build();

            var id = createAndAssert(dataset);

            mockSessionCookieTargetWorkspace(this.sessionToken, workspaceName, WORKSPACE_ID);

            try (var actualResponse = client.target(BASE_RESOURCE_URI.formatted(baseURI))
                    .path("retrieve")
                    .request()
                    .cookie(SESSION_COOKIE, sessionToken)
                    .header(WORKSPACE_HEADER, workspaceName)
                    .accept(MediaType.APPLICATION_JSON_TYPE)
                    .post(Entity.json(new DatasetIdentifier(dataset.name())))) {

                if (shouldSucceed) {
                    assertThat(actualResponse.getStatusInfo().getStatusCode()).isEqualTo(200);
                    assertThat(actualResponse.hasEntity()).isTrue();
                    var actualEntity = actualResponse.readEntity(Dataset.class);

                    assertThat(actualEntity.id()).isEqualTo(id);
                } else {
                    assertThat(actualResponse.getStatusInfo().getStatusCode()).isEqualTo(401);
                    assertThat(actualResponse.hasEntity()).isTrue();
                    assertThat(actualResponse.readEntity(io.dropwizard.jersey.errors.ErrorMessage.class))
                            .isEqualTo(UNAUTHORIZED_RESPONSE);
                }
            }
        }

        @ParameterizedTest
        @MethodSource("credentials")
        @DisplayName("Get datasets: when session token is present, then return proper response")
        void getDatasets__whenSessionTokenIsPresent__thenReturnProperResponse(String sessionToken,
                boolean shouldSucceed, String workspaceName) {

            String workspaceId = UUID.randomUUID().toString();
            String apiKey = UUID.randomUUID().toString();

            mockTargetWorkspace(apiKey, workspaceName, workspaceId);

            mockSessionCookieTargetWorkspace(this.sessionToken, workspaceName, workspaceId);

            List<Dataset> expected = PodamFactoryUtils.manufacturePojoList(factory, Dataset.class);

            expected.forEach(dataset -> createAndAssert(dataset, apiKey, workspaceName));

            try (var actualResponse = client.target(BASE_RESOURCE_URI.formatted(baseURI))
                    .request()
                    .cookie(SESSION_COOKIE, sessionToken)
                    .header(WORKSPACE_HEADER, workspaceName)
                    .get()) {

                if (shouldSucceed) {
                    assertThat(actualResponse.getStatusInfo().getStatusCode()).isEqualTo(200);
                    assertThat(actualResponse.hasEntity()).isTrue();
                    var actualEntity = actualResponse.readEntity(Dataset.DatasetPage.class);

                    assertThat(actualEntity.content()).hasSize(expected.size());
                } else {
                    assertThat(actualResponse.getStatusInfo().getStatusCode()).isEqualTo(401);
                    assertThat(actualResponse.hasEntity()).isTrue();
                    assertThat(actualResponse.readEntity(io.dropwizard.jersey.errors.ErrorMessage.class))
                            .isEqualTo(UNAUTHORIZED_RESPONSE);
                }
            }
        }

        @ParameterizedTest
        @MethodSource("credentials")
        @DisplayName("Update dataset: when session token is present, then return proper response")
        void updateDataset__whenSessionTokenIsPresent__thenReturnProperResponse(String sessionToken,
                boolean shouldSucceed, String workspaceName) {

            var dataset = factory.manufacturePojo(Dataset.class).toBuilder()
                    .id(null)
                    .build();

            var id = createAndAssert(dataset);

            var update = factory.manufacturePojo(DatasetUpdate.class);

            try (var actualResponse = client.target(BASE_RESOURCE_URI.formatted(baseURI))
                    .path(id.toString())
                    .request()
                    .cookie(SESSION_COOKIE, sessionToken)
                    .header(WORKSPACE_HEADER, workspaceName)
                    .accept(MediaType.APPLICATION_JSON_TYPE)
                    .put(Entity.json(update))) {

                if (shouldSucceed) {
                    assertThat(actualResponse.getStatusInfo().getStatusCode()).isEqualTo(204);
                    assertThat(actualResponse.hasEntity()).isFalse();
                } else {
                    assertThat(actualResponse.getStatusInfo().getStatusCode()).isEqualTo(401);
                    assertThat(actualResponse.hasEntity()).isTrue();
                    assertThat(actualResponse.readEntity(io.dropwizard.jersey.errors.ErrorMessage.class))
                            .isEqualTo(UNAUTHORIZED_RESPONSE);
                }
            }
        }

        @ParameterizedTest
        @MethodSource("credentials")
        @DisplayName("Delete dataset: when session token is present, then return proper response")
        void deleteDataset__whenSessionTokenIsPresent__thenReturnProperResponse(String sessionToken,
                boolean shouldSucceed, String workspaceName) {

            var dataset = factory.manufacturePojo(Dataset.class).toBuilder()
                    .id(null)
                    .build();

            var id = createAndAssert(dataset);

            try (var actualResponse = client.target(BASE_RESOURCE_URI.formatted(baseURI))
                    .path(id.toString())
                    .request()
                    .cookie(SESSION_COOKIE, sessionToken)
                    .header(WORKSPACE_HEADER, workspaceName)
                    .accept(MediaType.APPLICATION_JSON_TYPE)
                    .delete()) {

                if (shouldSucceed) {
                    assertThat(actualResponse.getStatusInfo().getStatusCode()).isEqualTo(204);
                    assertThat(actualResponse.hasEntity()).isFalse();
                } else {
                    assertThat(actualResponse.getStatusInfo().getStatusCode()).isEqualTo(401);
                    assertThat(actualResponse.hasEntity()).isTrue();
                    assertThat(actualResponse.readEntity(io.dropwizard.jersey.errors.ErrorMessage.class))
                            .isEqualTo(UNAUTHORIZED_RESPONSE);
                }
            }
        }

        @ParameterizedTest
        @MethodSource("credentials")
        @DisplayName("Create dataset items: when session token is present, then return proper response")
        void createDatasetItems__whenSessionTokenIsPresent__thenReturnProperResponse(String sessionToken,
                boolean shouldSucceed, String workspaceName) {

            var items = PodamFactoryUtils.manufacturePojoList(factory, DatasetItem.class).stream()
                    .map(item -> item.toBuilder()
                            .id(null)
                            .build())
                    .toList();

            var batch = factory.manufacturePojo(DatasetItemBatch.class).toBuilder()
                    .items(items)
                    .datasetId(null)
                    .build();

            putAndAssert(batch, TEST_WORKSPACE, API_KEY);

            mockSessionCookieTargetWorkspace(this.sessionToken, workspaceName, WORKSPACE_ID);

            try (var actualResponse = client.target(BASE_RESOURCE_URI.formatted(baseURI))
                    .path("items")
                    .request()
                    .cookie(SESSION_COOKIE, sessionToken)
                    .header(WORKSPACE_HEADER, workspaceName)
                    .accept(MediaType.APPLICATION_JSON_TYPE)
                    .put(Entity.json(batch))) {

                if (shouldSucceed) {
                    assertThat(actualResponse.getStatusInfo().getStatusCode()).isEqualTo(204);
                    assertThat(actualResponse.hasEntity()).isFalse();
                } else {
                    assertThat(actualResponse.getStatusInfo().getStatusCode()).isEqualTo(401);
                    assertThat(actualResponse.hasEntity()).isTrue();
                    assertThat(actualResponse.readEntity(io.dropwizard.jersey.errors.ErrorMessage.class))
                            .isEqualTo(UNAUTHORIZED_RESPONSE);
                }
            }
        }

        @ParameterizedTest
        @MethodSource("credentials")
        @DisplayName("Get dataset items by dataset id: when session token is present, then return proper response")
        void getDatasetItemsByDatasetId__whenSessionTokenIsPresent__thenReturnProperResponse(String sessionToken,
                boolean shouldSucceed, String workspaceName) {

            var datasetId = createAndAssert(factory.manufacturePojo(Dataset.class).toBuilder()
                    .id(null)
                    .build());

            var items = PodamFactoryUtils.manufacturePojoList(factory, DatasetItem.class).stream()
                    .map(item -> item.toBuilder()
                            .id(null)
                            .build())
                    .toList();

            var batch = factory.manufacturePojo(DatasetItemBatch.class).toBuilder()
                    .items(items)
                    .datasetId(datasetId)
                    .datasetName(null)
                    .build();

            putAndAssert(batch, TEST_WORKSPACE, API_KEY);

            try (var actualResponse = client.target(BASE_RESOURCE_URI.formatted(baseURI))
                    .path(datasetId.toString())
                    .path("items")
                    .request()
                    .cookie(SESSION_COOKIE, sessionToken)
                    .header(WORKSPACE_HEADER, workspaceName)
                    .accept(MediaType.APPLICATION_JSON_TYPE)
                    .get()) {

                if (shouldSucceed) {
                    assertThat(actualResponse.getStatusInfo().getStatusCode()).isEqualTo(200);
                    assertThat(actualResponse.hasEntity()).isTrue();
                    var actualEntity = actualResponse.readEntity(DatasetItemPage.class);

                    assertThat(actualEntity.content().size()).isEqualTo(items.size());
                } else {
                    assertThat(actualResponse.getStatusInfo().getStatusCode()).isEqualTo(401);
                    assertThat(actualResponse.hasEntity()).isTrue();
                    assertThat(actualResponse.readEntity(io.dropwizard.jersey.errors.ErrorMessage.class))
                            .isEqualTo(UNAUTHORIZED_RESPONSE);
                }
            }
        }

        @ParameterizedTest
        @MethodSource("credentials")
        @DisplayName("Stream dataset items: when session token is present, then return proper response")
        void getDatasetItemsStream__whenSessionTokenIsPresent__thenReturnProperResponse(String sessionToken,
                boolean shouldSucceed, String workspaceName) {

            String name = UUID.randomUUID().toString();

            var datasetId = createAndAssert(factory.manufacturePojo(Dataset.class).toBuilder()
                    .id(null)
                    .name(name)
                    .build());

            var items = PodamFactoryUtils.manufacturePojoList(factory, DatasetItem.class).stream()
                    .map(item -> item.toBuilder()
                            .id(null)
                            .build())
                    .toList();

            var batch = factory.manufacturePojo(DatasetItemBatch.class).toBuilder()
                    .items(items)
                    .datasetId(datasetId)
                    .datasetName(null)
                    .build();

            putAndAssert(batch, TEST_WORKSPACE, API_KEY);

            mockSessionCookieTargetWorkspace(this.sessionToken, workspaceName, WORKSPACE_ID);

            var request = new DatasetItemStreamRequest(name, null, null);

            try (var actualResponse = client.target(BASE_RESOURCE_URI.formatted(baseURI))
                    .path("items")
                    .path("stream")
                    .request()
                    .cookie(SESSION_COOKIE, sessionToken)
                    .header(WORKSPACE_HEADER, workspaceName)
                    .accept(MediaType.APPLICATION_OCTET_STREAM)
                    .post(Entity.json(request))) {

                if (shouldSucceed) {
                    assertThat(actualResponse.getStatusInfo().getStatusCode()).isEqualTo(200);
                    assertThat(actualResponse.hasEntity()).isTrue();

                    List<DatasetItem> actualItems = getStreamedItems(actualResponse);
                    assertThat(actualItems.size()).isEqualTo(items.size());

                } else {
                    assertThat(actualResponse.getStatusInfo().getStatusCode()).isEqualTo(401);
                    assertThat(actualResponse.hasEntity()).isTrue();
                    assertThat(actualResponse.readEntity(io.dropwizard.jersey.errors.ErrorMessage.class))
                            .isEqualTo(UNAUTHORIZED_RESPONSE);
                }
            }
        }

        @ParameterizedTest
        @MethodSource("credentials")
        @DisplayName("Delete dataset items: when session token is present, then return proper response")
        void deleteDatasetItems__whenSessionTokenIsPresent__thenReturnProperResponse(String sessionToken,
                boolean shouldSucceed, String workspaceName) {

            var datasetId = createAndAssert(factory.manufacturePojo(Dataset.class).toBuilder()
                    .id(null)
                    .build());

            var items = PodamFactoryUtils.manufacturePojoList(factory, DatasetItem.class).stream()
                    .toList();

            var batch = factory.manufacturePojo(DatasetItemBatch.class).toBuilder()
                    .items(items)
                    .datasetId(datasetId)
                    .datasetName(null)
                    .build();

            putAndAssert(batch, TEST_WORKSPACE, API_KEY);

            mockSessionCookieTargetWorkspace(this.sessionToken, workspaceName, WORKSPACE_ID);

            var delete = new DatasetItemsDelete(items.stream().map(DatasetItem::id).toList());

            try (var actualResponse = client.target(BASE_RESOURCE_URI.formatted(baseURI))
                    .path("items")
                    .path("delete")
                    .request()
                    .cookie(SESSION_COOKIE, sessionToken)
                    .header(WORKSPACE_HEADER, workspaceName)
                    .accept(MediaType.APPLICATION_JSON_TYPE)
                    .post(Entity.json(delete))) {

                if (shouldSucceed) {
                    assertThat(actualResponse.getStatusInfo().getStatusCode()).isEqualTo(204);
                    assertThat(actualResponse.hasEntity()).isFalse();
                } else {
                    assertThat(actualResponse.getStatusInfo().getStatusCode()).isEqualTo(401);
                    assertThat(actualResponse.hasEntity()).isTrue();
                    assertThat(actualResponse.readEntity(io.dropwizard.jersey.errors.ErrorMessage.class))
                            .isEqualTo(UNAUTHORIZED_RESPONSE);
                }
            }
        }

        @ParameterizedTest
        @MethodSource("credentials")
        @DisplayName("Get dataset item by id: when session token is present, then return proper response")
        void getDatasetItemById__whenSessionTokenIsPresent__thenReturnProperResponse(String sessionToken,
                boolean shouldSucceed, String workspaceName) {

            String name = UUID.randomUUID().toString();

            var datasetId = createAndAssert(factory.manufacturePojo(Dataset.class).toBuilder()
                    .id(null)
                    .name(name)
                    .build());

            var item = factory.manufacturePojo(DatasetItem.class);

            var batch = factory.manufacturePojo(DatasetItemBatch.class).toBuilder()
                    .items(List.of(item))
                    .datasetId(datasetId)
                    .datasetName(null)
                    .build();

            putAndAssert(batch, TEST_WORKSPACE, API_KEY);

            try (var actualResponse = client.target(BASE_RESOURCE_URI.formatted(baseURI))
                    .path("items")
                    .path(item.id().toString())
                    .request()
                    .cookie(SESSION_COOKIE, sessionToken)
                    .header(WORKSPACE_HEADER, workspaceName)
                    .accept(MediaType.APPLICATION_JSON_TYPE)
                    .get()) {

                if (shouldSucceed) {
                    assertThat(actualResponse.getStatusInfo().getStatusCode()).isEqualTo(200);
                    assertThat(actualResponse.hasEntity()).isTrue();
                    var actualEntity = actualResponse.readEntity(DatasetItem.class);

                    assertThat(actualEntity.id()).isEqualTo(item.id());
                } else {
                    assertThat(actualResponse.getStatusInfo().getStatusCode()).isEqualTo(401);
                    assertThat(actualResponse.hasEntity()).isTrue();
                    assertThat(actualResponse.readEntity(io.dropwizard.jersey.errors.ErrorMessage.class))
                            .isEqualTo(UNAUTHORIZED_RESPONSE);
                }
            }

        }

    }

    @Nested
    @DisplayName("Create:")
    @TestInstance(TestInstance.Lifecycle.PER_CLASS)
    class CreateDataset {

        @Test
        @DisplayName("Success")
        void create__success() {

            var dataset = factory.manufacturePojo(Dataset.class).toBuilder()
                    .id(null)
                    .build();

            createAndAssert(dataset);
        }

        @Test
        @DisplayName("when description is multiline, then accept the request")
        void create__whenDescriptionIsMultiline__thenAcceptTheRequest() {

            var dataset = factory.manufacturePojo(Dataset.class).toBuilder()
                    .id(null)
                    .description("""
                            Test
                            Description
                            """)
                    .build();

            createAndAssert(dataset);
        }

        @Test
        @DisplayName("when creating datasets with same name in different workspaces, then accept the request")
        void create__whenCreatingDatasetsWithSameNameInDifferentWorkspaces__thenAcceptTheRequest() {

            var name = UUID.randomUUID().toString();
            String workspaceName = UUID.randomUUID().toString();
            String apiKey = UUID.randomUUID().toString();
            String workspaceId = UUID.randomUUID().toString();

            mockTargetWorkspace(apiKey, workspaceName, workspaceId);

            var dataset1 = factory.manufacturePojo(Dataset.class).toBuilder()
                    .id(null)
                    .name(name)
                    .build();

            var dataset2 = factory.manufacturePojo(Dataset.class).toBuilder()
                    .id(null)
                    .name(name)
                    .build();

            createAndAssert(dataset1, apiKey, workspaceName);
            createAndAssert(dataset2);
        }

        @Test
        @DisplayName("when description is null, then accept the request")
        void create__whenDescriptionIsNull__thenAcceptNameCreate() {

            var dataset = factory.manufacturePojo(Dataset.class).toBuilder()
                    .description(null)
                    .build();

            createAndAssert(dataset);
        }

        private Stream<Arguments> invalidDataset() {
            return Stream.of(
                    arguments(factory.manufacturePojo(Dataset.class).toBuilder().name(null).build(),
                            "name must not be blank"),
                    arguments(factory.manufacturePojo(Dataset.class).toBuilder().name("").build(),
                            "name must not be blank"));
        }

        @ParameterizedTest
        @MethodSource("invalidDataset")
        @DisplayName("when request is not valid, then return 422")
        void create__whenRequestIsNotValid__thenReturn422(Dataset dataset, String errorMessage) {

            try (var actualResponse = client.target(BASE_RESOURCE_URI.formatted(baseURI)).request()
                    .accept(MediaType.APPLICATION_JSON_TYPE)
                    .header(HttpHeaders.AUTHORIZATION, API_KEY)
                    .header(WORKSPACE_HEADER, TEST_WORKSPACE)
                    .post(Entity.json(dataset))) {

                assertThat(actualResponse.getStatusInfo().getStatusCode()).isEqualTo(422);
                assertThat(actualResponse.hasEntity()).isTrue();
                assertThat(actualResponse.readEntity(ErrorMessage.class).errors()).contains(errorMessage);
            }

        }

        @Test
        @DisplayName("when dataset name already exists, then reject the request")
        void create__whenDatasetNameAlreadyExists__thenRejectNameCreate() {

            var dataset = factory.manufacturePojo(Dataset.class).toBuilder()
                    .id(null)
                    .build();

            createAndAssert(dataset);

            createAndAssertConflict(dataset, "Dataset already exists");
        }

        @Test
        @DisplayName("when dataset id already exists, then reject the request")
        void create__whenDatasetIdAlreadyExists__thenRejectNameCreate() {

            var dataset = factory.manufacturePojo(Dataset.class);
            var dataset2 = factory.manufacturePojo(Dataset.class).toBuilder()
                    .id(dataset.id())
                    .build();

            createAndAssert(dataset);

            createAndAssertConflict(dataset2, "Dataset already exists");
        }

        private void createAndAssertConflict(Dataset dataset, String conflictMessage) {
            try (var actualResponse = client.target(BASE_RESOURCE_URI.formatted(baseURI)).request()
                    .accept(MediaType.APPLICATION_JSON_TYPE)
                    .header(HttpHeaders.AUTHORIZATION, API_KEY)
                    .header(WORKSPACE_HEADER, TEST_WORKSPACE)
                    .post(Entity.entity(dataset, MediaType.APPLICATION_JSON_TYPE))) {

                assertThat(actualResponse.getStatusInfo().getStatusCode()).isEqualTo(409);
                assertThat(actualResponse.hasEntity()).isTrue();
                assertThat(actualResponse.readEntity(ErrorMessage.class).errors()).contains(conflictMessage);
            }
        }
    }

    @Nested
    @DisplayName("Get: {id, name}")
    @TestInstance(TestInstance.Lifecycle.PER_CLASS)
    class GetDataset {

        @Test
        @DisplayName("Success")
        void getDatasetById() {
            var dataset = factory.manufacturePojo(Dataset.class).toBuilder()
                    .id(null)
                    .build();

            var id = createAndAssert(dataset);

            getAndAssertEquals(id, dataset, TEST_WORKSPACE, API_KEY);
        }

        @Test
        @DisplayName("when dataset not found, then return 404")
        void getDatasetById__whenDatasetNotFound__whenReturn404() {

            var id = UUID.randomUUID().toString();

            var actualResponse = client.target(BASE_RESOURCE_URI.formatted(baseURI))
                    .path(id)
                    .request()
                    .header(HttpHeaders.AUTHORIZATION, API_KEY)
                    .header(WORKSPACE_HEADER, TEST_WORKSPACE)
                    .get();

            assertThat(actualResponse.getStatusInfo().getStatusCode()).isEqualTo(404);
            assertThat(actualResponse.hasEntity()).isTrue();
            assertThat(actualResponse.readEntity(ErrorMessage.class).errors()).contains("Dataset not found");
        }

        @Test
        @DisplayName("when retrieving dataset by name, then return dataset")
        void getDatasetByIdentifier() {
            var dataset = factory.manufacturePojo(Dataset.class).toBuilder()
                    .id(null)
                    .build();

            createAndAssert(dataset);

            try (var actualResponse = client.target(BASE_RESOURCE_URI.formatted(baseURI))
                    .path("retrieve")
                    .request()
                    .header(HttpHeaders.AUTHORIZATION, API_KEY)
                    .header(WORKSPACE_HEADER, TEST_WORKSPACE)
                    .post(Entity.json(new DatasetIdentifier(dataset.name())))) {

                assertThat(actualResponse.getStatusInfo().getStatusCode()).isEqualTo(200);
                assertThat(actualResponse.hasEntity()).isTrue();

                var actualEntity = actualResponse.readEntity(Dataset.class);
                assertThat(actualEntity).usingRecursiveComparison()
                        .ignoringFields(DATASET_IGNORED_FIELDS)
                        .isEqualTo(dataset);
            }
        }

        @Test
        @DisplayName("when dataset not found by dataset name, then return 404")
        void getDatasetByIdentifier__whenDatasetItemNotFound__thenReturn404() {
            var name = UUID.randomUUID().toString();

            try (var actualResponse = client.target(BASE_RESOURCE_URI.formatted(baseURI))
                    .path("retrieve")
                    .request()
                    .header(HttpHeaders.AUTHORIZATION, API_KEY)
                    .header(WORKSPACE_HEADER, TEST_WORKSPACE)
                    .post(Entity.json(new DatasetIdentifier(name)))) {

                assertThat(actualResponse.getStatusInfo().getStatusCode()).isEqualTo(404);
                assertThat(actualResponse.hasEntity()).isTrue();
                assertThat(actualResponse.readEntity(ErrorMessage.class).errors()).contains("Dataset not found");
            }
        }

        @Test
        @DisplayName("when dataset has experiments linked to it, then return dataset with experiment summary")
        void getDatasetById__whenDatasetHasExperimentsLinkedToIt__thenReturnDatasetWithExperimentSummary() {

            var dataset = factory.manufacturePojo(Dataset.class);

            createAndAssert(dataset);

            var experiment1 = factory.manufacturePojo(Experiment.class).toBuilder()
                    .datasetName(dataset.name())
                    .build();

            var experiment2 = factory.manufacturePojo(Experiment.class).toBuilder()
                    .datasetName(dataset.name())
                    .build();

            createAndAssert(experiment1, API_KEY, TEST_WORKSPACE);
            createAndAssert(experiment2, API_KEY, TEST_WORKSPACE);

            var datasetItems = PodamFactoryUtils.manufacturePojoList(factory, DatasetItem.class);

            DatasetItemBatch batch = new DatasetItemBatch(dataset.name(), null, datasetItems);

            putAndAssert(batch, TEST_WORKSPACE, API_KEY);

            // Creating two traces with input, output and scores
            var trace1 = factory.manufacturePojo(Trace.class);
            createTrace(trace1, API_KEY, TEST_WORKSPACE);

            var trace2 = factory.manufacturePojo(Trace.class);
            createTrace(trace2, API_KEY, TEST_WORKSPACE);

            var traces = List.of(trace1, trace2);

            // Creating 5 scores peach each of the two traces above
            var scores1 = PodamFactoryUtils.manufacturePojoList(factory, FeedbackScoreBatchItem.class)
                    .stream()
                    .map(feedbackScoreBatchItem -> feedbackScoreBatchItem.toBuilder()
                            .id(trace1.id())
                            .projectName(trace1.projectName())
                            .build())
                    .toList();

            var scores2 = PodamFactoryUtils.manufacturePojoList(factory, FeedbackScoreBatchItem.class)
                    .stream()
                    .map(feedbackScoreBatchItem -> feedbackScoreBatchItem.toBuilder()
                            .id(trace2.id())
                            .projectName(trace2.projectName())
                            .build())
                    .toList();

            var traceIdToScoresMap = Stream.concat(scores1.stream(), scores2.stream())
                    .collect(groupingBy(FeedbackScoreBatchItem::id));

            // When storing the scores in batch, adding some more unrelated random ones
            var feedbackScoreBatch = factory.manufacturePojo(FeedbackScoreBatch.class);
            feedbackScoreBatch = feedbackScoreBatch.toBuilder()
                    .scores(Stream.concat(
                            feedbackScoreBatch.scores().stream(),
                            traceIdToScoresMap.values().stream().flatMap(List::stream))
                            .toList())
                    .build();

            createScoreAndAssert(feedbackScoreBatch, API_KEY, TEST_WORKSPACE);

            var experimentItems = IntStream.range(0, 10)
                    .mapToObj(i -> factory.manufacturePojo(ExperimentItem.class).toBuilder()
                            .experimentId(List.of(experiment1, experiment2).get(i / 5).id())
                            .traceId(traces.get(i / 5).id())
                            .feedbackScores(traceIdToScoresMap.get(traces.get(i / 5).id()).stream()
                                    .map(FeedbackScoreMapper.INSTANCE::toFeedbackScore)
                                    .toList())
                            .build())
                    .toList();

            // When storing the experiment items in batch, adding some more unrelated random ones
            var experimentItemsBatch = factory.manufacturePojo(ExperimentItemsBatch.class);
            experimentItemsBatch = experimentItemsBatch.toBuilder()
                    .experimentItems(Stream.concat(
                            experimentItemsBatch.experimentItems().stream(),
                            experimentItems.stream())
                            .collect(toUnmodifiableSet()))
                    .build();

            Instant beforeCreateExperimentItems = Instant.now();

            createAndAssert(experimentItemsBatch, API_KEY, TEST_WORKSPACE);

            var actualDataset = getAndAssertEquals(dataset.id(), dataset, TEST_WORKSPACE, API_KEY);

            assertThat(actualDataset.experimentCount()).isEqualTo(2);
            assertThat(actualDataset.datasetItemsCount()).isEqualTo(datasetItems.size());
            assertThat(actualDataset.mostRecentExperimentAt()).isAfter(beforeCreateExperimentItems);
        }

    }

    private void createScoreAndAssert(FeedbackScoreBatch feedbackScoreBatch, String apiKey, String workspaceName) {
        try (var actualResponse = client.target(getTracesPath())
                .path("feedback-scores")
                .request()
                .header(HttpHeaders.AUTHORIZATION, apiKey)
                .header(WORKSPACE_HEADER, workspaceName)
                .put(Entity.json(feedbackScoreBatch))) {

            assertThat(actualResponse.getStatusInfo().getStatusCode()).isEqualTo(204);
            assertThat(actualResponse.hasEntity()).isFalse();
        }
    }

    private void createAndAssert(Experiment experiment1, String apiKey, String workspaceName) {
        try (var actualResponse = client.target(EXPERIMENT_RESOURCE_URI.formatted(baseURI))
                .request()
                .header(HttpHeaders.AUTHORIZATION, apiKey)
                .header(WORKSPACE_HEADER, workspaceName)
                .post(Entity.json(experiment1))) {

            assertThat(actualResponse.getStatusInfo().getStatusCode()).isEqualTo(201);
            assertThat(actualResponse.hasEntity()).isFalse();
        }
    }

    @Nested
    @DisplayName("Get:")
    @TestInstance(TestInstance.Lifecycle.PER_CLASS)
    class FindDatasets {

        @Test
        @DisplayName("Success")
        void getDatasets() {

            String workspaceName = UUID.randomUUID().toString();
            String apiKey = UUID.randomUUID().toString();
            String workspaceId = UUID.randomUUID().toString();

            mockTargetWorkspace(apiKey, workspaceName, workspaceId);

            List<Dataset> expected1 = PodamFactoryUtils.manufacturePojoList(factory, Dataset.class);
            List<Dataset> expected2 = PodamFactoryUtils.manufacturePojoList(factory, Dataset.class);

            expected1.forEach(dataset -> createAndAssert(dataset, apiKey, workspaceName));
            expected2.forEach(dataset -> createAndAssert(dataset, apiKey, workspaceName));

            Dataset dataset = factory.manufacturePojo(Dataset.class).toBuilder()
                    .name("The most expressive LLM: " + UUID.randomUUID()
                            + " \uD83D\uDE05\uD83E\uDD23\uD83D\uDE02\uD83D\uDE42\uD83D\uDE43\uD83E\uDEE0")
                    .description("Emoji Test \uD83E\uDD13\uD83E\uDDD0")
                    .build();

            createAndAssert(dataset, apiKey, workspaceName);

            var actualResponse = client.target(BASE_RESOURCE_URI.formatted(baseURI))
                    .request()
                    .header(HttpHeaders.AUTHORIZATION, apiKey)
                    .header(WORKSPACE_HEADER, workspaceName)
                    .get();

            int defaultPageSize = 10;

            var actualEntity = actualResponse.readEntity(Dataset.DatasetPage.class);
            assertThat(actualResponse.getStatusInfo().getStatusCode()).isEqualTo(200);

            var expectedContent = new ArrayList<Dataset>();
            expectedContent.add(dataset);

            expected2.reversed()
                    .stream()
                    .filter(__ -> expectedContent.size() < defaultPageSize)
                    .forEach(expectedContent::add);

            expected1.reversed()
                    .stream()
                    .filter(__ -> expectedContent.size() < defaultPageSize)
                    .forEach(expectedContent::add);

            findAndAssertPage(actualEntity, defaultPageSize, expectedContent.size() + 1, 1, expectedContent);
        }

        @Test
        @DisplayName("when limit is 5 but there are N datasets, then return 5 datasets and total N")
        void getDatasets__whenLimitIs5ButThereAre10Datasets__thenReturn5DatasetsAndTotal10() {
            String workspaceName = UUID.randomUUID().toString();
            String apiKey = UUID.randomUUID().toString();
            String workspaceId = UUID.randomUUID().toString();

            mockTargetWorkspace(apiKey, workspaceName, workspaceId);

            List<Dataset> expected1 = PodamFactoryUtils.manufacturePojoList(factory, Dataset.class);
            List<Dataset> expected2 = PodamFactoryUtils.manufacturePojoList(factory, Dataset.class);

            expected1.forEach(dataset -> createAndAssert(dataset, apiKey, workspaceName));
            expected2.forEach(dataset -> createAndAssert(dataset, apiKey, workspaceName));

            int pageSize = 5;
            var actualResponse = client.target(BASE_RESOURCE_URI.formatted(baseURI))
                    .queryParam("size", pageSize)
                    .queryParam("page", 1)
                    .request()
                    .header(HttpHeaders.AUTHORIZATION, apiKey)
                    .header(WORKSPACE_HEADER, workspaceName)
                    .get();

            var actualEntity = actualResponse.readEntity(Dataset.DatasetPage.class);

            var expectedContent = new ArrayList<>(expected2.reversed().subList(0, pageSize));

            assertThat(actualResponse.getStatusInfo().getStatusCode()).isEqualTo(200);

            findAndAssertPage(actualEntity, pageSize, expected1.size() + expected2.size(), 1, expectedContent);
        }

        @Test
        @DisplayName("when fetching all datasets, then return datasets sorted by created date")
        void getDatasets__whenFetchingAllDatasets__thenReturnDatasetsSortedByCreatedDate() {
            String workspaceName = UUID.randomUUID().toString();
            String apiKey = UUID.randomUUID().toString();
            String workspaceId = UUID.randomUUID().toString();

            mockTargetWorkspace(apiKey, workspaceName, workspaceId);

            List<Dataset> expected = PodamFactoryUtils.manufacturePojoList(factory, Dataset.class);

            expected.forEach(dataset -> createAndAssert(dataset, apiKey, workspaceName));

            var actualResponse = client.target(BASE_RESOURCE_URI.formatted(baseURI))
                    .queryParam("size", 5)
                    .request()
                    .header(HttpHeaders.AUTHORIZATION, apiKey)
                    .header(WORKSPACE_HEADER, workspaceName)
                    .get();

            var actualEntity = actualResponse.readEntity(Dataset.DatasetPage.class);

            assertThat(actualResponse.getStatusInfo().getStatusCode()).isEqualTo(200);

            findAndAssertPage(actualEntity, expected.size(), expected.size(), 1, expected.reversed());
        }

        @Test
        @DisplayName("when searching by dataset name, then return full text search result")
        void getDatasets__whenSearchingByDatasetName__thenReturnFullTextSearchResult() {
            UUID datasetSuffix = UUID.randomUUID();
            String workspaceName = UUID.randomUUID().toString();
            String apiKey = UUID.randomUUID().toString();
            String workspaceId = UUID.randomUUID().toString();

            mockTargetWorkspace(apiKey, workspaceName, workspaceId);

            List<Dataset> datasets = List.of(
                    factory.manufacturePojo(Dataset.class).toBuilder()
                            .name("MySQL, realtime chatboot: " + datasetSuffix).build(),
                    factory.manufacturePojo(Dataset.class).toBuilder()
                            .name("Chatboot using mysql: " + datasetSuffix)
                            .build(),
                    factory.manufacturePojo(Dataset.class).toBuilder()
                            .name("Chatboot MYSQL expert: " + datasetSuffix)
                            .build(),
                    factory.manufacturePojo(Dataset.class).toBuilder()
                            .name("Chatboot expert (my SQL): " + datasetSuffix).build(),
                    factory.manufacturePojo(Dataset.class).toBuilder()
                            .name("Chatboot expert: " + datasetSuffix)
                            .build());

            datasets.forEach(dataset -> createAndAssert(dataset, apiKey, workspaceName));

            var actualResponse = client.target(BASE_RESOURCE_URI.formatted(baseURI))
                    .queryParam("size", 100)
                    .queryParam("name", "MySql")
                    .request()
                    .header(HttpHeaders.AUTHORIZATION, apiKey)
                    .header(WORKSPACE_HEADER, workspaceName)
                    .get();

            var actualEntity = actualResponse.readEntity(Dataset.DatasetPage.class);

            assertThat(actualResponse.getStatusInfo().getStatusCode()).isEqualTo(200);
            assertThat(actualEntity.total()).isEqualTo(3);
            assertThat(actualEntity.size()).isEqualTo(3);

            var actualDatasets = actualEntity.content();
            assertThat(actualDatasets.stream().map(Dataset::name).toList()).contains(
                    "MySQL, realtime chatboot: " + datasetSuffix,
                    "Chatboot using mysql: " + datasetSuffix,
                    "Chatboot MYSQL expert: " + datasetSuffix);
        }

        @Test
        @DisplayName("when searching by dataset name fragments, then return full text search result")
        void getDatasets__whenSearchingByDatasetNameFragments__thenReturnFullTextSearchResult() {

            UUID datasetSuffix = UUID.randomUUID();
            String workspaceName = UUID.randomUUID().toString();
            String workspaceId = UUID.randomUUID().toString();
            String apiKey = UUID.randomUUID().toString();

            mockTargetWorkspace(apiKey, workspaceName, workspaceId);

            List<Dataset> datasets = List.of(
                    factory.manufacturePojo(Dataset.class).toBuilder()
                            .name("MySQL: " + datasetSuffix)
                            .build(),
                    factory.manufacturePojo(Dataset.class).toBuilder()
                            .name("Chat-boot using mysql: " + datasetSuffix)
                            .build(),
                    factory.manufacturePojo(Dataset.class).toBuilder()
                            .name("MYSQL CHATBOOT expert: " + datasetSuffix)
                            .build(),
                    factory.manufacturePojo(Dataset.class).toBuilder()
                            .name("Expert Chatboot: " + datasetSuffix)
                            .build(),
                    factory.manufacturePojo(Dataset.class).toBuilder()
                            .name("My chat expert: " + datasetSuffix)
                            .build());

            datasets.forEach(dataset -> createAndAssert(dataset, apiKey, workspaceName));

            var actualResponse = client.target(BASE_RESOURCE_URI.formatted(baseURI))
                    .queryParam("size", 100)
                    .queryParam("name", "cha")
                    .request()
                    .header(HttpHeaders.AUTHORIZATION, apiKey)
                    .header(WORKSPACE_HEADER, workspaceName)
                    .get();

            var actualEntity = actualResponse.readEntity(Dataset.DatasetPage.class);

            assertThat(actualResponse.getStatusInfo().getStatusCode()).isEqualTo(200);
            assertThat(actualEntity.total()).isEqualTo(4);
            assertThat(actualEntity.size()).isEqualTo(4);

            var actualDatasets = actualEntity.content();

            assertThat(actualDatasets.stream().map(Dataset::name).toList()).contains(
                    "Chat-boot using mysql: " + datasetSuffix,
                    "MYSQL CHATBOOT expert: " + datasetSuffix,
                    "Expert Chatboot: " + datasetSuffix,
                    "My chat expert: " + datasetSuffix);
        }

        @Test
        @DisplayName("when searching by dataset name and workspace name, then return full text search result")
        void getDatasets__whenSearchingByDatasetNameAndWorkspaceName__thenReturnFullTextSearchResult() {

            var name = UUID.randomUUID().toString();
            var workspaceName = UUID.randomUUID().toString();
            var apiKey = UUID.randomUUID().toString();
            var workspaceId = UUID.randomUUID().toString();

            mockTargetWorkspace(apiKey, workspaceName, workspaceId);

            Dataset dataset1 = factory.manufacturePojo(Dataset.class).toBuilder()
                    .name(name)
                    .build();

            Dataset dataset2 = factory.manufacturePojo(Dataset.class).toBuilder()
                    .name(name)
                    .build();

            createAndAssert(dataset1, API_KEY, TEST_WORKSPACE);

            createAndAssert(dataset2, apiKey, workspaceName);

            var actualResponse = client.target(BASE_RESOURCE_URI.formatted(baseURI))
                    .queryParam("size", 100)
                    .queryParam("name", name)
                    .request()
                    .header(HttpHeaders.AUTHORIZATION, API_KEY)
                    .header(WORKSPACE_HEADER, TEST_WORKSPACE)
                    .get();

            var actualEntity = actualResponse.readEntity(Dataset.DatasetPage.class);

            findAndAssertPage(actualEntity, 1, 1, 1, List.of(dataset1));
        }

        @Test
        @DisplayName("when searching by dataset name with different workspace name, then return no match")
        void getDatasets__whenSearchingByDatasetNameWithDifferentWorkspaceAndWorkspaceName__thenReturnNoMatch() {

            var name = UUID.randomUUID().toString();
            var workspaceName = UUID.randomUUID().toString();
            var workspaceId = UUID.randomUUID().toString();
            var apiKey = UUID.randomUUID().toString();

            mockTargetWorkspace(apiKey, workspaceName, workspaceId);

            List<Dataset> datasets = List.of(
                    factory.manufacturePojo(Dataset.class).toBuilder()
                            .name(name)
                            .build());

            datasets.forEach(dataset -> createAndAssert(dataset, apiKey, workspaceName));

            var actualResponse = client.target(BASE_RESOURCE_URI.formatted(baseURI))
                    .queryParam("size", 100)
                    .queryParam("name", name)
                    .request()
                    .header(HttpHeaders.AUTHORIZATION, API_KEY)
                    .header(WORKSPACE_HEADER, TEST_WORKSPACE)
                    .get();

            var actualEntity = actualResponse.readEntity(Dataset.DatasetPage.class);

            findAndAssertPage(actualEntity, 0, 0, 1, List.of());
        }

        @Test
        @DisplayName("when datasets have experiments linked to them, then return datasets with experiment summary")
        void getDatasets__whenDatasetsHaveExperimentsLinkedToThem__thenReturnDatasetsWithExperimentSummary() {

            var workspaceName = UUID.randomUUID().toString();
            var workspaceId = UUID.randomUUID().toString();
            var apiKey = UUID.randomUUID().toString();

            mockTargetWorkspace(apiKey, workspaceName, workspaceId);

            List<Dataset> datasets = PodamFactoryUtils.manufacturePojoList(factory, Dataset.class);

            datasets.forEach(dataset -> createAndAssert(dataset, apiKey, workspaceName));

            AtomicInteger index = new AtomicInteger();

            var experiments = PodamFactoryUtils.manufacturePojoList(factory, Experiment.class).stream()
                    .flatMap(experiment -> Stream.of(experiment.toBuilder()
                            .datasetName(datasets.get(index.getAndIncrement()).name())
                            .datasetId(null)
                            .build()))
                    .toList();

            experiments.forEach(experiment -> createAndAssert(experiment, apiKey, workspaceName));

            index.set(0);

            var datasetItems = PodamFactoryUtils.manufacturePojoList(factory, DatasetItem.class);

            datasetItems.forEach(datasetItem -> putAndAssert(
                    new DatasetItemBatch(null, datasets.get(index.getAndIncrement()).id(), List.of(datasetItem)),
                    workspaceName, apiKey));

            // Creating two traces with input, output and scores
            var traces = PodamFactoryUtils.manufacturePojoList(factory, Trace.class);

            traces.forEach(trace -> createTrace(trace, apiKey, workspaceName));

            index.set(0);

            // Creating 5 scores peach each of the two traces above
            var scores = PodamFactoryUtils.manufacturePojoList(factory, FeedbackScoreBatchItem.class)
                    .stream()
                    .map(feedbackScoreBatchItem -> feedbackScoreBatchItem.toBuilder()
                            .id(traces.get(index.get()).id())
                            .projectName(traces.get(index.getAndIncrement()).projectName())
                            .build())
                    .toList();

            var traceIdToScoresMap = scores.stream()
                    .collect(groupingBy(FeedbackScoreBatchItem::id));

            // When storing the scores in batch, adding some more unrelated random ones
            var feedbackScoreBatch = factory.manufacturePojo(FeedbackScoreBatch.class);
            feedbackScoreBatch = feedbackScoreBatch.toBuilder()
                    .scores(Stream.concat(
                            feedbackScoreBatch.scores().stream(),
                            traceIdToScoresMap.values().stream().flatMap(List::stream))
                            .toList())
                    .build();

            createScoreAndAssert(feedbackScoreBatch, apiKey, workspaceName);

            index.set(0);

            var experimentItems = IntStream.range(0, 5)
                    .mapToObj(i -> factory.manufacturePojo(ExperimentItem.class).toBuilder()
                            .datasetItemId(datasetItems.get(index.get()).id())
                            .experimentId(experiments.get(index.get()).id())
                            .traceId(traces.get(index.get()).id())
                            .feedbackScores(traceIdToScoresMap.get(traces.get(index.getAndIncrement()).id()).stream()
                                    .map(FeedbackScoreMapper.INSTANCE::toFeedbackScore)
                                    .toList())
                            .build())
                    .collect(toSet());

            var experimentItemsBatch = factory.manufacturePojo(ExperimentItemsBatch.class).toBuilder()
                    .experimentItems(experimentItems)
                    .build();
            Instant beforeCreateExperimentItems = Instant.now();

            createAndAssert(experimentItemsBatch, apiKey, workspaceName);

            var actualResponse = client.target(BASE_RESOURCE_URI.formatted(baseURI))
                    .request()
                    .header(HttpHeaders.AUTHORIZATION, apiKey)
                    .header(WORKSPACE_HEADER, workspaceName)
                    .get();

            var actualEntity = actualResponse.readEntity(Dataset.DatasetPage.class);

            assertThat(actualResponse.getStatusInfo().getStatusCode()).isEqualTo(200);

            assertThat(actualEntity.content()).hasSize(datasets.size());
            assertThat(actualEntity.total()).isEqualTo(datasets.size());
            assertThat(actualEntity.page()).isEqualTo(1);
            assertThat(actualEntity.size()).isEqualTo(datasets.size());

            for (int i = 0; i < actualEntity.content().size(); i++) {
                var dataset = actualEntity.content().get(i);

                assertThat(dataset.experimentCount()).isEqualTo(1);
                assertThat(dataset.datasetItemsCount()).isEqualTo(1);
                assertThat(dataset.mostRecentExperimentAt()).isAfter(beforeCreateExperimentItems);
            }
        }
    }

    private void findAndAssertPage(Dataset.DatasetPage actualEntity, int expected, int total, int page,
            List<Dataset> expectedContent) {
        assertThat(actualEntity.size()).isEqualTo(expected);
        assertThat(actualEntity.content()).hasSize(expected);
        assertThat(actualEntity.page()).isEqualTo(page);
        assertThat(actualEntity.total()).isGreaterThanOrEqualTo(total);

        assertThat(actualEntity.content())
                .usingRecursiveFieldByFieldElementComparatorIgnoringFields(DATASET_IGNORED_FIELDS)
                .isEqualTo(expectedContent);
    }

    @Nested
    @DisplayName("Update:")
    @TestInstance(TestInstance.Lifecycle.PER_CLASS)
    class UpdateDataset {

        public Stream<Arguments> invalidDataset() {
            return Stream.of(
                    arguments(factory.manufacturePojo(DatasetUpdate.class).toBuilder().name(null).build(),
                            "name must not be blank"),
                    arguments(factory.manufacturePojo(DatasetUpdate.class).toBuilder().name("").build(),
                            "name must not be blank"),
                    arguments(
                            factory.manufacturePojo(DatasetUpdate.class).toBuilder().description("").build(),
                            "description must not be blank"));
        }

        @Test
        @DisplayName("Success")
        void updateDataset() {
            var dataset = factory.manufacturePojo(Dataset.class).toBuilder()
                    .id(null)
                    .build();

            var id = createAndAssert(dataset);

            var datasetUpdate = factory.manufacturePojo(DatasetUpdate.class);

            try (var actualResponse = client.target(BASE_RESOURCE_URI.formatted(baseURI))
                    .path(id.toString())
                    .request()
                    .accept(MediaType.APPLICATION_JSON_TYPE)
                    .header(HttpHeaders.AUTHORIZATION, API_KEY)
                    .header(WORKSPACE_HEADER, TEST_WORKSPACE)
                    .put(Entity.entity(datasetUpdate, MediaType.APPLICATION_JSON_TYPE))) {

                assertThat(actualResponse.getStatusInfo().getStatusCode()).isEqualTo(204);
                assertThat(actualResponse.hasEntity()).isFalse();
            }

            var expectedDataset = dataset.toBuilder()
                    .name(datasetUpdate.name())
                    .description(datasetUpdate.description())
                    .build();

            getAndAssertEquals(id, expectedDataset, TEST_WORKSPACE, API_KEY);
        }

        @Test
        @DisplayName("when dataset not found, then return 404")
        void updateDataset__whenDatasetNotFound__thenReturn404() {
            var datasetUpdate = factory.manufacturePojo(DatasetUpdate.class);
            var id = UUID.randomUUID().toString();

            try (var actualResponse = client.target(BASE_RESOURCE_URI.formatted(baseURI))
                    .path(id)
                    .request()
                    .accept(MediaType.APPLICATION_JSON_TYPE)
                    .header(HttpHeaders.AUTHORIZATION, API_KEY)
                    .header(WORKSPACE_HEADER, TEST_WORKSPACE)
                    .put(Entity.entity(datasetUpdate, MediaType.APPLICATION_JSON_TYPE))) {

                assertThat(actualResponse.getStatusInfo().getStatusCode()).isEqualTo(404);
                assertThat(actualResponse.hasEntity()).isTrue();
                assertThat(actualResponse.readEntity(ErrorMessage.class).errors()).contains("Dataset not found");
            }
        }

        @ParameterizedTest
        @MethodSource("invalidDataset")
        @DisplayName("when updating request is not valid, then return 422")
        void updateDataset__whenUpdatingRequestIsNotValid__thenReturn422(DatasetUpdate datasetUpdate,
                String errorMessage) {
            var id = factory.manufacturePojo(Dataset.class).id();

            try (var actualResponse = client.target(BASE_RESOURCE_URI.formatted(baseURI))
                    .path(id.toString())
                    .request()
                    .accept(MediaType.APPLICATION_JSON_TYPE)
                    .header(HttpHeaders.AUTHORIZATION, API_KEY)
                    .header(WORKSPACE_HEADER, TEST_WORKSPACE)
                    .put(Entity.entity(datasetUpdate, MediaType.APPLICATION_JSON_TYPE))) {

                assertThat(actualResponse.getStatusInfo().getStatusCode()).isEqualTo(422);
                assertThat(actualResponse.hasEntity()).isTrue();
                assertThat(actualResponse.readEntity(ErrorMessage.class).errors()).contains(errorMessage);
            }

        }

        @Test
        @DisplayName("when updating only name, then update only name")
        void updateDataset__whenUpdatingOnlyName__thenUpdateOnlyName() {
            var dataset = factory.manufacturePojo(Dataset.class).toBuilder()
                    .id(null)
                    .build();

            var id = createAndAssert(dataset);

            var datasetUpdate = factory.manufacturePojo(DatasetUpdate.class)
                    .toBuilder()
                    .description(null)
                    .build();

            try (var actualResponse = client.target(BASE_RESOURCE_URI.formatted(baseURI))
                    .path(id.toString())
                    .request()
                    .accept(MediaType.APPLICATION_JSON_TYPE)
                    .header(HttpHeaders.AUTHORIZATION, API_KEY)
                    .header(WORKSPACE_HEADER, TEST_WORKSPACE)
                    .put(Entity.entity(datasetUpdate, MediaType.APPLICATION_JSON_TYPE))) {

                assertThat(actualResponse.getStatusInfo().getStatusCode()).isEqualTo(204);
                assertThat(actualResponse.hasEntity()).isFalse();
            }

            var expectedDataset = dataset.toBuilder().name(datasetUpdate.name())
                    .description(datasetUpdate.description()).build();
            getAndAssertEquals(id, expectedDataset, TEST_WORKSPACE, API_KEY);
        }
    }

    @Nested
    @DisplayName("Delete:")
    @TestInstance(TestInstance.Lifecycle.PER_CLASS)
    class DeleteDataset {

        @Test
        @DisplayName("Success")
        void deleteDataset() {

            var dataset = factory.manufacturePojo(Dataset.class).toBuilder()
                    .id(null)
                    .build();

            var id = createAndAssert(dataset);

            try (var actualResponse = client.target(BASE_RESOURCE_URI.formatted(baseURI))
                    .path(id.toString())
                    .request()
                    .accept(MediaType.APPLICATION_JSON_TYPE)
                    .header(HttpHeaders.AUTHORIZATION, API_KEY)
                    .header(WORKSPACE_HEADER, TEST_WORKSPACE)
                    .delete()) {

                assertThat(actualResponse.getStatusInfo().getStatusCode()).isEqualTo(204);
                assertThat(actualResponse.hasEntity()).isFalse();
            }

            var actualResponse = client.target(BASE_RESOURCE_URI.formatted(baseURI))
                    .path(id.toString())
                    .request()
                    .header(HttpHeaders.AUTHORIZATION, API_KEY)
                    .header(WORKSPACE_HEADER, TEST_WORKSPACE)
                    .get();

            assertThat(actualResponse.getStatusInfo().getStatusCode()).isEqualTo(404);
            assertThat(actualResponse.hasEntity()).isTrue();
            assertThat(actualResponse.readEntity(ErrorMessage.class).errors()).contains("Dataset not found");
        }

        @Test
        @DisplayName("when dataset does not exists, then return no content")
        void deleteDataset__whenDatasetDoesNotExists__thenReturnNoContent() {
            var id = UUID.randomUUID().toString();

            try (var actualResponse = client.target(BASE_RESOURCE_URI.formatted(baseURI))
                    .path(id)
                    .request()
                    .accept(MediaType.APPLICATION_JSON_TYPE)
                    .header(HttpHeaders.AUTHORIZATION, API_KEY)
                    .header(WORKSPACE_HEADER, TEST_WORKSPACE)
                    .delete()) {

                assertThat(actualResponse.getStatusInfo().getStatusCode()).isEqualTo(204);
                assertThat(actualResponse.hasEntity()).isFalse();
            }
        }

        @Test
        @DisplayName("when deleting by dataset name, then return no content")
        void deleteDataset__whenDeletingByDatasetName__thenReturnNoContent() {
            var dataset = factory.manufacturePojo(Dataset.class);

            var id = createAndAssert(dataset);

            try (var actualResponse = client.target(BASE_RESOURCE_URI.formatted(baseURI))
                    .path("delete")
                    .request()
                    .accept(MediaType.APPLICATION_JSON_TYPE)
                    .header(HttpHeaders.AUTHORIZATION, API_KEY)
                    .header(WORKSPACE_HEADER, TEST_WORKSPACE)
                    .post(Entity.json(new DatasetIdentifier(dataset.name())))) {

                assertThat(actualResponse.getStatusInfo().getStatusCode()).isEqualTo(204);
                assertThat(actualResponse.hasEntity()).isFalse();
            }

            var actualResponse = client.target(BASE_RESOURCE_URI.formatted(baseURI))
                    .path(id.toString())
                    .request()
                    .header(HttpHeaders.AUTHORIZATION, API_KEY)
                    .header(WORKSPACE_HEADER, TEST_WORKSPACE)
                    .get();

            assertThat(actualResponse.getStatusInfo().getStatusCode()).isEqualTo(404);
            assertThat(actualResponse.hasEntity()).isTrue();
            assertThat(actualResponse.readEntity(ErrorMessage.class).errors()).contains("Dataset not found");
        }

        @Test
        @DisplayName("when deleting by dataset name and dataset does not exist, then return no content")
        void deleteDataset__whenDeletingByDatasetNameAndDatasetDoesNotExist__thenReturnNoContent() {
            var dataset = factory.manufacturePojo(Dataset.class);

            try (var actualResponse = client.target(BASE_RESOURCE_URI.formatted(baseURI))
                    .path("delete")
                    .request()
                    .accept(MediaType.APPLICATION_JSON_TYPE)
                    .header(HttpHeaders.AUTHORIZATION, API_KEY)
                    .header(WORKSPACE_HEADER, TEST_WORKSPACE)
                    .post(Entity.json(new DatasetIdentifier(dataset.name())))) {

                assertThat(actualResponse.getStatusInfo().getStatusCode()).isEqualTo(204);
                assertThat(actualResponse.hasEntity()).isFalse();
            }

        }

    }

    @Nested
    @DisplayName("Create dataset items:")
    @TestInstance(TestInstance.Lifecycle.PER_CLASS)
    class CreateDatasetItems {

        @Test
        @DisplayName("Success")
        void createDatasetItem() {
            var item1 = factory.manufacturePojo(DatasetItem.class).toBuilder()
                    .id(null)
                    .build();

            var item2 = factory.manufacturePojo(DatasetItem.class).toBuilder()
                    .id(null)
                    .build();

            var batch = factory.manufacturePojo(DatasetItemBatch.class).toBuilder()
                    .items(List.of(item1, item2))
                    .datasetId(null)
                    .build();

            putAndAssert(batch, TEST_WORKSPACE, API_KEY);
        }

        @Test
        @DisplayName("when item id is null, then return no content and create item")
        void createDatasetItem__whenItemIdIsNull__thenReturnNoContentAndCreateItem() {
            var item = factory.manufacturePojo(DatasetItem.class);

            var batch = factory.manufacturePojo(DatasetItemBatch.class).toBuilder()
                    .items(List.of(item))
                    .datasetId(null)
                    .build();

            putAndAssert(batch, TEST_WORKSPACE, API_KEY);

            getItemAndAssert(item, TEST_WORKSPACE, API_KEY);
        }

        @ParameterizedTest
        @MethodSource("invalidDatasetItemBatches")
        @DisplayName("when dataset item batch is not valid, then return 422")
        void createDatasetItem__whenDatasetItemIsNotValid__thenReturn422(DatasetItemBatch batch, String errorMessage) {
            try (var actualResponse = client.target(BASE_RESOURCE_URI.formatted(baseURI))
                    .path("items")
                    .request()
                    .header(HttpHeaders.AUTHORIZATION, API_KEY)
                    .header(WORKSPACE_HEADER, TEST_WORKSPACE)
                    .put(Entity.json(batch))) {

                assertThat(actualResponse.getStatusInfo().getStatusCode()).isEqualTo(422);
                assertThat(actualResponse.hasEntity()).isTrue();
                assertThat(actualResponse.readEntity(ErrorMessage.class).errors()).contains(errorMessage);
            }
        }

        public Stream<Arguments> invalidDatasetItemBatches() {
            return Stream.of(
                    arguments(
                            factory.manufacturePojo(DatasetItemBatch.class).toBuilder()
                                    .items(List.of()).build(),
                            "items size must be between 1 and 1000"),
                    arguments(factory.manufacturePojo(DatasetItemBatch.class).toBuilder()
                            .items(null).build(),
                            "items must not be null"),
                    arguments(factory.manufacturePojo(DatasetItemBatch.class).toBuilder()
                            .datasetName(null)
                            .datasetId(null)
                            .build(),
                            "The request body must provide either a dataset_name or a dataset_id"),
                    arguments(factory.manufacturePojo(DatasetItemBatch.class).toBuilder()
                            .datasetName("")
                            .datasetId(null)
                            .build(),
                            "datasetName must not be blank"),
                    arguments(factory.manufacturePojo(DatasetItemBatch.class).toBuilder()
                            .datasetId(null)
                            .items(IntStream.range(0, 1001).mapToObj(i -> factory.manufacturePojo(DatasetItem.class))
                                    .toList())
                            .build(),
                            "items size must be between 1 and 1000"));
        }

        @Test
        @DisplayName("when dataset id not found, then return 404")
        void createDatasetItem__whenDatasetIdNotFound__thenReturn404() {

            var batch = factory.manufacturePojo(DatasetItemBatch.class);

            try (var actualResponse = client.target(BASE_RESOURCE_URI.formatted(baseURI))
                    .path("items")
                    .request()
                    .header(HttpHeaders.AUTHORIZATION, API_KEY)
                    .header(WORKSPACE_HEADER, TEST_WORKSPACE)
                    .put(Entity.entity(batch, MediaType.APPLICATION_JSON_TYPE))) {

                assertThat(actualResponse.getStatusInfo().getStatusCode()).isEqualTo(404);
                assertThat(actualResponse.hasEntity()).isTrue();
                assertThat(actualResponse.readEntity(ErrorMessage.class).errors()).contains("Dataset not found");
            }
        }

        @Test
        @DisplayName("when dataset item id not valid, then return bad request")
        void createDatasetItem__whenDatasetItemIdIsNotValid__thenReturnBadRequest() {

            var item = factory.manufacturePojo(DatasetItem.class).toBuilder()
                    .id(UUID.randomUUID())
                    .build();

            var batch = factory.manufacturePojo(DatasetItemBatch.class).toBuilder()
                    .items(List.of(item))
                    .datasetId(null)
                    .build();

            try (var actualResponse = client.target(BASE_RESOURCE_URI.formatted(baseURI))
                    .path("items")
                    .request()
                    .header(HttpHeaders.AUTHORIZATION, API_KEY)
                    .header(WORKSPACE_HEADER, TEST_WORKSPACE)
                    .put(Entity.json(batch))) {

                assertThat(actualResponse.getStatusInfo().getStatusCode()).isEqualTo(400);
                assertThat(actualResponse.hasEntity()).isTrue();
                assertThat(actualResponse.readEntity(ErrorMessage.class).errors())
                        .contains("dataset_item id must be a version 7 UUID");
            }
        }

        @Test
        @DisplayName("when dataset item already exists, then return no content and update item")
        void createDatasetItem__whenDatasetItemAlreadyExists__thenReturnNoContentAndUpdateItem() {
            var item = factory.manufacturePojo(DatasetItem.class);

            var batch = factory.manufacturePojo(DatasetItemBatch.class).toBuilder()
                    .items(List.of(item))
                    .datasetId(null)
                    .build();

            putAndAssert(batch, TEST_WORKSPACE, API_KEY);

            getItemAndAssert(item, TEST_WORKSPACE, API_KEY);

            var newItem = factory.manufacturePojo(DatasetItem.class)
                    .toBuilder()
                    .id(item.id())
                    .build();

            putAndAssert(batch.toBuilder()
                    .items(List.of(newItem))
                    .build(), TEST_WORKSPACE, API_KEY);

            getItemAndAssert(newItem, TEST_WORKSPACE, API_KEY);
        }

        @Test
        @DisplayName("when dataset item support null values for data fields, then return no content and create item")
        void createDatasetItem__whenDatasetItemSupportNullValuesForDataFields__thenReturnNoContentAndCreateItem() {
            var item = factory.manufacturePojo(DatasetItem.class).toBuilder()
                    .data(Map.of("test", NullNode.getInstance()))
                    .build();

            var batch = factory.manufacturePojo(DatasetItemBatch.class).toBuilder()
                    .items(List.of(item))
                    .datasetId(null)
                    .build();

            putAndAssert(batch, TEST_WORKSPACE, API_KEY);

            getItemAndAssert(item, TEST_WORKSPACE, API_KEY);
        }

        @ParameterizedTest
        @MethodSource("invalidDatasetItems")
        @DisplayName("when dataset item batch contains duplicate items, then return 422")
        void createDatasetItem__whenDatasetItemBatchContainsDuplicateItems__thenReturn422(DatasetItemBatch batch,
                String errorMessage) {

            try (var actualResponse = client.target(BASE_RESOURCE_URI.formatted(baseURI))
                    .path("items")
                    .request()
                    .header(HttpHeaders.AUTHORIZATION, API_KEY)
                    .header(WORKSPACE_HEADER, TEST_WORKSPACE)
                    .put(Entity.entity(batch, MediaType.APPLICATION_JSON_TYPE))) {

                assertThat(actualResponse.getStatusInfo().getStatusCode()).isEqualTo(422);
                assertThat(actualResponse.hasEntity()).isTrue();
                assertThat(actualResponse.readEntity(ErrorMessage.class).errors()).contains(errorMessage);
            }
        }

        @Test
        @DisplayName("when dataset multiple items, then return no content and create items")
        void createDatasetItem__whenDatasetMultipleItems__thenReturnNoContentAndCreateItems() {
            var items = PodamFactoryUtils.manufacturePojoList(factory, DatasetItem.class);

            var batch = factory.manufacturePojo(DatasetItemBatch.class).toBuilder()
                    .items(items)
                    .datasetId(null)
                    .build();

            putAndAssert(batch, TEST_WORKSPACE, API_KEY);

            items.forEach(item -> DatasetsResourceTest.this.getItemAndAssert(item, TEST_WORKSPACE, API_KEY));
        }

        public Stream<Arguments> invalidDatasetItems() {
            return Stream.of(
                    arguments(factory.manufacturePojo(DatasetItemBatch.class).toBuilder()
                            .items(List.of(factory.manufacturePojo(DatasetItem.class).toBuilder()
                                    .input(null)
                                    .data(null)
                                    .build()))
                            .build(),
                            "items[0].input must provide either input or data field"),
                    arguments(factory.manufacturePojo(DatasetItemBatch.class).toBuilder()
                            .items(List.of(factory.manufacturePojo(DatasetItem.class).toBuilder()
                                    .input(null)
                                    .data(Map.of())
                                    .build()))
                            .build(),
                            "items[0].input must provide either input or data field"),
                    arguments(factory.manufacturePojo(DatasetItemBatch.class).toBuilder()
                            .items(List.of(factory.manufacturePojo(DatasetItem.class).toBuilder()
                                    .source(null)
                                    .build()))
                            .build(),
                            "items[0].source must not be null"),
                    arguments(factory.manufacturePojo(DatasetItemBatch.class).toBuilder()
                            .items(List.of(factory.manufacturePojo(DatasetItem.class).toBuilder()
                                    .source(DatasetItemSource.MANUAL)
                                    .spanId(factory.manufacturePojo(UUID.class))
                                    .traceId(null)
                                    .build()))
                            .build(),
                            "items[0].source when it is manual, span_id must be null"),
                    arguments(factory.manufacturePojo(DatasetItemBatch.class).toBuilder()
                            .items(List.of(factory.manufacturePojo(DatasetItem.class).toBuilder()
                                    .source(DatasetItemSource.MANUAL)
                                    .spanId(null)
                                    .traceId(factory.manufacturePojo(UUID.class))
                                    .build()))
                            .build(),
                            "items[0].source when it is manual, trace_id must be null"),
                    arguments(factory.manufacturePojo(DatasetItemBatch.class).toBuilder()
                            .items(List.of(factory.manufacturePojo(DatasetItem.class).toBuilder()
                                    .source(DatasetItemSource.SDK)
                                    .spanId(factory.manufacturePojo(UUID.class))
                                    .traceId(null)
                                    .build()))
                            .build(),
                            "items[0].source when it is sdk, span_id must be null"),
                    arguments(factory.manufacturePojo(DatasetItemBatch.class).toBuilder()
                            .items(List.of(factory.manufacturePojo(DatasetItem.class).toBuilder()
                                    .source(DatasetItemSource.SDK)
                                    .traceId(factory.manufacturePojo(UUID.class))
                                    .spanId(null)
                                    .build()))
                            .build(),
                            "items[0].source when it is sdk, trace_id must be null"),
                    arguments(factory.manufacturePojo(DatasetItemBatch.class).toBuilder()
                            .items(List.of(factory.manufacturePojo(DatasetItem.class).toBuilder()
                                    .source(DatasetItemSource.SPAN)
                                    .spanId(null)
                                    .traceId(factory.manufacturePojo(UUID.class))
                                    .build()))
                            .build(),
                            "items[0].source when it is span, span_id must not be null"),
                    arguments(factory.manufacturePojo(DatasetItemBatch.class).toBuilder()
                            .items(List.of(factory.manufacturePojo(DatasetItem.class).toBuilder()
                                    .source(DatasetItemSource.SPAN)
                                    .traceId(null)
                                    .spanId(factory.manufacturePojo(UUID.class))
                                    .build()))
                            .build(),
                            "items[0].source when it is span, trace_id must not be null"),
                    arguments(factory.manufacturePojo(DatasetItemBatch.class).toBuilder()
                            .items(List.of(factory.manufacturePojo(DatasetItem.class).toBuilder()
                                    .source(DatasetItemSource.TRACE)
                                    .spanId(factory.manufacturePojo(UUID.class))
                                    .traceId(factory.manufacturePojo(UUID.class))
                                    .build()))
                            .build(),
                            "items[0].source when it is trace, span_id must be null"),
                    arguments(factory.manufacturePojo(DatasetItemBatch.class).toBuilder()
                            .items(List.of(factory.manufacturePojo(DatasetItem.class).toBuilder()
                                    .source(DatasetItemSource.TRACE)
                                    .spanId(null)
                                    .traceId(null)
                                    .build()))
                            .build(),
                            "items[0].source when it is trace, trace_id must not be null"));
        }

        @Test
        @DisplayName("when dataset item batch has max size, then return no content and create")
        void createDatasetItem__whenDatasetItemBatchHasMaxSize__thenReturnNoContentAndCreate() {

            var dataset = factory.manufacturePojo(Dataset.class).toBuilder()
                    .id(null)
                    .build();

            UUID id = createAndAssert(dataset);

            var items = IntStream.range(0, 1000)
                    .mapToObj(__ -> factory.manufacturePojo(DatasetItem.class).toBuilder()
                            .experimentItems(null)
                            .createdAt(null)
                            .lastUpdatedAt(null)
                            .build())
                    .toList();

            var batch = factory.manufacturePojo(DatasetItemBatch.class).toBuilder()
                    .items(items)
                    .datasetId(id)
                    .datasetName(null)
                    .build();

            putAndAssert(batch, TEST_WORKSPACE, API_KEY);
        }

        @Test
        @DisplayName("when dataset item workspace and trace workspace does not match, then return conflict")
        void createDatasetItem__whenDatasetItemWorkspaceAndTraceWorkspaceDoesNotMatch__thenReturnConflict() {

            String workspaceName2 = UUID.randomUUID().toString();
            String workspaceId = UUID.randomUUID().toString();
            String apiKey = UUID.randomUUID().toString();

            mockTargetWorkspace(apiKey, workspaceName2, workspaceId);

            var dataset = factory.manufacturePojo(Dataset.class);

            var datasetId = createAndAssert(dataset, apiKey, workspaceName2);

            UUID traceId = createTrace(factory.manufacturePojo(Trace.class).toBuilder()
                    .projectName(UUID.randomUUID().toString())
                    .build(), API_KEY, TEST_WORKSPACE);

            var item = factory.manufacturePojo(DatasetItem.class).toBuilder()
                    .traceId(traceId)
                    .spanId(null)
                    .source(DatasetItemSource.TRACE)
                    .build();

            var batch = factory.manufacturePojo(DatasetItemBatch.class).toBuilder()
                    .items(List.of(item))
                    .datasetId(datasetId)
                    .build();

            try (var actualResponse = client.target(BASE_RESOURCE_URI.formatted(baseURI))
                    .path("items")
                    .request()
                    .header(HttpHeaders.AUTHORIZATION, apiKey)
                    .header(WORKSPACE_HEADER, workspaceName2)
                    .put(Entity.entity(batch, MediaType.APPLICATION_JSON_TYPE))) {

                assertThat(actualResponse.getStatusInfo().getStatusCode()).isEqualTo(409);
                assertThat(actualResponse.hasEntity()).isTrue();
                assertThat(actualResponse.readEntity(ErrorMessage.class).errors()).contains(
                        "trace workspace and dataset item workspace does not match");
            }
        }

        @Test
        @DisplayName("when dataset item workspace and span workspace does not match, then return conflict")
        void createDatasetItem__whenDatasetItemWorkspaceAndSpanWorkspaceDoesNotMatch__thenReturnConflict() {

            String workspaceName1 = UUID.randomUUID().toString();
            String apiKey = UUID.randomUUID().toString();
            String workspaceId = UUID.randomUUID().toString();

            String projectName = UUID.randomUUID().toString();

            mockTargetWorkspace(apiKey, workspaceName1, workspaceId);

            var dataset = factory.manufacturePojo(Dataset.class);

            var datasetId = createAndAssert(dataset, apiKey, workspaceName1);

            UUID traceId = createTrace(factory.manufacturePojo(Trace.class).toBuilder()
                    .projectName(projectName)
                    .build(), apiKey, workspaceName1);

            UUID spanId = createSpan(factory.manufacturePojo(Span.class).toBuilder()
                    .projectName(projectName)
                    .build(), API_KEY, TEST_WORKSPACE);

            var item = factory.manufacturePojo(DatasetItem.class).toBuilder()
                    .spanId(spanId)
                    .traceId(traceId)
                    .source(DatasetItemSource.SPAN)
                    .build();

            var batch = factory.manufacturePojo(DatasetItemBatch.class).toBuilder()
                    .items(List.of(item))
                    .datasetId(datasetId)
                    .build();

            try (var actualResponse = client.target(BASE_RESOURCE_URI.formatted(baseURI))
                    .path("items")
                    .request()
                    .header(HttpHeaders.AUTHORIZATION, apiKey)
                    .header(WORKSPACE_HEADER, workspaceName1)
                    .put(Entity.json(batch))) {

                assertThat(actualResponse.getStatusInfo().getStatusCode()).isEqualTo(409);
                assertThat(actualResponse.hasEntity()).isTrue();
                assertThat(actualResponse.readEntity(ErrorMessage.class).errors()).contains(
                        "span workspace and dataset item workspace does not match");
            }
        }

        @Test
        @DisplayName("when data is null, the accept the request")
        void create__whenDataIsNull__thenAcceptTheRequest() {
            var item = factory.manufacturePojo(DatasetItem.class).toBuilder()
                    .data(null)
                    .build();

            var batch = factory.manufacturePojo(DatasetItemBatch.class).toBuilder()
                    .items(List.of(item))
                    .datasetId(null)
                    .build();

            putAndAssert(batch, TEST_WORKSPACE, API_KEY);

            getItemAndAssert(item, TEST_WORKSPACE, API_KEY);
        }

        @Test
        @DisplayName("when input is null but data is present, the accept the request")
        void create__whenInputIsNullButDataIsPresent__thenAcceptTheRequest() {
            var item = factory.manufacturePojo(DatasetItem.class).toBuilder()
                    .input(null)
                    .build();

            var batch = factory.manufacturePojo(DatasetItemBatch.class).toBuilder()
                    .items(List.of(item))
                    .datasetId(null)
                    .build();

            putAndAssert(batch, TEST_WORKSPACE, API_KEY);

            getItemAndAssert(item, TEST_WORKSPACE, API_KEY);
        }

    }

    private UUID createTrace(Trace trace, String apiKey, String workspaceName) {
        try (var actualResponse = client.target(TracesResourceTest.URL_TEMPLATE.formatted(baseURI)).request()
                .accept(MediaType.APPLICATION_JSON_TYPE)
                .header(HttpHeaders.AUTHORIZATION, apiKey)
                .header(WORKSPACE_HEADER, workspaceName)
                .post(Entity.entity(trace, MediaType.APPLICATION_JSON_TYPE))) {
            assertThat(actualResponse.getStatusInfo().getStatusCode()).isEqualTo(201);

            return TestUtils.getIdFromLocation(actualResponse.getLocation());
        }
    }

    private UUID createSpan(Span span, String apiKey, String workspaceName) {
        try (var actualResponse = client.target(SpansResourceTest.URL_TEMPLATE.formatted(baseURI)).request()
                .accept(MediaType.APPLICATION_JSON_TYPE)
                .header(HttpHeaders.AUTHORIZATION, apiKey)
                .header(WORKSPACE_HEADER, workspaceName)
                .post(Entity.entity(span, MediaType.APPLICATION_JSON_TYPE))) {
            assertThat(actualResponse.getStatusInfo().getStatusCode()).isEqualTo(201);

            return TestUtils.getIdFromLocation(actualResponse.getLocation());
        }
    }

    @Nested
    @DisplayName("Get dataset items {id}:")
    @TestInstance(TestInstance.Lifecycle.PER_CLASS)
    class GetDatasetItem {

        @Test
        @DisplayName("Success")
        void getDatasetItemById() {

            var item = factory.manufacturePojo(DatasetItem.class).toBuilder()
                    .build();

            var batch = factory.manufacturePojo(DatasetItemBatch.class).toBuilder()
                    .items(List.of(item))
                    .datasetId(null)
                    .build();

            putAndAssert(batch, TEST_WORKSPACE, API_KEY);

            getItemAndAssert(item, TEST_WORKSPACE, API_KEY);
        }

        @Test
        @DisplayName("when dataset item not found, then return 404")
        void getDatasetItemById__whenDatasetItemNotFound__thenReturn404() {
            String id = UUID.randomUUID().toString();

            var actualResponse = client.target(BASE_RESOURCE_URI.formatted(baseURI))
                    .path("items")
                    .path(id)
                    .request()
                    .header(HttpHeaders.AUTHORIZATION, API_KEY)
                    .header(WORKSPACE_HEADER, TEST_WORKSPACE)
                    .get();

            assertThat(actualResponse.getStatusInfo().getStatusCode()).isEqualTo(404);
            assertThat(actualResponse.hasEntity()).isTrue();
            assertThat(actualResponse.readEntity(ErrorMessage.class).errors()).contains("Dataset item not found");
        }

    }

    @Nested
    @DisplayName("Stream dataset items by {datasetId}:")
    @TestInstance(TestInstance.Lifecycle.PER_CLASS)
    class StreamDatasetItems {

        @Test
        @DisplayName("when streaming dataset items, then return items sorted by created date")
        void streamDataItems__whenStreamingDatasetItems__thenReturnItemsSortedByCreatedDate() {

            var items = IntStream.range(0, 10)
                    .mapToObj(i -> factory.manufacturePojo(DatasetItem.class))
                    .toList();

            var batch = factory.manufacturePojo(DatasetItemBatch.class).toBuilder()
                    .items(items)
                    .datasetId(null)
                    .build();

            putAndAssert(batch, TEST_WORKSPACE, API_KEY);

            var streamRequest = DatasetItemStreamRequest.builder()
                    .datasetName(batch.datasetName())
                    .build();

            try (Response response = client.target(BASE_RESOURCE_URI.formatted(baseURI))
                    .path("items")
                    .path("stream")
                    .request()
                    .accept(MediaType.APPLICATION_OCTET_STREAM)
                    .header(HttpHeaders.AUTHORIZATION, API_KEY)
                    .header(WORKSPACE_HEADER, TEST_WORKSPACE)
                    .post(Entity.json(streamRequest))) {

                assertThat(response.getStatus()).isEqualTo(200);

                List<DatasetItem> actualItems = getStreamedItems(response);

                assertPage(items.reversed(), actualItems);
            }
        }

        @Test
        @DisplayName("when streaming dataset items with filters, then return items sorted by created date")
        void streamDataItems__whenStreamingDatasetItemsWithFilters__thenReturnItemsSortedByCreatedDate() {

            var items = IntStream.range(0, 5)
                    .mapToObj(i -> factory.manufacturePojo(DatasetItem.class))
                    .toList();

            var batch = factory.manufacturePojo(DatasetItemBatch.class).toBuilder()
                    .items(items)
                    .datasetId(null)
                    .build();

            putAndAssert(batch, TEST_WORKSPACE, API_KEY);

            var streamRequest = DatasetItemStreamRequest.builder()
                    .datasetName(batch.datasetName())
                    .lastRetrievedId(items.reversed().get(1).id())
                    .build();

            try (Response response = client.target(BASE_RESOURCE_URI.formatted(baseURI))
                    .path("items")
                    .path("stream")
                    .request()
                    .accept(MediaType.APPLICATION_OCTET_STREAM)
                    .header(HttpHeaders.AUTHORIZATION, API_KEY)
                    .header(WORKSPACE_HEADER, TEST_WORKSPACE)
                    .post(Entity.json(streamRequest))) {

                assertThat(response.getStatus()).isEqualTo(200);

                List<DatasetItem> actualItems = getStreamedItems(response);

                assertPage(items.reversed().subList(2, 5), actualItems);
            }
        }

        @Test
        @DisplayName("when streaming has max steamLimit, then return items sorted by created date")
        void streamDataItems__whenStreamingHasMaxSize__thenReturnItemsSortedByCreatedDate() {

            var items = IntStream.range(0, 1000)
                    .mapToObj(i -> factory.manufacturePojo(DatasetItem.class).toBuilder()
                            .experimentItems(null)
                            .metadata(null)
                            .createdAt(null)
                            .lastUpdatedAt(null)
                            .build())
                    .toList();

            var batch = factory.manufacturePojo(DatasetItemBatch.class).toBuilder()
                    .items(items)
                    .datasetId(null)
                    .build();

            putAndAssert(batch, TEST_WORKSPACE, API_KEY);

            List<DatasetItem> expectedFirstPage = items.reversed().subList(0, 500);

            var streamRequest = DatasetItemStreamRequest.builder()
                    .datasetName(batch.datasetName()).build();

            try (Response response = client.target(BASE_RESOURCE_URI.formatted(baseURI))
                    .path("items")
                    .path("stream")
                    .request()
                    .accept(MediaType.APPLICATION_OCTET_STREAM)
                    .header(HttpHeaders.AUTHORIZATION, API_KEY)
                    .header(WORKSPACE_HEADER, TEST_WORKSPACE)
                    .post(Entity.json(streamRequest))) {

                assertThat(response.getStatus()).isEqualTo(200);

                List<DatasetItem> actualItems = getStreamedItems(response);

                assertPage(expectedFirstPage, actualItems);
            }

            streamRequest = DatasetItemStreamRequest.builder()
                    .datasetName(batch.datasetName())
                    .lastRetrievedId(expectedFirstPage.get(499).id())
                    .build();

            try (Response response = client.target(BASE_RESOURCE_URI.formatted(baseURI))
                    .path("items")
                    .path("stream")
                    .request()
                    .accept(MediaType.APPLICATION_OCTET_STREAM)
                    .header(HttpHeaders.AUTHORIZATION, API_KEY)
                    .header(WORKSPACE_HEADER, TEST_WORKSPACE)
                    .post(Entity.json(streamRequest))) {

                assertThat(response.getStatus()).isEqualTo(200);

                List<DatasetItem> actualItems = getStreamedItems(response);

                assertPage(items.reversed().subList(500, 1000), actualItems);
            }
        }
    }

    private void getItemAndAssert(DatasetItem expectedDatasetItem, String workspaceName, String apiKey) {
        var actualResponse = client.target(BASE_RESOURCE_URI.formatted(baseURI))
                .path("items")
                .path(expectedDatasetItem.id().toString())
                .request()
                .header(HttpHeaders.AUTHORIZATION, apiKey)
                .header(WORKSPACE_HEADER, workspaceName)
                .get();

        var actualEntity = actualResponse.readEntity(DatasetItem.class);
        assertThat(actualResponse.getStatusInfo().getStatusCode()).isEqualTo(200);

        Map<String, JsonNode> data = Optional.ofNullable(expectedDatasetItem.data())
                .orElse(Map.of());

        expectedDatasetItem = mergeInputMap(expectedDatasetItem, data);

        assertThat(actualEntity.id()).isEqualTo(expectedDatasetItem.id());
        assertThat(actualEntity).usingRecursiveComparison()
                .ignoringFields(IGNORED_FIELDS_DATA_ITEM)
                .isEqualTo(expectedDatasetItem);

        assertThat(actualEntity.createdAt()).isInThePast();
        assertThat(actualEntity.lastUpdatedAt()).isInThePast();
    }

    private DatasetItem mergeInputMap(DatasetItem expectedDatasetItem, Map<String, JsonNode> data) {

        Map<String, JsonNode> newMap = new HashMap<>();

        if (expectedDatasetItem.expectedOutput() != null) {
            newMap.put("expected_output", expectedDatasetItem.expectedOutput());
        }

        if (expectedDatasetItem.input() != null) {
            newMap.put("input", expectedDatasetItem.input());
        }

        if (expectedDatasetItem.metadata() != null) {
            newMap.put("metadata", expectedDatasetItem.metadata());
        }

        Map<String, JsonNode> mergedMap = Stream
                .concat(data.entrySet().stream(), newMap.entrySet().stream())
                .collect(toMap(
                        Map.Entry::getKey,
                        Map.Entry::getValue,
                        (v1, v2) -> v2 // In case of conflict, use the value from map2
                ));

        expectedDatasetItem = expectedDatasetItem.toBuilder()
                .data(new HashMap<>(mergedMap))
                .build();

        return expectedDatasetItem;
    }

    @Nested
    @DisplayName("Delete items:")
    @TestInstance(TestInstance.Lifecycle.PER_CLASS)
    class DeleteDatasetItems {

        @Test
        @DisplayName("Success")
        void deleteDatasetItem() {
            var items = PodamFactoryUtils.manufacturePojoList(factory, DatasetItem.class);

            var batch = factory.manufacturePojo(DatasetItemBatch.class).toBuilder()
                    .items(items)
                    .datasetId(null)
                    .build();

            putAndAssert(batch, TEST_WORKSPACE, API_KEY);

            var itemIds = items.stream().map(DatasetItem::id).toList();

            try (var actualResponse = client.target(BASE_RESOURCE_URI.formatted(baseURI))
                    .path("items")
                    .path("delete")
                    .request()
                    .header(HttpHeaders.AUTHORIZATION, API_KEY)
                    .header(WORKSPACE_HEADER, TEST_WORKSPACE)
                    .post(Entity.json(new DatasetItemsDelete(itemIds)))) {

                assertThat(actualResponse.getStatusInfo().getStatusCode()).isEqualTo(204);
            }

            for (var item : items) {
                var actualResponse = client.target(BASE_RESOURCE_URI.formatted(baseURI))
                        .path("items")
                        .path(item.id().toString())
                        .request()
                        .header(HttpHeaders.AUTHORIZATION, API_KEY)
                        .header(WORKSPACE_HEADER, TEST_WORKSPACE)
                        .get();

                assertThat(actualResponse.getStatusInfo().getStatusCode()).isEqualTo(404);
                assertThat(actualResponse.hasEntity()).isTrue();
                assertThat(actualResponse.readEntity(ErrorMessage.class).errors()).contains("Dataset item not found");
            }
        }

        @Test
        @DisplayName("when dataset item does not exists, then return no content")
        void deleteDatasetItem__whenDatasetItemDoesNotExists__thenReturnNoContent() {
            var id = UUID.randomUUID().toString();
            var itemIds = List.of(UUID.fromString(id));

            try (var actualResponse = client.target(BASE_RESOURCE_URI.formatted(baseURI))
                    .path("items")
                    .path("delete")
                    .request()
                    .accept(MediaType.APPLICATION_JSON_TYPE)
                    .header(HttpHeaders.AUTHORIZATION, API_KEY)
                    .header(WORKSPACE_HEADER, TEST_WORKSPACE)
                    .post(Entity.json(new DatasetItemsDelete(itemIds)))) {

                assertThat(actualResponse.getStatusInfo().getStatusCode()).isEqualTo(204);
                assertThat(actualResponse.hasEntity()).isFalse();
            }
        }

        @ParameterizedTest
        @MethodSource("invalidDatasetItemBatches")
        @DisplayName("when dataset item batch is not valid, then return 422")
        void deleteDatasetItem__whenDatasetItemIsNotValid__thenReturn422(List<UUID> itemIds, String errorMessage) {
            try (var actualResponse = client.target(BASE_RESOURCE_URI.formatted(baseURI))
                    .path("items")
                    .path("delete")
                    .request()
                    .header(HttpHeaders.AUTHORIZATION, API_KEY)
                    .header(WORKSPACE_HEADER, TEST_WORKSPACE)
                    .post(Entity.json(new DatasetItemsDelete(itemIds)))) {

                assertThat(actualResponse.getStatusInfo().getStatusCode()).isEqualTo(422);
                assertThat(actualResponse.hasEntity()).isTrue();
                assertThat(actualResponse.readEntity(ErrorMessage.class).errors()).contains(errorMessage);
            }
        }

        public Stream<Arguments> invalidDatasetItemBatches() {
            return Stream.of(
                    arguments(List.of(),
                            "itemIds size must be between 1 and 1000"),
                    arguments(null,
                            "itemIds must not be null"),
                    arguments(IntStream.range(1, 10001).mapToObj(__ -> UUID.randomUUID()).toList(),
                            "itemIds size must be between 1 and 1000"));
        }
    }

    @Nested
    @DisplayName("Get dataset items by dataset id:")
    @TestInstance(TestInstance.Lifecycle.PER_CLASS)
    class GetDatasetItemsByDatasetId {

        @Test
        @DisplayName("Success")
        void getDatasetItemsByDatasetId() {

            UUID datasetId = createAndAssert(factory.manufacturePojo(Dataset.class).toBuilder()
                    .id(null)
                    .build());

            var items = PodamFactoryUtils.manufacturePojoList(factory, DatasetItem.class);

            var batch = factory.manufacturePojo(DatasetItemBatch.class).toBuilder()
                    .items(items)
                    .datasetId(datasetId)
                    .build();

            List<Map<String, JsonNode>> data = batch.items()
                    .stream()
                    .map(DatasetItem::data)
                    .toList();

            Set<Column> columns = addDeprecatedFields(data);

            putAndAssert(batch, TEST_WORKSPACE, API_KEY);

            try (var actualResponse = client.target(BASE_RESOURCE_URI.formatted(baseURI))
                    .path(datasetId.toString())
                    .path("items")
                    .request()
                    .header(HttpHeaders.AUTHORIZATION, API_KEY)
                    .header(WORKSPACE_HEADER, TEST_WORKSPACE)
                    .get()) {

                assertThat(actualResponse.getStatusInfo().getStatusCode()).isEqualTo(200);

                var actualEntity = actualResponse.readEntity(DatasetItemPage.class);

                assertDatasetItemPage(actualEntity, items.reversed(), columns, 1);
            }
        }

        @Test
        @DisplayName("when defining page size, then return page with limit respected")
        void getDatasetItemsByDatasetId__whenDefiningPageSize__thenReturnPageWithLimitRespected() {

            UUID datasetId = createAndAssert(factory.manufacturePojo(Dataset.class).toBuilder()
                    .id(null)
                    .build());

            var items = PodamFactoryUtils.manufacturePojoList(factory, DatasetItem.class);

            var batch = factory.manufacturePojo(DatasetItemBatch.class).toBuilder()
                    .items(items)
                    .datasetId(datasetId)
                    .build();

            List<Map<String, JsonNode>> data = batch.items()
                    .stream()
                    .map(DatasetItem::data)
                    .toList();

            Set<Column> columns = addDeprecatedFields(data);

            putAndAssert(batch, TEST_WORKSPACE, API_KEY);

            try (var actualResponse = client.target(BASE_RESOURCE_URI.formatted(baseURI))
                    .path(datasetId.toString())
                    .path("items")
                    .queryParam("size", 1)
                    .request()
                    .header(HttpHeaders.AUTHORIZATION, API_KEY)
                    .header(WORKSPACE_HEADER, TEST_WORKSPACE)
                    .get()) {

                assertThat(actualResponse.getStatusInfo().getStatusCode()).isEqualTo(200);
                var actualEntity = actualResponse.readEntity(DatasetItemPage.class);

                List<DatasetItem> expectedContent = List.of(items.reversed().getFirst());

                assertDatasetItemPage(actualEntity, expectedContent, 5, columns, 1);
            }
        }

        @Test
        @DisplayName("when items were updated, then return correct items count")
        void getDatasetItemsByDatasetId__whenItemsWereUpdated__thenReturnCorrectItemsCount() {

            UUID datasetId = createAndAssert(factory.manufacturePojo(Dataset.class).toBuilder()
                    .id(null)
                    .build());

            var items = PodamFactoryUtils.manufacturePojoList(factory, DatasetItem.class);

            var batch = factory.manufacturePojo(DatasetItemBatch.class).toBuilder()
                    .items(items)
                    .datasetId(datasetId)
                    .build();

            putAndAssert(batch, TEST_WORKSPACE, API_KEY);

            var updatedItems = items
                    .stream()
                    .map(item -> item.toBuilder().input(factory.manufacturePojo(JsonNode.class)).build())
                    .toList();

            var updatedBatch = batch.toBuilder()
                    .items(updatedItems)
                    .build();

            putAndAssert(updatedBatch, TEST_WORKSPACE, API_KEY);

            List<Map<String, JsonNode>> data = updatedBatch.items()
                    .stream()
                    .map(DatasetItem::data)
                    .toList();

            Set<Column> columns = addDeprecatedFields(data);

            try (var actualResponse = client.target(BASE_RESOURCE_URI.formatted(baseURI))
                    .path(datasetId.toString())
                    .path("items")
                    .request()
                    .header(HttpHeaders.AUTHORIZATION, API_KEY)
                    .header(WORKSPACE_HEADER, TEST_WORKSPACE)
                    .get()) {

                assertThat(actualResponse.getStatusInfo().getStatusCode()).isEqualTo(200);

                var actualEntity = actualResponse.readEntity(DatasetItemPage.class);

                assertDatasetItemPage(actualEntity, updatedItems.reversed(), columns, 1);
            }
        }

        @Test
        @DisplayName("when items have data with same keys and different types, then return columns types and count")
        void getDatasetItemsByDatasetId__whenItemsHaveDataWithSameKeysAndDifferentTypes__thenReturnColumnsTypesAndCount() {

            UUID datasetId = createAndAssert(factory.manufacturePojo(Dataset.class).toBuilder()
                    .id(null)
                    .build());

            var item = factory.manufacturePojo(DatasetItem.class);

            var item2 = item.toBuilder()
                    .id(factory.manufacturePojo(UUID.class))
                    .data(item.data()
                            .keySet()
                            .stream()
                            .map(key -> Map.entry(key, NullNode.getInstance()))
                            .collect(toMap(Map.Entry::getKey, Map.Entry::getValue)))
                    .build();

            var item3 = item.toBuilder()
                    .id(factory.manufacturePojo(UUID.class))
                    .data(item.data()
                            .keySet()
                            .stream()
                            .map(key -> Map.entry(key, TextNode.valueOf(RandomStringUtils.randomAlphanumeric(10))))
                            .collect(toMap(Map.Entry::getKey, Map.Entry::getValue)))
                    .build();

            var batch = factory.manufacturePojo(DatasetItemBatch.class).toBuilder()
                    .items(List.of(item, item2, item3))
                    .datasetId(datasetId)
                    .build();

            List<Map<String, JsonNode>> data = batch.items()
                    .stream()
                    .map(DatasetItem::data)
                    .toList();

            Set<Column> columns = addDeprecatedFields(data);

            putAndAssert(batch, TEST_WORKSPACE, API_KEY);

            try (var actualResponse = client.target(BASE_RESOURCE_URI.formatted(baseURI))
                    .path(datasetId.toString())
                    .path("items")
                    .request()
                    .header(HttpHeaders.AUTHORIZATION, API_KEY)
                    .header(WORKSPACE_HEADER, TEST_WORKSPACE)
                    .get()) {

                assertThat(actualResponse.getStatusInfo().getStatusCode()).isEqualTo(200);

                var actualEntity = actualResponse.readEntity(DatasetItemPage.class);

                assertDatasetItemPage(actualEntity, batch.items().reversed(), columns, 1);
            }

        }
    }

    private void assertDatasetItemPage(DatasetItemPage actualPage, List<DatasetItem> expected, Set<Column> columns,
            int page) {
        assertDatasetItemPage(actualPage, expected, expected.size(), columns, page);
    }

    private void assertDatasetItemPage(DatasetItemPage actualPage, List<DatasetItem> expected, int total,
            Set<Column> columns, int page) {
        assertThat(actualPage.size()).isEqualTo(expected.size());
        assertThat(actualPage.content()).hasSize(expected.size());
        assertThat(actualPage.page()).isEqualTo(page);
        assertThat(actualPage.total()).isEqualTo(total);
        assertThat(actualPage.columns()).isEqualTo(columns);

        assertPage(expected, actualPage.content());
    }

    private void assertPage(List<DatasetItem> expectedItems, List<DatasetItem> actualItems) {

        List<String> ignoredFields = new ArrayList<>(Arrays.asList(IGNORED_FIELDS_DATA_ITEM));
        ignoredFields.add("data");

        assertThat(actualItems)
                .usingRecursiveFieldByFieldElementComparatorIgnoringFields(ignoredFields.toArray(String[]::new))
                .isEqualTo(expectedItems);

        assertThat(actualItems).hasSize(expectedItems.size());
        for (int i = 0; i < actualItems.size(); i++) {
            var actualDatasetItem = actualItems.get(i);
            var expectedDatasetItem = expectedItems.get(i);

            Map<String, JsonNode> data = Optional.ofNullable(expectedDatasetItem.data())
                    .orElse(Map.of());

            expectedDatasetItem = mergeInputMap(expectedDatasetItem, data);

            assertThat(actualDatasetItem.data()).isEqualTo(expectedDatasetItem.data());
        }
    }

    @Nested
    @TestInstance(TestInstance.Lifecycle.PER_CLASS)
    class FindDatasetItemsWithExperimentItems {

        @Test
        void find() {
            var workspaceName = UUID.randomUUID().toString();
            var apiKey = UUID.randomUUID().toString();
            var workspaceId = UUID.randomUUID().toString();

            mockTargetWorkspace(apiKey, workspaceName, workspaceId);

            // Creating two traces with input, output and scores
            var trace1 = factory.manufacturePojo(Trace.class);
            createAndAssert(trace1, workspaceName, apiKey);

            var trace2 = factory.manufacturePojo(Trace.class);
            createAndAssert(trace2, workspaceName, apiKey);
            var traces = List.of(trace1, trace2);

            // Creating 5 scores peach each of the two traces above
            var scores1 = PodamFactoryUtils.manufacturePojoList(factory, FeedbackScoreBatchItem.class)
                    .stream()
                    .map(feedbackScoreBatchItem -> feedbackScoreBatchItem.toBuilder()
                            .id(trace1.id())
                            .projectName(trace1.projectName())
                            .value(factory.manufacturePojo(BigDecimal.class))
                            .build())
                    .toList();

            var scores2 = PodamFactoryUtils.manufacturePojoList(factory, FeedbackScoreBatchItem.class)
                    .stream()
                    .map(feedbackScoreBatchItem -> feedbackScoreBatchItem.toBuilder()
                            .id(trace2.id())
                            .projectName(trace2.projectName())
                            .value(factory.manufacturePojo(BigDecimal.class))
                            .build())
                    .toList();

            var traceIdToScoresMap = Stream.concat(scores1.stream(), scores2.stream())
                    .collect(groupingBy(FeedbackScoreBatchItem::id));

            // When storing the scores in batch, adding some more unrelated random ones
            var feedbackScoreBatch = factory.manufacturePojo(FeedbackScoreBatch.class);
            feedbackScoreBatch = feedbackScoreBatch.toBuilder()
                    .scores(Stream.concat(feedbackScoreBatch.scores().stream(),
                            traceIdToScoresMap.values().stream().flatMap(List::stream)).toList())
                    .build();

            createScoreAndAssert(feedbackScoreBatch, apiKey, workspaceName);

            // Creating a trace without input, output and scores
            var traceMissingFields = factory.manufacturePojo(Trace.class).toBuilder()
                    .input(null)
                    .output(null)
                    .build();
            createAndAssert(traceMissingFields, workspaceName, apiKey);

            // Creating the dataset
            var dataset = factory.manufacturePojo(Dataset.class);
            var datasetId = createAndAssert(dataset, apiKey, workspaceName);

            // Creating 5 dataset items for the dataset above
            var datasetItemBatch = factory.manufacturePojo(DatasetItemBatch.class).toBuilder()
                    .datasetId(datasetId)
                    .build();

            putAndAssert(datasetItemBatch, workspaceName, apiKey);

            // Creating 5 different experiment ids
            var expectedDatasetItems = datasetItemBatch.items().subList(0, 4).reversed();
            var experimentIds = IntStream.range(0, 5).mapToObj(__ -> GENERATOR.generate()).toList();

            // Dataset items 0 and 1 cover the general case.
            // Per each dataset item there are 10 experiment items, so 2 experiment items per each of the 5 experiments.
            // The first 5 experiment items are related to trace 1, the other 5 to trace 2.
            var datasetItemIdToExperimentItemMap = expectedDatasetItems.subList(0, 2).stream()
                    .flatMap(datasetItem -> IntStream.range(0, 10)
                            .mapToObj(i -> factory.manufacturePojo(ExperimentItem.class).toBuilder()
                                    .experimentId(experimentIds.get(i / 2))
                                    .datasetItemId(datasetItem.id())
                                    .traceId(traces.get(i / 5).id())
                                    .input(traces.get(i / 5).input())
                                    .output(traces.get(i / 5).output())
                                    .feedbackScores(traceIdToScoresMap.get(traces.get(i / 5).id()).stream()
                                            .map(FeedbackScoreMapper.INSTANCE::toFeedbackScore)
                                            .toList())
                                    .build()))
                    .collect(groupingBy(ExperimentItem::datasetItemId));

            // Dataset item 2 covers the case of experiments items related to a trace without input, output and scores.
            // It also has 2 experiment items per each of the 5 experiments.
            datasetItemIdToExperimentItemMap.put(expectedDatasetItems.get(2).id(), experimentIds.stream()
                    .flatMap(experimentId -> IntStream.range(0, 2)
                            .mapToObj(i -> factory.manufacturePojo(ExperimentItem.class).toBuilder()
                                    .experimentId(experimentId)
                                    .datasetItemId(expectedDatasetItems.get(2).id())
                                    .traceId(traceMissingFields.id())
                                    .input(traceMissingFields.input())
                                    .output(traceMissingFields.output())
                                    .feedbackScores(null)
                                    .build()))
                    .toList());

            // Dataset item 3 covers the case of experiments items related to an un-existing trace id.
            // It also has 2 experiment items per each of the 5 experiments.
            datasetItemIdToExperimentItemMap.put(expectedDatasetItems.get(3).id(), experimentIds.stream()
                    .flatMap(experimentId -> IntStream.range(0, 2)
                            .mapToObj(i -> factory.manufacturePojo(ExperimentItem.class).toBuilder()
                                    .experimentId(experimentId)
                                    .datasetItemId(expectedDatasetItems.get(3).id())
                                    .input(null)
                                    .output(null)
                                    .feedbackScores(null)
                                    .build()))
                    .toList());

            // Dataset item 4 covers the case of not matching experiment items.

            // When storing the experiment items in batch, adding some more unrelated random ones
            var experimentItemsBatch = factory.manufacturePojo(ExperimentItemsBatch.class);
            experimentItemsBatch = experimentItemsBatch.toBuilder()
                    .experimentItems(Stream.concat(experimentItemsBatch.experimentItems().stream(),
                            datasetItemIdToExperimentItemMap.values().stream().flatMap(Collection::stream))
                            .collect(toUnmodifiableSet()))
                    .build();
            createAndAssert(experimentItemsBatch, apiKey, workspaceName);

            List<Map<String, JsonNode>> data = datasetItemBatch.items().stream()
                    .map(DatasetItem::data)
                    .toList();

            Set<Column> columns = addDeprecatedFields(data);

            var page = 1;
            var pageSize = 5;
            // Filtering by experiments 1 and 3.
            var experimentIdsQueryParm = JsonUtils
                    .writeValueAsString(List.of(experimentIds.get(1), experimentIds.get(3)));

            try (var actualResponse = client.target(BASE_RESOURCE_URI.formatted(baseURI))
                    .path(datasetId.toString())
                    .path(DATASET_ITEMS_WITH_EXPERIMENT_ITEMS_PATH)
                    .queryParam("page", page)
                    .queryParam("size", pageSize)
                    .queryParam("experiment_ids", experimentIdsQueryParm)
                    .request()
                    .header(HttpHeaders.AUTHORIZATION, apiKey)
                    .header(WORKSPACE_HEADER, workspaceName)
                    .get()) {

                assertThat(actualResponse.getStatusInfo().getStatusCode()).isEqualTo(200);
                var actualPage = actualResponse.readEntity(DatasetItemPage.class);

                assertThat(actualPage.page()).isEqualTo(page);
                assertThat(actualPage.size()).isEqualTo(expectedDatasetItems.size());
                assertThat(actualPage.total()).isEqualTo(expectedDatasetItems.size());
                assertThat(actualPage.columns()).isEqualTo(columns);

                var actualDatasetItems = actualPage.content();

                assertPage(expectedDatasetItems, actualPage.content());

                for (var i = 0; i < actualDatasetItems.size(); i++) {
                    var actualDatasetItem = actualDatasetItems.get(i);
                    var expectedDatasetItem = expectedDatasetItems.get(i);

                    // Filtering by those related to experiments 1 and 3
                    var experimentItems = datasetItemIdToExperimentItemMap.get(expectedDatasetItem.id());
                    var expectedExperimentItems = List.of(
                            experimentItems.get(2),
                            experimentItems.get(3),
                            experimentItems.get(6),
                            experimentItems.get(7)).reversed();

                    assertThat(actualDatasetItem.experimentItems())
                            .usingRecursiveFieldByFieldElementComparatorIgnoringFields(IGNORED_FIELDS_LIST)
                            .containsExactlyElementsOf(expectedExperimentItems);

                    for (var j = 0; j < actualDatasetItem.experimentItems().size(); j++) {
                        var actualExperimentItem = actualDatasetItem.experimentItems().get(j);
                        var expectedExperimentItem = expectedExperimentItems.get(j);

                        assertThat(actualExperimentItem.feedbackScores())
                                .usingRecursiveComparison()
                                .withComparatorForType(BigDecimal::compareTo, BigDecimal.class)
                                .ignoringCollectionOrder()
                                .isEqualTo(expectedExperimentItem.feedbackScores());

                        assertThat(actualExperimentItem.createdAt())
                                .isAfter(expectedExperimentItem.createdAt());
                        assertThat(actualExperimentItem.lastUpdatedAt())
                                .isAfter(expectedExperimentItem.lastUpdatedAt());

                        assertThat(actualExperimentItem.createdBy())
                                .isEqualTo(USER);
                        assertThat(actualExperimentItem.lastUpdatedBy())
                                .isEqualTo(USER);
                    }

                    assertThat(actualDatasetItem.createdAt()).isAfter(expectedDatasetItem.createdAt());
                    assertThat(actualDatasetItem.lastUpdatedAt()).isAfter(expectedDatasetItem.lastUpdatedAt());
                }
            }
        }

        @ParameterizedTest
        @ValueSource(strings = {"[wrong_payload]", "[0191377d-06ee-7026-8f63-cc5309d1f54b]"})
        void findInvalidExperimentIds(String experimentIds) {
            var expectedErrorMessage = new io.dropwizard.jersey.errors.ErrorMessage(
                    400, "Invalid query param experiment ids '%s'".formatted(experimentIds));

            var datasetId = GENERATOR.generate();
            try (var actualResponse = client.target(BASE_RESOURCE_URI.formatted(baseURI))
                    .path(datasetId.toString())
                    .path(DATASET_ITEMS_WITH_EXPERIMENT_ITEMS_PATH)
                    .queryParam("experiment_ids", experimentIds)
                    .request()
                    .header(HttpHeaders.AUTHORIZATION, API_KEY)
                    .header(WORKSPACE_HEADER, TEST_WORKSPACE)
                    .get()) {

                assertThat(actualResponse.getStatusInfo().getStatusCode()).isEqualTo(400);

                var actualErrorMessage = actualResponse.readEntity(io.dropwizard.jersey.errors.ErrorMessage.class);

                assertThat(actualErrorMessage).isEqualTo(expectedErrorMessage);
            }
        }

        @Test
        void find__whenNoMatchFound__thenReturnEmptyPageWithAlColumnsFromDataset() {
            var workspaceName = UUID.randomUUID().toString();
            var apiKey = UUID.randomUUID().toString();
            var workspaceId = UUID.randomUUID().toString();

            mockTargetWorkspace(apiKey, workspaceName, workspaceId);

            var dataset = factory.manufacturePojo(Dataset.class);
            var datasetId = createAndAssert(dataset, apiKey, workspaceName);

            List<DatasetItem> items = PodamFactoryUtils.manufacturePojoList(factory, DatasetItem.class);

            var batch = DatasetItemBatch.builder()
                    .items(items)
                    .datasetId(datasetId)
                    .build();
            putAndAssert(batch, workspaceName, apiKey);

            String projectName = RandomStringUtils.randomAlphanumeric(20);
            List<Trace> traces = new ArrayList<>();
            createTraces(items, projectName, workspaceName, apiKey, traces);

            UUID experimentId = GENERATOR.generate();

            List<FeedbackScoreBatchItem> scores = new ArrayList<>();
            createScores(traces, projectName, scores);
            createScoreAndAssert(new FeedbackScoreBatch(scores), apiKey, workspaceName);

            List<ExperimentItem> experimentItems = new ArrayList<>();
            createExperimentItems(items, traces, scores, experimentId, experimentItems);

            createAndAssert(
                    ExperimentItemsBatch.builder()
                            .experimentItems(Set.copyOf(experimentItems))
                            .build(),
                    apiKey,
                    workspaceName);

            Set<Column> columns = addDeprecatedFields(items.stream().map(DatasetItem::data).toList());

            List<Filter> filters = List.of(ExperimentsComparisonFilter.builder()
                    .type(FieldType.STRING)
                    .value(RandomStringUtils.randomAlphanumeric(16))
                    .field(RandomStringUtils.randomAlphanumeric(22))
                    .operator(Operator.EQUAL)
                    .build());

            assertDatasetExperimentPage(datasetId, experimentId, filters, apiKey, workspaceName, columns, List.of());
        }

        @ParameterizedTest
        @ValueSource(strings = {"$..test", "$meta_field", "[", "]", "[..]",})
        void findInvalidJsonPaths(String path) {

            var datasetId = GENERATOR.generate();
            var experimentId = GENERATOR.generate();
            var field = RandomStringUtils.randomAlphanumeric(5);

            var filters = List
                    .of(new ExperimentsComparisonFilter(field, FieldType.DICTIONARY, Operator.EQUAL, path, "10"));
            try (var actualResponse = client.target(BASE_RESOURCE_URI.formatted(baseURI))
                    .path(datasetId.toString())
                    .path(DATASET_ITEMS_WITH_EXPERIMENT_ITEMS_PATH)
                    .queryParam("experiment_ids", JsonUtils.writeValueAsString(List.of(experimentId)))
                    .queryParam("filters", toURLEncodedQueryParam(filters))
                    .request()
                    .header(HttpHeaders.AUTHORIZATION, API_KEY)
                    .header(WORKSPACE_HEADER, TEST_WORKSPACE)
                    .get()) {

                assertThat(actualResponse.getStatusInfo().getStatusCode()).isEqualTo(200);

                var datasetItemPage = actualResponse.readEntity(DatasetItemPage.class);

                assertThat(datasetItemPage.content()).isEmpty();
                assertThat(datasetItemPage.total()).isZero();
                assertThat(datasetItemPage.size()).isZero();
                assertThat(datasetItemPage.page()).isOne();
            }
        }

        @ParameterizedTest
        @MethodSource
        void find__whenFilteringBySupportedFields__thenReturnMatchingRows(Filter filter) {
            var workspaceName = UUID.randomUUID().toString();
            var apiKey = UUID.randomUUID().toString();
            var workspaceId = UUID.randomUUID().toString();

            mockTargetWorkspace(apiKey, workspaceName, workspaceId);

            var dataset = factory.manufacturePojo(Dataset.class);
            var datasetId = createAndAssert(dataset, apiKey, workspaceName);

            List<DatasetItem> items = new ArrayList<>();
            createDatasetItems(items);
            var batch = DatasetItemBatch.builder()
                    .items(items)
                    .datasetId(datasetId)
                    .build();
            putAndAssert(batch, workspaceName, apiKey);

            String projectName = RandomStringUtils.randomAlphanumeric(20);
            List<Trace> traces = new ArrayList<>();
            createTraces(items, projectName, workspaceName, apiKey, traces);

            UUID experimentId = GENERATOR.generate();

            List<FeedbackScoreBatchItem> scores = new ArrayList<>();
            createScores(traces, projectName, scores);
            createScoreAndAssert(new FeedbackScoreBatch(scores), apiKey, workspaceName);

            List<ExperimentItem> experimentItems = new ArrayList<>();
            createExperimentItems(items, traces, scores, experimentId, experimentItems);

            createAndAssert(
                    ExperimentItemsBatch.builder()
                            .experimentItems(Set.copyOf(experimentItems))
                            .build(),
                    apiKey,
                    workspaceName);

            Set<Column> columns = addDeprecatedFields(items.stream().map(DatasetItem::data).toList());

            List<Filter> filters = List.of(filter);

            var actualPage = assertDatasetExperimentPage(datasetId, experimentId, filters, apiKey, workspaceName,
                    columns, List.of(items.getFirst()));

            assertDatasetItemExperiments(actualPage, items, experimentItems);
        }

        Stream<Arguments> find__whenFilteringBySupportedFields__thenReturnMatchingRows() {
            return Stream.of(
                    arguments(new ExperimentsComparisonFilter("sql_tag",
                            FieldType.STRING, Operator.EQUAL, null, "sql_test")),
                    arguments(new ExperimentsComparisonFilter("sql_tag",
                            FieldType.STRING, Operator.CONTAINS, null, "sql_")),
                    arguments(new ExperimentsComparisonFilter("json_node",
                            FieldType.DICTIONARY, Operator.EQUAL, "test2", "12338")),
                    arguments(new ExperimentsComparisonFilter("sql_rate",
                            FieldType.NUMBER, Operator.LESS_THAN, null, "101")),
                    arguments(new ExperimentsComparisonFilter("sql_rate",
                            FieldType.NUMBER, Operator.GREATER_THAN, null, "99")),
                    arguments(new ExperimentsComparisonFilter("feedback_scores",
                            FieldType.FEEDBACK_SCORES_NUMBER, Operator.EQUAL, "sql_cost", "10")),
                    arguments(new ExperimentsComparisonFilter("output",
                            FieldType.STRING, Operator.CONTAINS, null, "sql_cost")),
                    arguments(new ExperimentsComparisonFilter("expected_output",
                            FieldType.DICTIONARY, Operator.CONTAINS, "output", "sql_cost")),
                    arguments(new ExperimentsComparisonFilter("metadata",
                            FieldType.DICTIONARY, Operator.EQUAL, "sql_cost", "10")),
                    arguments(new ExperimentsComparisonFilter("meta_field",
                            FieldType.DICTIONARY, Operator.CONTAINS, "version[*]", "10")),
                    arguments(new ExperimentsComparisonFilter("releases",
                            FieldType.DICTIONARY, Operator.CONTAINS, "$[1].version", "1.1")),
                    arguments(new ExperimentsComparisonFilter("meta_field",
                            FieldType.DICTIONARY, Operator.CONTAINS, ".version[1]", "11")));

        }

        private void createExperimentItems(List<DatasetItem> items, List<Trace> traces,
                List<FeedbackScoreBatchItem> scores, UUID experimentId, List<ExperimentItem> experimentItems) {
            for (int i = 0; i < items.size(); i++) {
                var item = items.get(i);
                var trace = traces.get(i);
                var score = scores.get(i);

                var experimentItem = ExperimentItem.builder()
                        .id(GENERATOR.generate())
                        .datasetItemId(item.id())
                        .traceId(trace.id())
                        .experimentId(experimentId)
                        .input(trace.input())
                        .output(trace.output())
                        .feedbackScores(Stream.of(score)
                                .map(FeedbackScoreMapper.INSTANCE::toFeedbackScore)
                                .toList())
                        .build();

                experimentItems.add(experimentItem);
            }
        }

        private void createScores(List<Trace> traces, String projectName, List<FeedbackScoreBatchItem> scores) {
            for (int i = 0; i < traces.size(); i++) {
                var trace = traces.get(i);

                var score = FeedbackScoreBatchItem.builder()
                        .name("sql_cost")
                        .value(BigDecimal.valueOf(i == 0 ? 10 : i))
                        .source(ScoreSource.SDK)
                        .id(trace.id())
                        .projectName(projectName)
                        .build();

                scores.add(score);
            }
        }

        private void createTraces(List<DatasetItem> items, String projectName, String workspaceName, String apiKey,
                List<Trace> traces) {
            for (int i = 0; i < items.size(); i++) {
                var item = items.get(i);
                var trace = Trace.builder()
                        .id(GENERATOR.generate())
                        .input(item.input())
                        .output(item.expectedOutput())
                        .projectName(projectName)
                        .startTime(Instant.now())
                        .name("trace-" + i)
                        .build();

                createAndAssert(trace, workspaceName, apiKey);
                traces.add(trace);
            }
        }

        private void createDatasetItems(List<DatasetItem> items) {
            for (int i = 0; i < 5; i++) {
                if (i == 0) {
                    DatasetItem item = factory.manufacturePojo(DatasetItem.class)
                            .toBuilder()
                            .input(JsonUtils
                                    .getJsonNodeFromString(JsonUtils.writeValueAsString(Map.of("input", "sql_cost"))))
                            .expectedOutput(JsonUtils
                                    .getJsonNodeFromString(JsonUtils.writeValueAsString(Map.of("output", "sql_cost"))))
                            .metadata(JsonUtils
                                    .getJsonNodeFromString(JsonUtils.writeValueAsString(Map.of("sql_cost", 10))))
                            .source(DatasetItemSource.SDK)
                            .data(Map.of(
                                    "sql_tag", JsonUtils.readTree("sql_test"),
                                    "sql_rate", JsonUtils.readTree(100),
                                    "meta_field", JsonUtils.readTree(Map.of("version", new String[]{"10", "11", "12"})),
                                    "releases", JsonUtils.readTree(
                                            List.of(
                                                    Map.of("fixes", new String[]{"10", "11", "12"}, "version", "1.0"),
                                                    Map.of("fixes", new String[]{"10", "11", "12"}, "version", "1.1"),
                                                    Map.of("fixes", new String[]{"10", "45", "30"}, "version", "1.2"))),
                                    "json_node", JsonUtils.readTree(Map.of("test", "1233", "test2", "12338")),
                                    RandomStringUtils.randomAlphanumeric(5),
                                    BigIntegerNode.valueOf(new BigInteger("18446744073709551615")),
                                    RandomStringUtils.randomAlphanumeric(5), DoubleNode.valueOf(132432432.79995),
                                    RandomStringUtils.randomAlphanumeric(5),
                                    DoubleNode.valueOf(1.1844674407370955444555),
                                    RandomStringUtils.randomAlphanumeric(5), IntNode.valueOf(100000000),
                                    RandomStringUtils.randomAlphanumeric(5), BooleanNode.valueOf(true)))
                            .traceId(null)
                            .spanId(null)
                            .build();

                    items.add(item);
                } else {
                    var item = factory.manufacturePojo(DatasetItem.class);

                    items.add(item);
                }
            }
        }

        private void createScoreAndAssert(FeedbackScoreBatch feedbackScoreBatch, String apiKey, String workspaceName) {
            try (var actualResponse = client.target(getTracesPath())
                    .path("feedback-scores")
                    .request()
                    .header(HttpHeaders.AUTHORIZATION, apiKey)
                    .header(WORKSPACE_HEADER, workspaceName)
                    .put(Entity.json(feedbackScoreBatch))) {

                assertThat(actualResponse.getStatusInfo().getStatusCode()).isEqualTo(204);
                assertThat(actualResponse.hasEntity()).isFalse();
            }
        }

        @ParameterizedTest
        @MethodSource
        void find__whenFilterInvalidOperatorForFieldType__thenReturn400(ExperimentsComparisonFilter filter) {
            var workspaceName = UUID.randomUUID().toString();
            var apiKey = UUID.randomUUID().toString();
            var workspaceId = UUID.randomUUID().toString();

            mockTargetWorkspace(apiKey, workspaceName, workspaceId);

            var expectedError = new io.dropwizard.jersey.errors.ErrorMessage(
                    400,
                    "Invalid operator '%s' for field '%s' of type '%s'".formatted(
                            filter.operator().getQueryParamOperator(),
                            filter.field().getQueryParamField(),
                            filter.field().getType()));

            var datasetId = GENERATOR.generate();
            var experimentId = GENERATOR.generate();
            var filters = List.of(filter);

            try (var actualResponse = client.target(BASE_RESOURCE_URI.formatted(baseURI))
                    .path(datasetId.toString())
                    .path(DATASET_ITEMS_WITH_EXPERIMENT_ITEMS_PATH)
                    .queryParam("experiment_ids", JsonUtils.writeValueAsString(List.of(experimentId)))
                    .queryParam("filters", toURLEncodedQueryParam(filters))
                    .request()
                    .header(HttpHeaders.AUTHORIZATION, apiKey)
                    .header(WORKSPACE_HEADER, workspaceName)
                    .get()) {

                assertThat(actualResponse.getStatusInfo().getStatusCode()).isEqualTo(400);
                assertThat(actualResponse.hasEntity()).isTrue();

                var actualError = actualResponse.readEntity(io.dropwizard.jersey.errors.ErrorMessage.class);
                assertThat(actualError).isEqualTo(expectedError);
            }

        }

        static Stream<Arguments> find__whenFilterInvalidOperatorForFieldType__thenReturn400() {
            return Stream.of(
                    Arguments.of(ExperimentsComparisonFilter.builder()
                            .field("feedback_scores")
                            .type(FieldType.FEEDBACK_SCORES_NUMBER)
                            .operator(Operator.CONTAINS)
                            .value(RandomStringUtils.randomAlphanumeric(10))
                            .build()),
                    Arguments.of(ExperimentsComparisonFilter.builder()
                            .field("feedback_scores")
                            .type(FieldType.FEEDBACK_SCORES_NUMBER)
                            .operator(Operator.NOT_CONTAINS)
                            .value(RandomStringUtils.randomAlphanumeric(10))
                            .build()),
                    Arguments.of(ExperimentsComparisonFilter.builder()
                            .field("feedback_scores")
                            .type(FieldType.FEEDBACK_SCORES_NUMBER)
                            .operator(Operator.STARTS_WITH)
                            .value(RandomStringUtils.randomAlphanumeric(10))
                            .build()),
                    Arguments.of(ExperimentsComparisonFilter.builder()
                            .field("feedback_scores")
                            .type(FieldType.FEEDBACK_SCORES_NUMBER)
                            .operator(Operator.ENDS_WITH)
                            .value(RandomStringUtils.randomAlphanumeric(10))
                            .build()),
                    Arguments.of(ExperimentsComparisonFilter.builder()
                            .field("input")
                            .type(FieldType.STRING)
                            .operator(Operator.GREATER_THAN)
                            .value(RandomStringUtils.randomNumeric(3))
                            .build()),
                    Arguments.of(ExperimentsComparisonFilter.builder()
                            .field("input")
                            .type(FieldType.STRING)
                            .operator(Operator.LESS_THAN)
                            .value(RandomStringUtils.randomNumeric(3))
                            .build()),
                    Arguments.of(ExperimentsComparisonFilter.builder()
                            .field("input")
                            .type(FieldType.STRING)
                            .operator(Operator.GREATER_THAN_EQUAL)
                            .value(RandomStringUtils.randomNumeric(3))
                            .build()),
                    Arguments.of(ExperimentsComparisonFilter.builder()
                            .field("input")
                            .type(FieldType.STRING)
                            .operator(Operator.LESS_THAN_EQUAL)
                            .value(RandomStringUtils.randomNumeric(3))
                            .build()),
                    Arguments.of(ExperimentsComparisonFilter.builder()
                            .field("output")
                            .type(FieldType.STRING)
                            .operator(Operator.GREATER_THAN)
                            .value(RandomStringUtils.randomNumeric(3))
                            .build()),
                    Arguments.of(ExperimentsComparisonFilter.builder()
                            .field("output")
                            .type(FieldType.STRING)
                            .operator(Operator.LESS_THAN)
                            .value(RandomStringUtils.randomNumeric(3))
                            .build()),
                    Arguments.of(ExperimentsComparisonFilter.builder()
                            .field("output")
                            .type(FieldType.STRING)
                            .operator(Operator.GREATER_THAN_EQUAL)
                            .value(RandomStringUtils.randomNumeric(3))
                            .build()),
                    Arguments.of(ExperimentsComparisonFilter.builder()
                            .field("output")
                            .type(FieldType.STRING)
                            .operator(Operator.LESS_THAN_EQUAL)
                            .value(RandomStringUtils.randomNumeric(3))
                            .build()),
                    Arguments.of(ExperimentsComparisonFilter.builder()
                            .field("expected_output")
                            .type(FieldType.STRING)
                            .operator(Operator.GREATER_THAN)
                            .value(RandomStringUtils.randomNumeric(3))
                            .build()),
                    Arguments.of(ExperimentsComparisonFilter.builder()
                            .field("expected_output")
                            .type(FieldType.STRING)
                            .operator(Operator.LESS_THAN)
                            .value(RandomStringUtils.randomNumeric(3))
                            .build()),
                    Arguments.of(ExperimentsComparisonFilter.builder()
                            .field("expected_output")
                            .type(FieldType.STRING)
                            .operator(Operator.GREATER_THAN_EQUAL)
                            .value(RandomStringUtils.randomNumeric(3))
                            .build()),
                    Arguments.of(ExperimentsComparisonFilter.builder()
                            .field("expected_output")
                            .type(FieldType.STRING)
                            .operator(Operator.LESS_THAN_EQUAL)
                            .value(RandomStringUtils.randomNumeric(3))
                            .build()));
        }

        @ParameterizedTest
        @MethodSource
        void find__whenFilterInvalidFieldTypeForDynamicFields__thenReturn400(String filters) {
            var workspaceName = UUID.randomUUID().toString();
            var apiKey = UUID.randomUUID().toString();
            var workspaceId = UUID.randomUUID().toString();

            mockTargetWorkspace(apiKey, workspaceName, workspaceId);

            var expectedError = new io.dropwizard.jersey.errors.ErrorMessage(
                    400,
                    "Invalid filters query parameter '%s'".formatted(filters));

            var datasetId = GENERATOR.generate();
            var experimentId = GENERATOR.generate();

            try (var actualResponse = client.target(BASE_RESOURCE_URI.formatted(baseURI))
                    .path(datasetId.toString())
                    .path(DATASET_ITEMS_WITH_EXPERIMENT_ITEMS_PATH)
                    .queryParam("experiment_ids", JsonUtils.writeValueAsString(List.of(experimentId)))
                    .queryParam("filters", URLEncoder.encode(filters, StandardCharsets.UTF_8))
                    .request()
                    .header(HttpHeaders.AUTHORIZATION, apiKey)
                    .header(WORKSPACE_HEADER, workspaceName)
                    .get()) {

                assertThat(actualResponse.getStatusInfo().getStatusCode()).isEqualTo(400);
                assertThat(actualResponse.hasEntity()).isTrue();

                var actualError = actualResponse.readEntity(io.dropwizard.jersey.errors.ErrorMessage.class);
                assertThat(actualError).isEqualTo(expectedError);
            }

        }

        static Stream<Arguments> find__whenFilterInvalidFieldTypeForDynamicFields__thenReturn400() {
            String template = "[{\"field\":\"%s\",\"type\":\"%s\",\"operator\":\"%s\",\"value\":\"%s\"}]";
            String field = RandomStringUtils.randomAlphanumeric(5);
            return Stream.of(
                    Arguments.of(template.formatted(
                            field,
                            FieldType.FEEDBACK_SCORES_NUMBER.getQueryParamType(),
                            Operator.EQUAL.getQueryParamOperator(),
                            RandomStringUtils.randomAlphanumeric(10))),
                    Arguments.of(template.formatted(
                            field,
                            FieldType.DATE_TIME.getQueryParamType(),
                            Operator.EQUAL.getQueryParamOperator(),
                            Instant.now().toString())),
                    Arguments.of(template.formatted(
                            field,
                            FieldType.LIST.getQueryParamType(),
                            Operator.CONTAINS.getQueryParamOperator(),
                            RandomStringUtils.randomAlphanumeric(10))));
        }
    }

    private String toURLEncodedQueryParam(List<? extends Filter> filters) {
        return CollectionUtils.isEmpty(filters)
                ? null
                : URLEncoder.encode(JsonUtils.writeValueAsString(filters), StandardCharsets.UTF_8);
    }

    private DatasetItemPage assertDatasetExperimentPage(UUID datasetId, UUID experimentId, List<Filter> filters,
            String apiKey, String workspaceName, Set<Column> columns, List<DatasetItem> datasetItems) {
        try (var actualResponse = client.target(BASE_RESOURCE_URI.formatted(baseURI))
                .path(datasetId.toString())
                .path(DATASET_ITEMS_WITH_EXPERIMENT_ITEMS_PATH)
                .queryParam("experiment_ids", JsonUtils.writeValueAsString(List.of(experimentId)))
                .queryParam("filters", toURLEncodedQueryParam(filters))
                .request()
                .header(HttpHeaders.AUTHORIZATION, apiKey)
                .header(WORKSPACE_HEADER, workspaceName)
                .get()) {

            assertThat(actualResponse.getStatusInfo().getStatusCode()).isEqualTo(200);
            assertThat(actualResponse.hasEntity()).isTrue();

            var actualPage = actualResponse.readEntity(DatasetItemPage.class);

            assertDatasetItemPage(actualPage, datasetItems, columns, 1);

            return actualPage;
        }
    }

    @Nested
    @TestInstance(TestInstance.Lifecycle.PER_CLASS)
    //TODO: Remove this test class after migration to the new dataset item format
    class TestNoMigratedDatasetItemRetrieval {

        private DatasetItem datasetItem;

        @BeforeEach
        void setUp() {

            var datasetId = createAndAssert(factory.manufacturePojo(Dataset.class));
            var clickhouseConnectionFactory = ClickHouseContainerUtils.newDatabaseAnalyticsFactory(
                    CLICKHOUSE, DATABASE_NAME).build();

            var datasetItem = factory.manufacturePojo(DatasetItem.class);

            Mono.from(clickhouseConnectionFactory.create())
                    .flatMap(connection -> Mono.from(connection.createStatement("""
                            INSERT INTO %s.%s (
                            id,
                            input,
                            expected_output,
                            metadata,
                            source,
                            dataset_id,
                            workspace_id
                            ) VALUES (:id, :input, :expected_output, :metadata, :source, :dataset_id, :workspace_id)
                            """.formatted(DATABASE_NAME, "dataset_items"))
                            .bind("id", datasetItem.id())
                            .bind("input", datasetItem.input().toString())
                            .bind("expected_output", datasetItem.expectedOutput().toString())
                            .bind("metadata", datasetItem.metadata().toString())
                            .bind("source", DatasetItemSource.SDK.getValue())
                            .bind("dataset_id", datasetId)
                            .bind("workspace_id", WORKSPACE_ID)
                            .execute()))
                    .block();

            this.datasetItem = datasetItem;
        }

        @Test
        void findById__whenDatasetItemNotMigrated__thenReturnDatasetItemWithData() {

            var item = datasetItem.toBuilder()
                    .spanId(null)
                    .traceId(null)
                    .experimentItems(null)
                    .source(DatasetItemSource.SDK)
                    .data(Map.of("input", datasetItem.input(),
                            "expected_output", datasetItem.expectedOutput(),
                            "metadata", datasetItem.metadata()))
                    .build();

            getItemAndAssert(item, TEST_WORKSPACE, API_KEY);
        }
    }

    private Set<Column> addDeprecatedFields(List<Map<String, JsonNode>> data) {

        HashSet<Column> columns = data
                .stream()
                .map(Map::entrySet)
                .flatMap(Collection::stream)
                .map(entry -> new Column(entry.getKey(), Set.of(getType(entry))))
                .collect(Collectors.toCollection(HashSet::new));

        columns.add(new Column("input", Set.of(ColumnType.OBJECT)));
        columns.add(new Column("expected_output", Set.of(ColumnType.OBJECT)));
        columns.add(new Column("metadata", Set.of(ColumnType.OBJECT)));

        Map<String, Set<ColumnType>> results = columns.stream()
                .collect(groupingBy(Column::name, mapping(Column::types, flatMapping(Set::stream, toSet()))));

        return results.entrySet()
                .stream()
                .map(entry -> new Column(entry.getKey(), entry.getValue()))
                .collect(Collectors.toSet());
    }

    private ColumnType getType(Map.Entry<String, JsonNode> entry) {
        return switch (entry.getValue().getNodeType()) {
            case NUMBER -> ColumnType.NUMBER;
            case STRING -> ColumnType.STRING;
            case BOOLEAN -> ColumnType.BOOLEAN;
            case ARRAY -> ColumnType.ARRAY;
            case OBJECT -> ColumnType.OBJECT;
            case NULL -> ColumnType.NULL;
            default -> ColumnType.NULL;
        };
    }

    private void assertDatasetItemExperiments(DatasetItemPage actualPage, List<DatasetItem> items,
            List<ExperimentItem> experimentItems) {

        assertPage(List.of(items.getFirst()), List.of(actualPage.content().getFirst()));

        var actualExperimentItems = actualPage.content().getFirst().experimentItems();
        assertThat(actualExperimentItems).hasSize(1);
        assertThat(actualExperimentItems.getFirst())
                .usingRecursiveComparison()
                .ignoringFields(IGNORED_FIELDS_LIST)
                .isEqualTo(experimentItems.getFirst());

        var actualFeedbackScores = actualExperimentItems.getFirst().feedbackScores();
        assertThat(actualFeedbackScores).hasSize(1);

        assertThat(actualFeedbackScores.getFirst())
                .usingRecursiveComparison()
                .withComparatorForType(BigDecimal::compareTo, BigDecimal.class)
                .isEqualTo(experimentItems.getFirst().feedbackScores().getFirst());
    }

    private void putAndAssert(DatasetItemBatch batch, String workspaceName, String apiKey) {
        try (var actualResponse = client.target(BASE_RESOURCE_URI.formatted(baseURI))
                .path("items")
                .request()
                .accept(MediaType.APPLICATION_JSON_TYPE)
                .header(HttpHeaders.AUTHORIZATION, apiKey)
                .header(HttpHeaders.CONTENT_TYPE, MediaType.APPLICATION_JSON)
                .header(WORKSPACE_HEADER, workspaceName)
                .put(Entity.json(batch))) {

            assertThat(actualResponse.getStatusInfo().getStatusCode()).isEqualTo(204);
            assertThat(actualResponse.hasEntity()).isFalse();
        }
    }

    private void createAndAssert(ExperimentItemsBatch request, String apiKey, String workspaceName) {
        try (var actualResponse = client.target(getExperimentItemsPath())
                .request()
                .header(HttpHeaders.AUTHORIZATION, apiKey)
                .header(WORKSPACE_HEADER, workspaceName)
                .post(Entity.json(request))) {

            assertThat(actualResponse.getStatusInfo().getStatusCode()).isEqualTo(204);
            assertThat(actualResponse.hasEntity()).isFalse();
        }
    }

    private void createAndAssert(Trace trace, String workspaceName, String apiKey) {
        try (var actualResponse = client.target(getTracesPath())
                .request()
                .header(HttpHeaders.AUTHORIZATION, apiKey)
                .header(WORKSPACE_HEADER, workspaceName)
                .post(Entity.json(trace))) {

            assertThat(actualResponse.getStatusInfo().getStatusCode()).isEqualTo(201);
            assertThat(actualResponse.hasEntity()).isFalse();

            var actualHeaderString = actualResponse.getHeaderString("Location");
            assertThat(actualHeaderString).isEqualTo(getTracesPath() + "/" + trace.id());
        }
    }

    private String getExperimentItemsPath() {
        return URL_TEMPLATE_EXPERIMENT_ITEMS.formatted(baseURI);
    }

    private String getTracesPath() {
        return URL_TEMPLATE_TRACES.formatted(baseURI);
    }

    private List<DatasetItem> getStreamedItems(Response response) {
        List<DatasetItem> items = new ArrayList<>();
        try (var inputStream = response.readEntity(new GenericType<ChunkedInput<String>>() {
        })) {
            while (true) {
                var item = inputStream.read();
                if (null == item) {
                    break;
                }
                items.add(JsonUtils.readValue(item, new TypeReference<DatasetItem>() {
                }));
            }
        }

        return items;
    }

}<|MERGE_RESOLUTION|>--- conflicted
+++ resolved
@@ -136,11 +136,7 @@
     public static final String[] IGNORED_FIELDS_DATA_ITEM = {"createdAt", "lastUpdatedAt", "experimentItems",
             "createdBy", "lastUpdatedBy"};
     public static final String[] DATASET_IGNORED_FIELDS = {"id", "createdAt", "lastUpdatedAt", "createdBy",
-<<<<<<< HEAD
-            "lastUpdatedBy", "experimentCount", "mostRecentExperimentAt", "lastCreatedExperimentAt"};
-=======
             "lastUpdatedBy", "experimentCount", "mostRecentExperimentAt", "lastCreatedExperimentAt", "datasetItemsCount"};
->>>>>>> 7ce9bbc6
 
     public static final String API_KEY = UUID.randomUUID().toString();
     private static final String USER = UUID.randomUUID().toString();
