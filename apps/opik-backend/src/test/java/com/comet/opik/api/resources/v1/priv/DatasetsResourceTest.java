package com.comet.opik.api.resources.v1.priv;

import com.comet.opik.api.Dataset;
import com.comet.opik.api.DatasetIdentifier;
import com.comet.opik.api.DatasetItem;
import com.comet.opik.api.DatasetItemBatch;
import com.comet.opik.api.DatasetItemSource;
import com.comet.opik.api.DatasetItemStreamRequest;
import com.comet.opik.api.DatasetItemsDelete;
import com.comet.opik.api.DatasetUpdate;
import com.comet.opik.api.Experiment;
import com.comet.opik.api.ExperimentItem;
import com.comet.opik.api.ExperimentItemsBatch;
import com.comet.opik.api.FeedbackScoreBatch;
import com.comet.opik.api.FeedbackScoreBatchItem;
import com.comet.opik.api.Project;
import com.comet.opik.api.ScoreSource;
import com.comet.opik.api.Span;
import com.comet.opik.api.Trace;
import com.comet.opik.api.error.ErrorMessage;
import com.comet.opik.api.filter.ExperimentsComparisonFilter;
import com.comet.opik.api.filter.FieldType;
import com.comet.opik.api.filter.Filter;
import com.comet.opik.api.filter.Operator;
import com.comet.opik.api.resources.utils.AuthTestUtils;
import com.comet.opik.api.resources.utils.ClickHouseContainerUtils;
import com.comet.opik.api.resources.utils.ClientSupportUtils;
import com.comet.opik.api.resources.utils.MigrationUtils;
import com.comet.opik.api.resources.utils.MySQLContainerUtils;
import com.comet.opik.api.resources.utils.RedisContainerUtils;
import com.comet.opik.api.resources.utils.TestDropwizardAppExtensionUtils;
import com.comet.opik.api.resources.utils.TestUtils;
import com.comet.opik.api.resources.utils.WireMockUtils;
import com.comet.opik.domain.FeedbackScoreMapper;
import com.comet.opik.podam.PodamFactoryUtils;
import com.comet.opik.utils.JsonUtils;
import com.fasterxml.jackson.core.type.TypeReference;
import com.fasterxml.jackson.databind.JsonNode;
import com.fasterxml.jackson.databind.node.BigIntegerNode;
import com.fasterxml.jackson.databind.node.BooleanNode;
import com.fasterxml.jackson.databind.node.DoubleNode;
import com.fasterxml.jackson.databind.node.IntNode;
import com.fasterxml.jackson.databind.node.NullNode;
import com.fasterxml.jackson.databind.node.TextNode;
import com.fasterxml.uuid.Generators;
import com.fasterxml.uuid.impl.TimeBasedEpochGenerator;
import com.redis.testcontainers.RedisContainer;
import jakarta.ws.rs.client.Entity;
import jakarta.ws.rs.core.GenericType;
import jakarta.ws.rs.core.HttpHeaders;
import jakarta.ws.rs.core.MediaType;
import jakarta.ws.rs.core.Response;
import org.apache.commons.collections4.CollectionUtils;
import org.apache.commons.lang3.RandomStringUtils;
import org.glassfish.jersey.client.ChunkedInput;
import org.jdbi.v3.core.Jdbi;
import org.junit.jupiter.api.AfterAll;
import org.junit.jupiter.api.BeforeAll;
import org.junit.jupiter.api.BeforeEach;
import org.junit.jupiter.api.DisplayName;
import org.junit.jupiter.api.Nested;
import org.junit.jupiter.api.Test;
import org.junit.jupiter.api.TestInstance;
import org.junit.jupiter.api.extension.RegisterExtension;
import org.junit.jupiter.params.ParameterizedTest;
import org.junit.jupiter.params.provider.Arguments;
import org.junit.jupiter.params.provider.MethodSource;
import org.junit.jupiter.params.provider.ValueSource;
import org.testcontainers.clickhouse.ClickHouseContainer;
import org.testcontainers.containers.MySQLContainer;
import org.testcontainers.junit.jupiter.Testcontainers;
import reactor.core.publisher.Mono;
import ru.vyarus.dropwizard.guice.test.ClientSupport;
import ru.vyarus.dropwizard.guice.test.jupiter.ext.TestDropwizardAppExtension;
import uk.co.jemos.podam.api.PodamFactory;

import java.math.BigDecimal;
import java.math.BigInteger;
import java.net.URLEncoder;
import java.nio.charset.StandardCharsets;
import java.time.Instant;
import java.util.ArrayList;
import java.util.Arrays;
import java.util.Collection;
import java.util.HashMap;
import java.util.HashSet;
import java.util.List;
import java.util.Map;
import java.util.Optional;
import java.util.Set;
import java.util.UUID;
import java.util.concurrent.atomic.AtomicInteger;
import java.util.stream.Collectors;
import java.util.stream.IntStream;
import java.util.stream.Stream;

import static com.comet.opik.api.DatasetItem.DatasetItemPage;
import static com.comet.opik.api.DatasetItem.DatasetItemPage.Column;
import static com.comet.opik.api.DatasetItem.DatasetItemPage.Column.ColumnType;
import static com.comet.opik.api.resources.utils.ClickHouseContainerUtils.DATABASE_NAME;
import static com.comet.opik.api.resources.utils.MigrationUtils.CLICKHOUSE_CHANGELOG_FILE;
import static com.comet.opik.api.resources.utils.WireMockUtils.WireMockRuntime;
import static com.comet.opik.infrastructure.auth.RequestContext.SESSION_COOKIE;
import static com.comet.opik.infrastructure.auth.RequestContext.WORKSPACE_HEADER;
import static com.comet.opik.infrastructure.auth.TestHttpClientUtils.UNAUTHORIZED_RESPONSE;
import static com.github.tomakehurst.wiremock.client.WireMock.equalTo;
import static com.github.tomakehurst.wiremock.client.WireMock.matching;
import static com.github.tomakehurst.wiremock.client.WireMock.matchingJsonPath;
import static com.github.tomakehurst.wiremock.client.WireMock.okJson;
import static com.github.tomakehurst.wiremock.client.WireMock.post;
import static com.github.tomakehurst.wiremock.client.WireMock.unauthorized;
import static com.github.tomakehurst.wiremock.client.WireMock.urlPathEqualTo;
import static java.util.stream.Collectors.flatMapping;
import static java.util.stream.Collectors.groupingBy;
import static java.util.stream.Collectors.mapping;
import static java.util.stream.Collectors.toMap;
import static java.util.stream.Collectors.toSet;
import static java.util.stream.Collectors.toUnmodifiableSet;
import static org.assertj.core.api.Assertions.assertThat;
import static org.junit.jupiter.params.provider.Arguments.arguments;

@Testcontainers(parallel = true)
@TestInstance(TestInstance.Lifecycle.PER_CLASS)
@DisplayName("Dataset Resource Test")
class DatasetsResourceTest {

    private static final String BASE_RESOURCE_URI = "%s/v1/private/datasets";
    private static final String EXPERIMENT_RESOURCE_URI = "%s/v1/private/experiments";
    private static final String DATASET_ITEMS_WITH_EXPERIMENT_ITEMS_PATH = "/items/experiments/items";

    private static final String URL_TEMPLATE_EXPERIMENT_ITEMS = "%s/v1/private/experiments/items";
    private static final String URL_TEMPLATE_TRACES = "%s/v1/private/traces";

    public static final String[] IGNORED_FIELDS_LIST = {"feedbackScores", "createdAt", "lastUpdatedAt", "createdBy",
            "lastUpdatedBy"};
    public static final String[] IGNORED_FIELDS_DATA_ITEM = {"createdAt", "lastUpdatedAt", "experimentItems",
            "createdBy", "lastUpdatedBy"};
    public static final String[] DATASET_IGNORED_FIELDS = {"id", "createdAt", "lastUpdatedAt", "createdBy",
            "lastUpdatedBy", "experimentCount", "mostRecentExperimentAt", "experimentCount"};

    public static final String API_KEY = UUID.randomUUID().toString();
    private static final String USER = UUID.randomUUID().toString();
    private static final String WORKSPACE_ID = UUID.randomUUID().toString();
    private static final String TEST_WORKSPACE = UUID.randomUUID().toString();

    private static final TimeBasedEpochGenerator GENERATOR = Generators.timeBasedEpochGenerator();

    private static final RedisContainer REDIS = RedisContainerUtils.newRedisContainer();

    private static final MySQLContainer<?> MYSQL = MySQLContainerUtils.newMySQLContainer();

    private static final ClickHouseContainer CLICKHOUSE = ClickHouseContainerUtils.newClickHouseContainer();

    @RegisterExtension
    private static final TestDropwizardAppExtension app;

    private static final WireMockRuntime wireMock;

    static {
        MYSQL.start();
        CLICKHOUSE.start();
        REDIS.start();

        wireMock = WireMockUtils.startWireMock();

        var databaseAnalyticsFactory = ClickHouseContainerUtils.newDatabaseAnalyticsFactory(
                CLICKHOUSE, DATABASE_NAME);

        app = TestDropwizardAppExtensionUtils.newTestDropwizardAppExtension(
                MYSQL.getJdbcUrl(),
                databaseAnalyticsFactory,
                wireMock.runtimeInfo(),
                REDIS.getRedisURI());
    }

    private final PodamFactory factory = PodamFactoryUtils.newPodamFactory();

    private String baseURI;
    private ClientSupport client;

    @BeforeAll
    void setUpAll(ClientSupport client, Jdbi jdbi) throws Exception {

        MigrationUtils.runDbMigration(jdbi, MySQLContainerUtils.migrationParameters());

        try (var connection = CLICKHOUSE.createConnection("")) {
            MigrationUtils.runDbMigration(connection, CLICKHOUSE_CHANGELOG_FILE,
                    ClickHouseContainerUtils.migrationParameters());
        }

        this.baseURI = "http://localhost:%d".formatted(client.getPort());
        this.client = client;

        ClientSupportUtils.config(client);

        mockTargetWorkspace(API_KEY, TEST_WORKSPACE, WORKSPACE_ID);
    }

    @AfterAll
    void tearDownAll() {
        wireMock.server().stop();
    }

    private static void mockTargetWorkspace(String apiKey, String workspaceName, String workspaceId) {
        AuthTestUtils.mockTargetWorkspace(wireMock.server(), apiKey, workspaceName, workspaceId, USER);
    }

    private static void mockSessionCookieTargetWorkspace(String sessionToken, String workspaceName,
            String workspaceId) {
        AuthTestUtils.mockSessionCookieTargetWorkspace(wireMock.server(), sessionToken, workspaceName, workspaceId,
                USER);
    }

    private UUID createAndAssert(Dataset dataset) {
        return createAndAssert(dataset, API_KEY, TEST_WORKSPACE);
    }

    private UUID createAndAssert(Dataset dataset, String apiKey, String workspaceName) {
        try (var actualResponse = client.target(BASE_RESOURCE_URI.formatted(baseURI))
                .request()
                .accept(MediaType.APPLICATION_JSON_TYPE)
                .header(HttpHeaders.AUTHORIZATION, apiKey)
                .header(WORKSPACE_HEADER, workspaceName)
                .post(Entity.json(dataset))) {

            assertThat(actualResponse.getStatusInfo().getStatusCode()).isEqualTo(201);
            assertThat(actualResponse.hasEntity()).isFalse();

            var id = TestUtils.getIdFromLocation(actualResponse.getLocation());

            assertThat(id).isNotNull();
            assertThat(id.version()).isEqualTo(7);

            return id;
        }
    }

    private Dataset getAndAssertEquals(UUID id, Dataset expected, String workspaceName, String apiKey) {
        var actualResponse = client.target("%s/v1/private/datasets".formatted(baseURI))
                .path(id.toString())
                .request()
                .header(HttpHeaders.AUTHORIZATION, apiKey)
                .header(WORKSPACE_HEADER, workspaceName)
                .get();

        assertThat(actualResponse.getStatusInfo().getStatusCode()).isEqualTo(200);
        var actualEntity = actualResponse.readEntity(Dataset.class);

        assertThat(actualEntity.id()).isEqualTo(id);
        assertThat(actualEntity).usingRecursiveComparison()
                .ignoringFields(DATASET_IGNORED_FIELDS)
                .isEqualTo(expected);

        assertThat(actualEntity.lastUpdatedBy()).isEqualTo(USER);
        assertThat(actualEntity.createdBy()).isEqualTo(USER);
        assertThat(actualEntity.createdAt()).isInThePast();
        assertThat(actualEntity.lastUpdatedAt()).isInThePast();
        assertThat(actualEntity.experimentCount()).isNotNull();

        return actualEntity;
    }

    @Nested
    @DisplayName("Api Key Authentication:")
    @TestInstance(TestInstance.Lifecycle.PER_CLASS)
    class ApiKey {

        private final String fakeApikey = UUID.randomUUID().toString();
        private final String okApikey = UUID.randomUUID().toString();

        Stream<Arguments> credentials() {
            return Stream.of(
                    arguments(okApikey, true),
                    arguments(fakeApikey, false),
                    arguments("", false));
        }

        @BeforeEach
        void setUp() {

            wireMock.server().stubFor(
                    post(urlPathEqualTo("/opik/auth"))
                            .withHeader(HttpHeaders.AUTHORIZATION, equalTo(fakeApikey))
                            .withRequestBody(matchingJsonPath("$.workspaceName", matching(".+")))
                            .willReturn(unauthorized()));

            wireMock.server().stubFor(
                    post(urlPathEqualTo("/opik/auth"))
                            .withHeader(HttpHeaders.AUTHORIZATION, equalTo(""))
                            .withRequestBody(matchingJsonPath("$.workspaceName", matching(".+")))
                            .willReturn(unauthorized()));
        }

        @ParameterizedTest
        @MethodSource("credentials")
        @DisplayName("create dataset: when api key is present, then return proper response")
        void createDataset__whenApiKeyIsPresent__thenReturnProperResponse(String apiKey, boolean shouldSucceed) {
            var project = factory.manufacturePojo(Project.class).toBuilder()
                    .id(null)
                    .build();

            mockTargetWorkspace(okApikey, TEST_WORKSPACE, WORKSPACE_ID);

            try (var actualResponse = client.target(BASE_RESOURCE_URI.formatted(baseURI))
                    .request()
                    .header(HttpHeaders.AUTHORIZATION, apiKey)
                    .header(WORKSPACE_HEADER, TEST_WORKSPACE)
                    .accept(MediaType.APPLICATION_JSON_TYPE)
                    .post(Entity.json(project))) {

                if (shouldSucceed) {
                    assertThat(actualResponse.getStatusInfo().getStatusCode()).isEqualTo(201);
                    assertThat(actualResponse.hasEntity()).isFalse();
                } else {
                    assertThat(actualResponse.getStatusInfo().getStatusCode()).isEqualTo(401);
                    assertThat(actualResponse.hasEntity()).isTrue();
                    assertThat(actualResponse.readEntity(io.dropwizard.jersey.errors.ErrorMessage.class))
                            .isEqualTo(UNAUTHORIZED_RESPONSE);
                }
            }
        }

        @ParameterizedTest
        @MethodSource("credentials")
        @DisplayName("Get dataset by id: when api key is present, then return proper response")
        void getDatasetById__whenApiKeyIsPresent__thenReturnProperResponse(String apiKey, boolean shouldSucceed) {

            Dataset dataset = factory.manufacturePojo(Dataset.class).toBuilder()
                    .id(null)
                    .build();

            var id = createAndAssert(dataset);

            mockTargetWorkspace(okApikey, TEST_WORKSPACE, WORKSPACE_ID);

            try (var actualResponse = client.target(BASE_RESOURCE_URI.formatted(baseURI))
                    .path(id.toString())
                    .request()
                    .header(HttpHeaders.AUTHORIZATION, apiKey)
                    .accept(MediaType.APPLICATION_JSON_TYPE)
                    .header(WORKSPACE_HEADER, TEST_WORKSPACE)
                    .get()) {

                if (shouldSucceed) {
                    assertThat(actualResponse.getStatusInfo().getStatusCode()).isEqualTo(200);
                    assertThat(actualResponse.hasEntity()).isTrue();
                    var actualEntity = actualResponse.readEntity(Dataset.class);

                    assertThat(actualEntity.id()).isEqualTo(id);
                } else {
                    assertThat(actualResponse.getStatusInfo().getStatusCode()).isEqualTo(401);
                    assertThat(actualResponse.hasEntity()).isTrue();
                    assertThat(actualResponse.readEntity(io.dropwizard.jersey.errors.ErrorMessage.class))
                            .isEqualTo(UNAUTHORIZED_RESPONSE);
                }
            }
        }

        @ParameterizedTest
        @MethodSource("credentials")
        @DisplayName("Get dataset by name: when api key is present, then return proper response")
        void getDatasetByName__whenApiKeyIsPresent__thenReturnProperResponse(String apiKey, boolean shouldSucceed) {

            var dataset = factory.manufacturePojo(Dataset.class).toBuilder()
                    .id(null)
                    .build();

            var id = createAndAssert(dataset);

            mockTargetWorkspace(okApikey, TEST_WORKSPACE, WORKSPACE_ID);

            try (var actualResponse = client.target(BASE_RESOURCE_URI.formatted(baseURI))
                    .path("retrieve")
                    .request()
                    .header(HttpHeaders.AUTHORIZATION, apiKey)
                    .header(WORKSPACE_HEADER, TEST_WORKSPACE)
                    .accept(MediaType.APPLICATION_JSON_TYPE)
                    .post(Entity.json(new DatasetIdentifier(dataset.name())))) {

                if (shouldSucceed) {
                    assertThat(actualResponse.getStatusInfo().getStatusCode()).isEqualTo(200);
                    assertThat(actualResponse.hasEntity()).isTrue();
                    var actualEntity = actualResponse.readEntity(Dataset.class);

                    assertThat(actualEntity.id()).isEqualTo(id);
                } else {
                    assertThat(actualResponse.getStatusInfo().getStatusCode()).isEqualTo(401);
                    assertThat(actualResponse.hasEntity()).isTrue();
                    assertThat(actualResponse.readEntity(io.dropwizard.jersey.errors.ErrorMessage.class))
                            .isEqualTo(UNAUTHORIZED_RESPONSE);
                }
            }
        }

        @ParameterizedTest
        @MethodSource("credentials")
        @DisplayName("Get datasets: when api key is present, then return proper response")
        void getDatasets__whenApiKeyIsPresent__thenReturnProperResponse(String apiKey, boolean shouldSucceed) {

            String workspaceName = UUID.randomUUID().toString();
            String workspaceId = UUID.randomUUID().toString();

            mockTargetWorkspace(okApikey, workspaceName, workspaceId);

            List<Dataset> expected = PodamFactoryUtils.manufacturePojoList(factory, Dataset.class).stream()
                    .map(dataset -> dataset.toBuilder().build())
                    .toList();

            expected.forEach(dataset -> createAndAssert(dataset, okApikey, workspaceName));

            try (var actualResponse = client.target(BASE_RESOURCE_URI.formatted(baseURI))
                    .request()
                    .header(HttpHeaders.AUTHORIZATION, apiKey)
                    .header(WORKSPACE_HEADER, workspaceName)
                    .get()) {

                if (shouldSucceed) {
                    assertThat(actualResponse.getStatusInfo().getStatusCode()).isEqualTo(200);
                    assertThat(actualResponse.hasEntity()).isTrue();
                    var actualEntity = actualResponse.readEntity(Dataset.DatasetPage.class);

                    assertThat(actualEntity.content()).hasSize(expected.size());
                } else {
                    assertThat(actualResponse.getStatusInfo().getStatusCode()).isEqualTo(401);
                    assertThat(actualResponse.hasEntity()).isTrue();
                    assertThat(actualResponse.readEntity(io.dropwizard.jersey.errors.ErrorMessage.class))
                            .isEqualTo(UNAUTHORIZED_RESPONSE);
                }
            }
        }

        @ParameterizedTest
        @MethodSource("credentials")
        @DisplayName("Update dataset: when api key is present, then return proper response")
        void updateDataset__whenApiKeyIsPresent__thenReturnProperResponse(String apiKey, boolean shouldSucceed) {

            var dataset = factory.manufacturePojo(Dataset.class).toBuilder()
                    .id(null)
                    .build();

            var id = createAndAssert(dataset);

            var update = factory.manufacturePojo(DatasetUpdate.class);

            try (var actualResponse = client.target(BASE_RESOURCE_URI.formatted(baseURI))
                    .path(id.toString())
                    .request()
                    .header(HttpHeaders.AUTHORIZATION, apiKey)
                    .accept(MediaType.APPLICATION_JSON_TYPE)
                    .header(WORKSPACE_HEADER, TEST_WORKSPACE)
                    .put(Entity.json(update))) {

                if (shouldSucceed) {
                    assertThat(actualResponse.getStatusInfo().getStatusCode()).isEqualTo(204);
                    assertThat(actualResponse.hasEntity()).isFalse();
                } else {
                    assertThat(actualResponse.getStatusInfo().getStatusCode()).isEqualTo(401);
                    assertThat(actualResponse.hasEntity()).isTrue();
                    assertThat(actualResponse.readEntity(io.dropwizard.jersey.errors.ErrorMessage.class))
                            .isEqualTo(UNAUTHORIZED_RESPONSE);
                }
            }
        }

        @ParameterizedTest
        @MethodSource("credentials")
        @DisplayName("Delete dataset: when api key is present, then return proper response")
        void deleteDataset__whenApiKeyIsPresent__thenReturnProperResponse(String apiKey, boolean shouldSucceed) {

            var dataset = factory.manufacturePojo(Dataset.class).toBuilder()
                    .id(null)
                    .build();

            var id = createAndAssert(dataset);

            mockTargetWorkspace(okApikey, TEST_WORKSPACE, WORKSPACE_ID);

            try (var actualResponse = client.target(BASE_RESOURCE_URI.formatted(baseURI))
                    .path(id.toString())
                    .request()
                    .header(HttpHeaders.AUTHORIZATION, apiKey)
                    .accept(MediaType.APPLICATION_JSON_TYPE)
                    .header(WORKSPACE_HEADER, TEST_WORKSPACE)
                    .delete()) {

                if (shouldSucceed) {
                    assertThat(actualResponse.getStatusInfo().getStatusCode()).isEqualTo(204);
                    assertThat(actualResponse.hasEntity()).isFalse();
                } else {
                    assertThat(actualResponse.getStatusInfo().getStatusCode()).isEqualTo(401);
                    assertThat(actualResponse.hasEntity()).isTrue();
                    assertThat(actualResponse.readEntity(io.dropwizard.jersey.errors.ErrorMessage.class))
                            .isEqualTo(UNAUTHORIZED_RESPONSE);
                }
            }
        }

        @ParameterizedTest
        @MethodSource("credentials")
        @DisplayName("Create dataset items: when api key is present, then return proper response")
        void createDatasetItems__whenApiKeyIsPresent__thenReturnProperResponse(String apiKey, boolean shouldSucceed) {

            var items = PodamFactoryUtils.manufacturePojoList(factory, DatasetItem.class).stream()
                    .map(item -> item.toBuilder()
                            .id(null)
                            .build())
                    .toList();

            var batch = factory.manufacturePojo(DatasetItemBatch.class).toBuilder()
                    .items(items)
                    .datasetId(null)
                    .build();

            putAndAssert(batch, TEST_WORKSPACE, API_KEY);

            mockTargetWorkspace(okApikey, TEST_WORKSPACE, WORKSPACE_ID);

            try (var actualResponse = client.target(BASE_RESOURCE_URI.formatted(baseURI))
                    .path("items")
                    .request()
                    .header(HttpHeaders.AUTHORIZATION, apiKey)
                    .header(WORKSPACE_HEADER, TEST_WORKSPACE)
                    .accept(MediaType.APPLICATION_JSON_TYPE)
                    .put(Entity.json(batch))) {

                if (shouldSucceed) {
                    assertThat(actualResponse.getStatusInfo().getStatusCode()).isEqualTo(204);
                    assertThat(actualResponse.hasEntity()).isFalse();
                } else {
                    assertThat(actualResponse.getStatusInfo().getStatusCode()).isEqualTo(401);
                    assertThat(actualResponse.hasEntity()).isTrue();
                    assertThat(actualResponse.readEntity(io.dropwizard.jersey.errors.ErrorMessage.class))
                            .isEqualTo(UNAUTHORIZED_RESPONSE);
                }
            }

        }

        @ParameterizedTest
        @MethodSource("credentials")
        @DisplayName("Get dataset items by dataset id: when api key is present, then return proper response")
        void getDatasetItemsByDatasetId__whenApiKeyIsPresent__thenReturnProperResponse(String apiKey,
                boolean shouldSucceed) {

            var datasetId = createAndAssert(factory.manufacturePojo(Dataset.class).toBuilder()
                    .id(null)
                    .build());

            var items = PodamFactoryUtils.manufacturePojoList(factory, DatasetItem.class).stream()
                    .map(item -> item.toBuilder()
                            .id(null)
                            .build())
                    .toList();

            var batch = factory.manufacturePojo(DatasetItemBatch.class).toBuilder()
                    .items(items)
                    .datasetId(datasetId)
                    .datasetName(null)
                    .build();

            putAndAssert(batch, TEST_WORKSPACE, API_KEY);

            mockTargetWorkspace(okApikey, TEST_WORKSPACE, WORKSPACE_ID);

            try (var actualResponse = client.target(BASE_RESOURCE_URI.formatted(baseURI))
                    .path(datasetId.toString())
                    .path("items")
                    .request()
                    .header(HttpHeaders.AUTHORIZATION, apiKey)
                    .accept(MediaType.APPLICATION_JSON_TYPE)
                    .header(WORKSPACE_HEADER, TEST_WORKSPACE)
                    .get()) {

                if (shouldSucceed) {
                    assertThat(actualResponse.getStatusInfo().getStatusCode()).isEqualTo(200);
                    assertThat(actualResponse.hasEntity()).isTrue();
                    var actualEntity = actualResponse.readEntity(DatasetItemPage.class);

                    assertThat(actualEntity.content().size()).isEqualTo(items.size());
                } else {
                    assertThat(actualResponse.getStatusInfo().getStatusCode()).isEqualTo(401);
                    assertThat(actualResponse.hasEntity()).isTrue();
                    assertThat(actualResponse.readEntity(io.dropwizard.jersey.errors.ErrorMessage.class))
                            .isEqualTo(UNAUTHORIZED_RESPONSE);
                }
            }
        }

        @ParameterizedTest
        @MethodSource("credentials")
        @DisplayName("Stream dataset items: when api key is present, then return proper response")
        void streamDatasetItems__whenApiKeyIsPresent__thenReturnProperResponse(String apiKey, boolean shouldSucceed) {
            String name = UUID.randomUUID().toString();

            var datasetId = createAndAssert(factory.manufacturePojo(Dataset.class).toBuilder()
                    .id(null)
                    .name(name)
                    .build());

            var items = PodamFactoryUtils.manufacturePojoList(factory, DatasetItem.class).stream()
                    .map(item -> item.toBuilder()
                            .id(null)
                            .build())
                    .toList();

            var batch = factory.manufacturePojo(DatasetItemBatch.class).toBuilder()
                    .items(items)
                    .datasetId(datasetId)
                    .datasetName(null)
                    .build();

            putAndAssert(batch, TEST_WORKSPACE, API_KEY);

            mockTargetWorkspace(okApikey, TEST_WORKSPACE, WORKSPACE_ID);

            var request = new DatasetItemStreamRequest(name, null, null);

            try (var actualResponse = client.target(BASE_RESOURCE_URI.formatted(baseURI))
                    .path("items")
                    .path("stream")
                    .request()
                    .header(HttpHeaders.AUTHORIZATION, apiKey)
                    .header(WORKSPACE_HEADER, TEST_WORKSPACE)
                    .accept(MediaType.APPLICATION_OCTET_STREAM)
                    .post(Entity.json(request))) {

                if (shouldSucceed) {
                    assertThat(actualResponse.getStatusInfo().getStatusCode()).isEqualTo(200);
                    assertThat(actualResponse.hasEntity()).isTrue();

                    List<DatasetItem> actualItems = getStreamedItems(actualResponse);
                    assertThat(actualItems.size()).isEqualTo(items.size());

                } else {
                    assertThat(actualResponse.getStatusInfo().getStatusCode()).isEqualTo(401);
                    assertThat(actualResponse.hasEntity()).isTrue();
                    assertThat(actualResponse.readEntity(io.dropwizard.jersey.errors.ErrorMessage.class))
                            .isEqualTo(UNAUTHORIZED_RESPONSE);
                }
            }
        }

        @ParameterizedTest
        @MethodSource("credentials")
        @DisplayName("Delete dataset items: when api key is present, then return proper response")
        void deleteDatasetItems__whenApiKeyIsPresent__thenReturnProperResponse(String apiKey, boolean shouldSucceed) {

            var datasetId = createAndAssert(factory.manufacturePojo(Dataset.class).toBuilder()
                    .id(null)
                    .build());

            var items = PodamFactoryUtils.manufacturePojoList(factory, DatasetItem.class).stream()
                    .toList();

            var batch = factory.manufacturePojo(DatasetItemBatch.class).toBuilder()
                    .items(items)
                    .datasetId(datasetId)
                    .datasetName(null)
                    .build();

            putAndAssert(batch, TEST_WORKSPACE, API_KEY);

            mockTargetWorkspace(okApikey, TEST_WORKSPACE, WORKSPACE_ID);

            var delete = new DatasetItemsDelete(items.stream().map(DatasetItem::id).toList());

            try (var actualResponse = client.target(BASE_RESOURCE_URI.formatted(baseURI))
                    .path("items")
                    .path("delete")
                    .request()
                    .header(HttpHeaders.AUTHORIZATION, apiKey)
                    .header(WORKSPACE_HEADER, TEST_WORKSPACE)
                    .accept(MediaType.APPLICATION_JSON_TYPE)
                    .post(Entity.json(delete))) {

                if (shouldSucceed) {
                    assertThat(actualResponse.getStatusInfo().getStatusCode()).isEqualTo(204);
                    assertThat(actualResponse.hasEntity()).isFalse();
                } else {
                    assertThat(actualResponse.getStatusInfo().getStatusCode()).isEqualTo(401);
                    assertThat(actualResponse.hasEntity()).isTrue();
                    assertThat(actualResponse.readEntity(io.dropwizard.jersey.errors.ErrorMessage.class))
                            .isEqualTo(UNAUTHORIZED_RESPONSE);
                }
            }
        }

        @ParameterizedTest
        @MethodSource("credentials")
        @DisplayName("Get dataset item by id: when api key is present, then return proper response")
        void getDatasetItemById__whenApiKeyIsPresent__thenReturnProperResponse(String apiKey, boolean shouldSucceed) {
            String name = UUID.randomUUID().toString();

            var datasetId = createAndAssert(factory.manufacturePojo(Dataset.class).toBuilder()
                    .id(null)
                    .name(name)
                    .build());

            var item = factory.manufacturePojo(DatasetItem.class);

            var batch = factory.manufacturePojo(DatasetItemBatch.class).toBuilder()
                    .items(List.of(item))
                    .datasetId(datasetId)
                    .datasetName(null)
                    .build();

            putAndAssert(batch, TEST_WORKSPACE, API_KEY);

            try (var actualResponse = client.target(BASE_RESOURCE_URI.formatted(baseURI))
                    .path("items")
                    .path(item.id().toString())
                    .request()
                    .header(HttpHeaders.AUTHORIZATION, apiKey)
                    .accept(MediaType.APPLICATION_JSON_TYPE)
                    .header(WORKSPACE_HEADER, TEST_WORKSPACE)
                    .get()) {

                if (shouldSucceed) {
                    assertThat(actualResponse.getStatusInfo().getStatusCode()).isEqualTo(200);
                    assertThat(actualResponse.hasEntity()).isTrue();
                    var actualEntity = actualResponse.readEntity(DatasetItem.class);

                    assertThat(actualEntity.id()).isEqualTo(item.id());
                } else {
                    assertThat(actualResponse.getStatusInfo().getStatusCode()).isEqualTo(401);
                    assertThat(actualResponse.hasEntity()).isTrue();
                    assertThat(actualResponse.readEntity(io.dropwizard.jersey.errors.ErrorMessage.class))
                            .isEqualTo(UNAUTHORIZED_RESPONSE);
                }
            }

        }

    }

    @Nested
    @DisplayName("Session Token Cookie Authentication:")
    @TestInstance(TestInstance.Lifecycle.PER_CLASS)
    class SessionTokenCookie {

        private final String sessionToken = UUID.randomUUID().toString();
        private final String fakeSessionToken = UUID.randomUUID().toString();

        @BeforeAll
        void setUp() {
            wireMock.server().stubFor(
                    post(urlPathEqualTo("/opik/auth-session"))
                            .withCookie(SESSION_COOKIE, equalTo(sessionToken))
                            .withRequestBody(matchingJsonPath("$.workspaceName", matching(".+")))
                            .willReturn(okJson(AuthTestUtils.newWorkspaceAuthResponse(USER, WORKSPACE_ID))));

            wireMock.server().stubFor(
                    post(urlPathEqualTo("/opik/auth-session"))
                            .withCookie(SESSION_COOKIE, equalTo(fakeSessionToken))
                            .withRequestBody(matchingJsonPath("$.workspaceName", matching(".+")))
                            .willReturn(unauthorized()));
        }

        Stream<Arguments> credentials() {
            return Stream.of(
                    arguments(sessionToken, true, "OK_" + UUID.randomUUID()),
                    arguments(fakeSessionToken, false, UUID.randomUUID().toString()));
        }

        @ParameterizedTest
        @MethodSource("credentials")
        @DisplayName("create dataset: when session token is present, then return proper response")
        void createDataset__whenSessionTokenIsPresent__thenReturnProperResponse(String sessionToken,
                boolean shouldSucceed, String workspaceName) {

            var dataset = factory.manufacturePojo(Dataset.class).toBuilder()
                    .id(null)
                    .build();

            mockSessionCookieTargetWorkspace(this.sessionToken, workspaceName, WORKSPACE_ID);

            try (var actualResponse = client.target(BASE_RESOURCE_URI.formatted(baseURI))
                    .request()
                    .cookie(SESSION_COOKIE, sessionToken)
                    .header(WORKSPACE_HEADER, workspaceName)
                    .accept(MediaType.APPLICATION_JSON_TYPE)
                    .post(Entity.json(dataset))) {

                if (shouldSucceed) {
                    assertThat(actualResponse.getStatusInfo().getStatusCode()).isEqualTo(201);
                    assertThat(actualResponse.hasEntity()).isFalse();
                } else {
                    assertThat(actualResponse.getStatusInfo().getStatusCode()).isEqualTo(401);
                    assertThat(actualResponse.hasEntity()).isTrue();
                    assertThat(actualResponse.readEntity(io.dropwizard.jersey.errors.ErrorMessage.class))
                            .isEqualTo(UNAUTHORIZED_RESPONSE);
                }
            }
        }

        @ParameterizedTest
        @MethodSource("credentials")
        @DisplayName("Get dataset by id: when session token is present, then return proper response")
        void getDatasetById__whenSessionTokenIsPresent__thenReturnProperResponse(String sessionToken,
                boolean shouldSucceed, String workspaceName) {

            Dataset dataset = factory.manufacturePojo(Dataset.class).toBuilder()
                    .id(null)
                    .build();

            var id = createAndAssert(dataset);

            try (var actualResponse = client.target(BASE_RESOURCE_URI.formatted(baseURI))
                    .path(id.toString())
                    .request()
                    .cookie(SESSION_COOKIE, sessionToken)
                    .accept(MediaType.APPLICATION_JSON_TYPE)
                    .header(WORKSPACE_HEADER, workspaceName)
                    .get()) {

                if (shouldSucceed) {
                    assertThat(actualResponse.getStatusInfo().getStatusCode()).isEqualTo(200);
                    assertThat(actualResponse.hasEntity()).isTrue();
                    var actualEntity = actualResponse.readEntity(Dataset.class);

                    assertThat(actualEntity.id()).isEqualTo(id);
                } else {
                    assertThat(actualResponse.getStatusInfo().getStatusCode()).isEqualTo(401);
                    assertThat(actualResponse.hasEntity()).isTrue();
                    assertThat(actualResponse.readEntity(io.dropwizard.jersey.errors.ErrorMessage.class))
                            .isEqualTo(UNAUTHORIZED_RESPONSE);
                }
            }
        }

        @ParameterizedTest
        @MethodSource("credentials")
        @DisplayName("Get dataset by name: when session token is present, then return proper response")
        void getDatasetByName__whenSessionTokenIsPresent__thenReturnProperResponse(String sessionToken,
                boolean shouldSucceed, String workspaceName) {

            var dataset = factory.manufacturePojo(Dataset.class).toBuilder()
                    .id(null)
                    .build();

            var id = createAndAssert(dataset);

            mockSessionCookieTargetWorkspace(this.sessionToken, workspaceName, WORKSPACE_ID);

            try (var actualResponse = client.target(BASE_RESOURCE_URI.formatted(baseURI))
                    .path("retrieve")
                    .request()
                    .cookie(SESSION_COOKIE, sessionToken)
                    .header(WORKSPACE_HEADER, workspaceName)
                    .accept(MediaType.APPLICATION_JSON_TYPE)
                    .post(Entity.json(new DatasetIdentifier(dataset.name())))) {

                if (shouldSucceed) {
                    assertThat(actualResponse.getStatusInfo().getStatusCode()).isEqualTo(200);
                    assertThat(actualResponse.hasEntity()).isTrue();
                    var actualEntity = actualResponse.readEntity(Dataset.class);

                    assertThat(actualEntity.id()).isEqualTo(id);
                } else {
                    assertThat(actualResponse.getStatusInfo().getStatusCode()).isEqualTo(401);
                    assertThat(actualResponse.hasEntity()).isTrue();
                    assertThat(actualResponse.readEntity(io.dropwizard.jersey.errors.ErrorMessage.class))
                            .isEqualTo(UNAUTHORIZED_RESPONSE);
                }
            }
        }

        @ParameterizedTest
        @MethodSource("credentials")
        @DisplayName("Get datasets: when session token is present, then return proper response")
        void getDatasets__whenSessionTokenIsPresent__thenReturnProperResponse(String sessionToken,
                boolean shouldSucceed, String workspaceName) {

            String workspaceId = UUID.randomUUID().toString();
            String apiKey = UUID.randomUUID().toString();

            mockTargetWorkspace(apiKey, workspaceName, workspaceId);

            mockSessionCookieTargetWorkspace(this.sessionToken, workspaceName, workspaceId);

            List<Dataset> expected = PodamFactoryUtils.manufacturePojoList(factory, Dataset.class);

            expected.forEach(dataset -> createAndAssert(dataset, apiKey, workspaceName));

            try (var actualResponse = client.target(BASE_RESOURCE_URI.formatted(baseURI))
                    .request()
                    .cookie(SESSION_COOKIE, sessionToken)
                    .header(WORKSPACE_HEADER, workspaceName)
                    .get()) {

                if (shouldSucceed) {
                    assertThat(actualResponse.getStatusInfo().getStatusCode()).isEqualTo(200);
                    assertThat(actualResponse.hasEntity()).isTrue();
                    var actualEntity = actualResponse.readEntity(Dataset.DatasetPage.class);

                    assertThat(actualEntity.content()).hasSize(expected.size());
                } else {
                    assertThat(actualResponse.getStatusInfo().getStatusCode()).isEqualTo(401);
                    assertThat(actualResponse.hasEntity()).isTrue();
                    assertThat(actualResponse.readEntity(io.dropwizard.jersey.errors.ErrorMessage.class))
                            .isEqualTo(UNAUTHORIZED_RESPONSE);
                }
            }
        }

        @ParameterizedTest
        @MethodSource("credentials")
        @DisplayName("Update dataset: when session token is present, then return proper response")
        void updateDataset__whenSessionTokenIsPresent__thenReturnProperResponse(String sessionToken,
                boolean shouldSucceed, String workspaceName) {

            var dataset = factory.manufacturePojo(Dataset.class).toBuilder()
                    .id(null)
                    .build();

            var id = createAndAssert(dataset);

            var update = factory.manufacturePojo(DatasetUpdate.class);

            try (var actualResponse = client.target(BASE_RESOURCE_URI.formatted(baseURI))
                    .path(id.toString())
                    .request()
                    .cookie(SESSION_COOKIE, sessionToken)
                    .header(WORKSPACE_HEADER, workspaceName)
                    .accept(MediaType.APPLICATION_JSON_TYPE)
                    .put(Entity.json(update))) {

                if (shouldSucceed) {
                    assertThat(actualResponse.getStatusInfo().getStatusCode()).isEqualTo(204);
                    assertThat(actualResponse.hasEntity()).isFalse();
                } else {
                    assertThat(actualResponse.getStatusInfo().getStatusCode()).isEqualTo(401);
                    assertThat(actualResponse.hasEntity()).isTrue();
                    assertThat(actualResponse.readEntity(io.dropwizard.jersey.errors.ErrorMessage.class))
                            .isEqualTo(UNAUTHORIZED_RESPONSE);
                }
            }
        }

        @ParameterizedTest
        @MethodSource("credentials")
        @DisplayName("Delete dataset: when session token is present, then return proper response")
        void deleteDataset__whenSessionTokenIsPresent__thenReturnProperResponse(String sessionToken,
                boolean shouldSucceed, String workspaceName) {

            var dataset = factory.manufacturePojo(Dataset.class).toBuilder()
                    .id(null)
                    .build();

            var id = createAndAssert(dataset);

            try (var actualResponse = client.target(BASE_RESOURCE_URI.formatted(baseURI))
                    .path(id.toString())
                    .request()
                    .cookie(SESSION_COOKIE, sessionToken)
                    .header(WORKSPACE_HEADER, workspaceName)
                    .accept(MediaType.APPLICATION_JSON_TYPE)
                    .delete()) {

                if (shouldSucceed) {
                    assertThat(actualResponse.getStatusInfo().getStatusCode()).isEqualTo(204);
                    assertThat(actualResponse.hasEntity()).isFalse();
                } else {
                    assertThat(actualResponse.getStatusInfo().getStatusCode()).isEqualTo(401);
                    assertThat(actualResponse.hasEntity()).isTrue();
                    assertThat(actualResponse.readEntity(io.dropwizard.jersey.errors.ErrorMessage.class))
                            .isEqualTo(UNAUTHORIZED_RESPONSE);
                }
            }
        }

        @ParameterizedTest
        @MethodSource("credentials")
        @DisplayName("Create dataset items: when session token is present, then return proper response")
        void createDatasetItems__whenSessionTokenIsPresent__thenReturnProperResponse(String sessionToken,
                boolean shouldSucceed, String workspaceName) {

            var items = PodamFactoryUtils.manufacturePojoList(factory, DatasetItem.class).stream()
                    .map(item -> item.toBuilder()
                            .id(null)
                            .build())
                    .toList();

            var batch = factory.manufacturePojo(DatasetItemBatch.class).toBuilder()
                    .items(items)
                    .datasetId(null)
                    .build();

            putAndAssert(batch, TEST_WORKSPACE, API_KEY);

            mockSessionCookieTargetWorkspace(this.sessionToken, workspaceName, WORKSPACE_ID);

            try (var actualResponse = client.target(BASE_RESOURCE_URI.formatted(baseURI))
                    .path("items")
                    .request()
                    .cookie(SESSION_COOKIE, sessionToken)
                    .header(WORKSPACE_HEADER, workspaceName)
                    .accept(MediaType.APPLICATION_JSON_TYPE)
                    .put(Entity.json(batch))) {

                if (shouldSucceed) {
                    assertThat(actualResponse.getStatusInfo().getStatusCode()).isEqualTo(204);
                    assertThat(actualResponse.hasEntity()).isFalse();
                } else {
                    assertThat(actualResponse.getStatusInfo().getStatusCode()).isEqualTo(401);
                    assertThat(actualResponse.hasEntity()).isTrue();
                    assertThat(actualResponse.readEntity(io.dropwizard.jersey.errors.ErrorMessage.class))
                            .isEqualTo(UNAUTHORIZED_RESPONSE);
                }
            }
        }

        @ParameterizedTest
        @MethodSource("credentials")
        @DisplayName("Get dataset items by dataset id: when session token is present, then return proper response")
        void getDatasetItemsByDatasetId__whenSessionTokenIsPresent__thenReturnProperResponse(String sessionToken,
                boolean shouldSucceed, String workspaceName) {

            var datasetId = createAndAssert(factory.manufacturePojo(Dataset.class).toBuilder()
                    .id(null)
                    .build());

            var items = PodamFactoryUtils.manufacturePojoList(factory, DatasetItem.class).stream()
                    .map(item -> item.toBuilder()
                            .id(null)
                            .build())
                    .toList();

            var batch = factory.manufacturePojo(DatasetItemBatch.class).toBuilder()
                    .items(items)
                    .datasetId(datasetId)
                    .datasetName(null)
                    .build();

            putAndAssert(batch, TEST_WORKSPACE, API_KEY);

            try (var actualResponse = client.target(BASE_RESOURCE_URI.formatted(baseURI))
                    .path(datasetId.toString())
                    .path("items")
                    .request()
                    .cookie(SESSION_COOKIE, sessionToken)
                    .header(WORKSPACE_HEADER, workspaceName)
                    .accept(MediaType.APPLICATION_JSON_TYPE)
                    .get()) {

                if (shouldSucceed) {
                    assertThat(actualResponse.getStatusInfo().getStatusCode()).isEqualTo(200);
                    assertThat(actualResponse.hasEntity()).isTrue();
                    var actualEntity = actualResponse.readEntity(DatasetItemPage.class);

                    assertThat(actualEntity.content().size()).isEqualTo(items.size());
                } else {
                    assertThat(actualResponse.getStatusInfo().getStatusCode()).isEqualTo(401);
                    assertThat(actualResponse.hasEntity()).isTrue();
                    assertThat(actualResponse.readEntity(io.dropwizard.jersey.errors.ErrorMessage.class))
                            .isEqualTo(UNAUTHORIZED_RESPONSE);
                }
            }
        }

        @ParameterizedTest
        @MethodSource("credentials")
        @DisplayName("Stream dataset items: when session token is present, then return proper response")
        void getDatasetItemsStream__whenSessionTokenIsPresent__thenReturnProperResponse(String sessionToken,
                boolean shouldSucceed, String workspaceName) {

            String name = UUID.randomUUID().toString();

            var datasetId = createAndAssert(factory.manufacturePojo(Dataset.class).toBuilder()
                    .id(null)
                    .name(name)
                    .build());

            var items = PodamFactoryUtils.manufacturePojoList(factory, DatasetItem.class).stream()
                    .map(item -> item.toBuilder()
                            .id(null)
                            .build())
                    .toList();

            var batch = factory.manufacturePojo(DatasetItemBatch.class).toBuilder()
                    .items(items)
                    .datasetId(datasetId)
                    .datasetName(null)
                    .build();

            putAndAssert(batch, TEST_WORKSPACE, API_KEY);

            mockSessionCookieTargetWorkspace(this.sessionToken, workspaceName, WORKSPACE_ID);

            var request = new DatasetItemStreamRequest(name, null, null);

            try (var actualResponse = client.target(BASE_RESOURCE_URI.formatted(baseURI))
                    .path("items")
                    .path("stream")
                    .request()
                    .cookie(SESSION_COOKIE, sessionToken)
                    .header(WORKSPACE_HEADER, workspaceName)
                    .accept(MediaType.APPLICATION_OCTET_STREAM)
                    .post(Entity.json(request))) {

                if (shouldSucceed) {
                    assertThat(actualResponse.getStatusInfo().getStatusCode()).isEqualTo(200);
                    assertThat(actualResponse.hasEntity()).isTrue();

                    List<DatasetItem> actualItems = getStreamedItems(actualResponse);
                    assertThat(actualItems.size()).isEqualTo(items.size());

                } else {
                    assertThat(actualResponse.getStatusInfo().getStatusCode()).isEqualTo(401);
                    assertThat(actualResponse.hasEntity()).isTrue();
                    assertThat(actualResponse.readEntity(io.dropwizard.jersey.errors.ErrorMessage.class))
                            .isEqualTo(UNAUTHORIZED_RESPONSE);
                }
            }
        }

        @ParameterizedTest
        @MethodSource("credentials")
        @DisplayName("Delete dataset items: when session token is present, then return proper response")
        void deleteDatasetItems__whenSessionTokenIsPresent__thenReturnProperResponse(String sessionToken,
                boolean shouldSucceed, String workspaceName) {

            var datasetId = createAndAssert(factory.manufacturePojo(Dataset.class).toBuilder()
                    .id(null)
                    .build());

            var items = PodamFactoryUtils.manufacturePojoList(factory, DatasetItem.class).stream()
                    .toList();

            var batch = factory.manufacturePojo(DatasetItemBatch.class).toBuilder()
                    .items(items)
                    .datasetId(datasetId)
                    .datasetName(null)
                    .build();

            putAndAssert(batch, TEST_WORKSPACE, API_KEY);

            mockSessionCookieTargetWorkspace(this.sessionToken, workspaceName, WORKSPACE_ID);

            var delete = new DatasetItemsDelete(items.stream().map(DatasetItem::id).toList());

            try (var actualResponse = client.target(BASE_RESOURCE_URI.formatted(baseURI))
                    .path("items")
                    .path("delete")
                    .request()
                    .cookie(SESSION_COOKIE, sessionToken)
                    .header(WORKSPACE_HEADER, workspaceName)
                    .accept(MediaType.APPLICATION_JSON_TYPE)
                    .post(Entity.json(delete))) {

                if (shouldSucceed) {
                    assertThat(actualResponse.getStatusInfo().getStatusCode()).isEqualTo(204);
                    assertThat(actualResponse.hasEntity()).isFalse();
                } else {
                    assertThat(actualResponse.getStatusInfo().getStatusCode()).isEqualTo(401);
                    assertThat(actualResponse.hasEntity()).isTrue();
                    assertThat(actualResponse.readEntity(io.dropwizard.jersey.errors.ErrorMessage.class))
                            .isEqualTo(UNAUTHORIZED_RESPONSE);
                }
            }
        }

        @ParameterizedTest
        @MethodSource("credentials")
        @DisplayName("Get dataset item by id: when session token is present, then return proper response")
        void getDatasetItemById__whenSessionTokenIsPresent__thenReturnProperResponse(String sessionToken,
                boolean shouldSucceed, String workspaceName) {

            String name = UUID.randomUUID().toString();

            var datasetId = createAndAssert(factory.manufacturePojo(Dataset.class).toBuilder()
                    .id(null)
                    .name(name)
                    .build());

            var item = factory.manufacturePojo(DatasetItem.class);

            var batch = factory.manufacturePojo(DatasetItemBatch.class).toBuilder()
                    .items(List.of(item))
                    .datasetId(datasetId)
                    .datasetName(null)
                    .build();

            putAndAssert(batch, TEST_WORKSPACE, API_KEY);

            try (var actualResponse = client.target(BASE_RESOURCE_URI.formatted(baseURI))
                    .path("items")
                    .path(item.id().toString())
                    .request()
                    .cookie(SESSION_COOKIE, sessionToken)
                    .header(WORKSPACE_HEADER, workspaceName)
                    .accept(MediaType.APPLICATION_JSON_TYPE)
                    .get()) {

                if (shouldSucceed) {
                    assertThat(actualResponse.getStatusInfo().getStatusCode()).isEqualTo(200);
                    assertThat(actualResponse.hasEntity()).isTrue();
                    var actualEntity = actualResponse.readEntity(DatasetItem.class);

                    assertThat(actualEntity.id()).isEqualTo(item.id());
                } else {
                    assertThat(actualResponse.getStatusInfo().getStatusCode()).isEqualTo(401);
                    assertThat(actualResponse.hasEntity()).isTrue();
                    assertThat(actualResponse.readEntity(io.dropwizard.jersey.errors.ErrorMessage.class))
                            .isEqualTo(UNAUTHORIZED_RESPONSE);
                }
            }

        }

    }

    @Nested
    @DisplayName("Create:")
    @TestInstance(TestInstance.Lifecycle.PER_CLASS)
    class CreateDataset {

        @Test
        @DisplayName("Success")
        void create__success() {

            var dataset = factory.manufacturePojo(Dataset.class).toBuilder()
                    .id(null)
                    .build();

            createAndAssert(dataset);
        }

        @Test
        @DisplayName("when description is multiline, then accept the request")
        void create__whenDescriptionIsMultiline__thenAcceptTheRequest() {

            var dataset = factory.manufacturePojo(Dataset.class).toBuilder()
                    .id(null)
                    .description("""
                            Test
                            Description
                            """)
                    .build();

            createAndAssert(dataset);
        }

        @Test
        @DisplayName("when creating datasets with same name in different workspaces, then accept the request")
        void create__whenCreatingDatasetsWithSameNameInDifferentWorkspaces__thenAcceptTheRequest() {

            var name = UUID.randomUUID().toString();
            String workspaceName = UUID.randomUUID().toString();
            String apiKey = UUID.randomUUID().toString();
            String workspaceId = UUID.randomUUID().toString();

            mockTargetWorkspace(apiKey, workspaceName, workspaceId);

            var dataset1 = factory.manufacturePojo(Dataset.class).toBuilder()
                    .id(null)
                    .name(name)
                    .build();

            var dataset2 = factory.manufacturePojo(Dataset.class).toBuilder()
                    .id(null)
                    .name(name)
                    .build();

            createAndAssert(dataset1, apiKey, workspaceName);
            createAndAssert(dataset2);
        }

        @Test
        @DisplayName("when description is null, then accept the request")
        void create__whenDescriptionIsNull__thenAcceptNameCreate() {

            var dataset = factory.manufacturePojo(Dataset.class).toBuilder()
                    .description(null)
                    .build();

            createAndAssert(dataset);
        }

        private Stream<Arguments> invalidDataset() {
            return Stream.of(
                    arguments(factory.manufacturePojo(Dataset.class).toBuilder().name(null).build(),
                            "name must not be blank"),
                    arguments(factory.manufacturePojo(Dataset.class).toBuilder().name("").build(),
                            "name must not be blank"));
        }

        @ParameterizedTest
        @MethodSource("invalidDataset")
        @DisplayName("when request is not valid, then return 422")
        void create__whenRequestIsNotValid__thenReturn422(Dataset dataset, String errorMessage) {

            try (var actualResponse = client.target(BASE_RESOURCE_URI.formatted(baseURI)).request()
                    .accept(MediaType.APPLICATION_JSON_TYPE)
                    .header(HttpHeaders.AUTHORIZATION, API_KEY)
                    .header(WORKSPACE_HEADER, TEST_WORKSPACE)
                    .post(Entity.json(dataset))) {

                assertThat(actualResponse.getStatusInfo().getStatusCode()).isEqualTo(422);
                assertThat(actualResponse.hasEntity()).isTrue();
                assertThat(actualResponse.readEntity(ErrorMessage.class).errors()).contains(errorMessage);
            }

        }

        @Test
        @DisplayName("when dataset name already exists, then reject the request")
        void create__whenDatasetNameAlreadyExists__thenRejectNameCreate() {

            var dataset = factory.manufacturePojo(Dataset.class).toBuilder()
                    .id(null)
                    .build();

            createAndAssert(dataset);

            createAndAssertConflict(dataset, "Dataset already exists");
        }

        @Test
        @DisplayName("when dataset id already exists, then reject the request")
        void create__whenDatasetIdAlreadyExists__thenRejectNameCreate() {

            var dataset = factory.manufacturePojo(Dataset.class);
            var dataset2 = factory.manufacturePojo(Dataset.class).toBuilder()
                    .id(dataset.id())
                    .build();

            createAndAssert(dataset);

            createAndAssertConflict(dataset2, "Dataset already exists");
        }

        private void createAndAssertConflict(Dataset dataset, String conflictMessage) {
            try (var actualResponse = client.target(BASE_RESOURCE_URI.formatted(baseURI)).request()
                    .accept(MediaType.APPLICATION_JSON_TYPE)
                    .header(HttpHeaders.AUTHORIZATION, API_KEY)
                    .header(WORKSPACE_HEADER, TEST_WORKSPACE)
                    .post(Entity.entity(dataset, MediaType.APPLICATION_JSON_TYPE))) {

                assertThat(actualResponse.getStatusInfo().getStatusCode()).isEqualTo(409);
                assertThat(actualResponse.hasEntity()).isTrue();
                assertThat(actualResponse.readEntity(ErrorMessage.class).errors()).contains(conflictMessage);
            }
        }
    }

    @Nested
    @DisplayName("Get: {id, name}")
    @TestInstance(TestInstance.Lifecycle.PER_CLASS)
    class GetDataset {

        @Test
        @DisplayName("Success")
        void getDatasetById() {
            var dataset = factory.manufacturePojo(Dataset.class).toBuilder()
                    .id(null)
                    .build();

            var id = createAndAssert(dataset);

            getAndAssertEquals(id, dataset, TEST_WORKSPACE, API_KEY);
        }

        @Test
        @DisplayName("when dataset not found, then return 404")
        void getDatasetById__whenDatasetNotFound__whenReturn404() {

            var id = UUID.randomUUID().toString();

            var actualResponse = client.target(BASE_RESOURCE_URI.formatted(baseURI))
                    .path(id)
                    .request()
                    .header(HttpHeaders.AUTHORIZATION, API_KEY)
                    .header(WORKSPACE_HEADER, TEST_WORKSPACE)
                    .get();

            assertThat(actualResponse.getStatusInfo().getStatusCode()).isEqualTo(404);
            assertThat(actualResponse.hasEntity()).isTrue();
            assertThat(actualResponse.readEntity(ErrorMessage.class).errors()).contains("Dataset not found");
        }

        @Test
        @DisplayName("when retrieving dataset by name, then return dataset")
        void getDatasetByIdentifier() {
            var dataset = factory.manufacturePojo(Dataset.class).toBuilder()
                    .id(null)
                    .build();

            createAndAssert(dataset);

            try (var actualResponse = client.target(BASE_RESOURCE_URI.formatted(baseURI))
                    .path("retrieve")
                    .request()
                    .header(HttpHeaders.AUTHORIZATION, API_KEY)
                    .header(WORKSPACE_HEADER, TEST_WORKSPACE)
                    .post(Entity.json(new DatasetIdentifier(dataset.name())))) {

                assertThat(actualResponse.getStatusInfo().getStatusCode()).isEqualTo(200);
                assertThat(actualResponse.hasEntity()).isTrue();

                var actualEntity = actualResponse.readEntity(Dataset.class);
                assertThat(actualEntity).usingRecursiveComparison()
                        .ignoringFields(DATASET_IGNORED_FIELDS)
                        .isEqualTo(dataset);
            }
        }

        @Test
        @DisplayName("when dataset not found by dataset name, then return 404")
        void getDatasetByIdentifier__whenDatasetItemNotFound__thenReturn404() {
            var name = UUID.randomUUID().toString();

            try (var actualResponse = client.target(BASE_RESOURCE_URI.formatted(baseURI))
                    .path("retrieve")
                    .request()
                    .header(HttpHeaders.AUTHORIZATION, API_KEY)
                    .header(WORKSPACE_HEADER, TEST_WORKSPACE)
                    .post(Entity.json(new DatasetIdentifier(name)))) {

                assertThat(actualResponse.getStatusInfo().getStatusCode()).isEqualTo(404);
                assertThat(actualResponse.hasEntity()).isTrue();
                assertThat(actualResponse.readEntity(ErrorMessage.class).errors()).contains("Dataset not found");
            }
        }

        @Test
        @DisplayName("when dataset has experiments linked to it, then return dataset with experiment summary")
        void getDatasetById__whenDatasetHasExperimentsLinkedToIt__thenReturnDatasetWithExperimentSummary() {

            var dataset = factory.manufacturePojo(Dataset.class);

            createAndAssert(dataset);

            var experiment1 = factory.manufacturePojo(Experiment.class).toBuilder()
                    .datasetName(dataset.name())
                    .build();

            var experiment2 = factory.manufacturePojo(Experiment.class).toBuilder()
                    .datasetName(dataset.name())
                    .build();

            createAndAssert(experiment1, API_KEY, TEST_WORKSPACE);
            createAndAssert(experiment2, API_KEY, TEST_WORKSPACE);

            var datasetItems = PodamFactoryUtils.manufacturePojoList(factory, DatasetItem.class);

            DatasetItemBatch batch = new DatasetItemBatch(dataset.name(), null, datasetItems);

            putAndAssert(batch, TEST_WORKSPACE, API_KEY);

            // Creating two traces with input, output and scores
            var trace1 = factory.manufacturePojo(Trace.class);
            createTrace(trace1, API_KEY, TEST_WORKSPACE);

            var trace2 = factory.manufacturePojo(Trace.class);
            createTrace(trace2, API_KEY, TEST_WORKSPACE);

            var traces = List.of(trace1, trace2);

            // Creating 5 scores peach each of the two traces above
            var scores1 = PodamFactoryUtils.manufacturePojoList(factory, FeedbackScoreBatchItem.class)
                    .stream()
                    .map(feedbackScoreBatchItem -> feedbackScoreBatchItem.toBuilder()
                            .id(trace1.id())
                            .projectName(trace1.projectName())
                            .build())
                    .toList();

            var scores2 = PodamFactoryUtils.manufacturePojoList(factory, FeedbackScoreBatchItem.class)
                    .stream()
                    .map(feedbackScoreBatchItem -> feedbackScoreBatchItem.toBuilder()
                            .id(trace2.id())
                            .projectName(trace2.projectName())
                            .build())
                    .toList();

            var traceIdToScoresMap = Stream.concat(scores1.stream(), scores2.stream())
                    .collect(groupingBy(FeedbackScoreBatchItem::id));

            // When storing the scores in batch, adding some more unrelated random ones
            var feedbackScoreBatch = factory.manufacturePojo(FeedbackScoreBatch.class);
            feedbackScoreBatch = feedbackScoreBatch.toBuilder()
                    .scores(Stream.concat(
                            feedbackScoreBatch.scores().stream(),
                            traceIdToScoresMap.values().stream().flatMap(List::stream))
                            .toList())
                    .build();

            createScoreAndAssert(feedbackScoreBatch, API_KEY, TEST_WORKSPACE);

            var experimentItems = IntStream.range(0, 10)
                    .mapToObj(i -> factory.manufacturePojo(ExperimentItem.class).toBuilder()
                            .experimentId(List.of(experiment1, experiment2).get(i / 5).id())
                            .traceId(traces.get(i / 5).id())
                            .feedbackScores(traceIdToScoresMap.get(traces.get(i / 5).id()).stream()
                                    .map(FeedbackScoreMapper.INSTANCE::toFeedbackScore)
                                    .toList())
                            .build())
                    .toList();

            // When storing the experiment items in batch, adding some more unrelated random ones
            var experimentItemsBatch = factory.manufacturePojo(ExperimentItemsBatch.class);
            experimentItemsBatch = experimentItemsBatch.toBuilder()
                    .experimentItems(Stream.concat(
                            experimentItemsBatch.experimentItems().stream(),
                            experimentItems.stream())
                            .collect(toUnmodifiableSet()))
                    .build();

            Instant beforeCreateExperimentItems = Instant.now();

            createAndAssert(experimentItemsBatch, API_KEY, TEST_WORKSPACE);

            var actualDataset = getAndAssertEquals(dataset.id(), dataset, TEST_WORKSPACE, API_KEY);

            assertThat(actualDataset.experimentCount()).isEqualTo(2);
            assertThat(actualDataset.mostRecentExperimentAt()).isAfter(beforeCreateExperimentItems);
        }

    }

    private void createScoreAndAssert(FeedbackScoreBatch feedbackScoreBatch, String apiKey, String workspaceName) {
        try (var actualResponse = client.target(getTracesPath())
                .path("feedback-scores")
                .request()
                .header(HttpHeaders.AUTHORIZATION, apiKey)
                .header(WORKSPACE_HEADER, workspaceName)
                .put(Entity.json(feedbackScoreBatch))) {

            assertThat(actualResponse.getStatusInfo().getStatusCode()).isEqualTo(204);
            assertThat(actualResponse.hasEntity()).isFalse();
        }
    }

    private void createAndAssert(Experiment experiment1, String apiKey, String workspaceName) {
        try (var actualResponse = client.target(EXPERIMENT_RESOURCE_URI.formatted(baseURI))
                .request()
                .header(HttpHeaders.AUTHORIZATION, apiKey)
                .header(WORKSPACE_HEADER, workspaceName)
                .post(Entity.json(experiment1))) {

            assertThat(actualResponse.getStatusInfo().getStatusCode()).isEqualTo(201);
            assertThat(actualResponse.hasEntity()).isFalse();
        }
    }

    @Nested
    @DisplayName("Get:")
    @TestInstance(TestInstance.Lifecycle.PER_CLASS)
    class FindDatasets {

        @Test
        @DisplayName("Success")
        void getDatasets() {

            String workspaceName = UUID.randomUUID().toString();
            String apiKey = UUID.randomUUID().toString();
            String workspaceId = UUID.randomUUID().toString();

            mockTargetWorkspace(apiKey, workspaceName, workspaceId);

            List<Dataset> expected1 = PodamFactoryUtils.manufacturePojoList(factory, Dataset.class);
            List<Dataset> expected2 = PodamFactoryUtils.manufacturePojoList(factory, Dataset.class);

            expected1.forEach(dataset -> createAndAssert(dataset, apiKey, workspaceName));
            expected2.forEach(dataset -> createAndAssert(dataset, apiKey, workspaceName));

            Dataset dataset = factory.manufacturePojo(Dataset.class).toBuilder()
                    .name("The most expressive LLM: " + UUID.randomUUID()
                            + " \uD83D\uDE05\uD83E\uDD23\uD83D\uDE02\uD83D\uDE42\uD83D\uDE43\uD83E\uDEE0")
                    .description("Emoji Test \uD83E\uDD13\uD83E\uDDD0")
                    .build();

            createAndAssert(dataset, apiKey, workspaceName);

            var actualResponse = client.target(BASE_RESOURCE_URI.formatted(baseURI))
                    .request()
                    .header(HttpHeaders.AUTHORIZATION, apiKey)
                    .header(WORKSPACE_HEADER, workspaceName)
                    .get();

            int defaultPageSize = 10;

            var actualEntity = actualResponse.readEntity(Dataset.DatasetPage.class);
            assertThat(actualResponse.getStatusInfo().getStatusCode()).isEqualTo(200);

            var expectedContent = new ArrayList<Dataset>();
            expectedContent.add(dataset);

            expected2.reversed()
                    .stream()
                    .filter(__ -> expectedContent.size() < defaultPageSize)
                    .forEach(expectedContent::add);

            expected1.reversed()
                    .stream()
                    .filter(__ -> expectedContent.size() < defaultPageSize)
                    .forEach(expectedContent::add);

            findAndAssertPage(actualEntity, defaultPageSize, expectedContent.size() + 1, 1, expectedContent);
        }

        @Test
        @DisplayName("when limit is 5 but there are N datasets, then return 5 datasets and total N")
        void getDatasets__whenLimitIs5ButThereAre10Datasets__thenReturn5DatasetsAndTotal10() {
            String workspaceName = UUID.randomUUID().toString();
            String apiKey = UUID.randomUUID().toString();
            String workspaceId = UUID.randomUUID().toString();

            mockTargetWorkspace(apiKey, workspaceName, workspaceId);

            List<Dataset> expected1 = PodamFactoryUtils.manufacturePojoList(factory, Dataset.class);
            List<Dataset> expected2 = PodamFactoryUtils.manufacturePojoList(factory, Dataset.class);

            expected1.forEach(dataset -> createAndAssert(dataset, apiKey, workspaceName));
            expected2.forEach(dataset -> createAndAssert(dataset, apiKey, workspaceName));

            int pageSize = 5;
            var actualResponse = client.target(BASE_RESOURCE_URI.formatted(baseURI))
                    .queryParam("size", pageSize)
                    .queryParam("page", 1)
                    .request()
                    .header(HttpHeaders.AUTHORIZATION, apiKey)
                    .header(WORKSPACE_HEADER, workspaceName)
                    .get();

            var actualEntity = actualResponse.readEntity(Dataset.DatasetPage.class);

            var expectedContent = new ArrayList<>(expected2.reversed().subList(0, pageSize));

            assertThat(actualResponse.getStatusInfo().getStatusCode()).isEqualTo(200);

            findAndAssertPage(actualEntity, pageSize, expected1.size() + expected2.size(), 1, expectedContent);
        }

        @Test
        @DisplayName("when fetching all datasets, then return datasets sorted by created date")
        void getDatasets__whenFetchingAllDatasets__thenReturnDatasetsSortedByCreatedDate() {
            String workspaceName = UUID.randomUUID().toString();
            String apiKey = UUID.randomUUID().toString();
            String workspaceId = UUID.randomUUID().toString();

            mockTargetWorkspace(apiKey, workspaceName, workspaceId);

            List<Dataset> expected = PodamFactoryUtils.manufacturePojoList(factory, Dataset.class);

            expected.forEach(dataset -> createAndAssert(dataset, apiKey, workspaceName));

            var actualResponse = client.target(BASE_RESOURCE_URI.formatted(baseURI))
                    .queryParam("size", 5)
                    .request()
                    .header(HttpHeaders.AUTHORIZATION, apiKey)
                    .header(WORKSPACE_HEADER, workspaceName)
                    .get();

            var actualEntity = actualResponse.readEntity(Dataset.DatasetPage.class);

            assertThat(actualResponse.getStatusInfo().getStatusCode()).isEqualTo(200);

            findAndAssertPage(actualEntity, expected.size(), expected.size(), 1, expected.reversed());
        }

        @Test
        @DisplayName("when searching by dataset name, then return full text search result")
        void getDatasets__whenSearchingByDatasetName__thenReturnFullTextSearchResult() {
            UUID datasetSuffix = UUID.randomUUID();
            String workspaceName = UUID.randomUUID().toString();
            String apiKey = UUID.randomUUID().toString();
            String workspaceId = UUID.randomUUID().toString();

            mockTargetWorkspace(apiKey, workspaceName, workspaceId);

            List<Dataset> datasets = List.of(
                    factory.manufacturePojo(Dataset.class).toBuilder()
                            .name("MySQL, realtime chatboot: " + datasetSuffix).build(),
                    factory.manufacturePojo(Dataset.class).toBuilder()
                            .name("Chatboot using mysql: " + datasetSuffix)
                            .build(),
                    factory.manufacturePojo(Dataset.class).toBuilder()
                            .name("Chatboot MYSQL expert: " + datasetSuffix)
                            .build(),
                    factory.manufacturePojo(Dataset.class).toBuilder()
                            .name("Chatboot expert (my SQL): " + datasetSuffix).build(),
                    factory.manufacturePojo(Dataset.class).toBuilder()
                            .name("Chatboot expert: " + datasetSuffix)
                            .build());

            datasets.forEach(dataset -> createAndAssert(dataset, apiKey, workspaceName));

            var actualResponse = client.target(BASE_RESOURCE_URI.formatted(baseURI))
                    .queryParam("size", 100)
                    .queryParam("name", "MySql")
                    .request()
                    .header(HttpHeaders.AUTHORIZATION, apiKey)
                    .header(WORKSPACE_HEADER, workspaceName)
                    .get();

            var actualEntity = actualResponse.readEntity(Dataset.DatasetPage.class);

            assertThat(actualResponse.getStatusInfo().getStatusCode()).isEqualTo(200);
            assertThat(actualEntity.total()).isEqualTo(3);
            assertThat(actualEntity.size()).isEqualTo(3);

            var actualDatasets = actualEntity.content();
            assertThat(actualDatasets.stream().map(Dataset::name).toList()).contains(
                    "MySQL, realtime chatboot: " + datasetSuffix,
                    "Chatboot using mysql: " + datasetSuffix,
                    "Chatboot MYSQL expert: " + datasetSuffix);
        }

        @Test
        @DisplayName("when searching by dataset name fragments, then return full text search result")
        void getDatasets__whenSearchingByDatasetNameFragments__thenReturnFullTextSearchResult() {

            UUID datasetSuffix = UUID.randomUUID();
            String workspaceName = UUID.randomUUID().toString();
            String workspaceId = UUID.randomUUID().toString();
            String apiKey = UUID.randomUUID().toString();

            mockTargetWorkspace(apiKey, workspaceName, workspaceId);

            List<Dataset> datasets = List.of(
                    factory.manufacturePojo(Dataset.class).toBuilder()
                            .name("MySQL: " + datasetSuffix)
                            .build(),
                    factory.manufacturePojo(Dataset.class).toBuilder()
                            .name("Chat-boot using mysql: " + datasetSuffix)
                            .build(),
                    factory.manufacturePojo(Dataset.class).toBuilder()
                            .name("MYSQL CHATBOOT expert: " + datasetSuffix)
                            .build(),
                    factory.manufacturePojo(Dataset.class).toBuilder()
                            .name("Expert Chatboot: " + datasetSuffix)
                            .build(),
                    factory.manufacturePojo(Dataset.class).toBuilder()
                            .name("My chat expert: " + datasetSuffix)
                            .build());

            datasets.forEach(dataset -> createAndAssert(dataset, apiKey, workspaceName));

            var actualResponse = client.target(BASE_RESOURCE_URI.formatted(baseURI))
                    .queryParam("size", 100)
                    .queryParam("name", "cha")
                    .request()
                    .header(HttpHeaders.AUTHORIZATION, apiKey)
                    .header(WORKSPACE_HEADER, workspaceName)
                    .get();

            var actualEntity = actualResponse.readEntity(Dataset.DatasetPage.class);

            assertThat(actualResponse.getStatusInfo().getStatusCode()).isEqualTo(200);
            assertThat(actualEntity.total()).isEqualTo(4);
            assertThat(actualEntity.size()).isEqualTo(4);

            var actualDatasets = actualEntity.content();

            assertThat(actualDatasets.stream().map(Dataset::name).toList()).contains(
                    "Chat-boot using mysql: " + datasetSuffix,
                    "MYSQL CHATBOOT expert: " + datasetSuffix,
                    "Expert Chatboot: " + datasetSuffix,
                    "My chat expert: " + datasetSuffix);
        }

        @Test
        @DisplayName("when searching by dataset name and workspace name, then return full text search result")
        void getDatasets__whenSearchingByDatasetNameAndWorkspaceName__thenReturnFullTextSearchResult() {

            var name = UUID.randomUUID().toString();
            var workspaceName = UUID.randomUUID().toString();
            var apiKey = UUID.randomUUID().toString();
            var workspaceId = UUID.randomUUID().toString();

            mockTargetWorkspace(apiKey, workspaceName, workspaceId);

            Dataset dataset1 = factory.manufacturePojo(Dataset.class).toBuilder()
                    .name(name)
                    .build();

            Dataset dataset2 = factory.manufacturePojo(Dataset.class).toBuilder()
                    .name(name)
                    .build();

            createAndAssert(dataset1, API_KEY, TEST_WORKSPACE);

            createAndAssert(dataset2, apiKey, workspaceName);

            var actualResponse = client.target(BASE_RESOURCE_URI.formatted(baseURI))
                    .queryParam("size", 100)
                    .queryParam("name", name)
                    .request()
                    .header(HttpHeaders.AUTHORIZATION, API_KEY)
                    .header(WORKSPACE_HEADER, TEST_WORKSPACE)
                    .get();

            var actualEntity = actualResponse.readEntity(Dataset.DatasetPage.class);

            findAndAssertPage(actualEntity, 1, 1, 1, List.of(dataset1));
        }

        @Test
        @DisplayName("when searching by dataset name with different workspace name, then return no match")
        void getDatasets__whenSearchingByDatasetNameWithDifferentWorkspaceAndWorkspaceName__thenReturnNoMatch() {

            var name = UUID.randomUUID().toString();
            var workspaceName = UUID.randomUUID().toString();
            var workspaceId = UUID.randomUUID().toString();
            var apiKey = UUID.randomUUID().toString();

            mockTargetWorkspace(apiKey, workspaceName, workspaceId);

            List<Dataset> datasets = List.of(
                    factory.manufacturePojo(Dataset.class).toBuilder()
                            .name(name)
                            .build());

            datasets.forEach(dataset -> createAndAssert(dataset, apiKey, workspaceName));

            var actualResponse = client.target(BASE_RESOURCE_URI.formatted(baseURI))
                    .queryParam("size", 100)
                    .queryParam("name", name)
                    .request()
                    .header(HttpHeaders.AUTHORIZATION, API_KEY)
                    .header(WORKSPACE_HEADER, TEST_WORKSPACE)
                    .get();

            var actualEntity = actualResponse.readEntity(Dataset.DatasetPage.class);

            findAndAssertPage(actualEntity, 0, 0, 1, List.of());
        }

        @Test
        @DisplayName("when datasets have experiments linked to them, then return datasets with experiment summary")
        void getDatasets__whenDatasetsHaveExperimentsLinkedToThem__thenReturnDatasetsWithExperimentSummary() {

            var workspaceName = UUID.randomUUID().toString();
            var workspaceId = UUID.randomUUID().toString();
            var apiKey = UUID.randomUUID().toString();

            mockTargetWorkspace(apiKey, workspaceName, workspaceId);

            List<Dataset> datasets = PodamFactoryUtils.manufacturePojoList(factory, Dataset.class);

            datasets.forEach(dataset -> createAndAssert(dataset, apiKey, workspaceName));

            AtomicInteger index = new AtomicInteger();

            var experiments = PodamFactoryUtils.manufacturePojoList(factory, Experiment.class).stream()
                    .flatMap(experiment -> Stream.of(experiment.toBuilder()
                            .datasetName(datasets.get(index.getAndIncrement()).name())
                            .datasetId(null)
                            .build()))
                    .toList();

            experiments.forEach(experiment -> createAndAssert(experiment, apiKey, workspaceName));

            index.set(0);

            var datasetItems = PodamFactoryUtils.manufacturePojoList(factory, DatasetItem.class);

            datasetItems.forEach(datasetItem -> putAndAssert(
                    new DatasetItemBatch(null, datasets.get(index.getAndIncrement()).id(), List.of(datasetItem)),
                    workspaceName, apiKey));

            // Creating two traces with input, output and scores
            var traces = PodamFactoryUtils.manufacturePojoList(factory, Trace.class);

            traces.forEach(trace -> createTrace(trace, apiKey, workspaceName));

            index.set(0);

            // Creating 5 scores peach each of the two traces above
            var scores = PodamFactoryUtils.manufacturePojoList(factory, FeedbackScoreBatchItem.class)
                    .stream()
                    .map(feedbackScoreBatchItem -> feedbackScoreBatchItem.toBuilder()
                            .id(traces.get(index.get()).id())
                            .projectName(traces.get(index.getAndIncrement()).projectName())
                            .build())
                    .toList();

            var traceIdToScoresMap = scores.stream()
                    .collect(groupingBy(FeedbackScoreBatchItem::id));

            // When storing the scores in batch, adding some more unrelated random ones
            var feedbackScoreBatch = factory.manufacturePojo(FeedbackScoreBatch.class);
            feedbackScoreBatch = feedbackScoreBatch.toBuilder()
                    .scores(Stream.concat(
                            feedbackScoreBatch.scores().stream(),
                            traceIdToScoresMap.values().stream().flatMap(List::stream))
                            .toList())
                    .build();

            createScoreAndAssert(feedbackScoreBatch, apiKey, workspaceName);

            index.set(0);

            var experimentItems = IntStream.range(0, 5)
                    .mapToObj(i -> factory.manufacturePojo(ExperimentItem.class).toBuilder()
                            .datasetItemId(datasetItems.get(index.get()).id())
                            .experimentId(experiments.get(index.get()).id())
                            .traceId(traces.get(index.get()).id())
                            .feedbackScores(traceIdToScoresMap.get(traces.get(index.getAndIncrement()).id()).stream()
                                    .map(FeedbackScoreMapper.INSTANCE::toFeedbackScore)
                                    .toList())
                            .build())
                    .collect(toSet());

            var experimentItemsBatch = factory.manufacturePojo(ExperimentItemsBatch.class).toBuilder()
                    .experimentItems(experimentItems)
                    .build();
            Instant beforeCreateExperimentItems = Instant.now();

            createAndAssert(experimentItemsBatch, apiKey, workspaceName);

            var actualResponse = client.target(BASE_RESOURCE_URI.formatted(baseURI))
                    .request()
                    .header(HttpHeaders.AUTHORIZATION, apiKey)
                    .header(WORKSPACE_HEADER, workspaceName)
                    .get();

            var actualEntity = actualResponse.readEntity(Dataset.DatasetPage.class);

            assertThat(actualResponse.getStatusInfo().getStatusCode()).isEqualTo(200);

            assertThat(actualEntity.content()).hasSize(datasets.size());
            assertThat(actualEntity.total()).isEqualTo(datasets.size());
            assertThat(actualEntity.page()).isEqualTo(1);
            assertThat(actualEntity.size()).isEqualTo(datasets.size());

            for (int i = 0; i < actualEntity.content().size(); i++) {
                var dataset = actualEntity.content().get(i);

                assertThat(dataset.experimentCount()).isEqualTo(1);
                assertThat(dataset.mostRecentExperimentAt()).isAfter(beforeCreateExperimentItems);
            }
        }
    }

    private void findAndAssertPage(Dataset.DatasetPage actualEntity, int expected, int total, int page,
            List<Dataset> expectedContent) {
        assertThat(actualEntity.size()).isEqualTo(expected);
        assertThat(actualEntity.content()).hasSize(expected);
        assertThat(actualEntity.page()).isEqualTo(page);
        assertThat(actualEntity.total()).isGreaterThanOrEqualTo(total);

        assertThat(actualEntity.content())
                .usingRecursiveFieldByFieldElementComparatorIgnoringFields("id", "createdAt", "lastUpdatedAt",
                        "createdBy", "lastUpdatedBy", "experimentCount", "mostRecentExperimentAt",
                        "workspaceName")
                .isEqualTo(expectedContent);
    }

    @Nested
    @DisplayName("Update:")
    @TestInstance(TestInstance.Lifecycle.PER_CLASS)
    class UpdateDataset {

        public Stream<Arguments> invalidDataset() {
            return Stream.of(
                    arguments(factory.manufacturePojo(DatasetUpdate.class).toBuilder().name(null).build(),
                            "name must not be blank"),
                    arguments(factory.manufacturePojo(DatasetUpdate.class).toBuilder().name("").build(),
                            "name must not be blank"),
                    arguments(
                            factory.manufacturePojo(DatasetUpdate.class).toBuilder().description("").build(),
                            "description must not be blank"));
        }

        @Test
        @DisplayName("Success")
        void updateDataset() {
            var dataset = factory.manufacturePojo(Dataset.class).toBuilder()
                    .id(null)
                    .build();

            var id = createAndAssert(dataset);

            var datasetUpdate = factory.manufacturePojo(DatasetUpdate.class);

            try (var actualResponse = client.target(BASE_RESOURCE_URI.formatted(baseURI))
                    .path(id.toString())
                    .request()
                    .accept(MediaType.APPLICATION_JSON_TYPE)
                    .header(HttpHeaders.AUTHORIZATION, API_KEY)
                    .header(WORKSPACE_HEADER, TEST_WORKSPACE)
                    .put(Entity.entity(datasetUpdate, MediaType.APPLICATION_JSON_TYPE))) {

                assertThat(actualResponse.getStatusInfo().getStatusCode()).isEqualTo(204);
                assertThat(actualResponse.hasEntity()).isFalse();
            }

            var expectedDataset = dataset.toBuilder()
                    .name(datasetUpdate.name())
                    .description(datasetUpdate.description())
                    .build();

            getAndAssertEquals(id, expectedDataset, TEST_WORKSPACE, API_KEY);
        }

        @Test
        @DisplayName("when dataset not found, then return 404")
        void updateDataset__whenDatasetNotFound__thenReturn404() {
            var datasetUpdate = factory.manufacturePojo(DatasetUpdate.class);
            var id = UUID.randomUUID().toString();

            try (var actualResponse = client.target(BASE_RESOURCE_URI.formatted(baseURI))
                    .path(id)
                    .request()
                    .accept(MediaType.APPLICATION_JSON_TYPE)
                    .header(HttpHeaders.AUTHORIZATION, API_KEY)
                    .header(WORKSPACE_HEADER, TEST_WORKSPACE)
                    .put(Entity.entity(datasetUpdate, MediaType.APPLICATION_JSON_TYPE))) {

                assertThat(actualResponse.getStatusInfo().getStatusCode()).isEqualTo(404);
                assertThat(actualResponse.hasEntity()).isTrue();
                assertThat(actualResponse.readEntity(ErrorMessage.class).errors()).contains("Dataset not found");
            }
        }

        @ParameterizedTest
        @MethodSource("invalidDataset")
        @DisplayName("when updating request is not valid, then return 422")
        void updateDataset__whenUpdatingRequestIsNotValid__thenReturn422(DatasetUpdate datasetUpdate,
                String errorMessage) {
            var id = factory.manufacturePojo(Dataset.class).id();

            try (var actualResponse = client.target(BASE_RESOURCE_URI.formatted(baseURI))
                    .path(id.toString())
                    .request()
                    .accept(MediaType.APPLICATION_JSON_TYPE)
                    .header(HttpHeaders.AUTHORIZATION, API_KEY)
                    .header(WORKSPACE_HEADER, TEST_WORKSPACE)
                    .put(Entity.entity(datasetUpdate, MediaType.APPLICATION_JSON_TYPE))) {

                assertThat(actualResponse.getStatusInfo().getStatusCode()).isEqualTo(422);
                assertThat(actualResponse.hasEntity()).isTrue();
                assertThat(actualResponse.readEntity(ErrorMessage.class).errors()).contains(errorMessage);
            }

        }

        @Test
        @DisplayName("when updating only name, then update only name")
        void updateDataset__whenUpdatingOnlyName__thenUpdateOnlyName() {
            var dataset = factory.manufacturePojo(Dataset.class).toBuilder()
                    .id(null)
                    .build();

            var id = createAndAssert(dataset);

            var datasetUpdate = factory.manufacturePojo(DatasetUpdate.class)
                    .toBuilder()
                    .description(null)
                    .build();

            try (var actualResponse = client.target(BASE_RESOURCE_URI.formatted(baseURI))
                    .path(id.toString())
                    .request()
                    .accept(MediaType.APPLICATION_JSON_TYPE)
                    .header(HttpHeaders.AUTHORIZATION, API_KEY)
                    .header(WORKSPACE_HEADER, TEST_WORKSPACE)
                    .put(Entity.entity(datasetUpdate, MediaType.APPLICATION_JSON_TYPE))) {

                assertThat(actualResponse.getStatusInfo().getStatusCode()).isEqualTo(204);
                assertThat(actualResponse.hasEntity()).isFalse();
            }

            var expectedDataset = dataset.toBuilder().name(datasetUpdate.name())
                    .description(datasetUpdate.description()).build();
            getAndAssertEquals(id, expectedDataset, TEST_WORKSPACE, API_KEY);
        }
    }

    @Nested
    @DisplayName("Delete:")
    @TestInstance(TestInstance.Lifecycle.PER_CLASS)
    class DeleteDataset {

        @Test
        @DisplayName("Success")
        void deleteDataset() {

            var dataset = factory.manufacturePojo(Dataset.class).toBuilder()
                    .id(null)
                    .build();

            var id = createAndAssert(dataset);

            try (var actualResponse = client.target(BASE_RESOURCE_URI.formatted(baseURI))
                    .path(id.toString())
                    .request()
                    .accept(MediaType.APPLICATION_JSON_TYPE)
                    .header(HttpHeaders.AUTHORIZATION, API_KEY)
                    .header(WORKSPACE_HEADER, TEST_WORKSPACE)
                    .delete()) {

                assertThat(actualResponse.getStatusInfo().getStatusCode()).isEqualTo(204);
                assertThat(actualResponse.hasEntity()).isFalse();
            }

            var actualResponse = client.target(BASE_RESOURCE_URI.formatted(baseURI))
                    .path(id.toString())
                    .request()
                    .header(HttpHeaders.AUTHORIZATION, API_KEY)
                    .header(WORKSPACE_HEADER, TEST_WORKSPACE)
                    .get();

            assertThat(actualResponse.getStatusInfo().getStatusCode()).isEqualTo(404);
            assertThat(actualResponse.hasEntity()).isTrue();
            assertThat(actualResponse.readEntity(ErrorMessage.class).errors()).contains("Dataset not found");
        }

        @Test
        @DisplayName("when dataset does not exists, then return no content")
        void deleteDataset__whenDatasetDoesNotExists__thenReturnNoContent() {
            var id = UUID.randomUUID().toString();

            try (var actualResponse = client.target(BASE_RESOURCE_URI.formatted(baseURI))
                    .path(id)
                    .request()
                    .accept(MediaType.APPLICATION_JSON_TYPE)
                    .header(HttpHeaders.AUTHORIZATION, API_KEY)
                    .header(WORKSPACE_HEADER, TEST_WORKSPACE)
                    .delete()) {

                assertThat(actualResponse.getStatusInfo().getStatusCode()).isEqualTo(204);
                assertThat(actualResponse.hasEntity()).isFalse();
            }
        }

        @Test
        @DisplayName("when deleting by dataset name, then return no content")
        void deleteDataset__whenDeletingByDatasetName__thenReturnNoContent() {
            var dataset = factory.manufacturePojo(Dataset.class);

            var id = createAndAssert(dataset);

            try (var actualResponse = client.target(BASE_RESOURCE_URI.formatted(baseURI))
                    .path("delete")
                    .request()
                    .accept(MediaType.APPLICATION_JSON_TYPE)
                    .header(HttpHeaders.AUTHORIZATION, API_KEY)
                    .header(WORKSPACE_HEADER, TEST_WORKSPACE)
                    .post(Entity.json(new DatasetIdentifier(dataset.name())))) {

                assertThat(actualResponse.getStatusInfo().getStatusCode()).isEqualTo(204);
                assertThat(actualResponse.hasEntity()).isFalse();
            }

            var actualResponse = client.target(BASE_RESOURCE_URI.formatted(baseURI))
                    .path(id.toString())
                    .request()
                    .header(HttpHeaders.AUTHORIZATION, API_KEY)
                    .header(WORKSPACE_HEADER, TEST_WORKSPACE)
                    .get();

            assertThat(actualResponse.getStatusInfo().getStatusCode()).isEqualTo(404);
            assertThat(actualResponse.hasEntity()).isTrue();
            assertThat(actualResponse.readEntity(ErrorMessage.class).errors()).contains("Dataset not found");
        }

        @Test
        @DisplayName("when deleting by dataset name and dataset does not exist, then return no content")
        void deleteDataset__whenDeletingByDatasetNameAndDatasetDoesNotExist__thenReturnNoContent() {
            var dataset = factory.manufacturePojo(Dataset.class);

            try (var actualResponse = client.target(BASE_RESOURCE_URI.formatted(baseURI))
                    .path("delete")
                    .request()
                    .accept(MediaType.APPLICATION_JSON_TYPE)
                    .header(HttpHeaders.AUTHORIZATION, API_KEY)
                    .header(WORKSPACE_HEADER, TEST_WORKSPACE)
                    .post(Entity.json(new DatasetIdentifier(dataset.name())))) {

                assertThat(actualResponse.getStatusInfo().getStatusCode()).isEqualTo(204);
                assertThat(actualResponse.hasEntity()).isFalse();
            }

        }

    }

    @Nested
    @DisplayName("Create dataset items:")
    @TestInstance(TestInstance.Lifecycle.PER_CLASS)
    class CreateDatasetItems {

        @Test
        @DisplayName("Success")
        void createDatasetItem() {
            var item1 = factory.manufacturePojo(DatasetItem.class).toBuilder()
                    .id(null)
                    .build();

            var item2 = factory.manufacturePojo(DatasetItem.class).toBuilder()
                    .id(null)
                    .build();

            var batch = factory.manufacturePojo(DatasetItemBatch.class).toBuilder()
                    .items(List.of(item1, item2))
                    .datasetId(null)
                    .build();

            putAndAssert(batch, TEST_WORKSPACE, API_KEY);
        }

        @Test
        @DisplayName("when item id is null, then return no content and create item")
        void createDatasetItem__whenItemIdIsNull__thenReturnNoContentAndCreateItem() {
            var item = factory.manufacturePojo(DatasetItem.class);

            var batch = factory.manufacturePojo(DatasetItemBatch.class).toBuilder()
                    .items(List.of(item))
                    .datasetId(null)
                    .build();

            putAndAssert(batch, TEST_WORKSPACE, API_KEY);

            getItemAndAssert(item, TEST_WORKSPACE, API_KEY);
        }

        @ParameterizedTest
        @MethodSource("invalidDatasetItemBatches")
        @DisplayName("when dataset item batch is not valid, then return 422")
        void createDatasetItem__whenDatasetItemIsNotValid__thenReturn422(DatasetItemBatch batch, String errorMessage) {
            try (var actualResponse = client.target(BASE_RESOURCE_URI.formatted(baseURI))
                    .path("items")
                    .request()
                    .header(HttpHeaders.AUTHORIZATION, API_KEY)
                    .header(WORKSPACE_HEADER, TEST_WORKSPACE)
                    .put(Entity.json(batch))) {

                assertThat(actualResponse.getStatusInfo().getStatusCode()).isEqualTo(422);
                assertThat(actualResponse.hasEntity()).isTrue();
                assertThat(actualResponse.readEntity(ErrorMessage.class).errors()).contains(errorMessage);
            }
        }

        public Stream<Arguments> invalidDatasetItemBatches() {
            return Stream.of(
                    arguments(
                            factory.manufacturePojo(DatasetItemBatch.class).toBuilder()
                                    .items(List.of()).build(),
                            "items size must be between 1 and 1000"),
                    arguments(factory.manufacturePojo(DatasetItemBatch.class).toBuilder()
                            .items(null).build(),
                            "items must not be null"),
                    arguments(factory.manufacturePojo(DatasetItemBatch.class).toBuilder()
                            .datasetName(null)
                            .datasetId(null)
                            .build(),
                            "The request body must provide either a dataset_name or a dataset_id"),
                    arguments(factory.manufacturePojo(DatasetItemBatch.class).toBuilder()
                            .datasetName("")
                            .datasetId(null)
                            .build(),
                            "datasetName must not be blank"),
                    arguments(factory.manufacturePojo(DatasetItemBatch.class).toBuilder()
                            .datasetId(null)
                            .items(IntStream.range(0, 1001).mapToObj(i -> factory.manufacturePojo(DatasetItem.class))
                                    .toList())
                            .build(),
                            "items size must be between 1 and 1000"));
        }

        @Test
        @DisplayName("when dataset id not found, then return 404")
        void createDatasetItem__whenDatasetIdNotFound__thenReturn404() {

            var batch = factory.manufacturePojo(DatasetItemBatch.class);

            try (var actualResponse = client.target(BASE_RESOURCE_URI.formatted(baseURI))
                    .path("items")
                    .request()
                    .header(HttpHeaders.AUTHORIZATION, API_KEY)
                    .header(WORKSPACE_HEADER, TEST_WORKSPACE)
                    .put(Entity.entity(batch, MediaType.APPLICATION_JSON_TYPE))) {

                assertThat(actualResponse.getStatusInfo().getStatusCode()).isEqualTo(404);
                assertThat(actualResponse.hasEntity()).isTrue();
                assertThat(actualResponse.readEntity(ErrorMessage.class).errors()).contains("Dataset not found");
            }
        }

        @Test
        @DisplayName("when dataset item id not valid, then return bad request")
        void createDatasetItem__whenDatasetItemIdIsNotValid__thenReturnBadRequest() {

            var item = factory.manufacturePojo(DatasetItem.class).toBuilder()
                    .id(UUID.randomUUID())
                    .build();

            var batch = factory.manufacturePojo(DatasetItemBatch.class).toBuilder()
                    .items(List.of(item))
                    .datasetId(null)
                    .build();

            try (var actualResponse = client.target(BASE_RESOURCE_URI.formatted(baseURI))
                    .path("items")
                    .request()
                    .header(HttpHeaders.AUTHORIZATION, API_KEY)
                    .header(WORKSPACE_HEADER, TEST_WORKSPACE)
                    .put(Entity.json(batch))) {

                assertThat(actualResponse.getStatusInfo().getStatusCode()).isEqualTo(400);
                assertThat(actualResponse.hasEntity()).isTrue();
                assertThat(actualResponse.readEntity(ErrorMessage.class).errors())
                        .contains("dataset_item id must be a version 7 UUID");
            }
        }

        @Test
        @DisplayName("when dataset item already exists, then return no content and update item")
        void createDatasetItem__whenDatasetItemAlreadyExists__thenReturnNoContentAndUpdateItem() {
            var item = factory.manufacturePojo(DatasetItem.class);

            var batch = factory.manufacturePojo(DatasetItemBatch.class).toBuilder()
                    .items(List.of(item))
                    .datasetId(null)
                    .build();

            putAndAssert(batch, TEST_WORKSPACE, API_KEY);

            getItemAndAssert(item, TEST_WORKSPACE, API_KEY);

            var newItem = factory.manufacturePojo(DatasetItem.class)
                    .toBuilder()
                    .id(item.id())
                    .build();

            putAndAssert(batch.toBuilder()
                    .items(List.of(newItem))
                    .build(), TEST_WORKSPACE, API_KEY);

            getItemAndAssert(newItem, TEST_WORKSPACE, API_KEY);
        }

        @Test
        @DisplayName("when dataset item support null values for data fields, then return no content and create item")
        void createDatasetItem__whenDatasetItemSupportNullValuesForDataFields__thenReturnNoContentAndCreateItem() {
            var item = factory.manufacturePojo(DatasetItem.class).toBuilder()
                    .data(Map.of("test", NullNode.getInstance()))
                    .build();

            var batch = factory.manufacturePojo(DatasetItemBatch.class).toBuilder()
                    .items(List.of(item))
                    .datasetId(null)
                    .build();

            putAndAssert(batch, TEST_WORKSPACE, API_KEY);

            getItemAndAssert(item, TEST_WORKSPACE, API_KEY);
        }

        @ParameterizedTest
        @MethodSource("invalidDatasetItems")
        @DisplayName("when dataset item batch contains duplicate items, then return 422")
        void createDatasetItem__whenDatasetItemBatchContainsDuplicateItems__thenReturn422(DatasetItemBatch batch,
                String errorMessage) {

            try (var actualResponse = client.target(BASE_RESOURCE_URI.formatted(baseURI))
                    .path("items")
                    .request()
                    .header(HttpHeaders.AUTHORIZATION, API_KEY)
                    .header(WORKSPACE_HEADER, TEST_WORKSPACE)
                    .put(Entity.entity(batch, MediaType.APPLICATION_JSON_TYPE))) {

                assertThat(actualResponse.getStatusInfo().getStatusCode()).isEqualTo(422);
                assertThat(actualResponse.hasEntity()).isTrue();
                assertThat(actualResponse.readEntity(ErrorMessage.class).errors()).contains(errorMessage);
            }
        }

        @Test
        @DisplayName("when dataset multiple items, then return no content and create items")
        void createDatasetItem__whenDatasetMultipleItems__thenReturnNoContentAndCreateItems() {
            var items = PodamFactoryUtils.manufacturePojoList(factory, DatasetItem.class);

            var batch = factory.manufacturePojo(DatasetItemBatch.class).toBuilder()
                    .items(items)
                    .datasetId(null)
                    .build();

            putAndAssert(batch, TEST_WORKSPACE, API_KEY);

            items.forEach(item -> DatasetsResourceTest.this.getItemAndAssert(item, TEST_WORKSPACE, API_KEY));
        }

        public Stream<Arguments> invalidDatasetItems() {
            return Stream.of(
                    arguments(factory.manufacturePojo(DatasetItemBatch.class).toBuilder()
                            .items(List.of(factory.manufacturePojo(DatasetItem.class).toBuilder()
                                    .input(null)
                                    .data(null)
                                    .build()))
                            .build(),
                            "items[0].input must provide either input or data field"),
                    arguments(factory.manufacturePojo(DatasetItemBatch.class).toBuilder()
                            .items(List.of(factory.manufacturePojo(DatasetItem.class).toBuilder()
                                    .input(null)
                                    .data(Map.of())
                                    .build()))
                            .build(),
                            "items[0].input must provide either input or data field"),
                    arguments(factory.manufacturePojo(DatasetItemBatch.class).toBuilder()
                            .items(List.of(factory.manufacturePojo(DatasetItem.class).toBuilder()
                                    .source(null)
                                    .build()))
                            .build(),
                            "items[0].source must not be null"),
                    arguments(factory.manufacturePojo(DatasetItemBatch.class).toBuilder()
                            .items(List.of(factory.manufacturePojo(DatasetItem.class).toBuilder()
                                    .source(DatasetItemSource.MANUAL)
                                    .spanId(factory.manufacturePojo(UUID.class))
                                    .traceId(null)
                                    .build()))
                            .build(),
                            "items[0].source when it is manual, span_id must be null"),
                    arguments(factory.manufacturePojo(DatasetItemBatch.class).toBuilder()
                            .items(List.of(factory.manufacturePojo(DatasetItem.class).toBuilder()
                                    .source(DatasetItemSource.MANUAL)
                                    .spanId(null)
                                    .traceId(factory.manufacturePojo(UUID.class))
                                    .build()))
                            .build(),
                            "items[0].source when it is manual, trace_id must be null"),
                    arguments(factory.manufacturePojo(DatasetItemBatch.class).toBuilder()
                            .items(List.of(factory.manufacturePojo(DatasetItem.class).toBuilder()
                                    .source(DatasetItemSource.SDK)
                                    .spanId(factory.manufacturePojo(UUID.class))
                                    .traceId(null)
                                    .build()))
                            .build(),
                            "items[0].source when it is sdk, span_id must be null"),
                    arguments(factory.manufacturePojo(DatasetItemBatch.class).toBuilder()
                            .items(List.of(factory.manufacturePojo(DatasetItem.class).toBuilder()
                                    .source(DatasetItemSource.SDK)
                                    .traceId(factory.manufacturePojo(UUID.class))
                                    .spanId(null)
                                    .build()))
                            .build(),
                            "items[0].source when it is sdk, trace_id must be null"),
                    arguments(factory.manufacturePojo(DatasetItemBatch.class).toBuilder()
                            .items(List.of(factory.manufacturePojo(DatasetItem.class).toBuilder()
                                    .source(DatasetItemSource.SPAN)
                                    .spanId(null)
                                    .traceId(factory.manufacturePojo(UUID.class))
                                    .build()))
                            .build(),
                            "items[0].source when it is span, span_id must not be null"),
                    arguments(factory.manufacturePojo(DatasetItemBatch.class).toBuilder()
                            .items(List.of(factory.manufacturePojo(DatasetItem.class).toBuilder()
                                    .source(DatasetItemSource.SPAN)
                                    .traceId(null)
                                    .spanId(factory.manufacturePojo(UUID.class))
                                    .build()))
                            .build(),
                            "items[0].source when it is span, trace_id must not be null"),
                    arguments(factory.manufacturePojo(DatasetItemBatch.class).toBuilder()
                            .items(List.of(factory.manufacturePojo(DatasetItem.class).toBuilder()
                                    .source(DatasetItemSource.TRACE)
                                    .spanId(factory.manufacturePojo(UUID.class))
                                    .traceId(factory.manufacturePojo(UUID.class))
                                    .build()))
                            .build(),
                            "items[0].source when it is trace, span_id must be null"),
                    arguments(factory.manufacturePojo(DatasetItemBatch.class).toBuilder()
                            .items(List.of(factory.manufacturePojo(DatasetItem.class).toBuilder()
                                    .source(DatasetItemSource.TRACE)
                                    .spanId(null)
                                    .traceId(null)
                                    .build()))
                            .build(),
                            "items[0].source when it is trace, trace_id must not be null"));
        }

        @Test
        @DisplayName("when dataset item batch has max size, then return no content and create")
        void createDatasetItem__whenDatasetItemBatchHasMaxSize__thenReturnNoContentAndCreate() {

            var dataset = factory.manufacturePojo(Dataset.class).toBuilder()
                    .id(null)
                    .build();

            UUID id = createAndAssert(dataset);

            var items = IntStream.range(0, 1000)
                    .mapToObj(__ -> factory.manufacturePojo(DatasetItem.class).toBuilder()
                            .experimentItems(null)
                            .createdAt(null)
                            .lastUpdatedAt(null)
                            .build())
                    .toList();

            var batch = factory.manufacturePojo(DatasetItemBatch.class).toBuilder()
                    .items(items)
                    .datasetId(id)
                    .datasetName(null)
                    .build();

            putAndAssert(batch, TEST_WORKSPACE, API_KEY);
        }

        @Test
        @DisplayName("when dataset item workspace and trace workspace does not match, then return conflict")
        void createDatasetItem__whenDatasetItemWorkspaceAndTraceWorkspaceDoesNotMatch__thenReturnConflict() {

            String workspaceName2 = UUID.randomUUID().toString();
            String workspaceId = UUID.randomUUID().toString();
            String apiKey = UUID.randomUUID().toString();

            mockTargetWorkspace(apiKey, workspaceName2, workspaceId);

            var dataset = factory.manufacturePojo(Dataset.class);

            var datasetId = createAndAssert(dataset, apiKey, workspaceName2);

            UUID traceId = createTrace(factory.manufacturePojo(Trace.class).toBuilder()
                    .projectName(UUID.randomUUID().toString())
                    .build(), API_KEY, TEST_WORKSPACE);

            var item = factory.manufacturePojo(DatasetItem.class).toBuilder()
                    .traceId(traceId)
                    .spanId(null)
                    .source(DatasetItemSource.TRACE)
                    .build();

            var batch = factory.manufacturePojo(DatasetItemBatch.class).toBuilder()
                    .items(List.of(item))
                    .datasetId(datasetId)
                    .build();

            try (var actualResponse = client.target(BASE_RESOURCE_URI.formatted(baseURI))
                    .path("items")
                    .request()
                    .header(HttpHeaders.AUTHORIZATION, apiKey)
                    .header(WORKSPACE_HEADER, workspaceName2)
                    .put(Entity.entity(batch, MediaType.APPLICATION_JSON_TYPE))) {

                assertThat(actualResponse.getStatusInfo().getStatusCode()).isEqualTo(409);
                assertThat(actualResponse.hasEntity()).isTrue();
                assertThat(actualResponse.readEntity(ErrorMessage.class).errors()).contains(
                        "trace workspace and dataset item workspace does not match");
            }
        }

        @Test
        @DisplayName("when dataset item workspace and span workspace does not match, then return conflict")
        void createDatasetItem__whenDatasetItemWorkspaceAndSpanWorkspaceDoesNotMatch__thenReturnConflict() {

            String workspaceName1 = UUID.randomUUID().toString();
            String apiKey = UUID.randomUUID().toString();
            String workspaceId = UUID.randomUUID().toString();

            String projectName = UUID.randomUUID().toString();

            mockTargetWorkspace(apiKey, workspaceName1, workspaceId);

            var dataset = factory.manufacturePojo(Dataset.class);

            var datasetId = createAndAssert(dataset, apiKey, workspaceName1);

            UUID traceId = createTrace(factory.manufacturePojo(Trace.class).toBuilder()
                    .projectName(projectName)
                    .build(), apiKey, workspaceName1);

            UUID spanId = createSpan(factory.manufacturePojo(Span.class).toBuilder()
                    .projectName(projectName)
                    .build(), API_KEY, TEST_WORKSPACE);

            var item = factory.manufacturePojo(DatasetItem.class).toBuilder()
                    .spanId(spanId)
                    .traceId(traceId)
                    .source(DatasetItemSource.SPAN)
                    .build();

            var batch = factory.manufacturePojo(DatasetItemBatch.class).toBuilder()
                    .items(List.of(item))
                    .datasetId(datasetId)
                    .build();

            try (var actualResponse = client.target(BASE_RESOURCE_URI.formatted(baseURI))
                    .path("items")
                    .request()
                    .header(HttpHeaders.AUTHORIZATION, apiKey)
                    .header(WORKSPACE_HEADER, workspaceName1)
                    .put(Entity.json(batch))) {

                assertThat(actualResponse.getStatusInfo().getStatusCode()).isEqualTo(409);
                assertThat(actualResponse.hasEntity()).isTrue();
                assertThat(actualResponse.readEntity(ErrorMessage.class).errors()).contains(
                        "span workspace and dataset item workspace does not match");
            }
        }

        @Test
        @DisplayName("when data is null, the accept the request")
        void create__whenDataIsNull__thenAcceptTheRequest() {
            var item = factory.manufacturePojo(DatasetItem.class).toBuilder()
                    .data(null)
                    .build();

            var batch = factory.manufacturePojo(DatasetItemBatch.class).toBuilder()
                    .items(List.of(item))
                    .datasetId(null)
                    .build();

            putAndAssert(batch, TEST_WORKSPACE, API_KEY);

            getItemAndAssert(item, TEST_WORKSPACE, API_KEY);
        }

        @Test
        @DisplayName("when input is null but data is present, the accept the request")
        void create__whenInputIsNullButDataIsPresent__thenAcceptTheRequest() {
            var item = factory.manufacturePojo(DatasetItem.class).toBuilder()
                    .input(null)
                    .build();

            var batch = factory.manufacturePojo(DatasetItemBatch.class).toBuilder()
                    .items(List.of(item))
                    .datasetId(null)
                    .build();

            putAndAssert(batch, TEST_WORKSPACE, API_KEY);

            getItemAndAssert(item, TEST_WORKSPACE, API_KEY);
        }

    }

    private UUID createTrace(Trace trace, String apiKey, String workspaceName) {
        try (var actualResponse = client.target(TracesResourceTest.URL_TEMPLATE.formatted(baseURI)).request()
                .accept(MediaType.APPLICATION_JSON_TYPE)
                .header(HttpHeaders.AUTHORIZATION, apiKey)
                .header(WORKSPACE_HEADER, workspaceName)
                .post(Entity.entity(trace, MediaType.APPLICATION_JSON_TYPE))) {
            assertThat(actualResponse.getStatusInfo().getStatusCode()).isEqualTo(201);

            return TestUtils.getIdFromLocation(actualResponse.getLocation());
        }
    }

    private UUID createSpan(Span span, String apiKey, String workspaceName) {
        try (var actualResponse = client.target(SpansResourceTest.URL_TEMPLATE.formatted(baseURI)).request()
                .accept(MediaType.APPLICATION_JSON_TYPE)
                .header(HttpHeaders.AUTHORIZATION, apiKey)
                .header(WORKSPACE_HEADER, workspaceName)
                .post(Entity.entity(span, MediaType.APPLICATION_JSON_TYPE))) {
            assertThat(actualResponse.getStatusInfo().getStatusCode()).isEqualTo(201);

            return TestUtils.getIdFromLocation(actualResponse.getLocation());
        }
    }

    @Nested
    @DisplayName("Get dataset items {id}:")
    @TestInstance(TestInstance.Lifecycle.PER_CLASS)
    class GetDatasetItem {

        @Test
        @DisplayName("Success")
        void getDatasetItemById() {

            var item = factory.manufacturePojo(DatasetItem.class).toBuilder()
                    .build();

            var batch = factory.manufacturePojo(DatasetItemBatch.class).toBuilder()
                    .items(List.of(item))
                    .datasetId(null)
                    .build();

            putAndAssert(batch, TEST_WORKSPACE, API_KEY);

            getItemAndAssert(item, TEST_WORKSPACE, API_KEY);
        }

        @Test
        @DisplayName("when dataset item not found, then return 404")
        void getDatasetItemById__whenDatasetItemNotFound__thenReturn404() {
            String id = UUID.randomUUID().toString();

            var actualResponse = client.target(BASE_RESOURCE_URI.formatted(baseURI))
                    .path("items")
                    .path(id)
                    .request()
                    .header(HttpHeaders.AUTHORIZATION, API_KEY)
                    .header(WORKSPACE_HEADER, TEST_WORKSPACE)
                    .get();

            assertThat(actualResponse.getStatusInfo().getStatusCode()).isEqualTo(404);
            assertThat(actualResponse.hasEntity()).isTrue();
            assertThat(actualResponse.readEntity(ErrorMessage.class).errors()).contains("Dataset item not found");
        }

    }

    @Nested
    @DisplayName("Stream dataset items by {datasetId}:")
    @TestInstance(TestInstance.Lifecycle.PER_CLASS)
    class StreamDatasetItems {

        @Test
        @DisplayName("when streaming dataset items, then return items sorted by created date")
        void streamDataItems__whenStreamingDatasetItems__thenReturnItemsSortedByCreatedDate() {

            var items = IntStream.range(0, 10)
                    .mapToObj(i -> factory.manufacturePojo(DatasetItem.class))
                    .toList();

            var batch = factory.manufacturePojo(DatasetItemBatch.class).toBuilder()
                    .items(items)
                    .datasetId(null)
                    .build();

            putAndAssert(batch, TEST_WORKSPACE, API_KEY);

            var streamRequest = DatasetItemStreamRequest.builder()
                    .datasetName(batch.datasetName())
                    .build();

            try (Response response = client.target(BASE_RESOURCE_URI.formatted(baseURI))
                    .path("items")
                    .path("stream")
                    .request()
                    .accept(MediaType.APPLICATION_OCTET_STREAM)
                    .header(HttpHeaders.AUTHORIZATION, API_KEY)
                    .header(WORKSPACE_HEADER, TEST_WORKSPACE)
                    .post(Entity.json(streamRequest))) {

                assertThat(response.getStatus()).isEqualTo(200);

                List<DatasetItem> actualItems = getStreamedItems(response);

                assertPage(items.reversed(), actualItems);
            }
        }

        @Test
        @DisplayName("when streaming dataset items with filters, then return items sorted by created date")
        void streamDataItems__whenStreamingDatasetItemsWithFilters__thenReturnItemsSortedByCreatedDate() {

            var items = IntStream.range(0, 5)
                    .mapToObj(i -> factory.manufacturePojo(DatasetItem.class))
                    .toList();

            var batch = factory.manufacturePojo(DatasetItemBatch.class).toBuilder()
                    .items(items)
                    .datasetId(null)
                    .build();

            putAndAssert(batch, TEST_WORKSPACE, API_KEY);

            var streamRequest = DatasetItemStreamRequest.builder()
                    .datasetName(batch.datasetName())
                    .lastRetrievedId(items.reversed().get(1).id())
                    .build();

            try (Response response = client.target(BASE_RESOURCE_URI.formatted(baseURI))
                    .path("items")
                    .path("stream")
                    .request()
                    .accept(MediaType.APPLICATION_OCTET_STREAM)
                    .header(HttpHeaders.AUTHORIZATION, API_KEY)
                    .header(WORKSPACE_HEADER, TEST_WORKSPACE)
                    .post(Entity.json(streamRequest))) {

                assertThat(response.getStatus()).isEqualTo(200);

                List<DatasetItem> actualItems = getStreamedItems(response);

                assertPage(items.reversed().subList(2, 5), actualItems);
            }
        }

        @Test
        @DisplayName("when streaming has max steamLimit, then return items sorted by created date")
        void streamDataItems__whenStreamingHasMaxSize__thenReturnItemsSortedByCreatedDate() {

            var items = IntStream.range(0, 1000)
                    .mapToObj(i -> factory.manufacturePojo(DatasetItem.class).toBuilder()
                            .experimentItems(null)
                            .metadata(null)
                            .createdAt(null)
                            .lastUpdatedAt(null)
                            .build())
                    .toList();

            var batch = factory.manufacturePojo(DatasetItemBatch.class).toBuilder()
                    .items(items)
                    .datasetId(null)
                    .build();

            putAndAssert(batch, TEST_WORKSPACE, API_KEY);

            List<DatasetItem> expectedFirstPage = items.reversed().subList(0, 500);

            var streamRequest = DatasetItemStreamRequest.builder()
                    .datasetName(batch.datasetName()).build();

            try (Response response = client.target(BASE_RESOURCE_URI.formatted(baseURI))
                    .path("items")
                    .path("stream")
                    .request()
                    .accept(MediaType.APPLICATION_OCTET_STREAM)
                    .header(HttpHeaders.AUTHORIZATION, API_KEY)
                    .header(WORKSPACE_HEADER, TEST_WORKSPACE)
                    .post(Entity.json(streamRequest))) {

                assertThat(response.getStatus()).isEqualTo(200);

                List<DatasetItem> actualItems = getStreamedItems(response);

                assertPage(expectedFirstPage, actualItems);
            }

            streamRequest = DatasetItemStreamRequest.builder()
                    .datasetName(batch.datasetName())
                    .lastRetrievedId(expectedFirstPage.get(499).id())
                    .build();

            try (Response response = client.target(BASE_RESOURCE_URI.formatted(baseURI))
                    .path("items")
                    .path("stream")
                    .request()
                    .accept(MediaType.APPLICATION_OCTET_STREAM)
                    .header(HttpHeaders.AUTHORIZATION, API_KEY)
                    .header(WORKSPACE_HEADER, TEST_WORKSPACE)
                    .post(Entity.json(streamRequest))) {

                assertThat(response.getStatus()).isEqualTo(200);

                List<DatasetItem> actualItems = getStreamedItems(response);

                assertPage(items.reversed().subList(500, 1000), actualItems);
            }
        }
    }

    private void getItemAndAssert(DatasetItem expectedDatasetItem, String workspaceName, String apiKey) {
        var actualResponse = client.target(BASE_RESOURCE_URI.formatted(baseURI))
                .path("items")
                .path(expectedDatasetItem.id().toString())
                .request()
                .header(HttpHeaders.AUTHORIZATION, apiKey)
                .header(WORKSPACE_HEADER, workspaceName)
                .get();

        var actualEntity = actualResponse.readEntity(DatasetItem.class);
        assertThat(actualResponse.getStatusInfo().getStatusCode()).isEqualTo(200);

        Map<String, JsonNode> data = Optional.ofNullable(expectedDatasetItem.data())
                .orElse(Map.of());

        expectedDatasetItem = mergeInputMap(expectedDatasetItem, data);

        assertThat(actualEntity.id()).isEqualTo(expectedDatasetItem.id());
        assertThat(actualEntity).usingRecursiveComparison()
                .ignoringFields(IGNORED_FIELDS_DATA_ITEM)
                .isEqualTo(expectedDatasetItem);

        assertThat(actualEntity.createdAt()).isInThePast();
        assertThat(actualEntity.lastUpdatedAt()).isInThePast();
    }

    private DatasetItem mergeInputMap(DatasetItem expectedDatasetItem, Map<String, JsonNode> data) {

        Map<String, JsonNode> newMap = new HashMap<>();

        if (expectedDatasetItem.expectedOutput() != null) {
            newMap.put("expected_output", expectedDatasetItem.expectedOutput());
        }

        if (expectedDatasetItem.input() != null) {
            newMap.put("input", expectedDatasetItem.input());
        }

        if (expectedDatasetItem.metadata() != null) {
            newMap.put("metadata", expectedDatasetItem.metadata());
        }

        Map<String, JsonNode> mergedMap = Stream
                .concat(data.entrySet().stream(), newMap.entrySet().stream())
                .collect(toMap(
                        Map.Entry::getKey,
                        Map.Entry::getValue,
                        (v1, v2) -> v2 // In case of conflict, use the value from map2
                ));

        expectedDatasetItem = expectedDatasetItem.toBuilder()
                .data(new HashMap<>(mergedMap))
                .build();

        return expectedDatasetItem;
    }

    @Nested
    @DisplayName("Delete items:")
    @TestInstance(TestInstance.Lifecycle.PER_CLASS)
    class DeleteDatasetItems {

        @Test
        @DisplayName("Success")
        void deleteDatasetItem() {
            var items = PodamFactoryUtils.manufacturePojoList(factory, DatasetItem.class);

            var batch = factory.manufacturePojo(DatasetItemBatch.class).toBuilder()
                    .items(items)
                    .datasetId(null)
                    .build();

            putAndAssert(batch, TEST_WORKSPACE, API_KEY);

            var itemIds = items.stream().map(DatasetItem::id).toList();

            try (var actualResponse = client.target(BASE_RESOURCE_URI.formatted(baseURI))
                    .path("items")
                    .path("delete")
                    .request()
                    .header(HttpHeaders.AUTHORIZATION, API_KEY)
                    .header(WORKSPACE_HEADER, TEST_WORKSPACE)
                    .post(Entity.json(new DatasetItemsDelete(itemIds)))) {

                assertThat(actualResponse.getStatusInfo().getStatusCode()).isEqualTo(204);
            }

            for (var item : items) {
                var actualResponse = client.target(BASE_RESOURCE_URI.formatted(baseURI))
                        .path("items")
                        .path(item.id().toString())
                        .request()
                        .header(HttpHeaders.AUTHORIZATION, API_KEY)
                        .header(WORKSPACE_HEADER, TEST_WORKSPACE)
                        .get();

                assertThat(actualResponse.getStatusInfo().getStatusCode()).isEqualTo(404);
                assertThat(actualResponse.hasEntity()).isTrue();
                assertThat(actualResponse.readEntity(ErrorMessage.class).errors()).contains("Dataset item not found");
            }
        }

        @Test
        @DisplayName("when dataset item does not exists, then return no content")
        void deleteDatasetItem__whenDatasetItemDoesNotExists__thenReturnNoContent() {
            var id = UUID.randomUUID().toString();
            var itemIds = List.of(UUID.fromString(id));

            try (var actualResponse = client.target(BASE_RESOURCE_URI.formatted(baseURI))
                    .path("items")
                    .path("delete")
                    .request()
                    .accept(MediaType.APPLICATION_JSON_TYPE)
                    .header(HttpHeaders.AUTHORIZATION, API_KEY)
                    .header(WORKSPACE_HEADER, TEST_WORKSPACE)
                    .post(Entity.json(new DatasetItemsDelete(itemIds)))) {

                assertThat(actualResponse.getStatusInfo().getStatusCode()).isEqualTo(204);
                assertThat(actualResponse.hasEntity()).isFalse();
            }
        }

        @ParameterizedTest
        @MethodSource("invalidDatasetItemBatches")
        @DisplayName("when dataset item batch is not valid, then return 422")
        void deleteDatasetItem__whenDatasetItemIsNotValid__thenReturn422(List<UUID> itemIds, String errorMessage) {
            try (var actualResponse = client.target(BASE_RESOURCE_URI.formatted(baseURI))
                    .path("items")
                    .path("delete")
                    .request()
                    .header(HttpHeaders.AUTHORIZATION, API_KEY)
                    .header(WORKSPACE_HEADER, TEST_WORKSPACE)
                    .post(Entity.json(new DatasetItemsDelete(itemIds)))) {

                assertThat(actualResponse.getStatusInfo().getStatusCode()).isEqualTo(422);
                assertThat(actualResponse.hasEntity()).isTrue();
                assertThat(actualResponse.readEntity(ErrorMessage.class).errors()).contains(errorMessage);
            }
        }

        public Stream<Arguments> invalidDatasetItemBatches() {
            return Stream.of(
                    arguments(List.of(),
                            "itemIds size must be between 1 and 1000"),
                    arguments(null,
                            "itemIds must not be null"),
                    arguments(IntStream.range(1, 10001).mapToObj(__ -> UUID.randomUUID()).toList(),
                            "itemIds size must be between 1 and 1000"));
        }
    }

    @Nested
    @DisplayName("Get dataset items by dataset id:")
    @TestInstance(TestInstance.Lifecycle.PER_CLASS)
    class GetDatasetItemsByDatasetId {

        @Test
        @DisplayName("Success")
        void getDatasetItemsByDatasetId() {

            UUID datasetId = createAndAssert(factory.manufacturePojo(Dataset.class).toBuilder()
                    .id(null)
                    .build());

            var items = PodamFactoryUtils.manufacturePojoList(factory, DatasetItem.class);

            var batch = factory.manufacturePojo(DatasetItemBatch.class).toBuilder()
                    .items(items)
                    .datasetId(datasetId)
                    .build();

            List<Map<String, JsonNode>> data = batch.items()
                    .stream()
                    .map(DatasetItem::data)
                    .toList();

            Set<Column> columns = addDeprecatedFields(data);

            putAndAssert(batch, TEST_WORKSPACE, API_KEY);

            try (var actualResponse = client.target(BASE_RESOURCE_URI.formatted(baseURI))
                    .path(datasetId.toString())
                    .path("items")
                    .request()
                    .header(HttpHeaders.AUTHORIZATION, API_KEY)
                    .header(WORKSPACE_HEADER, TEST_WORKSPACE)
                    .get()) {

                assertThat(actualResponse.getStatusInfo().getStatusCode()).isEqualTo(200);

                var actualEntity = actualResponse.readEntity(DatasetItemPage.class);

                assertDatasetItemPage(actualEntity, items.reversed(), columns, 1);
            }
        }

        @Test
        @DisplayName("when defining page size, then return page with limit respected")
        void getDatasetItemsByDatasetId__whenDefiningPageSize__thenReturnPageWithLimitRespected() {

            UUID datasetId = createAndAssert(factory.manufacturePojo(Dataset.class).toBuilder()
                    .id(null)
                    .build());

            var items = PodamFactoryUtils.manufacturePojoList(factory, DatasetItem.class);

            var batch = factory.manufacturePojo(DatasetItemBatch.class).toBuilder()
                    .items(items)
                    .datasetId(datasetId)
                    .build();

            List<Map<String, JsonNode>> data = batch.items()
                    .stream()
                    .map(DatasetItem::data)
                    .toList();

            Set<Column> columns = addDeprecatedFields(data);

            putAndAssert(batch, TEST_WORKSPACE, API_KEY);

            try (var actualResponse = client.target(BASE_RESOURCE_URI.formatted(baseURI))
                    .path(datasetId.toString())
                    .path("items")
                    .queryParam("size", 1)
                    .request()
                    .header(HttpHeaders.AUTHORIZATION, API_KEY)
                    .header(WORKSPACE_HEADER, TEST_WORKSPACE)
                    .get()) {

                assertThat(actualResponse.getStatusInfo().getStatusCode()).isEqualTo(200);
                var actualEntity = actualResponse.readEntity(DatasetItemPage.class);

                List<DatasetItem> expectedContent = List.of(items.reversed().getFirst());

                assertDatasetItemPage(actualEntity, expectedContent, 5, columns, 1);
            }
        }

        @Test
        @DisplayName("when items were updated, then return correct items count")
        void getDatasetItemsByDatasetId__whenItemsWereUpdated__thenReturnCorrectItemsCount() {

            UUID datasetId = createAndAssert(factory.manufacturePojo(Dataset.class).toBuilder()
                    .id(null)
                    .build());

            var items = PodamFactoryUtils.manufacturePojoList(factory, DatasetItem.class);

            var batch = factory.manufacturePojo(DatasetItemBatch.class).toBuilder()
                    .items(items)
                    .datasetId(datasetId)
                    .build();

            putAndAssert(batch, TEST_WORKSPACE, API_KEY);

            var updatedItems = items
                    .stream()
                    .map(item -> item.toBuilder().input(factory.manufacturePojo(JsonNode.class)).build())
                    .toList();

            var updatedBatch = batch.toBuilder()
                    .items(updatedItems)
                    .build();

            putAndAssert(updatedBatch, TEST_WORKSPACE, API_KEY);

            List<Map<String, JsonNode>> data = updatedBatch.items()
                    .stream()
                    .map(DatasetItem::data)
                    .toList();

            Set<Column> columns = addDeprecatedFields(data);

            try (var actualResponse = client.target(BASE_RESOURCE_URI.formatted(baseURI))
                    .path(datasetId.toString())
                    .path("items")
                    .request()
                    .header(HttpHeaders.AUTHORIZATION, API_KEY)
                    .header(WORKSPACE_HEADER, TEST_WORKSPACE)
                    .get()) {

                assertThat(actualResponse.getStatusInfo().getStatusCode()).isEqualTo(200);

                var actualEntity = actualResponse.readEntity(DatasetItemPage.class);

                assertDatasetItemPage(actualEntity, updatedItems.reversed(), columns, 1);
            }
        }

        @Test
        @DisplayName("when items have data with same keys and different types, then return columns types and count")
        void getDatasetItemsByDatasetId__whenItemsHaveDataWithSameKeysAndDifferentTypes__thenReturnColumnsTypesAndCount() {

            UUID datasetId = createAndAssert(factory.manufacturePojo(Dataset.class).toBuilder()
                    .id(null)
                    .build());

            var item = factory.manufacturePojo(DatasetItem.class);

            var item2 = item.toBuilder()
                    .id(factory.manufacturePojo(UUID.class))
                    .data(item.data()
                            .keySet()
                            .stream()
                            .map(key -> Map.entry(key, NullNode.getInstance()))
                            .collect(toMap(Map.Entry::getKey, Map.Entry::getValue)))
                    .build();

            var item3 = item.toBuilder()
                    .id(factory.manufacturePojo(UUID.class))
                    .data(item.data()
                            .keySet()
                            .stream()
                            .map(key -> Map.entry(key, TextNode.valueOf(RandomStringUtils.randomAlphanumeric(10))))
                            .collect(toMap(Map.Entry::getKey, Map.Entry::getValue)))
                    .build();

            var batch = factory.manufacturePojo(DatasetItemBatch.class).toBuilder()
                    .items(List.of(item, item2, item3))
                    .datasetId(datasetId)
                    .build();

            List<Map<String, JsonNode>> data = batch.items()
                    .stream()
                    .map(DatasetItem::data)
                    .toList();

            Set<Column> columns = addDeprecatedFields(data);

            putAndAssert(batch, TEST_WORKSPACE, API_KEY);

            try (var actualResponse = client.target(BASE_RESOURCE_URI.formatted(baseURI))
                    .path(datasetId.toString())
                    .path("items")
                    .request()
                    .header(HttpHeaders.AUTHORIZATION, API_KEY)
                    .header(WORKSPACE_HEADER, TEST_WORKSPACE)
                    .get()) {

                assertThat(actualResponse.getStatusInfo().getStatusCode()).isEqualTo(200);

                var actualEntity = actualResponse.readEntity(DatasetItemPage.class);

                assertDatasetItemPage(actualEntity, batch.items().reversed(), columns, 1);
            }

        }
    }

    private void assertDatasetItemPage(DatasetItemPage actualPage, List<DatasetItem> expected, Set<Column> columns,
            int page) {
        assertDatasetItemPage(actualPage, expected, expected.size(), columns, page);
    }

    private void assertDatasetItemPage(DatasetItemPage actualPage, List<DatasetItem> expected, int total,
            Set<Column> columns, int page) {
        assertThat(actualPage.size()).isEqualTo(expected.size());
        assertThat(actualPage.content()).hasSize(expected.size());
        assertThat(actualPage.page()).isEqualTo(page);
        assertThat(actualPage.total()).isEqualTo(total);
        assertThat(actualPage.columns()).isEqualTo(columns);

        assertPage(expected, actualPage.content());
    }

    private void assertPage(List<DatasetItem> expectedItems, List<DatasetItem> actualItems) {

        List<String> ignoredFields = new ArrayList<>(Arrays.asList(IGNORED_FIELDS_DATA_ITEM));
        ignoredFields.add("data");

        assertThat(actualItems)
                .usingRecursiveFieldByFieldElementComparatorIgnoringFields(ignoredFields.toArray(String[]::new))
                .isEqualTo(expectedItems);

        assertThat(actualItems).hasSize(expectedItems.size());
        for (int i = 0; i < actualItems.size(); i++) {
            var actualDatasetItem = actualItems.get(i);
            var expectedDatasetItem = expectedItems.get(i);

            Map<String, JsonNode> data = Optional.ofNullable(expectedDatasetItem.data())
                    .orElse(Map.of());

            expectedDatasetItem = mergeInputMap(expectedDatasetItem, data);

            assertThat(actualDatasetItem.data()).isEqualTo(expectedDatasetItem.data());
        }
    }

    @Nested
    @TestInstance(TestInstance.Lifecycle.PER_CLASS)
    class FindDatasetItemsWithExperimentItems {

        @Test
        void find() {
            var workspaceName = UUID.randomUUID().toString();
            var apiKey = UUID.randomUUID().toString();
            var workspaceId = UUID.randomUUID().toString();

            mockTargetWorkspace(apiKey, workspaceName, workspaceId);

            // Creating two traces with input, output and scores
            var trace1 = factory.manufacturePojo(Trace.class);
            createAndAssert(trace1, workspaceName, apiKey);

            var trace2 = factory.manufacturePojo(Trace.class);
            createAndAssert(trace2, workspaceName, apiKey);
            var traces = List.of(trace1, trace2);

            // Creating 5 scores peach each of the two traces above
            var scores1 = PodamFactoryUtils.manufacturePojoList(factory, FeedbackScoreBatchItem.class)
                    .stream()
                    .map(feedbackScoreBatchItem -> feedbackScoreBatchItem.toBuilder()
                            .id(trace1.id())
                            .projectName(trace1.projectName())
                            .value(factory.manufacturePojo(BigDecimal.class))
                            .build())
                    .toList();

            var scores2 = PodamFactoryUtils.manufacturePojoList(factory, FeedbackScoreBatchItem.class)
                    .stream()
                    .map(feedbackScoreBatchItem -> feedbackScoreBatchItem.toBuilder()
                            .id(trace2.id())
                            .projectName(trace2.projectName())
                            .value(factory.manufacturePojo(BigDecimal.class))
                            .build())
                    .toList();

            var traceIdToScoresMap = Stream.concat(scores1.stream(), scores2.stream())
                    .collect(groupingBy(FeedbackScoreBatchItem::id));

            // When storing the scores in batch, adding some more unrelated random ones
            var feedbackScoreBatch = factory.manufacturePojo(FeedbackScoreBatch.class);
            feedbackScoreBatch = feedbackScoreBatch.toBuilder()
                    .scores(Stream.concat(feedbackScoreBatch.scores().stream(),
                            traceIdToScoresMap.values().stream().flatMap(List::stream)).toList())
                    .build();

            createScoreAndAssert(feedbackScoreBatch, apiKey, workspaceName);

            // Creating a trace without input, output and scores
            var traceMissingFields = factory.manufacturePojo(Trace.class).toBuilder()
                    .input(null)
                    .output(null)
                    .build();
            createAndAssert(traceMissingFields, workspaceName, apiKey);

            // Creating the dataset
            var dataset = factory.manufacturePojo(Dataset.class);
            var datasetId = createAndAssert(dataset, apiKey, workspaceName);

            // Creating 5 dataset items for the dataset above
            var datasetItemBatch = factory.manufacturePojo(DatasetItemBatch.class).toBuilder()
                    .datasetId(datasetId)
                    .build();

            putAndAssert(datasetItemBatch, workspaceName, apiKey);

            // Creating 5 different experiment ids
            var expectedDatasetItems = datasetItemBatch.items().subList(0, 4).reversed();
            var experimentIds = IntStream.range(0, 5).mapToObj(__ -> GENERATOR.generate()).toList();

            // Dataset items 0 and 1 cover the general case.
            // Per each dataset item there are 10 experiment items, so 2 experiment items per each of the 5 experiments.
            // The first 5 experiment items are related to trace 1, the other 5 to trace 2.
            var datasetItemIdToExperimentItemMap = expectedDatasetItems.subList(0, 2).stream()
                    .flatMap(datasetItem -> IntStream.range(0, 10)
                            .mapToObj(i -> factory.manufacturePojo(ExperimentItem.class).toBuilder()
                                    .experimentId(experimentIds.get(i / 2))
                                    .datasetItemId(datasetItem.id())
                                    .traceId(traces.get(i / 5).id())
                                    .input(traces.get(i / 5).input())
                                    .output(traces.get(i / 5).output())
                                    .feedbackScores(traceIdToScoresMap.get(traces.get(i / 5).id()).stream()
                                            .map(FeedbackScoreMapper.INSTANCE::toFeedbackScore)
                                            .toList())
                                    .build()))
                    .collect(groupingBy(ExperimentItem::datasetItemId));

            // Dataset item 2 covers the case of experiments items related to a trace without input, output and scores.
            // It also has 2 experiment items per each of the 5 experiments.
            datasetItemIdToExperimentItemMap.put(expectedDatasetItems.get(2).id(), experimentIds.stream()
                    .flatMap(experimentId -> IntStream.range(0, 2)
                            .mapToObj(i -> factory.manufacturePojo(ExperimentItem.class).toBuilder()
                                    .experimentId(experimentId)
                                    .datasetItemId(expectedDatasetItems.get(2).id())
                                    .traceId(traceMissingFields.id())
                                    .input(traceMissingFields.input())
                                    .output(traceMissingFields.output())
                                    .feedbackScores(null)
                                    .build()))
                    .toList());

            // Dataset item 3 covers the case of experiments items related to an un-existing trace id.
            // It also has 2 experiment items per each of the 5 experiments.
            datasetItemIdToExperimentItemMap.put(expectedDatasetItems.get(3).id(), experimentIds.stream()
                    .flatMap(experimentId -> IntStream.range(0, 2)
                            .mapToObj(i -> factory.manufacturePojo(ExperimentItem.class).toBuilder()
                                    .experimentId(experimentId)
                                    .datasetItemId(expectedDatasetItems.get(3).id())
                                    .input(null)
                                    .output(null)
                                    .feedbackScores(null)
                                    .build()))
                    .toList());

            // Dataset item 4 covers the case of not matching experiment items.

            // When storing the experiment items in batch, adding some more unrelated random ones
            var experimentItemsBatch = factory.manufacturePojo(ExperimentItemsBatch.class);
            experimentItemsBatch = experimentItemsBatch.toBuilder()
                    .experimentItems(Stream.concat(experimentItemsBatch.experimentItems().stream(),
                            datasetItemIdToExperimentItemMap.values().stream().flatMap(Collection::stream))
                            .collect(toUnmodifiableSet()))
                    .build();
            createAndAssert(experimentItemsBatch, apiKey, workspaceName);

<<<<<<< HEAD
            List<Map<String, JsonNode>> data = datasetItemBatch.items().stream()
                    .map(DatasetItem::jsonNodeData)
=======
            List<Map<String, JsonNode>> data = expectedDatasetItems.stream()
                    .map(DatasetItem::data)
>>>>>>> aec99d06
                    .toList();

            Set<Column> columns = addDeprecatedFields(data);

            var page = 1;
            var pageSize = 5;
            // Filtering by experiments 1 and 3.
            var experimentIdsQueryParm = JsonUtils
                    .writeValueAsString(List.of(experimentIds.get(1), experimentIds.get(3)));

            try (var actualResponse = client.target(BASE_RESOURCE_URI.formatted(baseURI))
                    .path(datasetId.toString())
                    .path(DATASET_ITEMS_WITH_EXPERIMENT_ITEMS_PATH)
                    .queryParam("page", page)
                    .queryParam("size", pageSize)
                    .queryParam("experiment_ids", experimentIdsQueryParm)
                    .request()
                    .header(HttpHeaders.AUTHORIZATION, apiKey)
                    .header(WORKSPACE_HEADER, workspaceName)
                    .get()) {

                assertThat(actualResponse.getStatusInfo().getStatusCode()).isEqualTo(200);
                var actualPage = actualResponse.readEntity(DatasetItemPage.class);

                assertThat(actualPage.page()).isEqualTo(page);
                assertThat(actualPage.size()).isEqualTo(expectedDatasetItems.size());
                assertThat(actualPage.total()).isEqualTo(expectedDatasetItems.size());
                assertThat(actualPage.columns()).isEqualTo(columns);

                var actualDatasetItems = actualPage.content();

                assertPage(expectedDatasetItems, actualPage.content());

                for (var i = 0; i < actualDatasetItems.size(); i++) {
                    var actualDatasetItem = actualDatasetItems.get(i);
                    var expectedDatasetItem = expectedDatasetItems.get(i);

                    // Filtering by those related to experiments 1 and 3
                    var experimentItems = datasetItemIdToExperimentItemMap.get(expectedDatasetItem.id());
                    var expectedExperimentItems = List.of(
                            experimentItems.get(2),
                            experimentItems.get(3),
                            experimentItems.get(6),
                            experimentItems.get(7)).reversed();

                    assertThat(actualDatasetItem.experimentItems())
                            .usingRecursiveFieldByFieldElementComparatorIgnoringFields(IGNORED_FIELDS_LIST)
                            .containsExactlyElementsOf(expectedExperimentItems);

                    for (var j = 0; j < actualDatasetItem.experimentItems().size(); j++) {
                        var actualExperimentItem = actualDatasetItem.experimentItems().get(j);
                        var expectedExperimentItem = expectedExperimentItems.get(j);

                        assertThat(actualExperimentItem.feedbackScores())
                                .usingRecursiveComparison()
                                .withComparatorForType(BigDecimal::compareTo, BigDecimal.class)
                                .ignoringCollectionOrder()
                                .isEqualTo(expectedExperimentItem.feedbackScores());

                        assertThat(actualExperimentItem.createdAt())
                                .isAfter(expectedExperimentItem.createdAt());
                        assertThat(actualExperimentItem.lastUpdatedAt())
                                .isAfter(expectedExperimentItem.lastUpdatedAt());

                        assertThat(actualExperimentItem.createdBy())
                                .isEqualTo(USER);
                        assertThat(actualExperimentItem.lastUpdatedBy())
                                .isEqualTo(USER);
                    }

                    assertThat(actualDatasetItem.createdAt()).isAfter(expectedDatasetItem.createdAt());
                    assertThat(actualDatasetItem.lastUpdatedAt()).isAfter(expectedDatasetItem.lastUpdatedAt());
                }
            }
        }

        @ParameterizedTest
        @ValueSource(strings = {"[wrong_payload]", "[0191377d-06ee-7026-8f63-cc5309d1f54b]"})
        void findInvalidExperimentIds(String experimentIds) {
            var expectedErrorMessage = new io.dropwizard.jersey.errors.ErrorMessage(
                    400, "Invalid query param experiment ids '%s'".formatted(experimentIds));

            var datasetId = GENERATOR.generate();
            try (var actualResponse = client.target(BASE_RESOURCE_URI.formatted(baseURI))
                    .path(datasetId.toString())
                    .path(DATASET_ITEMS_WITH_EXPERIMENT_ITEMS_PATH)
                    .queryParam("experiment_ids", experimentIds)
                    .request()
                    .header(HttpHeaders.AUTHORIZATION, API_KEY)
                    .header(WORKSPACE_HEADER, TEST_WORKSPACE)
                    .get()) {

                assertThat(actualResponse.getStatusInfo().getStatusCode()).isEqualTo(400);

                var actualErrorMessage = actualResponse.readEntity(io.dropwizard.jersey.errors.ErrorMessage.class);

                assertThat(actualErrorMessage).isEqualTo(expectedErrorMessage);
            }
        }

        @Test
        void find__whenNoMatchFound__thenReturnEmptyPageWithAlColumnsFromDataset() {
            var workspaceName = UUID.randomUUID().toString();
            var apiKey = UUID.randomUUID().toString();
            var workspaceId = UUID.randomUUID().toString();

            mockTargetWorkspace(apiKey, workspaceName, workspaceId);

            var dataset = factory.manufacturePojo(Dataset.class);
            var datasetId = createAndAssert(dataset, apiKey, workspaceName);

            List<DatasetItem> items = PodamFactoryUtils.manufacturePojoList(factory, DatasetItem.class);

            var batch = DatasetItemBatch.builder()
                    .items(items)
                    .datasetId(datasetId)
                    .build();
            putAndAssert(batch, workspaceName, apiKey);

            String projectName = RandomStringUtils.randomAlphanumeric(20);
            List<Trace> traces = new ArrayList<>();
            createTraces(items, projectName, workspaceName, apiKey, traces);

            UUID experimentId = GENERATOR.generate();

            List<FeedbackScoreBatchItem> scores = new ArrayList<>();
            createScores(traces, projectName, scores);
            createScoreAndAssert(new FeedbackScoreBatch(scores), apiKey, workspaceName);

            List<ExperimentItem> experimentItems = new ArrayList<>();
            createExperimentItems(items, traces, scores, experimentId, experimentItems);

            createAndAssert(
                    ExperimentItemsBatch.builder()
                            .experimentItems(Set.copyOf(experimentItems))
                            .build(),
                    apiKey,
                    workspaceName);

            Set<Column> columns = addDeprecatedFields(items.stream().map(DatasetItem::jsonNodeData).toList());

            List<Filter> filters = List.of(ExperimentsComparisonFilter.builder()
                    .type(FieldType.STRING)
                    .value(RandomStringUtils.randomAlphanumeric(16))
                    .field(RandomStringUtils.randomAlphanumeric(22))
                    .operator(Operator.EQUAL)
                    .build());

            assertDatasetExperimentPage(datasetId, experimentId, filters, apiKey, workspaceName, columns, List.of());
        }

        @ParameterizedTest
        @MethodSource
        void find__whenFilteringBySupportedFields__thenReturnMatchingRows(Filter filter) {
            var workspaceName = UUID.randomUUID().toString();
            var apiKey = UUID.randomUUID().toString();
            var workspaceId = UUID.randomUUID().toString();

            mockTargetWorkspace(apiKey, workspaceName, workspaceId);

            var dataset = factory.manufacturePojo(Dataset.class);
            var datasetId = createAndAssert(dataset, apiKey, workspaceName);

            List<DatasetItem> items = new ArrayList<>();
            createDatasetItems(items);
            var batch = DatasetItemBatch.builder()
                    .items(items)
                    .datasetId(datasetId)
                    .build();
            putAndAssert(batch, workspaceName, apiKey);

            String projectName = RandomStringUtils.randomAlphanumeric(20);
            List<Trace> traces = new ArrayList<>();
            createTraces(items, projectName, workspaceName, apiKey, traces);

            UUID experimentId = GENERATOR.generate();

            List<FeedbackScoreBatchItem> scores = new ArrayList<>();
            createScores(traces, projectName, scores);
            createScoreAndAssert(new FeedbackScoreBatch(scores), apiKey, workspaceName);

            List<ExperimentItem> experimentItems = new ArrayList<>();
            createExperimentItems(items, traces, scores, experimentId, experimentItems);

            createAndAssert(
                    ExperimentItemsBatch.builder()
                            .experimentItems(Set.copyOf(experimentItems))
                            .build(),
                    apiKey,
                    workspaceName);

<<<<<<< HEAD
            Set<Column> columns = addDeprecatedFields(items.stream().map(DatasetItem::jsonNodeData).toList());
=======
            Set<Column> columns = addDeprecatedFields(List.of(items.getFirst().data()));
>>>>>>> aec99d06

            List<Filter> filters = List.of(filter);

            var actualPage = assertDatasetExperimentPage(datasetId, experimentId, filters, apiKey, workspaceName,
                    columns, List.of(items.getFirst()));

            assertDatasetItemExperiments(actualPage, items, experimentItems);
        }

        Stream<Arguments> find__whenFilteringBySupportedFields__thenReturnMatchingRows() {
            return Stream.of(
                    arguments(new ExperimentsComparisonFilter("sql_tag",
                            FieldType.STRING, Operator.EQUAL, null, "sql_test")),
                    arguments(new ExperimentsComparisonFilter("sql_tag",
                            FieldType.STRING, Operator.CONTAINS, null, "sql_")),
                    arguments(new ExperimentsComparisonFilter("json_node",
                            FieldType.DICTIONARY, Operator.EQUAL, "test2", "12338")),
                    arguments(new ExperimentsComparisonFilter("sql_rate",
                            FieldType.NUMBER, Operator.LESS_THAN, null, "101")),
                    arguments(new ExperimentsComparisonFilter("sql_rate",
                            FieldType.NUMBER, Operator.GREATER_THAN, null, "99")),
                    arguments(new ExperimentsComparisonFilter("feedback_scores",
                            FieldType.FEEDBACK_SCORES_NUMBER, Operator.EQUAL, "sql_cost", "10")),
                    arguments(new ExperimentsComparisonFilter("output",
                            FieldType.STRING, Operator.CONTAINS, null, "sql_cost")),
                    arguments(new ExperimentsComparisonFilter("expected_output",
                            FieldType.DICTIONARY, Operator.CONTAINS, "output", "sql_cost")),
                    arguments(new ExperimentsComparisonFilter("metadata",
                            FieldType.DICTIONARY, Operator.EQUAL, "sql_cost", "10")),
                    arguments(new ExperimentsComparisonFilter("meta_field",
                            FieldType.DICTIONARY, Operator.CONTAINS, "version[*]", "10")));

        }

        private void createExperimentItems(List<DatasetItem> items, List<Trace> traces,
                List<FeedbackScoreBatchItem> scores, UUID experimentId, List<ExperimentItem> experimentItems) {
            for (int i = 0; i < items.size(); i++) {
                var item = items.get(i);
                var trace = traces.get(i);
                var score = scores.get(i);

                var experimentItem = ExperimentItem.builder()
                        .id(GENERATOR.generate())
                        .datasetItemId(item.id())
                        .traceId(trace.id())
                        .experimentId(experimentId)
                        .input(trace.input())
                        .output(trace.output())
                        .feedbackScores(Stream.of(score)
                                .map(FeedbackScoreMapper.INSTANCE::toFeedbackScore)
                                .toList())
                        .build();

                experimentItems.add(experimentItem);
            }
        }

        private void createScores(List<Trace> traces, String projectName, List<FeedbackScoreBatchItem> scores) {
            for (int i = 0; i < traces.size(); i++) {
                var trace = traces.get(i);

                var score = FeedbackScoreBatchItem.builder()
                        .name("sql_cost")
                        .value(BigDecimal.valueOf(i == 0 ? 10 : i))
                        .source(ScoreSource.SDK)
                        .id(trace.id())
                        .projectName(projectName)
                        .build();

                scores.add(score);
            }
        }

        private void createTraces(List<DatasetItem> items, String projectName, String workspaceName, String apiKey,
                List<Trace> traces) {
            for (int i = 0; i < items.size(); i++) {
                var item = items.get(i);
                var trace = Trace.builder()
                        .id(GENERATOR.generate())
                        .input(item.input())
                        .output(item.expectedOutput())
                        .projectName(projectName)
                        .startTime(Instant.now())
                        .name("trace-" + i)
                        .build();

                createAndAssert(trace, workspaceName, apiKey);
                traces.add(trace);
            }
        }

        private void createDatasetItems(List<DatasetItem> items) {
            for (int i = 0; i < 5; i++) {
                if (i == 0) {
                    DatasetItem item = factory.manufacturePojo(DatasetItem.class)
                            .toBuilder()
                            .input(JsonUtils
                                    .getJsonNodeFromString(JsonUtils.writeValueAsString(Map.of("input", "sql_cost"))))
                            .expectedOutput(JsonUtils
                                    .getJsonNodeFromString(JsonUtils.writeValueAsString(Map.of("output", "sql_cost"))))
                            .metadata(JsonUtils
                                    .getJsonNodeFromString(JsonUtils.writeValueAsString(Map.of("sql_cost", 10))))
                            .source(DatasetItemSource.SDK)
                            .data(Map.of(
                                    "sql_tag", JsonUtils.readTree("sql_test"),
                                    "sql_rate", JsonUtils.readTree(100),
                                    "meta_field", JsonUtils.readTree(Map.of("version", new String[]{"10", "11", "12"})),
                                    "json_node", JsonUtils.readTree(Map.of("test", "1233", "test2", "12338")),
                                    RandomStringUtils.randomAlphanumeric(5),
                                    BigIntegerNode.valueOf(new BigInteger("18446744073709551615")),
                                    RandomStringUtils.randomAlphanumeric(5), DoubleNode.valueOf(132432432.79995),
                                    RandomStringUtils.randomAlphanumeric(5),
                                    DoubleNode.valueOf(1.1844674407370955444555),
                                    RandomStringUtils.randomAlphanumeric(5), IntNode.valueOf(100000000),
                                    RandomStringUtils.randomAlphanumeric(5), BooleanNode.valueOf(true)))
                            .traceId(null)
                            .spanId(null)
                            .build();

                    items.add(item);
                } else {
                    var item = factory.manufacturePojo(DatasetItem.class);

                    items.add(item);
                }
            }
        }

        private void createScoreAndAssert(FeedbackScoreBatch feedbackScoreBatch, String apiKey, String workspaceName) {
            try (var actualResponse = client.target(getTracesPath())
                    .path("feedback-scores")
                    .request()
                    .header(HttpHeaders.AUTHORIZATION, apiKey)
                    .header(WORKSPACE_HEADER, workspaceName)
                    .put(Entity.json(feedbackScoreBatch))) {

                assertThat(actualResponse.getStatusInfo().getStatusCode()).isEqualTo(204);
                assertThat(actualResponse.hasEntity()).isFalse();
            }
        }

        @ParameterizedTest
        @MethodSource
        void find__whenFilterInvalidOperatorForFieldType__thenReturn400(ExperimentsComparisonFilter filter) {
            var workspaceName = UUID.randomUUID().toString();
            var apiKey = UUID.randomUUID().toString();
            var workspaceId = UUID.randomUUID().toString();

            mockTargetWorkspace(apiKey, workspaceName, workspaceId);

            var expectedError = new io.dropwizard.jersey.errors.ErrorMessage(
                    400,
                    "Invalid operator '%s' for field '%s' of type '%s'".formatted(
                            filter.operator().getQueryParamOperator(),
                            filter.field().getQueryParamField(),
                            filter.field().getType()));

            var datasetId = GENERATOR.generate();
            var experimentId = GENERATOR.generate();
            var filters = List.of(filter);

            try (var actualResponse = client.target(BASE_RESOURCE_URI.formatted(baseURI))
                    .path(datasetId.toString())
                    .path(DATASET_ITEMS_WITH_EXPERIMENT_ITEMS_PATH)
                    .queryParam("experiment_ids", JsonUtils.writeValueAsString(List.of(experimentId)))
                    .queryParam("filters", toURLEncodedQueryParam(filters))
                    .request()
                    .header(HttpHeaders.AUTHORIZATION, apiKey)
                    .header(WORKSPACE_HEADER, workspaceName)
                    .get()) {

                assertThat(actualResponse.getStatusInfo().getStatusCode()).isEqualTo(400);
                assertThat(actualResponse.hasEntity()).isTrue();

                var actualError = actualResponse.readEntity(io.dropwizard.jersey.errors.ErrorMessage.class);
                assertThat(actualError).isEqualTo(expectedError);
            }

        }

        static Stream<Arguments> find__whenFilterInvalidOperatorForFieldType__thenReturn400() {
            return Stream.of(
                    Arguments.of(ExperimentsComparisonFilter.builder()
                            .field("feedback_scores")
                            .type(FieldType.FEEDBACK_SCORES_NUMBER)
                            .operator(Operator.CONTAINS)
                            .value(RandomStringUtils.randomAlphanumeric(10))
                            .build()),
                    Arguments.of(ExperimentsComparisonFilter.builder()
                            .field("feedback_scores")
                            .type(FieldType.FEEDBACK_SCORES_NUMBER)
                            .operator(Operator.NOT_CONTAINS)
                            .value(RandomStringUtils.randomAlphanumeric(10))
                            .build()),
                    Arguments.of(ExperimentsComparisonFilter.builder()
                            .field("feedback_scores")
                            .type(FieldType.FEEDBACK_SCORES_NUMBER)
                            .operator(Operator.STARTS_WITH)
                            .value(RandomStringUtils.randomAlphanumeric(10))
                            .build()),
                    Arguments.of(ExperimentsComparisonFilter.builder()
                            .field("feedback_scores")
                            .type(FieldType.FEEDBACK_SCORES_NUMBER)
                            .operator(Operator.ENDS_WITH)
                            .value(RandomStringUtils.randomAlphanumeric(10))
                            .build()),
                    Arguments.of(ExperimentsComparisonFilter.builder()
                            .field("input")
                            .type(FieldType.STRING)
                            .operator(Operator.GREATER_THAN)
                            .value(RandomStringUtils.randomNumeric(3))
                            .build()),
                    Arguments.of(ExperimentsComparisonFilter.builder()
                            .field("input")
                            .type(FieldType.STRING)
                            .operator(Operator.LESS_THAN)
                            .value(RandomStringUtils.randomNumeric(3))
                            .build()),
                    Arguments.of(ExperimentsComparisonFilter.builder()
                            .field("input")
                            .type(FieldType.STRING)
                            .operator(Operator.GREATER_THAN_EQUAL)
                            .value(RandomStringUtils.randomNumeric(3))
                            .build()),
                    Arguments.of(ExperimentsComparisonFilter.builder()
                            .field("input")
                            .type(FieldType.STRING)
                            .operator(Operator.LESS_THAN_EQUAL)
                            .value(RandomStringUtils.randomNumeric(3))
                            .build()),
                    Arguments.of(ExperimentsComparisonFilter.builder()
                            .field("output")
                            .type(FieldType.STRING)
                            .operator(Operator.GREATER_THAN)
                            .value(RandomStringUtils.randomNumeric(3))
                            .build()),
                    Arguments.of(ExperimentsComparisonFilter.builder()
                            .field("output")
                            .type(FieldType.STRING)
                            .operator(Operator.LESS_THAN)
                            .value(RandomStringUtils.randomNumeric(3))
                            .build()),
                    Arguments.of(ExperimentsComparisonFilter.builder()
                            .field("output")
                            .type(FieldType.STRING)
                            .operator(Operator.GREATER_THAN_EQUAL)
                            .value(RandomStringUtils.randomNumeric(3))
                            .build()),
                    Arguments.of(ExperimentsComparisonFilter.builder()
                            .field("output")
                            .type(FieldType.STRING)
                            .operator(Operator.LESS_THAN_EQUAL)
                            .value(RandomStringUtils.randomNumeric(3))
                            .build()),
                    Arguments.of(ExperimentsComparisonFilter.builder()
                            .field("expected_output")
                            .type(FieldType.STRING)
                            .operator(Operator.GREATER_THAN)
                            .value(RandomStringUtils.randomNumeric(3))
                            .build()),
                    Arguments.of(ExperimentsComparisonFilter.builder()
                            .field("expected_output")
                            .type(FieldType.STRING)
                            .operator(Operator.LESS_THAN)
                            .value(RandomStringUtils.randomNumeric(3))
                            .build()),
                    Arguments.of(ExperimentsComparisonFilter.builder()
                            .field("expected_output")
                            .type(FieldType.STRING)
                            .operator(Operator.GREATER_THAN_EQUAL)
                            .value(RandomStringUtils.randomNumeric(3))
                            .build()),
                    Arguments.of(ExperimentsComparisonFilter.builder()
                            .field("expected_output")
                            .type(FieldType.STRING)
                            .operator(Operator.LESS_THAN_EQUAL)
                            .value(RandomStringUtils.randomNumeric(3))
                            .build()));
        }

        @ParameterizedTest
        @MethodSource
        void find__whenFilterInvalidFieldTypeForDynamicFields__thenReturn400(String filters) {
            var workspaceName = UUID.randomUUID().toString();
            var apiKey = UUID.randomUUID().toString();
            var workspaceId = UUID.randomUUID().toString();

            mockTargetWorkspace(apiKey, workspaceName, workspaceId);

            var expectedError = new io.dropwizard.jersey.errors.ErrorMessage(
                    400,
                    "Invalid filters query parameter '%s'".formatted(filters));

            var datasetId = GENERATOR.generate();
            var experimentId = GENERATOR.generate();

            try (var actualResponse = client.target(BASE_RESOURCE_URI.formatted(baseURI))
                    .path(datasetId.toString())
                    .path(DATASET_ITEMS_WITH_EXPERIMENT_ITEMS_PATH)
                    .queryParam("experiment_ids", JsonUtils.writeValueAsString(List.of(experimentId)))
                    .queryParam("filters", URLEncoder.encode(filters, StandardCharsets.UTF_8))
                    .request()
                    .header(HttpHeaders.AUTHORIZATION, apiKey)
                    .header(WORKSPACE_HEADER, workspaceName)
                    .get()) {

                assertThat(actualResponse.getStatusInfo().getStatusCode()).isEqualTo(400);
                assertThat(actualResponse.hasEntity()).isTrue();

                var actualError = actualResponse.readEntity(io.dropwizard.jersey.errors.ErrorMessage.class);
                assertThat(actualError).isEqualTo(expectedError);
            }

        }

        static Stream<Arguments> find__whenFilterInvalidFieldTypeForDynamicFields__thenReturn400() {
            String template = "[{\"field\":\"%s\",\"type\":\"%s\",\"operator\":\"%s\",\"value\":\"%s\"}]";
            String field = RandomStringUtils.randomAlphanumeric(5);
            return Stream.of(
                    Arguments.of(template.formatted(
                            field,
                            FieldType.FEEDBACK_SCORES_NUMBER.getQueryParamType(),
                            Operator.EQUAL.getQueryParamOperator(),
                            RandomStringUtils.randomAlphanumeric(10))),
                    Arguments.of(template.formatted(
                            field,
                            FieldType.DATE_TIME.getQueryParamType(),
                            Operator.EQUAL.getQueryParamOperator(),
                            Instant.now().toString())),
                    Arguments.of(template.formatted(
                            field,
                            FieldType.LIST.getQueryParamType(),
                            Operator.CONTAINS.getQueryParamOperator(),
                            RandomStringUtils.randomAlphanumeric(10))));
        }
    }

    private String toURLEncodedQueryParam(List<? extends Filter> filters) {
        return CollectionUtils.isEmpty(filters)
                ? null
                : URLEncoder.encode(JsonUtils.writeValueAsString(filters), StandardCharsets.UTF_8);
    }

    private DatasetItemPage assertDatasetExperimentPage(UUID datasetId, UUID experimentId, List<Filter> filters,
            String apiKey, String workspaceName, Set<Column> columns, List<DatasetItem> datasetItems) {
        try (var actualResponse = client.target(BASE_RESOURCE_URI.formatted(baseURI))
                .path(datasetId.toString())
                .path(DATASET_ITEMS_WITH_EXPERIMENT_ITEMS_PATH)
                .queryParam("experiment_ids", JsonUtils.writeValueAsString(List.of(experimentId)))
                .queryParam("filters", toURLEncodedQueryParam(filters))
                .request()
                .header(HttpHeaders.AUTHORIZATION, apiKey)
                .header(WORKSPACE_HEADER, workspaceName)
                .get()) {

            assertThat(actualResponse.getStatusInfo().getStatusCode()).isEqualTo(200);
            assertThat(actualResponse.hasEntity()).isTrue();

            var actualPage = actualResponse.readEntity(DatasetItemPage.class);

            assertDatasetItemPage(actualPage, datasetItems, columns, 1);

            return actualPage;
        }
    }

    @Nested
    @TestInstance(TestInstance.Lifecycle.PER_CLASS)
    //TODO: Remove this test class after migration to the new dataset item format
    class TestNoMigratedDatasetItemRetrieval {

        private DatasetItem datasetItem;

        @BeforeEach
        void setUp() {

            var datasetId = createAndAssert(factory.manufacturePojo(Dataset.class));
            var clickhouseConnectionFactory = ClickHouseContainerUtils.newDatabaseAnalyticsFactory(
                    CLICKHOUSE, DATABASE_NAME).build();

            var datasetItem = factory.manufacturePojo(DatasetItem.class);

            Mono.from(clickhouseConnectionFactory.create())
                    .flatMap(connection -> Mono.from(connection.createStatement("""
                            INSERT INTO %s.%s (
                            id,
                            input,
                            expected_output,
                            metadata,
                            source,
                            dataset_id,
                            workspace_id
                            ) VALUES (:id, :input, :expected_output, :metadata, :source, :dataset_id, :workspace_id)
                            """.formatted(DATABASE_NAME, "dataset_items"))
                            .bind("id", datasetItem.id())
                            .bind("input", datasetItem.input().toString())
                            .bind("expected_output", datasetItem.expectedOutput().toString())
                            .bind("metadata", datasetItem.metadata().toString())
                            .bind("source", DatasetItemSource.SDK.getValue())
                            .bind("dataset_id", datasetId)
                            .bind("workspace_id", WORKSPACE_ID)
                            .execute()))
                    .block();

            this.datasetItem = datasetItem;
        }

        @Test
        void findById__whenDatasetItemNotMigrated__thenReturnDatasetItemWithData() {

            var item = datasetItem.toBuilder()
                    .spanId(null)
                    .traceId(null)
                    .experimentItems(null)
                    .source(DatasetItemSource.SDK)
                    .data(Map.of("input", datasetItem.input(),
                            "expected_output", datasetItem.expectedOutput(),
                            "metadata", datasetItem.metadata()))
                    .build();

            getItemAndAssert(item, TEST_WORKSPACE, API_KEY);
        }
    }

    private Set<Column> addDeprecatedFields(List<Map<String, JsonNode>> data) {

        HashSet<Column> columns = data
                .stream()
                .map(Map::entrySet)
                .flatMap(Collection::stream)
                .map(entry -> new Column(entry.getKey(), Set.of(getType(entry))))
                .collect(Collectors.toCollection(HashSet::new));

        columns.add(new Column("input", Set.of(ColumnType.OBJECT)));
        columns.add(new Column("expected_output", Set.of(ColumnType.OBJECT)));
        columns.add(new Column("metadata", Set.of(ColumnType.OBJECT)));

        Map<String, Set<ColumnType>> results = columns.stream()
                .collect(groupingBy(Column::name, mapping(Column::types, flatMapping(Set::stream, toSet()))));

        return results.entrySet()
                .stream()
                .map(entry -> new Column(entry.getKey(), entry.getValue()))
                .collect(Collectors.toSet());
    }

    private ColumnType getType(Map.Entry<String, JsonNode> entry) {
        return switch (entry.getValue().getNodeType()) {
            case NUMBER -> ColumnType.NUMBER;
            case STRING -> ColumnType.STRING;
            case BOOLEAN -> ColumnType.BOOLEAN;
            case ARRAY -> ColumnType.ARRAY;
            case OBJECT -> ColumnType.OBJECT;
            case NULL -> ColumnType.NULL;
            default -> ColumnType.NULL;
        };
    }

    private void assertDatasetItemExperiments(DatasetItemPage actualPage, List<DatasetItem> items,
            List<ExperimentItem> experimentItems) {

        assertPage(List.of(items.getFirst()), List.of(actualPage.content().getFirst()));

        var actualExperimentItems = actualPage.content().getFirst().experimentItems();
        assertThat(actualExperimentItems).hasSize(1);
        assertThat(actualExperimentItems.getFirst())
                .usingRecursiveComparison()
                .ignoringFields(IGNORED_FIELDS_LIST)
                .isEqualTo(experimentItems.getFirst());

        var actualFeedbackScores = actualExperimentItems.getFirst().feedbackScores();
        assertThat(actualFeedbackScores).hasSize(1);

        assertThat(actualFeedbackScores.getFirst())
                .usingRecursiveComparison()
                .withComparatorForType(BigDecimal::compareTo, BigDecimal.class)
                .isEqualTo(experimentItems.getFirst().feedbackScores().getFirst());
    }

    private void putAndAssert(DatasetItemBatch batch, String workspaceName, String apiKey) {
        try (var actualResponse = client.target(BASE_RESOURCE_URI.formatted(baseURI))
                .path("items")
                .request()
                .accept(MediaType.APPLICATION_JSON_TYPE)
                .header(HttpHeaders.AUTHORIZATION, apiKey)
                .header(HttpHeaders.CONTENT_TYPE, MediaType.APPLICATION_JSON)
                .header(WORKSPACE_HEADER, workspaceName)
                .put(Entity.json(batch))) {

            assertThat(actualResponse.getStatusInfo().getStatusCode()).isEqualTo(204);
            assertThat(actualResponse.hasEntity()).isFalse();
        }
    }

    private void createAndAssert(ExperimentItemsBatch request, String apiKey, String workspaceName) {
        try (var actualResponse = client.target(getExperimentItemsPath())
                .request()
                .header(HttpHeaders.AUTHORIZATION, apiKey)
                .header(WORKSPACE_HEADER, workspaceName)
                .post(Entity.json(request))) {

            assertThat(actualResponse.getStatusInfo().getStatusCode()).isEqualTo(204);
            assertThat(actualResponse.hasEntity()).isFalse();
        }
    }

    private void createAndAssert(Trace trace, String workspaceName, String apiKey) {
        try (var actualResponse = client.target(getTracesPath())
                .request()
                .header(HttpHeaders.AUTHORIZATION, apiKey)
                .header(WORKSPACE_HEADER, workspaceName)
                .post(Entity.json(trace))) {

            assertThat(actualResponse.getStatusInfo().getStatusCode()).isEqualTo(201);
            assertThat(actualResponse.hasEntity()).isFalse();

            var actualHeaderString = actualResponse.getHeaderString("Location");
            assertThat(actualHeaderString).isEqualTo(getTracesPath() + "/" + trace.id());
        }
    }

    private String getExperimentItemsPath() {
        return URL_TEMPLATE_EXPERIMENT_ITEMS.formatted(baseURI);
    }

    private String getTracesPath() {
        return URL_TEMPLATE_TRACES.formatted(baseURI);
    }

    private List<DatasetItem> getStreamedItems(Response response) {
        List<DatasetItem> items = new ArrayList<>();
        try (var inputStream = response.readEntity(new GenericType<ChunkedInput<String>>() {
        })) {
            while (true) {
                var item = inputStream.read();
                if (null == item) {
                    break;
                }
                items.add(JsonUtils.readValue(item, new TypeReference<DatasetItem>() {
                }));
            }
        }

        return items;
    }

}<|MERGE_RESOLUTION|>--- conflicted
+++ resolved
@@ -3352,13 +3352,8 @@
                     .build();
             createAndAssert(experimentItemsBatch, apiKey, workspaceName);
 
-<<<<<<< HEAD
             List<Map<String, JsonNode>> data = datasetItemBatch.items().stream()
-                    .map(DatasetItem::jsonNodeData)
-=======
-            List<Map<String, JsonNode>> data = expectedDatasetItems.stream()
                     .map(DatasetItem::data)
->>>>>>> aec99d06
                     .toList();
 
             Set<Column> columns = addDeprecatedFields(data);
@@ -3550,11 +3545,7 @@
                     apiKey,
                     workspaceName);
 
-<<<<<<< HEAD
-            Set<Column> columns = addDeprecatedFields(items.stream().map(DatasetItem::jsonNodeData).toList());
-=======
-            Set<Column> columns = addDeprecatedFields(List.of(items.getFirst().data()));
->>>>>>> aec99d06
+            Set<Column> columns = addDeprecatedFields(items.stream().map(DatasetItem::data).toList());
 
             List<Filter> filters = List.of(filter);
 
