--- conflicted
+++ resolved
@@ -13,13 +13,10 @@
 import com.comet.opik.api.resources.utils.TestDropwizardAppExtensionUtils;
 import com.comet.opik.api.resources.utils.TestUtils;
 import com.comet.opik.api.resources.utils.WireMockUtils;
-<<<<<<< HEAD
 import com.comet.opik.api.resources.utils.resources.FeedbackDefinitionResourceClient;
 import com.comet.opik.domain.FeedbackDefinitionService;
-=======
 import com.comet.opik.extensions.DropwizardAppExtensionProvider;
 import com.comet.opik.extensions.RegisterApp;
->>>>>>> e02a17c4
 import com.comet.opik.podam.PodamFactoryUtils;
 import com.comet.opik.utils.JsonUtils;
 import com.fasterxml.uuid.Generators;
@@ -101,16 +98,7 @@
     @RegisterApp
     private final TestDropwizardAppExtension APP;
 
-<<<<<<< HEAD
-    @RegisterExtension
-    private static final TestDropwizardAppExtension APP;
-
-    private static final WireMockUtils.WireMockRuntime wireMock;
-
-    static {
-=======
     {
->>>>>>> e02a17c4
         Startables.deepStart(REDIS, MYSQL).join();
 
         wireMock = WireMockUtils.startWireMock();
@@ -1292,7 +1280,6 @@
             }
         }
 
-<<<<<<< HEAD
         @Test
         @DisplayName("when trying to delete the user feedback, then return conflict")
         void deleteById__whenTryingToDeleteUserFeedback__thenReturnConflict() {
@@ -1341,7 +1328,6 @@
                         HttpStatus.SC_CONFLICT);
             }
         }
-=======
->>>>>>> e02a17c4
+
     }
 }