package com.comet.opik.api.resources.utils.resources;

import com.comet.opik.api.BatchDeleteByProject;
import com.comet.opik.api.CommentsBatchCreate;
import com.comet.opik.api.DeleteFeedbackScore;
import com.comet.opik.api.DeleteThreadFeedbackScores;
import com.comet.opik.api.DeleteTraceThreads;
import com.comet.opik.api.FeedbackScore;
import com.comet.opik.api.FeedbackScoreNames;
import com.comet.opik.api.Project;
import com.comet.opik.api.ProjectStats;
import com.comet.opik.api.Trace;
import com.comet.opik.api.TraceBatch;
import com.comet.opik.api.TraceBatchUpdate;
import com.comet.opik.api.TraceSearchStreamRequest;
import com.comet.opik.api.TraceThread;
import com.comet.opik.api.TraceThreadBatchIdentifier;
import com.comet.opik.api.TraceThreadBatchUpdate;
import com.comet.opik.api.TraceThreadIdentifier;
import com.comet.opik.api.TraceThreadSearchStreamRequest;
import com.comet.opik.api.TraceThreadUpdate;
import com.comet.opik.api.TraceUpdate;
import com.comet.opik.api.CommentsBatchCreate;
import com.comet.opik.api.filter.TraceFilter;
import com.comet.opik.api.filter.TraceThreadFilter;
import com.comet.opik.api.resources.utils.TestUtils;
import com.comet.opik.api.sorting.SortingField;
import com.comet.opik.infrastructure.auth.RequestContext;
import com.comet.opik.utils.JsonUtils;
import com.fasterxml.jackson.core.type.TypeReference;
import jakarta.ws.rs.HttpMethod;
import jakarta.ws.rs.client.Entity;
import jakarta.ws.rs.client.WebTarget;
import jakarta.ws.rs.core.GenericType;
import jakarta.ws.rs.core.HttpHeaders;
import jakarta.ws.rs.core.MediaType;
import jakarta.ws.rs.core.Response;
import org.apache.commons.collections4.CollectionUtils;
import org.apache.http.HttpStatus;
import org.glassfish.jersey.client.ChunkedInput;
import ru.vyarus.dropwizard.guice.test.ClientSupport;

import java.net.URLEncoder;
import java.nio.charset.StandardCharsets;
import java.util.ArrayList;
import java.util.List;
import java.util.Map;
import java.util.Optional;
import java.util.Set;
import java.util.UUID;
import java.util.stream.Collectors;
import java.util.stream.IntStream;

import static com.comet.opik.api.FeedbackScoreBatchContainer.FeedbackScoreBatch;
import static com.comet.opik.api.FeedbackScoreBatchContainer.FeedbackScoreBatchThread;
import static com.comet.opik.api.FeedbackScoreItem.FeedbackScoreBatchItem;
import static com.comet.opik.api.FeedbackScoreItem.FeedbackScoreBatchItemThread;
import static com.comet.opik.api.TraceThread.TraceThreadPage;
import static com.comet.opik.infrastructure.auth.RequestContext.WORKSPACE_HEADER;
import static org.assertj.core.api.Assertions.assertThat;

public class TraceResourceClient extends BaseCommentResourceClient {

    private static final GenericType<ChunkedInput<String>> CHUNKED_INPUT_STRING_GENERIC_TYPE = new GenericType<>() {
    };

    public TraceResourceClient(ClientSupport client, String baseURI) {
        super("%s/v1/private/traces", client, baseURI);
    }

    public UUID createTrace(Trace trace, String apiKey, String workspaceName) {
        try (var response = callCreateTrace(trace, apiKey, workspaceName)) {

            assertThat(response.getStatus()).isEqualTo(HttpStatus.SC_CREATED);
            UUID actualId = TestUtils.getIdFromLocation(response.getLocation());

            if (trace.id() != null) {
                assertThat(actualId).isEqualTo(trace.id());
            }

            return actualId;
        }
    }

    public Response callCreateTrace(Trace trace, String apiKey, String workspaceName) {
        return client.target(RESOURCE_PATH.formatted(baseURI))
                .request()
                .accept(MediaType.APPLICATION_JSON_TYPE)
                .header(HttpHeaders.AUTHORIZATION, apiKey)
                .header(WORKSPACE_HEADER, workspaceName)
                .post(Entity.json(trace));
    }

    public void feedbackScores(List<FeedbackScoreBatchItem> score, String apiKey, String workspaceName) {

        try (var response = client.target(RESOURCE_PATH.formatted(baseURI))
                .path("feedback-scores")
                .request()
                .header(HttpHeaders.AUTHORIZATION, apiKey)
                .header(WORKSPACE_HEADER, workspaceName)
                .put(Entity.json(FeedbackScoreBatch.builder().scores(score).build()))) {

            assertThat(response.getStatus()).isEqualTo(HttpStatus.SC_NO_CONTENT);
        }
    }

    public void deleteTraceFeedbackScore(DeleteFeedbackScore score, UUID traceId, String apiKey, String workspaceName) {

        try (var actualResponse = client.target(RESOURCE_PATH.formatted(baseURI))
                .path(traceId.toString())
                .path("feedback-scores")
                .path("delete")
                .request()
                .accept(MediaType.APPLICATION_JSON_TYPE)
                .header(HttpHeaders.AUTHORIZATION, apiKey)
                .header(WORKSPACE_HEADER, workspaceName)
                .post(Entity.json(score))) {

            assertThat(actualResponse.getStatusInfo().getStatusCode()).isEqualTo(204);
            assertThat(actualResponse.hasEntity()).isFalse();
        }
    }

    public Response callFeedbackScores(List<FeedbackScoreBatchItem> score, String apiKey, String workspaceName) {
        return client.target(RESOURCE_PATH.formatted(baseURI))
                .path("feedback-scores")
                .request()
                .header(HttpHeaders.AUTHORIZATION, apiKey)
                .header(WORKSPACE_HEADER, workspaceName)
                .put(Entity.json(FeedbackScoreBatch.builder().scores(score).build()));
    }

    public Response callFeedbackScoresWithCookie(List<FeedbackScoreBatchItem> score, String sessionToken,
            String workspaceName) {
        return client.target(RESOURCE_PATH.formatted(baseURI))
                .path("feedback-scores")
                .request()
                .cookie(RequestContext.SESSION_COOKIE, sessionToken)
                .header(WORKSPACE_HEADER, workspaceName)
                .put(Entity.json(FeedbackScoreBatch.builder().scores(score).build()));
    }

    public void threadFeedbackScores(List<FeedbackScoreBatchItemThread> score, String apiKey, String workspaceName) {
        try (var response = client.target(RESOURCE_PATH.formatted(baseURI))
                .path("threads")
                .path("feedback-scores")
                .request()
                .header(HttpHeaders.AUTHORIZATION, apiKey)
                .header(WORKSPACE_HEADER, workspaceName)
                .put(Entity.json(FeedbackScoreBatchThread.builder()
                        .scores(score)
                        .build()))) {

            assertThat(response.getStatus()).isEqualTo(HttpStatus.SC_NO_CONTENT);
        }
    }

    public Response callThreadFeedbackScores(List<FeedbackScoreBatchItemThread> score, String apiKey,
            String workspaceName) {
        return client.target(RESOURCE_PATH.formatted(baseURI))
                .path("threads")
                .path("feedback-scores")
                .request()
                .header(HttpHeaders.AUTHORIZATION, apiKey)
                .header(WORKSPACE_HEADER, workspaceName)
                .put(Entity.json(FeedbackScoreBatchThread.builder()
                        .scores(score)
                        .build()));
    }

    public void feedbackScore(UUID entityId, FeedbackScore score, String workspaceName, String apiKey) {
        try (var actualResponse = callFeedbackScore(entityId, score, workspaceName, apiKey)) {

            assertThat(actualResponse.getStatusInfo().getStatusCode()).isEqualTo(HttpStatus.SC_NO_CONTENT);
            assertThat(actualResponse.hasEntity()).isFalse();
        }
    }

    public Response callFeedbackScore(UUID entityId, FeedbackScore score, String workspaceName, String apiKey) {
        return client.target(RESOURCE_PATH.formatted(baseURI))
                .path(entityId.toString())
                .path("feedback-scores")
                .request()
                .header(HttpHeaders.AUTHORIZATION, apiKey)
                .header(WORKSPACE_HEADER, workspaceName)
                .put(Entity.json(score));
    }

    public void batchCreateTraces(List<Trace> traces, String apiKey, String workspaceName) {
        try (var actualResponse = callBatchCreateTraces(traces, apiKey, workspaceName)) {

            assertThat(actualResponse.getStatusInfo().getStatusCode()).isEqualTo(HttpStatus.SC_NO_CONTENT);
            assertThat(actualResponse.hasEntity()).isFalse();
        }
    }

    public Response callBatchCreateTraces(List<Trace> traces, String apiKey, String workspaceName) {
        return client.target(RESOURCE_PATH.formatted(baseURI))
                .path("batch")
                .request()
                .header(HttpHeaders.AUTHORIZATION, apiKey)
                .header(WORKSPACE_HEADER, workspaceName)
                .post(Entity.json(TraceBatch.builder().traces(traces).build()));
    }

    public Response callTraceCommentsBatchCreate(Set<UUID> ids, String text, String apiKey, String workspaceName) {
        return client.target(RESOURCE_PATH.formatted(baseURI))
                .path("comments")
                .path("batch")
                .request()
                .header(HttpHeaders.AUTHORIZATION, apiKey)
                .header(WORKSPACE_HEADER, workspaceName)
                .post(Entity.json(CommentsBatchCreate.builder().ids(ids).text(text).build()));
    }

    public Trace getById(UUID id, String workspaceName, String apiKey) {
        return getById(id, workspaceName, apiKey, false);
    }

    public Trace getById(UUID id, String workspaceName, String apiKey, boolean stripAttachments) {
        var response = client.target(RESOURCE_PATH.formatted(baseURI))
                .path(id.toString())
                .queryParam("strip_attachments", stripAttachments)
                .request()
                .header(HttpHeaders.AUTHORIZATION, apiKey)
                .header(WORKSPACE_HEADER, workspaceName)
                .get();

        assertThat(response.getStatusInfo().getStatusCode()).isEqualTo(HttpStatus.SC_OK);
        return response.readEntity(Trace.class);
    }

    public void deleteTrace(UUID id, String workspaceName, String apiKey) {
        try (var actualResponse = callDeleteTrace(id, apiKey, workspaceName)) {
            assertThat(actualResponse.getStatusInfo().getStatusCode()).isEqualTo(HttpStatus.SC_NO_CONTENT);
            assertThat(actualResponse.hasEntity()).isFalse();
        }
    }

    public void deleteTraces(BatchDeleteByProject request, String workspaceName, String apiKey) {
        try (var actualResponse = client.target(RESOURCE_PATH.formatted(baseURI))
                .path("delete")
                .request()
                .header(HttpHeaders.AUTHORIZATION, apiKey)
                .header(WORKSPACE_HEADER, workspaceName)
                .post(Entity.json(request))) {

            assertThat(actualResponse.getStatusInfo().getStatusCode()).isEqualTo(HttpStatus.SC_NO_CONTENT);
            assertThat(actualResponse.hasEntity()).isFalse();
        }
    }

    public void updateTrace(UUID id, TraceUpdate traceUpdate, String apiKey, String workspaceName) {
        try (var actualResponse = updateTrace(id, traceUpdate, apiKey, workspaceName, HttpStatus.SC_NO_CONTENT)) {
            assertThat(actualResponse.hasEntity()).isFalse();
        }
    }

    public Response updateTrace(
            UUID id, TraceUpdate traceUpdate, String apiKey, String workspaceName, int expectedStatus) {
        var actualResponse = callUpdateTrace(id, traceUpdate, apiKey, workspaceName);
        assertThat(actualResponse.getStatusInfo().getStatusCode()).isEqualTo(expectedStatus);
        return actualResponse;
    }

    public Response callUpdateTrace(UUID id, TraceUpdate traceUpdate, String apiKey, String workspaceName) {
        return client.target(RESOURCE_PATH.formatted(baseURI))
                .path(id.toString())
                .request()
                .header(HttpHeaders.AUTHORIZATION, apiKey)
                .header(WORKSPACE_HEADER, workspaceName)
                .method(HttpMethod.PATCH, Entity.json(traceUpdate));
    }

    public List<List<FeedbackScoreBatchItem>> createMultiValueScores(List<String> multipleValuesFeedbackScores,
            Project project, String apiKey, String workspaceName) {
        return IntStream.range(0, multipleValuesFeedbackScores.size())
                .mapToObj(i -> {

                    Trace trace = podamFactory.manufacturePojo(Trace.class).toBuilder()
                            .name(project.name())
                            .build();

                    createTrace(trace, apiKey, workspaceName);

                    List<FeedbackScoreBatchItem> scores = multipleValuesFeedbackScores.stream()
                            .map(name -> podamFactory.manufacturePojo(FeedbackScoreBatchItem.class).toBuilder()
                                    .name(name)
                                    .projectName(project.name())
                                    .id(trace.id())
                                    .build())
                            .collect(Collectors.toList());

                    feedbackScores(scores, apiKey, workspaceName);

                    return scores;
                }).toList();
    }

    public List<Trace> getByProjectName(String projectName, String apiKey, String workspace) {
        try (var response = client.target(RESOURCE_PATH.formatted(baseURI))
                .queryParam("project_name", projectName)
                .request()
                .header(HttpHeaders.AUTHORIZATION, apiKey)
                .header(WORKSPACE_HEADER, workspace)
                .get()) {

            assertThat(response.getStatus()).isEqualTo(HttpStatus.SC_OK);
            assertThat(response.hasEntity()).isTrue();

            return response.readEntity(Trace.TracePage.class).content();
        }
    }

    public void deleteTraceThreads(List<String> threadId, String projectName, UUID projectId, String apiKey,
            String workspaceName) {
        try (var response = client.target(RESOURCE_PATH.formatted(baseURI))
                .path("threads")
                .path("delete")
                .request()
                .header(HttpHeaders.AUTHORIZATION, apiKey)
                .header(WORKSPACE_HEADER, workspaceName)
                .post(Entity.json(DeleteTraceThreads.builder().threadIds(threadId).projectName(projectName)
                        .projectId(projectId).build()))) {

            assertThat(response.getStatus()).isEqualTo(HttpStatus.SC_NO_CONTENT);
        }
    }

    public void deleteThreadFeedbackScores(String projectName,
            String threadId,
            Set<String> scoreNames,
            String author,
            String apiKey,
            String workspaceName) {
        try (var response = callDeleteThreadFeedbackScores(
                projectName, threadId, scoreNames, author, apiKey, workspaceName)) {
            assertThat(response.getStatus()).isEqualTo(HttpStatus.SC_NO_CONTENT);
        }
    }

    public Response callDeleteThreadFeedbackScores(String projectName,
            String threadId,
            Set<String> scoreNames,
            String author,
            String apiKey,
            String workspaceName) {
        return client.target(RESOURCE_PATH.formatted(baseURI))
                .path("threads")
                .path("feedback-scores")
                .path("delete")
                .request()
                .header(HttpHeaders.AUTHORIZATION, apiKey)
                .header(WORKSPACE_HEADER, workspaceName)
                .post(Entity.json(DeleteThreadFeedbackScores.builder()
                        .projectName(projectName)
                        .threadId(threadId)
                        .names(scoreNames)
                        .author(author)
                        .build()));
    }

    public TraceThreadPage getTraceThreads(UUID projectId, String projectName, String apiKey, String workspaceName,
            List<TraceThreadFilter> filters, List<SortingField> sortingFields, Map<String, String> queryParams) {

        WebTarget target = client.target(RESOURCE_PATH.formatted(baseURI))
                .path("threads");

        target = Optional.ofNullable(queryParams)
                .orElseGet(Map::of)
                .entrySet()
                .stream()
                .reduce(target, (acc, entry) -> acc.queryParam(entry.getKey(), entry.getValue()), (a, b) -> b);

        if (projectId != null) {
            target = target.queryParam("project_id", projectId);
        }

        if (projectName != null) {
            target = target.queryParam("project_name", projectName);
        }

        if (CollectionUtils.isNotEmpty(filters)) {
            target = target.queryParam("filters", TestUtils.toURLEncodedQueryParam(filters));
        }

        if (CollectionUtils.isNotEmpty(sortingFields)) {
            target = target.queryParam("sorting",
                    URLEncoder.encode(JsonUtils.writeValueAsString(sortingFields), StandardCharsets.UTF_8));
        }

        try (var response = target
                .request()
                .header(HttpHeaders.AUTHORIZATION, apiKey)
                .header(WORKSPACE_HEADER, workspaceName)
                .get()) {

            assertThat(response.getStatus()).isEqualTo(HttpStatus.SC_OK);
            assertThat(response.hasEntity()).isTrue();
            return response.readEntity(TraceThreadPage.class);
        }
    }

    public Response getTraceThreads(String projectName, String apiKey, String workspaceName,
            List<TraceThreadFilter> filters) {
        return client.target(RESOURCE_PATH.formatted(baseURI))
                .path("threads")
                .queryParam("project_name", projectName)
                .queryParam("filters", TestUtils.toURLEncodedQueryParam(filters))
                .request()
                .header(HttpHeaders.AUTHORIZATION, apiKey)
                .header(WORKSPACE_HEADER, workspaceName)
                .get();
    }

    public TraceThread getTraceThread(String threadId, UUID projectId, String apiKey, String workspaceName) {
        return getTraceThread(threadId, projectId, false, apiKey, workspaceName);
    }

    public TraceThread getTraceThread(String threadId, UUID projectId, boolean truncate, String apiKey,
            String workspaceName) {

        try (var response = client.target(RESOURCE_PATH.formatted(baseURI))
                .path("threads")
                .path("retrieve")
                .request()
                .header(HttpHeaders.AUTHORIZATION, apiKey)
                .header(WORKSPACE_HEADER, workspaceName)
                .post(Entity.json(TraceThreadIdentifier.builder()
                        .projectId(projectId)
                        .threadId(threadId)
                        .truncate(truncate)
                        .build()))) {

            assertThat(response.getStatus()).isEqualTo(HttpStatus.SC_OK);
            assertThat(response.hasEntity()).isTrue();

            return response.readEntity(TraceThread.class);
        }
    }

    public Response getTraceThreadResponse(String threadId, UUID projectId, String apiKey, String workspace) {
        return callRetrieveThreads(threadId, projectId, apiKey, workspace);
    }

    private Response callRetrieveThreads(String threadId, UUID projectId, String apiKey, String workspace) {
        return client.target(RESOURCE_PATH.formatted(baseURI))
                .path("threads")
                .path("retrieve")
                .request()
                .header(HttpHeaders.AUTHORIZATION, apiKey)
                .header(WORKSPACE_HEADER, workspace)
                .post(Entity
                        .json(TraceThreadIdentifier.builder().threadId(threadId).projectId(projectId).build()));
    }

    public List<Trace> getStreamAndAssertContent(String apiKey, String workspaceName,
            TraceSearchStreamRequest streamRequest) {
        try (var actualResponse = client.target(RESOURCE_PATH.formatted(baseURI))
                .path("search")
                .request()
                .header(HttpHeaders.AUTHORIZATION, apiKey)
                .header(WORKSPACE_HEADER, workspaceName)
                .post(Entity.json(streamRequest))) {

            assertThat(actualResponse.getStatusInfo().getStatusCode()).isEqualTo(HttpStatus.SC_OK);

            return getStreamedItems(actualResponse);
        }
    }

    public List<Trace> getStreamedItems(Response response) {
        var items = new ArrayList<Trace>();
        try (var inputStream = response.readEntity(CHUNKED_INPUT_STRING_GENERIC_TYPE)) {
            String stringItem;
            while ((stringItem = inputStream.read()) != null) {
                items.add(JsonUtils.readValue(stringItem, new TypeReference<>() {
                }));
            }
        }
        return items;
    }

    public ProjectStats getTraceStats(String projectName, UUID projectId, String apiKey, String workspaceName,
            List<? extends TraceFilter> filters, Map<String, String> queryParams) {
        WebTarget webTarget = client.target(RESOURCE_PATH.formatted(baseURI))
                .path("stats");

        if (projectName != null) {
            webTarget = webTarget.queryParam("project_name", projectName);
        }

        if (filters != null) {
            webTarget = webTarget.queryParam("filters", TestUtils.toURLEncodedQueryParam(filters));
        }

        if (projectId != null) {
            webTarget = webTarget.queryParam("project_id", projectId);
        }

        webTarget = queryParams.entrySet()
                .stream()
                .reduce(webTarget, (acc, entry) -> acc.queryParam(entry.getKey(), entry.getValue()), (a, b) -> b);

        var actualResponse = webTarget
                .request()
                .header(HttpHeaders.AUTHORIZATION, apiKey)
                .header(WORKSPACE_HEADER, workspaceName)
                .get();

        assertThat(actualResponse.getStatus()).isEqualTo(HttpStatus.SC_OK);
        return actualResponse.readEntity(ProjectStats.class);
    }

    public Trace.TracePage getTraces(String projectName, UUID projectId, String apiKey, String workspaceName,
            List<? extends TraceFilter> filters, List<SortingField> sortingFields, int size,
            Map<String, String> queryParams) {

        int page = Integer.parseInt(queryParams.getOrDefault("page", "1"));

        WebTarget target = client.target(RESOURCE_PATH.formatted(baseURI));

        if (CollectionUtils.isNotEmpty(sortingFields)) {
            target = target.queryParam("sorting",
                    URLEncoder.encode(JsonUtils.writeValueAsString(sortingFields), StandardCharsets.UTF_8));
        }

        if (page > 0) {
            target = target.queryParam("page", page);
        }

        if (size > 0) {
            target = target.queryParam("size", size);
        }

        if (projectName != null) {
            target = target.queryParam("project_name", projectName);
        }

        if (projectId != null) {
            target = target.queryParam("project_id", projectId);
        }

        // Add remaining queryParams (like from_time, to_time)
        WebTarget finalTarget = target;
        target = queryParams.entrySet()
                .stream()
                .filter(e -> !e.getKey().equals("page")) // Skip page as it's already handled
                .reduce(finalTarget, (acc, entry) -> acc.queryParam(entry.getKey(), entry.getValue()), (a, b) -> b);

        var actualResponse = target
                .queryParam("filters", TestUtils.toURLEncodedQueryParam(filters))
                .request()
                .header(HttpHeaders.AUTHORIZATION, apiKey)
                .header(WORKSPACE_HEADER, workspaceName)
                .get();

        assertThat(actualResponse.getStatusInfo().getStatusCode()).isEqualTo(HttpStatus.SC_OK);

        return actualResponse.readEntity(Trace.TracePage.class);
    }

    public void openTraceThread(String threadId, UUID projectId, String projectName, String apiKey,
            String workspaceName) {
        try (var response = client.target(RESOURCE_PATH.formatted(baseURI))
                .path("threads")
                .path("open")
                .request()
                .header(HttpHeaders.AUTHORIZATION, apiKey)
                .header(WORKSPACE_HEADER, workspaceName)
                .put(Entity.json(TraceThreadIdentifier.builder().projectId(projectId).projectName(projectName)
                        .threadId(threadId).build()))) {

            assertThat(response.getStatus()).isEqualTo(HttpStatus.SC_NO_CONTENT);
        }
    }

    public void closeTraceThread(String threadId, UUID projectId, String projectName, String apiKey,
            String workspaceName) {
        try (var response = client.target(RESOURCE_PATH.formatted(baseURI))
                .path("threads")
                .path("close")
                .request()
                .header(HttpHeaders.AUTHORIZATION, apiKey)
                .header(WORKSPACE_HEADER, workspaceName)
                .put(Entity.json(TraceThreadIdentifier.builder().projectId(projectId).projectName(projectName)
                        .threadId(threadId).build()))) {

            assertThat(response.getStatus()).isEqualTo(HttpStatus.SC_NO_CONTENT);
        }
    }

    public void closeTraceThreads(Set<String> threadIds, UUID projectId, String projectName, String apiKey,
            String workspaceName) {
        try (var response = client.target(RESOURCE_PATH.formatted(baseURI))
                .path("threads")
                .path("close")
                .request()
                .header(HttpHeaders.AUTHORIZATION, apiKey)
                .header(WORKSPACE_HEADER, workspaceName)
                .put(Entity.json(TraceThreadBatchIdentifier.builder().projectId(projectId).projectName(projectName)
                        .threadIds(threadIds).build()))) {

            assertThat(response.getStatus()).isEqualTo(HttpStatus.SC_NO_CONTENT);
        }
    }

    public List<TraceThread> searchTraceThreadsStream(String projectName, UUID projectId, String apiKey,
            String workspaceName, List<TraceThreadFilter> filters) {
        try (var actualResponse = callSearchTraceThreadStream(projectName, projectId, apiKey, workspaceName, filters)) {

            assertThat(actualResponse.getStatusInfo().getStatusCode()).isEqualTo(HttpStatus.SC_OK);

            return getStreamedTraceThreads(actualResponse);
        }
    }

    public Response callSearchTraceThreadStream(String projectName, UUID projectId, String apiKey, String workspaceName,
            List<TraceThreadFilter> filters) {
        return client.target(RESOURCE_PATH.formatted(baseURI))
                .path("threads")
                .path("search")
                .request()
                .header(HttpHeaders.AUTHORIZATION, apiKey)
                .header(WORKSPACE_HEADER, workspaceName)
                .post(Entity.json(TraceThreadSearchStreamRequest.builder()
                        .filters(filters)
                        .projectName(projectName)
                        .projectId(projectId)
                        .build()));
    }

    private List<TraceThread> getStreamedTraceThreads(Response response) {
        var items = new ArrayList<TraceThread>();
        try (var inputStream = response.readEntity(CHUNKED_INPUT_STRING_GENERIC_TYPE)) {
            String stringItem;
            while ((stringItem = inputStream.read()) != null) {
                items.add(JsonUtils.readValue(stringItem, new TypeReference<>() {
                }));
            }
        }
        return items;
    }

    public FeedbackScoreNames getTraceThreadsFeedbackScoreNames(UUID projectId, String apiKey, String workspaceName) {

        WebTarget webTarget = client.target(RESOURCE_PATH.formatted(baseURI))
                .path("threads")
                .path("feedback-scores")
                .path("names");

        webTarget = webTarget.queryParam("project_id", projectId);

        try (var actualResponse = webTarget
                .request()
                .header(HttpHeaders.AUTHORIZATION, apiKey)
                .header(WORKSPACE_HEADER, workspaceName)
                .get()) {

            // then
            assertThat(actualResponse.getStatusInfo().getStatusCode()).isEqualTo(HttpStatus.SC_OK);
            return actualResponse.readEntity(FeedbackScoreNames.class);
        }
    }

    public void updateThread(TraceThreadUpdate threadUpdate, UUID threadModelId, String apiKey, String workspaceName,
            int expectedStatus) {

        try (var response = client.target(RESOURCE_PATH.formatted(baseURI))
                .path("threads")
                .path(threadModelId.toString())
                .request()
                .accept(MediaType.APPLICATION_JSON_TYPE)
                .header(HttpHeaders.AUTHORIZATION, apiKey)
                .header(WORKSPACE_HEADER, workspaceName)
                .method(HttpMethod.PATCH, Entity.json(threadUpdate))) {

            assertThat(response.getStatus()).isEqualTo(expectedStatus);
        }
    }

    public Response callBatchCreateTracesWithCookie(List<Trace> traces, String sessionToken, String workspaceName) {
        return client.target(RESOURCE_PATH.formatted(baseURI))
                .path("batch")
                .request()
                .accept(MediaType.APPLICATION_JSON_TYPE)
                .cookie(RequestContext.SESSION_COOKIE, sessionToken)
                .header(WORKSPACE_HEADER, workspaceName)
                .post(Entity.json(TraceBatch.builder().traces(traces).build()));
<<<<<<< HEAD
    }

    public void batchUpdateTraces(TraceBatchUpdate batchUpdate, String apiKey, String workspaceName) {
        try (var actualResponse = callBatchUpdateTraces(batchUpdate, apiKey, workspaceName)) {
            assertThat(actualResponse.getStatusInfo().getStatusCode()).isEqualTo(HttpStatus.SC_NO_CONTENT);
            assertThat(actualResponse.hasEntity()).isFalse();
        }
    }

    public Response callBatchUpdateTraces(TraceBatchUpdate batchUpdate, String apiKey, String workspaceName) {
        return client.target(RESOURCE_PATH.formatted(baseURI))
                .path("batch")
                .request()
                .header(HttpHeaders.AUTHORIZATION, apiKey)
                .header(WORKSPACE_HEADER, workspaceName)
                .method(HttpMethod.PATCH, Entity.json(batchUpdate));
    }

    public void batchUpdateThreads(TraceThreadBatchUpdate batchUpdate, String apiKey, String workspaceName) {
        try (var actualResponse = callBatchUpdateThreads(batchUpdate, apiKey, workspaceName)) {
            assertThat(actualResponse.getStatusInfo().getStatusCode()).isEqualTo(HttpStatus.SC_NO_CONTENT);
            assertThat(actualResponse.hasEntity()).isFalse();
        }
    }

    public Response callBatchUpdateThreads(TraceThreadBatchUpdate batchUpdate, String apiKey, String workspaceName) {
        return client.target(RESOURCE_PATH.formatted(baseURI))
                .path("threads")
                .path("batch")
                .request()
                .header(HttpHeaders.AUTHORIZATION, apiKey)
                .header(WORKSPACE_HEADER, workspaceName)
                .method(HttpMethod.PATCH, Entity.json(batchUpdate));
    }

    public Response callPostWithCookie(Object body, String sessionToken, String workspaceName) {
        return client.target(RESOURCE_PATH.formatted(baseURI))
                .request()
                .cookie(RequestContext.SESSION_COOKIE, sessionToken)
                .header(WORKSPACE_HEADER, workspaceName)
                .post(Entity.json(body));
    }

    public Response callPostToPathWithCookie(String pathSuffix, Object body, String sessionToken,
            String workspaceName) {
        WebTarget target = addPathSegments(client.target(RESOURCE_PATH.formatted(baseURI)), pathSuffix);

        return target
                .request()
                .cookie(RequestContext.SESSION_COOKIE, sessionToken)
                .header(WORKSPACE_HEADER, workspaceName)
                .post(Entity.json(body));
    }

    public Response callPutToPathWithCookie(String pathSuffix, Object body, String sessionToken, String workspaceName) {
        WebTarget target = addPathSegments(client.target(RESOURCE_PATH.formatted(baseURI)), pathSuffix);

        return target
                .request()
                .cookie(RequestContext.SESSION_COOKIE, sessionToken)
                .header(WORKSPACE_HEADER, workspaceName)
                .put(Entity.json(body));
    }

    public Response callGetWithQueryParamAndCookie(String queryParamKey, String queryParamValue, String sessionToken,
            String workspaceName) {
        return client.target(RESOURCE_PATH.formatted(baseURI))
                .queryParam(queryParamKey, queryParamValue)
                .request()
                .cookie(RequestContext.SESSION_COOKIE, sessionToken)
                .header(WORKSPACE_HEADER, workspaceName)
                .get();
    }

    public Response callGetWithPathAndCookie(String pathSuffix, String queryParamKey, String queryParamValue,
            String sessionToken, String workspaceName) {
        WebTarget target = addPathSegments(client.target(RESOURCE_PATH.formatted(baseURI)), pathSuffix);

        // Add query parameter if provided
        if (queryParamKey != null && queryParamValue != null) {
            target = target.queryParam(queryParamKey, queryParamValue);
        }

        return target
                .request()
                .cookie(RequestContext.SESSION_COOKIE, sessionToken)
                .header(WORKSPACE_HEADER, workspaceName)
                .get();
    }

    public Response callSearchTracesStreamWithCookie(TraceSearchStreamRequest streamRequest, String sessionToken,
            String workspaceName) {
        return client.target(RESOURCE_PATH.formatted(baseURI))
                .path("search")
                .request()
                .cookie(RequestContext.SESSION_COOKIE, sessionToken)
                .header(WORKSPACE_HEADER, workspaceName)
                .post(Entity.json(streamRequest));
    }

    public Response callUpdateTraceWithCookie(UUID id, TraceUpdate traceUpdate, String sessionToken,
            String workspaceName) {
        return client.target(RESOURCE_PATH.formatted(baseURI))
                .path(id.toString())
                .request()
                .cookie(RequestContext.SESSION_COOKIE, sessionToken)
                .header(WORKSPACE_HEADER, workspaceName)
                .method(HttpMethod.PATCH, Entity.json(traceUpdate));
=======
>>>>>>> d07143fb
    }

    public Response callDeleteTraceWithCookie(UUID id, String sessionToken, String workspaceName) {
        return client.target(RESOURCE_PATH.formatted(baseURI))
                .path(id.toString())
                .request()
                .cookie(RequestContext.SESSION_COOKIE, sessionToken)
                .header(WORKSPACE_HEADER, workspaceName)
                .delete();
    }

    public Response callGetTraceThreadsWithSorting(UUID projectId, List<SortingField> sortingFields, String apiKey,
            String workspaceName) {
        WebTarget target = client.target(RESOURCE_PATH.formatted(baseURI))
                .path("threads")
                .queryParam("project_id", projectId);

        if (CollectionUtils.isNotEmpty(sortingFields)) {
            target = target.queryParam("sorting",
                    URLEncoder.encode(JsonUtils.writeValueAsString(sortingFields), StandardCharsets.UTF_8));
        }

        return target
                .request()
                .header(HttpHeaders.AUTHORIZATION, apiKey)
                .header(WORKSPACE_HEADER, workspaceName)
                .get();
    }

    public Response callDeleteTrace(UUID id, String apiKey, String workspaceName) {
        return client.target(RESOURCE_PATH.formatted(baseURI))
                .path(id.toString())
                .request()
                .header(HttpHeaders.AUTHORIZATION, apiKey)
                .header(WORKSPACE_HEADER, workspaceName)
                .delete();
    }

    public Response callGetTracesWithQueryParams(String apiKey, String workspaceName, Map<String, String> queryParams) {
        WebTarget target = addQueryParameters(client.target(RESOURCE_PATH.formatted(baseURI)), queryParams);

        return target
                .request()
                .header(HttpHeaders.AUTHORIZATION, apiKey)
                .header(WORKSPACE_HEADER, workspaceName)
                .get();
    }

    public Response callGetTraceThreadsWithQueryParams(String projectName, UUID projectId,
            Map<String, String> queryParams, String apiKey, String workspaceName) {
        WebTarget target = client.target(RESOURCE_PATH.formatted(baseURI))
                .path("threads");

        if (projectId != null) {
            target = target.queryParam("project_id", projectId);
        }

        if (projectName != null) {
            target = target.queryParam("project_name", projectName);
        }

        target = addQueryParameters(target, queryParams);

        return target
                .request()
                .header(HttpHeaders.AUTHORIZATION, apiKey)
                .header(WORKSPACE_HEADER, workspaceName)
                .get();
    }

    public Response callSearchTraceThreadsWithRequest(TraceThreadSearchStreamRequest request, String apiKey,
            String workspaceName) {
        return client.target(RESOURCE_PATH.formatted(baseURI))
                .path("threads")
                .path("search")
                .request()
                .header(HttpHeaders.AUTHORIZATION, apiKey)
                .header(WORKSPACE_HEADER, workspaceName)
                .post(Entity.json(request));
    }

    public List<TraceThread> searchTraceThreadsStream(TraceThreadSearchStreamRequest request, String apiKey,
            String workspaceName) {
        try (var actualResponse = callSearchTraceThreadsWithRequest(request, apiKey, workspaceName)) {
            assertThat(actualResponse.getStatusInfo().getStatusCode()).isEqualTo(HttpStatus.SC_OK);
            return getStreamedTraceThreads(actualResponse);
        }
    }

    public Response callGetById(UUID id, String apiKey, String workspaceName, Map<String, String> queryParams) {
        WebTarget target = addQueryParameters(
                client.target(RESOURCE_PATH.formatted(baseURI)).path(id.toString()),
                queryParams);

        return target
                .request()
                .header(HttpHeaders.AUTHORIZATION, apiKey)
                .header(WORKSPACE_HEADER, workspaceName)
                .get();
    }

    public Response callGetFeedbackScoresToNames(UUID projectId, String apiKey, String workspaceName) {
        return client.target(RESOURCE_PATH.formatted(baseURI))
                .path("feedback-scores")
                .path("names")
                .queryParam("project_id", projectId)
                .request()
                .header(HttpHeaders.AUTHORIZATION, apiKey)
                .header(WORKSPACE_HEADER, workspaceName)
                .get();
    }

    public Response callRetrieveThreadResponse(TraceThreadIdentifier identifier, String apiKey, String workspaceName) {
        return client.target(RESOURCE_PATH.formatted(baseURI))
                .path("threads")
                .path("retrieve")
                .request()
                .header(HttpHeaders.AUTHORIZATION, apiKey)
                .header(WORKSPACE_HEADER, workspaceName)
                .post(Entity.json(identifier));
    }

    public Response callRetrieveThreadResponseWithCookie(TraceThreadIdentifier identifier, String sessionToken,
            String workspaceName) {
        return client.target(RESOURCE_PATH.formatted(baseURI))
                .path("threads")
                .path("retrieve")
                .request()
                .cookie(RequestContext.SESSION_COOKIE, sessionToken)
                .header(WORKSPACE_HEADER, workspaceName)
                .post(Entity.json(identifier));
    }

    public Response callSearchTracesStream(TraceSearchStreamRequest streamRequest, String apiKey,
            String workspaceName) {
        return client.target(RESOURCE_PATH.formatted(baseURI))
                .path("search")
                .request()
                .header(HttpHeaders.AUTHORIZATION, apiKey)
                .header(WORKSPACE_HEADER, workspaceName)
                .post(Entity.json(streamRequest));
    }

    public Response callGetWithPath(String pathSuffix, String queryParamKey, String queryParamValue, String apiKey,
            String workspaceName) {
        WebTarget target = addPathSegments(client.target(RESOURCE_PATH.formatted(baseURI)), pathSuffix);

        // Add query parameter if provided
        if (queryParamKey != null && queryParamValue != null) {
            target = target.queryParam(queryParamKey, queryParamValue);
        }

        return target
                .request()
                .header(HttpHeaders.AUTHORIZATION, apiKey)
                .header(WORKSPACE_HEADER, workspaceName)
                .get();
    }

    public Response callPutToPath(String pathSuffix, Object body, String apiKey, String workspaceName) {
        WebTarget target = addPathSegments(client.target(RESOURCE_PATH.formatted(baseURI)), pathSuffix);

        return target
                .request()
                .header(HttpHeaders.AUTHORIZATION, apiKey)
                .header(WORKSPACE_HEADER, workspaceName)
                .put(Entity.json(body));
    }

    public Response callPostToPath(String pathSuffix, Object body, String apiKey, String workspaceName) {
        WebTarget target = addPathSegments(client.target(RESOURCE_PATH.formatted(baseURI)), pathSuffix);

        return target
                .request()
                .header(HttpHeaders.AUTHORIZATION, apiKey)
                .header(WORKSPACE_HEADER, workspaceName)
                .post(Entity.json(body));
    }

    public Response callDeleteTraceThreads(DeleteTraceThreads threadIds, String apiKey, String workspaceName) {
        return client.target(RESOURCE_PATH.formatted(baseURI))
                .path("threads")
                .path("delete")
                .request()
                .header(HttpHeaders.AUTHORIZATION, apiKey)
                .header(WORKSPACE_HEADER, workspaceName)
                .post(Entity.json(threadIds));
    }

}<|MERGE_RESOLUTION|>--- conflicted
+++ resolved
@@ -687,7 +687,6 @@
                 .cookie(RequestContext.SESSION_COOKIE, sessionToken)
                 .header(WORKSPACE_HEADER, workspaceName)
                 .post(Entity.json(TraceBatch.builder().traces(traces).build()));
-<<<<<<< HEAD
     }
 
     public void batchUpdateTraces(TraceBatchUpdate batchUpdate, String apiKey, String workspaceName) {
@@ -796,8 +795,6 @@
                 .cookie(RequestContext.SESSION_COOKIE, sessionToken)
                 .header(WORKSPACE_HEADER, workspaceName)
                 .method(HttpMethod.PATCH, Entity.json(traceUpdate));
-=======
->>>>>>> d07143fb
     }
 
     public Response callDeleteTraceWithCookie(UUID id, String sessionToken, String workspaceName) {
