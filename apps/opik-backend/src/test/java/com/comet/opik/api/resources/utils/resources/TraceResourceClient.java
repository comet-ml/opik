package com.comet.opik.api.resources.utils.resources;

import com.comet.opik.api.BatchDelete;
import com.comet.opik.api.DeleteTraceThreads;
import com.comet.opik.api.FeedbackScore;
import com.comet.opik.api.FeedbackScoreBatch;
import com.comet.opik.api.FeedbackScoreBatchItem;
import com.comet.opik.api.Project;
import com.comet.opik.api.Trace;
import com.comet.opik.api.TraceBatch;
import com.comet.opik.api.TraceThread;
import com.comet.opik.api.TraceThreadIdentifier;
import com.comet.opik.api.TraceUpdate;
import com.comet.opik.api.resources.utils.TestUtils;
import jakarta.ws.rs.HttpMethod;
import jakarta.ws.rs.client.Entity;
import jakarta.ws.rs.core.HttpHeaders;
import jakarta.ws.rs.core.MediaType;
import jakarta.ws.rs.core.Response;
import org.apache.http.HttpStatus;
import ru.vyarus.dropwizard.guice.test.ClientSupport;

import java.util.List;
import java.util.UUID;
import java.util.stream.IntStream;

import static com.comet.opik.infrastructure.auth.RequestContext.WORKSPACE_HEADER;
import static org.assertj.core.api.Assertions.assertThat;

public class TraceResourceClient extends BaseCommentResourceClient {

    public TraceResourceClient(ClientSupport client, String baseURI) {
        super("%s/v1/private/traces", client, baseURI);
    }

    public UUID createTrace(Trace trace, String apiKey, String workspaceName) {
        try (var response = createTrace(trace, apiKey, workspaceName, HttpStatus.SC_CREATED)) {
            UUID actualId = TestUtils.getIdFromLocation(response.getLocation());

            if (trace.id() != null) {
                assertThat(actualId).isEqualTo(trace.id());
            }

            return actualId;
        }
    }

    public Response createTrace(Trace trace, String apiKey, String workspaceName, int expectedStatus) {
        var response = client.target(RESOURCE_PATH.formatted(baseURI))
                .request()
                .accept(MediaType.APPLICATION_JSON_TYPE)
                .header(HttpHeaders.AUTHORIZATION, apiKey)
                .header(WORKSPACE_HEADER, workspaceName)
                .post(Entity.json(trace));

        assertThat(response.getStatus()).isEqualTo(expectedStatus);

        return response;
    }

    public void feedbackScores(List<FeedbackScoreBatchItem> score, String apiKey, String workspaceName) {

        try (var response = client.target(RESOURCE_PATH.formatted(baseURI))
                .path("feedback-scores")
                .request()
                .header(HttpHeaders.AUTHORIZATION, apiKey)
                .header(WORKSPACE_HEADER, workspaceName)
                .put(Entity.json(new FeedbackScoreBatch(score)))) {

            assertThat(response.getStatus()).isEqualTo(HttpStatus.SC_NO_CONTENT);
        }
    }

    public void feedbackScore(UUID entityId, FeedbackScore score, String workspaceName, String apiKey) {
        try (var actualResponse = client.target(RESOURCE_PATH.formatted(baseURI))
                .path(entityId.toString())
                .path("feedback-scores")
                .request()
                .header(HttpHeaders.AUTHORIZATION, apiKey)
                .header(WORKSPACE_HEADER, workspaceName)
                .put(Entity.json(score))) {

            assertThat(actualResponse.getStatusInfo().getStatusCode()).isEqualTo(HttpStatus.SC_NO_CONTENT);
            assertThat(actualResponse.hasEntity()).isFalse();
        }
    }

    public void batchCreateTraces(List<Trace> traces, String apiKey, String workspaceName) {
        try (var actualResponse = client.target(RESOURCE_PATH.formatted(baseURI))
                .path("batch")
                .request()
                .header(HttpHeaders.AUTHORIZATION, apiKey)
                .header(WORKSPACE_HEADER, workspaceName)
                .post(Entity.json(TraceBatch.builder().traces(traces).build()))) {

            assertThat(actualResponse.getStatusInfo().getStatusCode()).isEqualTo(HttpStatus.SC_NO_CONTENT);
            assertThat(actualResponse.hasEntity()).isFalse();
        }
    }

    public Trace getById(UUID id, String workspaceName, String apiKey) {
        var response = client.target(RESOURCE_PATH.formatted(baseURI))
                .path(id.toString())
                .request()
                .header(HttpHeaders.AUTHORIZATION, apiKey)
                .header(WORKSPACE_HEADER, workspaceName)
                .get();

        assertThat(response.getStatusInfo().getStatusCode()).isEqualTo(HttpStatus.SC_OK);
        return response.readEntity(Trace.class);
    }

    public void deleteTrace(UUID id, String workspaceName, String apiKey) {
        try (var actualResponse = client.target(RESOURCE_PATH.formatted(baseURI))
                .path(id.toString())
                .request()
                .header(HttpHeaders.AUTHORIZATION, apiKey)
                .header(WORKSPACE_HEADER, workspaceName)
                .delete()) {

            assertThat(actualResponse.getStatusInfo().getStatusCode()).isEqualTo(HttpStatus.SC_NO_CONTENT);
            assertThat(actualResponse.hasEntity()).isFalse();
        }
    }

    public void deleteTraces(BatchDelete request, String workspaceName, String apiKey) {
        try (var actualResponse = client.target(RESOURCE_PATH.formatted(baseURI))
                .path("delete")
                .request()
                .header(HttpHeaders.AUTHORIZATION, apiKey)
                .header(WORKSPACE_HEADER, workspaceName)
                .post(Entity.json(request))) {

            assertThat(actualResponse.getStatusInfo().getStatusCode()).isEqualTo(204);
            assertThat(actualResponse.hasEntity()).isFalse();
        }
    }

    public void updateTrace(UUID id, TraceUpdate traceUpdate, String apiKey, String workspaceName) {
        try (var actualResponse = client.target(RESOURCE_PATH.formatted(baseURI))
                .path(id.toString())
                .request()
                .header(HttpHeaders.AUTHORIZATION, apiKey)
                .header(WORKSPACE_HEADER, workspaceName)
                .method(HttpMethod.PATCH, Entity.json(traceUpdate))) {

            assertThat(actualResponse.getStatusInfo().getStatusCode()).isEqualTo(204);
            assertThat(actualResponse.hasEntity()).isFalse();
        }
    }

    public List<List<FeedbackScoreBatchItem>> createMultiValueScores(List<String> multipleValuesFeedbackScores,
            Project project, String apiKey, String workspaceName) {
        return IntStream.range(0, multipleValuesFeedbackScores.size())
                .mapToObj(i -> {

                    Trace trace = podamFactory.manufacturePojo(Trace.class).toBuilder()
                            .name(project.name())
                            .build();

                    createTrace(trace, apiKey, workspaceName);

                    List<FeedbackScoreBatchItem> scores = multipleValuesFeedbackScores.stream()
                            .map(name -> podamFactory.manufacturePojo(FeedbackScoreBatchItem.class).toBuilder()
                                    .name(name)
                                    .projectName(project.name())
                                    .id(trace.id())
                                    .build())
                            .toList();

                    feedbackScores(scores, apiKey, workspaceName);

                    return scores;
                }).toList();
    }

    public List<Trace> getByProjectName(String projectName, String apiKey, String workspace) {
        try (var response = client.target(RESOURCE_PATH.formatted(baseURI))
                .queryParam("project_name", projectName)
                .request()
                .header(HttpHeaders.AUTHORIZATION, apiKey)
                .header(WORKSPACE_HEADER, workspace)
                .get()) {

            assertThat(response.getStatus()).isEqualTo(HttpStatus.SC_OK);
            return response.readEntity(Trace.TracePage.class).content();
        }
    }

    public void deleteTraceThreads(List<String> threadId, String projectName, UUID projectId, String apiKey,
            String workspaceName) {
        try (var response = client.target(RESOURCE_PATH.formatted(baseURI))
                .path("threads")
                .path("delete")
                .request()
                .header(HttpHeaders.AUTHORIZATION, apiKey)
                .header(WORKSPACE_HEADER, workspaceName)
                .post(Entity.json(DeleteTraceThreads.builder().threadIds(threadId).projectName(projectName)
                        .projectId(projectId).build()))) {

            assertThat(response.getStatus()).isEqualTo(HttpStatus.SC_NO_CONTENT);
        }
    }
<<<<<<< HEAD

    public TraceThread getTraceThread(String threadId, UUID projectId, String apiKey, String workspaceName) {
        try (var response = client.target(RESOURCE_PATH.formatted(baseURI))
                .path("threads")
                .path("retrieve")
                .request()
                .header(HttpHeaders.AUTHORIZATION, apiKey)
                .header(WORKSPACE_HEADER, workspaceName)
                .post(Entity.json(TraceThreadIdentifier.builder().projectId(projectId).threadId(threadId).build()))) {

            assertThat(response.getStatus()).isEqualTo(HttpStatus.SC_OK);
            return response.readEntity(TraceThread.class);
        }
    }

    public void assertGetTraceThreadNotFound(String threadId, UUID projectId, String apiKey, String workspace) {

        try (var actualResponse = client.target(RESOURCE_PATH.formatted(baseURI))
                .path("threads")
                .path("retrieve")
                .request()
                .header(HttpHeaders.AUTHORIZATION, apiKey)
                .header(WORKSPACE_HEADER, workspace)
                .post(Entity
                        .json(TraceThreadIdentifier.builder().threadId(threadId).projectId(projectId).build()))) {

            String message = "Trace Thread id: %s not found".formatted(threadId);

            assertErrorResponse(actualResponse, message, HttpStatus.SC_NOT_FOUND);
        }
    }

    private static void assertErrorResponse(Response actualResponse, String message, int expectedStatus) {
        assertThat(actualResponse.getStatusInfo().getStatusCode()).isEqualTo(expectedStatus);
        assertThat(actualResponse.hasEntity()).isTrue();
        assertThat(actualResponse.readEntity(io.dropwizard.jersey.errors.ErrorMessage.class).getMessage())
                .isEqualTo(message);
    }
=======
>>>>>>> 0ef12a95
}<|MERGE_RESOLUTION|>--- conflicted
+++ resolved
@@ -201,7 +201,6 @@
             assertThat(response.getStatus()).isEqualTo(HttpStatus.SC_NO_CONTENT);
         }
     }
-<<<<<<< HEAD
 
     public TraceThread getTraceThread(String threadId, UUID projectId, String apiKey, String workspaceName) {
         try (var response = client.target(RESOURCE_PATH.formatted(baseURI))
@@ -240,6 +239,5 @@
         assertThat(actualResponse.readEntity(io.dropwizard.jersey.errors.ErrorMessage.class).getMessage())
                 .isEqualTo(message);
     }
-=======
->>>>>>> 0ef12a95
+
 }