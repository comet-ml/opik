--- conflicted
+++ resolved
@@ -428,20 +428,13 @@
                     .put(Entity.json(updatedPrompt))) {
 
                 assertThat(response.getStatus()).isEqualTo(HttpStatus.SC_NO_CONTENT);
-<<<<<<< HEAD
                 assertThat(response.hasEntity()).isFalse();
-=======
->>>>>>> a3e1ab4c
             }
         }
 
         @Test
         @DisplayName("when updating prompt name to an existing one, then return conflict")
-<<<<<<< HEAD
-        void when__promptContainsFirstVersionTemplate__thenReturnUpdatedPrompt() {
-=======
         void when__updatingPromptNameToAnExistingOne__thenReturnConflict() {
->>>>>>> a3e1ab4c
 
             var prompt = factory.manufacturePojo(Prompt.class).toBuilder()
                     .lastUpdatedBy(USER)
@@ -454,11 +447,7 @@
                     .build();
 
             UUID promptId = createPrompt(prompt, API_KEY, TEST_WORKSPACE);
-<<<<<<< HEAD
-            UUID promptId2 = createPrompt(prompt2, API_KEY, TEST_WORKSPACE);
-=======
             createPrompt(prompt2, API_KEY, TEST_WORKSPACE);
->>>>>>> a3e1ab4c
 
             var updatedPrompt = prompt.toBuilder()
                     .name(prompt2.name())
@@ -532,7 +521,6 @@
     }
 
     @Nested
-<<<<<<< HEAD
     @DisplayName("Delete Prompt")
     @TestInstance(TestInstance.Lifecycle.PER_CLASS)
     class DeletePrompt {
@@ -578,8 +566,6 @@
     }
 
     @Nested
-=======
->>>>>>> a3e1ab4c
     @DisplayName("Find Prompt")
     @TestInstance(TestInstance.Lifecycle.PER_CLASS)
     class FindPrompt {
