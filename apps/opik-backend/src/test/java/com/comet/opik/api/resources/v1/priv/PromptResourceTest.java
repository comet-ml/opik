package com.comet.opik.api.resources.v1.priv;

import com.comet.opik.api.CreatePromptVersion;
import com.comet.opik.api.Prompt;
import com.comet.opik.api.PromptVersion;
import com.comet.opik.api.error.ErrorMessage;
import com.comet.opik.api.resources.utils.AuthTestUtils;
import com.comet.opik.api.resources.utils.ClickHouseContainerUtils;
import com.comet.opik.api.resources.utils.ClientSupportUtils;
import com.comet.opik.api.resources.utils.MigrationUtils;
import com.comet.opik.api.resources.utils.MySQLContainerUtils;
import com.comet.opik.api.resources.utils.RedisContainerUtils;
import com.comet.opik.api.resources.utils.TestDropwizardAppExtensionUtils;
import com.comet.opik.api.resources.utils.TestUtils;
import com.comet.opik.api.resources.utils.WireMockUtils;
import com.comet.opik.infrastructure.DatabaseAnalyticsFactory;
import com.comet.opik.infrastructure.auth.RequestContext;
import com.comet.opik.podam.PodamFactoryUtils;
import com.github.tomakehurst.wiremock.client.WireMock;
import com.redis.testcontainers.RedisContainer;
import jakarta.ws.rs.client.Entity;
import jakarta.ws.rs.client.WebTarget;
import jakarta.ws.rs.core.HttpHeaders;
import jakarta.ws.rs.core.MediaType;
import org.apache.commons.lang3.RandomStringUtils;
import org.apache.http.HttpStatus;
import org.assertj.core.api.Assertions;
import org.assertj.core.api.recursive.comparison.RecursiveComparisonConfiguration;
import org.jdbi.v3.core.Jdbi;
import org.junit.jupiter.api.AfterAll;
import org.junit.jupiter.api.BeforeAll;
import org.junit.jupiter.api.BeforeEach;
import org.junit.jupiter.api.DisplayName;
import org.junit.jupiter.api.Nested;
import org.junit.jupiter.api.Test;
import org.junit.jupiter.api.TestInstance;
import org.junit.jupiter.api.extension.RegisterExtension;
import org.junit.jupiter.params.ParameterizedTest;
import org.junit.jupiter.params.provider.Arguments;
import org.junit.jupiter.params.provider.MethodSource;
import org.testcontainers.clickhouse.ClickHouseContainer;
import org.testcontainers.containers.MySQLContainer;
import org.testcontainers.junit.jupiter.Testcontainers;
import org.testcontainers.lifecycle.Startables;
import ru.vyarus.dropwizard.guice.test.ClientSupport;
import ru.vyarus.dropwizard.guice.test.jupiter.ext.TestDropwizardAppExtension;
import uk.co.jemos.podam.api.PodamFactory;

import java.sql.SQLException;
import java.time.Instant;
import java.util.List;
import java.util.UUID;
import java.util.function.Function;
import java.util.stream.IntStream;
import java.util.stream.Stream;

import static com.comet.opik.api.resources.utils.ClickHouseContainerUtils.DATABASE_NAME;
import static com.comet.opik.api.resources.utils.MigrationUtils.CLICKHOUSE_CHANGELOG_FILE;
import static com.comet.opik.infrastructure.auth.RequestContext.SESSION_COOKIE;
import static com.comet.opik.infrastructure.auth.RequestContext.WORKSPACE_HEADER;
import static com.comet.opik.infrastructure.auth.TestHttpClientUtils.UNAUTHORIZED_RESPONSE;
import static com.github.tomakehurst.wiremock.client.WireMock.equalTo;
import static com.github.tomakehurst.wiremock.client.WireMock.matching;
import static com.github.tomakehurst.wiremock.client.WireMock.matchingJsonPath;
import static com.github.tomakehurst.wiremock.client.WireMock.okJson;
import static com.github.tomakehurst.wiremock.client.WireMock.post;
import static com.github.tomakehurst.wiremock.client.WireMock.urlPathEqualTo;
import static org.assertj.core.api.Assertions.assertThat;
import static org.junit.jupiter.params.provider.Arguments.arguments;

@Testcontainers(parallel = true)
@TestInstance(TestInstance.Lifecycle.PER_CLASS)
@DisplayName("Prompt Resource Test")
class PromptResourceTest {

    private static final String RESOURCE_PATH = "%s/v1/private/prompts";

    private static final String API_KEY = UUID.randomUUID().toString();
    private static final String USER = UUID.randomUUID().toString();
    private static final String WORKSPACE_ID = UUID.randomUUID().toString();
    private static final String TEST_WORKSPACE = UUID.randomUUID().toString();

    private static final RedisContainer REDIS = RedisContainerUtils.newRedisContainer();
    private static final ClickHouseContainer CLICKHOUSE_CONTAINER = ClickHouseContainerUtils.newClickHouseContainer();
    private static final MySQLContainer<?> MYSQL = MySQLContainerUtils.newMySQLContainer();

    @RegisterExtension
    private static final TestDropwizardAppExtension app;

    private static final WireMockUtils.WireMockRuntime wireMock;
    public static final String[] IGNORED_FIELDS = {"versionCount", "latestVersion", "template"};

    static {
        Startables.deepStart(REDIS, CLICKHOUSE_CONTAINER, MYSQL).join();
        wireMock = WireMockUtils.startWireMock();

        DatabaseAnalyticsFactory databaseAnalyticsFactory = ClickHouseContainerUtils
                .newDatabaseAnalyticsFactory(CLICKHOUSE_CONTAINER, DATABASE_NAME);

        app = TestDropwizardAppExtensionUtils.newTestDropwizardAppExtension(
                MYSQL.getJdbcUrl(), databaseAnalyticsFactory, wireMock.runtimeInfo(), REDIS.getRedisURI());
    }

    private final PodamFactory factory = PodamFactoryUtils.newPodamFactory();

    private String baseURI;
    private ClientSupport client;

    @BeforeAll
    void setUpAll(ClientSupport client, Jdbi jdbi) throws SQLException {

        MigrationUtils.runDbMigration(jdbi, MySQLContainerUtils.migrationParameters());

        try (var connection = CLICKHOUSE_CONTAINER.createConnection("")) {
            MigrationUtils.runDbMigration(connection, CLICKHOUSE_CHANGELOG_FILE,
                    ClickHouseContainerUtils.migrationParameters());
        }

        this.baseURI = "http://localhost:%d".formatted(client.getPort());
        this.client = client;

        ClientSupportUtils.config(client);

        mockTargetWorkspace(API_KEY, TEST_WORKSPACE, WORKSPACE_ID);
    }

    private static void mockTargetWorkspace(String apiKey, String workspaceName, String workspaceId) {
        AuthTestUtils.mockTargetWorkspace(wireMock.server(), apiKey, workspaceName, workspaceId, USER);
    }

    @AfterAll
    void tearDownAll() {
        wireMock.server().stop();
    }

    @Nested
    @DisplayName("Api Key Authentication:")
    @TestInstance(TestInstance.Lifecycle.PER_CLASS)
    class ApiKey {

        private final String fakeApikey = UUID.randomUUID().toString();
        private final String okApikey = UUID.randomUUID().toString();

        Stream<Arguments> credentials() {
            return Stream.of(
                    arguments(okApikey, true),
                    arguments(fakeApikey, false),
                    arguments("", false));
        }

        @BeforeEach
        void setUp() {

            wireMock.server().stubFor(
                    post(urlPathEqualTo("/opik/auth"))
                            .withHeader(HttpHeaders.AUTHORIZATION, equalTo(fakeApikey))
                            .withRequestBody(matchingJsonPath("$.workspaceName", matching(".+")))
                            .willReturn(WireMock.unauthorized()));

            wireMock.server().stubFor(
                    post(urlPathEqualTo("/opik/auth"))
                            .withHeader(HttpHeaders.AUTHORIZATION, equalTo(""))
                            .withRequestBody(matchingJsonPath("$.workspaceName", matching(".+")))
                            .willReturn(WireMock.unauthorized()));
        }

        @ParameterizedTest
        @MethodSource("credentials")
        @DisplayName("create prompt: when api key is present, then return proper response")
        void createPrompt__whenApiKeyIsPresent__thenReturnProperResponse(String apiKey, boolean success) {

            var prompt = factory.manufacturePojo(Prompt.class);

            String workspaceName = UUID.randomUUID().toString();

            mockTargetWorkspace(okApikey, workspaceName, WORKSPACE_ID);

            try (var actualResponse = client.target(RESOURCE_PATH.formatted(baseURI))
                    .request()
                    .accept(MediaType.APPLICATION_JSON_TYPE)
                    .header(HttpHeaders.AUTHORIZATION, apiKey)
                    .header(WORKSPACE_HEADER, workspaceName)
                    .post(Entity.entity(prompt, MediaType.APPLICATION_JSON_TYPE))) {

                if (success) {
                    assertThat(actualResponse.getStatusInfo().getStatusCode()).isEqualTo(HttpStatus.SC_CREATED);
                    assertThat(actualResponse.hasEntity()).isFalse();
                } else {
                    assertThat(actualResponse.getStatusInfo().getStatusCode()).isEqualTo(HttpStatus.SC_UNAUTHORIZED);
                    assertThat(actualResponse.hasEntity()).isTrue();
                    assertThat(actualResponse.readEntity(io.dropwizard.jersey.errors.ErrorMessage.class))
                            .isEqualTo(UNAUTHORIZED_RESPONSE);
                }
            }
        }

        @ParameterizedTest
        @MethodSource("credentials")
        @DisplayName("find prompt: when api key is present, then return proper response")
        void findPrompt__whenApiKeyIsPresent__thenReturnProperResponse(String apiKey, boolean success) {

            String workspaceName = UUID.randomUUID().toString();

            mockTargetWorkspace(okApikey, workspaceName, WORKSPACE_ID);

            try (var actualResponse = client.target(RESOURCE_PATH.formatted(baseURI))
                    .request()
                    .accept(MediaType.APPLICATION_JSON_TYPE)
                    .header(HttpHeaders.AUTHORIZATION, apiKey)
                    .header(WORKSPACE_HEADER, workspaceName)
                    .get()) {

                if (success) {
                    assertThat(actualResponse.getStatusInfo().getStatusCode()).isEqualTo(HttpStatus.SC_OK);
                    assertThat(actualResponse.hasEntity()).isTrue();
                } else {
                    assertThat(actualResponse.getStatusInfo().getStatusCode()).isEqualTo(HttpStatus.SC_UNAUTHORIZED);
                    assertThat(actualResponse.hasEntity()).isTrue();
                    assertThat(actualResponse.readEntity(io.dropwizard.jersey.errors.ErrorMessage.class))
                            .isEqualTo(UNAUTHORIZED_RESPONSE);
                }
            }
        }

    }

    @Nested
    @DisplayName("Session Token Authentication:")
    @TestInstance(TestInstance.Lifecycle.PER_CLASS)
    class SessionTokenCookie {

        private final String sessionToken = UUID.randomUUID().toString();
        private final String fakeSessionToken = UUID.randomUUID().toString();

        Stream<Arguments> credentials() {
            return Stream.of(
                    arguments(sessionToken, true, "OK_" + UUID.randomUUID()),
                    arguments(fakeSessionToken, false, UUID.randomUUID().toString()));
        }

        @BeforeAll
        void setUp() {
            wireMock.server().stubFor(
                    post(urlPathEqualTo("/opik/auth-session"))
                            .withCookie(SESSION_COOKIE, equalTo(sessionToken))
                            .withRequestBody(matchingJsonPath("$.workspaceName", matching("OK_.+")))
                            .willReturn(okJson(AuthTestUtils.newWorkspaceAuthResponse(USER, WORKSPACE_ID))));

            wireMock.server().stubFor(
                    post(urlPathEqualTo("/opik/auth-session"))
                            .withCookie(SESSION_COOKIE, equalTo(fakeSessionToken))
                            .withRequestBody(matchingJsonPath("$.workspaceName", matching(".+")))
                            .willReturn(WireMock.unauthorized()));
        }

        @ParameterizedTest
        @MethodSource("credentials")
        @DisplayName("create prompt: when session token is present, then return proper response")
        void createPrompt__whenSessionTokenIsPresent__thenReturnProperResponse(String sessionToken, boolean success,
                String workspaceName) {
            var prompt = factory.manufacturePojo(Prompt.class);

            try (var actualResponse = client.target(RESOURCE_PATH.formatted(baseURI)).request()
                    .accept(MediaType.APPLICATION_JSON_TYPE)
                    .cookie(SESSION_COOKIE, sessionToken)
                    .header(WORKSPACE_HEADER, workspaceName)
                    .post(Entity.entity(prompt, MediaType.APPLICATION_JSON_TYPE))) {

                if (success) {
                    assertThat(actualResponse.getStatusInfo().getStatusCode()).isEqualTo(HttpStatus.SC_CREATED);
                    assertThat(actualResponse.hasEntity()).isFalse();
                } else {
                    assertThat(actualResponse.getStatusInfo().getStatusCode()).isEqualTo(HttpStatus.SC_UNAUTHORIZED);
                    assertThat(actualResponse.hasEntity()).isTrue();
                    assertThat(actualResponse.readEntity(io.dropwizard.jersey.errors.ErrorMessage.class))
                            .isEqualTo(UNAUTHORIZED_RESPONSE);
                }
            }
        }

        @ParameterizedTest
        @MethodSource("credentials")
        @DisplayName("find prompt: when session token is present, then return proper response")
        void findPrompt__whenSessionTokenIsPresent__thenReturnProperResponse(String sessionToken, boolean success,
                String workspaceName) {

            try (var actualResponse = client.target(RESOURCE_PATH.formatted(baseURI)).request()
                    .accept(MediaType.APPLICATION_JSON_TYPE)
                    .cookie(SESSION_COOKIE, sessionToken)
                    .header(WORKSPACE_HEADER, workspaceName)
                    .get()) {

                if (success) {
                    assertThat(actualResponse.getStatusInfo().getStatusCode()).isEqualTo(HttpStatus.SC_OK);
                    assertThat(actualResponse.hasEntity()).isTrue();
                } else {
                    assertThat(actualResponse.getStatusInfo().getStatusCode()).isEqualTo(HttpStatus.SC_UNAUTHORIZED);
                    assertThat(actualResponse.hasEntity()).isTrue();
                    assertThat(actualResponse.readEntity(io.dropwizard.jersey.errors.ErrorMessage.class))
                            .isEqualTo(UNAUTHORIZED_RESPONSE);
                }
            }
        }
    }

    private UUID createPrompt(Prompt prompt, String apiKey, String workspaceName) {
        try (var response = client.target(RESOURCE_PATH.formatted(baseURI))
                .request()
                .header(HttpHeaders.AUTHORIZATION, apiKey)
                .header(RequestContext.WORKSPACE_HEADER, workspaceName)
                .post(Entity.json(prompt))) {

            assertThat(response.getStatus()).isEqualTo(HttpStatus.SC_CREATED);

            return TestUtils.getIdFromLocation(response.getLocation());
        }
    }

    @Nested
    @DisplayName("Create Prompt")
    @TestInstance(TestInstance.Lifecycle.PER_CLASS)
    class CreatePrompt {

        @Test
        @DisplayName("Success: should create prompt")
        void shouldCreatePrompt() {

            var prompt = factory.manufacturePojo(Prompt.class).toBuilder()
                    .lastUpdatedBy(USER)
                    .createdBy(USER)
                    .template(null)
                    .build();

            var promptId = createPrompt(prompt, API_KEY, TEST_WORKSPACE);

            assertThat(promptId).isNotNull();
        }

        @Test
        @DisplayName("when prompt contains first version template, then return created prompt")
        void when__promptContainsFirstVersionTemplate__thenReturnCreatedPrompt() {

            var prompt = factory.manufacturePojo(Prompt.class).toBuilder()
                    .lastUpdatedBy(USER)
                    .createdBy(USER)
                    .build();

            var promptId = createPrompt(prompt, API_KEY, TEST_WORKSPACE);

            assertThat(promptId).isNotNull();
        }

        @ParameterizedTest
        @MethodSource
        @DisplayName("when prompt state is invalid, then return conflict")
        void when__promptIsInvalid__thenReturnError(Prompt prompt, int expectedStatusCode, Object expectedBody,
                Class<?> expectedResponseClass) {

            try (var response = client.target(RESOURCE_PATH.formatted(baseURI))
                    .request()
                    .header(HttpHeaders.AUTHORIZATION, API_KEY)
                    .header(RequestContext.WORKSPACE_HEADER, TEST_WORKSPACE)
                    .post(Entity.json(prompt))) {

                assertThat(response.getStatus()).isEqualTo(expectedStatusCode);

                var actualBody = response.readEntity(expectedResponseClass);

                assertThat(actualBody).isEqualTo(expectedBody);
            }
        }

        Stream<Arguments> when__promptIsInvalid__thenReturnError() {
            Prompt prompt = factory.manufacturePojo(Prompt.class).toBuilder()
                    .id(UUID.randomUUID())
                    .build();

            Prompt duplicatedPrompt = factory.manufacturePojo(Prompt.class);
            createPrompt(duplicatedPrompt, API_KEY, TEST_WORKSPACE);

            return Stream.of(
                    Arguments.of(prompt, HttpStatus.SC_BAD_REQUEST,
                            new ErrorMessage(List.of("prompt id must be a version 7 UUID")),
                            ErrorMessage.class),
                    Arguments.of(duplicatedPrompt.toBuilder().name(UUID.randomUUID().toString()).build(),
                            HttpStatus.SC_CONFLICT,
                            new io.dropwizard.jersey.errors.ErrorMessage(HttpStatus.SC_CONFLICT,
                                    "Prompt id or name already exists"),
                            io.dropwizard.jersey.errors.ErrorMessage.class),
                    Arguments.of(duplicatedPrompt.toBuilder().id(factory.manufacturePojo(UUID.class)).build(),
                            HttpStatus.SC_CONFLICT,
                            new io.dropwizard.jersey.errors.ErrorMessage(HttpStatus.SC_CONFLICT,
                                    "Prompt id or name already exists"),
                            io.dropwizard.jersey.errors.ErrorMessage.class),
                    Arguments.of(factory.manufacturePojo(Prompt.class).toBuilder().description("").build(),
                            HttpStatus.SC_UNPROCESSABLE_ENTITY,
                            new ErrorMessage(List.of("description must not be blank")),
                            ErrorMessage.class),
                    Arguments.of(factory.manufacturePojo(Prompt.class).toBuilder().name("").build(),
                            HttpStatus.SC_UNPROCESSABLE_ENTITY,
                            new ErrorMessage(List.of("name must not be blank")), ErrorMessage.class));
        }
    }

    @Nested
    @DisplayName("Update Prompt")
    @TestInstance(TestInstance.Lifecycle.PER_CLASS)
    class UpdatePrompt {

        @ParameterizedTest
        @MethodSource
        @DisplayName("Success: prompt update is valid, then return success")
        void when__promptUpdateIsValid__thenReturnSuccess(Function<Prompt, Prompt> promptUpdate) {

            var prompt = factory.manufacturePojo(Prompt.class).toBuilder()
                    .lastUpdatedBy(USER)
                    .createdBy(USER)
                    .build();

            UUID promptId = createPrompt(prompt, API_KEY, TEST_WORKSPACE);

            var updatedPrompt = promptUpdate.apply(prompt);

            try (var response = client.target(RESOURCE_PATH.formatted(baseURI) + "/%s".formatted(promptId))
                    .request()
                    .header(HttpHeaders.AUTHORIZATION, API_KEY)
                    .header(RequestContext.WORKSPACE_HEADER, TEST_WORKSPACE)
                    .put(Entity.json(updatedPrompt))) {

<<<<<<< HEAD
                assertThat(response.getStatus()).isEqualTo(204);
                assertThat(response.hasEntity()).isFalse();
=======
                assertThat(response.getStatus()).isEqualTo(HttpStatus.SC_NO_CONTENT);
            }
        }

        @Test
        @DisplayName("when updating prompt name to an existing one, then return conflict")
        void when__promptContainsFirstVersionTemplate__thenReturnUpdatedPrompt() {

            var prompt = factory.manufacturePojo(Prompt.class).toBuilder()
                    .lastUpdatedBy(USER)
                    .createdBy(USER)
                    .build();

            var prompt2 = factory.manufacturePojo(Prompt.class).toBuilder()
                    .lastUpdatedBy(USER)
                    .createdBy(USER)
                    .build();

            UUID promptId = createPrompt(prompt, API_KEY, TEST_WORKSPACE);
            UUID promptId2 = createPrompt(prompt2, API_KEY, TEST_WORKSPACE);

            var updatedPrompt = prompt.toBuilder()
                    .name(prompt2.name())
                    .build();

            try (var response = client.target(RESOURCE_PATH.formatted(baseURI) + "/%s".formatted(promptId))
                    .request()
                    .header(HttpHeaders.AUTHORIZATION, API_KEY)
                    .header(RequestContext.WORKSPACE_HEADER, TEST_WORKSPACE)
                    .put(Entity.json(updatedPrompt))) {

                assertThat(response.getStatus()).isEqualTo(HttpStatus.SC_CONFLICT);

                var actualBody = response.readEntity(io.dropwizard.jersey.errors.ErrorMessage.class);

                assertThat(actualBody)
                        .isEqualTo(
                                new io.dropwizard.jersey.errors.ErrorMessage(HttpStatus.SC_CONFLICT,
                                        "Prompt id or name already exists"));
>>>>>>> faebd86e
            }
        }

        Stream<Arguments> when__promptUpdateIsValid__thenReturnSuccess() {
            return Stream.of(
                    arguments((Function<Prompt, Prompt>) prompt -> prompt.toBuilder().name(UUID.randomUUID().toString())
                            .build()),
                    arguments((Function<Prompt, Prompt>) prompt -> prompt.toBuilder()
                            .description(UUID.randomUUID().toString()).build()),
                    arguments((Function<Prompt, Prompt>) prompt -> prompt.toBuilder().description(null).build()));
        }

        @ParameterizedTest
        @MethodSource
        @DisplayName("when prompt state is invalid, then return conflict")
        void when__promptIsInvalid__thenReturnError(
                Prompt updatedPrompt, int expectedStatusCode, Object expectedBody, Class<?> expectedErrorClass) {

            try (var response = client.target(RESOURCE_PATH.formatted(baseURI) + "/%s".formatted(updatedPrompt.id()))
                    .request()
                    .header(HttpHeaders.AUTHORIZATION, API_KEY)
                    .header(RequestContext.WORKSPACE_HEADER, TEST_WORKSPACE)
                    .put(Entity.json(updatedPrompt))) {

                assertThat(response.getStatus()).isEqualTo(expectedStatusCode);

                var actualBody = response.readEntity(expectedErrorClass);

                assertThat(actualBody).isEqualTo(expectedBody);
            }
        }

        Stream<Arguments> when__promptIsInvalid__thenReturnError() {

            return Stream.of(
                    Arguments.of(factory.manufacturePojo(Prompt.class), HttpStatus.SC_NOT_FOUND,
                            new io.dropwizard.jersey.errors.ErrorMessage(HttpStatus.SC_NOT_FOUND, "Prompt not found"),
                            io.dropwizard.jersey.errors.ErrorMessage.class),
                    Arguments.of(factory.manufacturePojo(Prompt.class).toBuilder().name(null).build(),
                            HttpStatus.SC_UNPROCESSABLE_ENTITY,
                            new ErrorMessage(List.of("name must not be blank")),
                            ErrorMessage.class),
                    Arguments.of(factory.manufacturePojo(Prompt.class).toBuilder().name("").build(),
                            HttpStatus.SC_UNPROCESSABLE_ENTITY,
                            new ErrorMessage(List.of("name must not be blank")),
                            ErrorMessage.class),
                    Arguments.of(factory.manufacturePojo(Prompt.class).toBuilder().description("").build(),
                            HttpStatus.SC_UNPROCESSABLE_ENTITY,
                            new ErrorMessage(List.of("description must not be blank")),
                            ErrorMessage.class));
        }
    }

    @Nested
    @DisplayName("Delete Prompt")
    @TestInstance(TestInstance.Lifecycle.PER_CLASS)
    class DeletePrompt {

        @Test
        @DisplayName("Success: should delete prompt")
        void shouldDeletePrompt() {

            var prompt = factory.manufacturePojo(Prompt.class).toBuilder()
                    .lastUpdatedBy(USER)
                    .createdBy(USER)
                    .build();

            UUID promptId = createPrompt(prompt, API_KEY, TEST_WORKSPACE);

            try (var response = client.target(RESOURCE_PATH.formatted(baseURI) + "/%s".formatted(promptId))
                    .request()
                    .header(HttpHeaders.AUTHORIZATION, API_KEY)
                    .header(RequestContext.WORKSPACE_HEADER, TEST_WORKSPACE)
                    .delete()) {

                assertThat(response.getStatus()).isEqualTo(204);
                assertThat(response.hasEntity()).isFalse();
            }
        }

        @Test
        @DisplayName("when prompt does not exist, then return no content")
        void when__promptDoesNotExist__thenReturnNotFound() {

            UUID promptId = UUID.randomUUID();

            try (var response = client.target(RESOURCE_PATH.formatted(baseURI) + "/%s".formatted(promptId))
                    .request()
                    .header(HttpHeaders.AUTHORIZATION, API_KEY)
                    .header(RequestContext.WORKSPACE_HEADER, TEST_WORKSPACE)
                    .delete()) {

                assertThat(response.getStatus()).isEqualTo(204);
                assertThat(response.hasEntity()).isFalse();
            }
        }
    }

    @Nested
    @DisplayName("Find Prompt")
    @TestInstance(TestInstance.Lifecycle.PER_CLASS)
    class FindPrompt {

        @Test
        @DisplayName("Success: should find prompt")
        void shouldFindPrompt() {

            String apiKey = UUID.randomUUID().toString();
            String workspaceName = UUID.randomUUID().toString();
            String workspaceId = UUID.randomUUID().toString();

            mockTargetWorkspace(apiKey, workspaceName, workspaceId);

            var prompt = factory.manufacturePojo(Prompt.class).toBuilder()
                    .lastUpdatedBy(USER)
                    .createdBy(USER)
                    .build();

            createPrompt(prompt, apiKey, workspaceName);

            List<Prompt> expectedPrompts = List.of(prompt);

            findPromptsAndAssertPage(expectedPrompts, apiKey, workspaceName, expectedPrompts.size(), 1, null);
        }

        @Test
        @DisplayName("when search by name, then return prompt matching name")
        void when__searchByName__thenReturnPromptMatchingName() {

            String apiKey = UUID.randomUUID().toString();
            String workspaceName = UUID.randomUUID().toString();
            String workspaceId = UUID.randomUUID().toString();

            mockTargetWorkspace(apiKey, workspaceName, workspaceId);

            var prompt = factory.manufacturePojo(Prompt.class).toBuilder()
                    .lastUpdatedBy(USER)
                    .createdBy(USER)
                    .build();

            createPrompt(prompt, apiKey, workspaceName);

            List<Prompt> expectedPrompts = List.of(prompt);

            findPromptsAndAssertPage(expectedPrompts, apiKey, workspaceName, expectedPrompts.size(), 1, prompt.name());
        }

        @Test
        @DisplayName("when search by name with mismatched partial name, then return empty page")
        void when__searchByNameWithMismatchedPartialName__thenReturnEmptyPage() {

            String apiKey = UUID.randomUUID().toString();
            String workspaceName = UUID.randomUUID().toString();
            String workspaceId = UUID.randomUUID().toString();

            mockTargetWorkspace(apiKey, workspaceName, workspaceId);

            String name = RandomStringUtils.randomAlphanumeric(10);

            String partialSearch = name.substring(0, 5) + "@" + RandomStringUtils.randomAlphanumeric(2);

            var prompt = factory.manufacturePojo(Prompt.class).toBuilder()
                    .name(name)
                    .lastUpdatedBy(USER)
                    .createdBy(USER)
                    .build();

            createPrompt(prompt, apiKey, workspaceName);

            List<Prompt> expectedPrompts = List.of();

            findPromptsAndAssertPage(expectedPrompts, apiKey, workspaceName, expectedPrompts.size(), 1, partialSearch);
        }

        @ParameterizedTest
        @MethodSource
        @DisplayName("when search by partial name, then return prompt matching name")
        void when__searchByPartialName__thenReturnPromptMatchingName(String promptName, String partialSearch) {

            String apiKey = UUID.randomUUID().toString();
            String workspaceName = UUID.randomUUID().toString();
            String workspaceId = UUID.randomUUID().toString();

            mockTargetWorkspace(apiKey, workspaceName, workspaceId);

            IntStream.range(0, 4).forEach(i -> {
                var prompt = factory.manufacturePojo(Prompt.class).toBuilder()
                        .lastUpdatedBy(USER)
                        .createdBy(USER)
                        .build();

                Prompt updatePrompt = prompt.toBuilder()
                        .name(prompt.name().replaceAll("(?i)" + partialSearch, ""))
                        .build();

                createPrompt(updatePrompt, apiKey, workspaceName);
            });

            var prompt = factory.manufacturePojo(Prompt.class).toBuilder()
                    .name(promptName)
                    .lastUpdatedBy(USER)
                    .createdBy(USER)
                    .build();

            createPrompt(prompt, apiKey, workspaceName);

            List<Prompt> expectedPrompts = List.of(prompt);
            findPromptsAndAssertPage(expectedPrompts, apiKey, workspaceName, expectedPrompts.size(), 1, partialSearch);
        }

        Stream<Arguments> when__searchByPartialName__thenReturnPromptMatchingName() {
            return Stream.of(
                    arguments("prompt", "pro"),
                    arguments("prompt", "pt"),
                    arguments("prompt", "om"));
        }

        @Test
        @DisplayName("when fetch prompts, then return prompts sorted by creation time")
        void when__fetchPrompts__thenReturnPromptsSortedByCreationTime() {

            String apiKey = UUID.randomUUID().toString();
            String workspaceName = UUID.randomUUID().toString();
            String workspaceId = UUID.randomUUID().toString();

            mockTargetWorkspace(apiKey, workspaceName, workspaceId);

            var prompts = PodamFactoryUtils.manufacturePojoList(factory, Prompt.class).stream()
                    .map(prompt -> prompt.toBuilder()
                            .lastUpdatedBy(USER)
                            .createdBy(USER)
                            .build())
                    .toList();

            prompts.forEach(prompt -> createPrompt(prompt, apiKey, workspaceName));

            List<Prompt> expectedPrompts = prompts.reversed();

            findPromptsAndAssertPage(expectedPrompts, apiKey, workspaceName, expectedPrompts.size(), 1, null);
        }

        @Test
        @DisplayName("when fetch prompts using pagination, then return prompts paginated")
        void when__fetchPromptsUsingPagination__thenReturnPromptsPaginated() {

            String apiKey = UUID.randomUUID().toString();
            String workspaceName = UUID.randomUUID().toString();
            String workspaceId = UUID.randomUUID().toString();

            mockTargetWorkspace(apiKey, workspaceName, workspaceId);

            var prompts = IntStream.range(0, 20)
                    .mapToObj(i -> factory.manufacturePojo(Prompt.class).toBuilder()
                            .lastUpdatedBy(USER)
                            .createdBy(USER)
                            .build())
                    .toList();

            prompts.forEach(prompt -> createPrompt(prompt, apiKey, workspaceName));

            List<Prompt> promptPage1 = prompts.reversed().subList(0, 10);
            List<Prompt> promptPage2 = prompts.reversed().subList(10, 20);

            findPromptsAndAssertPage(promptPage1, apiKey, workspaceName, prompts.size(), 1, null);
            findPromptsAndAssertPage(promptPage2, apiKey, workspaceName, prompts.size(), 2, null);
        }

    }

    @Nested
    @DisplayName("Create Prompt Version")
    @TestInstance(TestInstance.Lifecycle.PER_CLASS)
    class CreatePromptVersions {

        @Test
        @DisplayName("Success: should create prompt version")
        void shouldCreatePromptVersion() {

            var prompt = factory.manufacturePojo(Prompt.class).toBuilder()
                    .lastUpdatedBy(USER)
                    .createdBy(USER)
                    .template(null)
                    .build();

            UUID promptId = createPrompt(prompt, API_KEY, TEST_WORKSPACE);

            var expectedPromptVersion = factory.manufacturePojo(PromptVersion.class).toBuilder()
                    .createdBy(USER)
                    .commit(null)
                    .id(null)
                    .build();

            var request = new CreatePromptVersion(prompt.name(), expectedPromptVersion);

            PromptVersion actualPromptVersion = createPromptVersion(request, API_KEY, TEST_WORKSPACE);

            assertPromptVersion(actualPromptVersion, expectedPromptVersion, promptId);
        }

        @Test
        @DisplayName("when prompt version contains commit, then return created prompt version")
        void when__promptVersionContainsCommit__thenReturnCreatedPromptVersion() {

            var prompt = factory.manufacturePojo(Prompt.class).toBuilder()
                    .lastUpdatedBy(USER)
                    .createdBy(USER)
                    .template(null)
                    .build();

            UUID promptId = createPrompt(prompt, API_KEY, TEST_WORKSPACE);

            var versionId = factory.manufacturePojo(UUID.class);

            var expectedPromptVersion = factory.manufacturePojo(PromptVersion.class).toBuilder()
                    .createdBy(USER)
                    .commit(versionId.toString().substring(versionId.toString().length() - 8))
                    .id(versionId)
                    .build();

            var request = new CreatePromptVersion(prompt.name(), expectedPromptVersion);

            PromptVersion actualPromptVersion = createPromptVersion(request, API_KEY, TEST_WORKSPACE);

            assertPromptVersion(actualPromptVersion, expectedPromptVersion, promptId);
        }

        @Test
        @DisplayName("when prompt doesn't exist, then return created prompt version")
        void when__promptDoesNotExist__thenReturnCreatedPromptVersion() {

            var apiKey = UUID.randomUUID().toString();
            var workspaceName = UUID.randomUUID().toString();
            var workspaceId = UUID.randomUUID().toString();

            mockTargetWorkspace(apiKey, workspaceName, workspaceId);

            var promptName = UUID.randomUUID().toString();

            var versionId = factory.manufacturePojo(UUID.class);

            var expectedPromptVersion = factory.manufacturePojo(PromptVersion.class).toBuilder()
                    .createdBy(USER)
                    .commit(versionId.toString().substring(versionId.toString().length() - 8))
                    .id(versionId)
                    .build();

            var request = new CreatePromptVersion(promptName, expectedPromptVersion);

            PromptVersion actualPromptVersion = createPromptVersion(request, apiKey, workspaceName);

            List<Prompt> prompts = getPrompts(promptName, apiKey, workspaceName);

            assertPromptVersion(actualPromptVersion, expectedPromptVersion, prompts.getFirst().id());
        }

        @Test
        @DisplayName("when prompt version id already exists, then return error")
        void when__promptVersionIdAlreadyExists__thenReturnError() {

            var prompt = factory.manufacturePojo(Prompt.class).toBuilder()
                    .lastUpdatedBy(USER)
                    .createdBy(USER)
                    .template(null)
                    .build();

            var versionId = factory.manufacturePojo(UUID.class);

            var promptVersion = factory.manufacturePojo(PromptVersion.class).toBuilder()
                    .createdBy(USER)
                    .id(versionId)
                    .build();

            var request = new CreatePromptVersion(prompt.name(), promptVersion);

            createPromptVersion(request, API_KEY, TEST_WORKSPACE);

            var promptVersion2 = factory.manufacturePojo(PromptVersion.class).toBuilder()
                    .createdBy(USER)
                    .id(versionId)
                    .build();

            assertPromptVersionConflict(
                    new CreatePromptVersion(UUID.randomUUID().toString(), promptVersion2),
                    API_KEY, TEST_WORKSPACE, "Prompt version already exists");
        }

        @Test
        @DisplayName("when prompt version commit already exists, then return error")
        void when__promptVersionCommitAlreadyExists__thenReturnError() {

            var prompt = factory.manufacturePojo(Prompt.class).toBuilder()
                    .lastUpdatedBy(USER)
                    .createdBy(USER)
                    .template(null)
                    .build();

            var promptVersion = factory.manufacturePojo(PromptVersion.class).toBuilder()
                    .createdBy(USER)
                    .build();

            var request = new CreatePromptVersion(prompt.name(), promptVersion);

            createPromptVersion(request, API_KEY, TEST_WORKSPACE);

            var promptVersion2 = factory.manufacturePojo(PromptVersion.class).toBuilder()
                    .createdBy(USER)
                    .commit(promptVersion.commit())
                    .build();

            assertPromptVersionConflict(
                    new CreatePromptVersion(prompt.name(), promptVersion2),
                    API_KEY, TEST_WORKSPACE, "Prompt version already exists");
        }

        @ParameterizedTest
        @MethodSource
        @DisplayName("when prompt version is invalid, then return error")
        void when__promptVersionIsInvalid__thenReturnError(CreatePromptVersion promptVersion, int expectedStatusCode,
                Object expectedBody, Class<?> expectedResponseClass) {

            try (var response = client.target(RESOURCE_PATH.formatted(baseURI) + "/versions")
                    .request()
                    .header(HttpHeaders.AUTHORIZATION, API_KEY)
                    .header(RequestContext.WORKSPACE_HEADER, TEST_WORKSPACE)
                    .post(Entity.json(promptVersion))) {

                assertThat(response.getStatus()).isEqualTo(expectedStatusCode);

                var actualBody = response.readEntity(expectedResponseClass);

                assertThat(actualBody).isEqualTo(expectedBody);
            }
        }

        Stream<Arguments> when__promptVersionIsInvalid__thenReturnError() {
            return Stream.of(
                    arguments(new CreatePromptVersion(null, factory.manufacturePojo(PromptVersion.class)),
                            HttpStatus.SC_UNPROCESSABLE_ENTITY, new ErrorMessage(List.of("name must not be blank")),
                            ErrorMessage.class),
                    arguments(new CreatePromptVersion("", factory.manufacturePojo(PromptVersion.class)),
                            HttpStatus.SC_UNPROCESSABLE_ENTITY, new ErrorMessage(List.of("name must not be blank")),
                            ErrorMessage.class),
                    arguments(
                            new CreatePromptVersion(UUID.randomUUID().toString(),
                                    factory.manufacturePojo(PromptVersion.class)
                                            .toBuilder().commit("").build()),
                            HttpStatus.SC_UNPROCESSABLE_ENTITY,
                            new ErrorMessage(List.of(
                                    "version.commit if present, the commit message must be 8 alphanumeric characters long")),
                            ErrorMessage.class),
                    arguments(
                            new CreatePromptVersion(UUID.randomUUID().toString(),
                                    factory.manufacturePojo(PromptVersion.class)
                                            .toBuilder().commit("1234567").build()),
                            HttpStatus.SC_UNPROCESSABLE_ENTITY,
                            new ErrorMessage(List.of(
                                    "version.commit if present, the commit message must be 8 alphanumeric characters long")),
                            ErrorMessage.class),
                    arguments(
                            new CreatePromptVersion(UUID.randomUUID().toString(),
                                    factory.manufacturePojo(PromptVersion.class)
                                            .toBuilder().commit("1234-567").build()),
                            HttpStatus.SC_UNPROCESSABLE_ENTITY,
                            new ErrorMessage(List.of(
                                    "version.commit if present, the commit message must be 8 alphanumeric characters long")),
                            ErrorMessage.class),
                    arguments(
                            new CreatePromptVersion(UUID.randomUUID().toString(),
                                    factory.manufacturePojo(PromptVersion.class)
                                            .toBuilder().id(UUID.randomUUID()).build()),
                            HttpStatus.SC_BAD_REQUEST,
                            new ErrorMessage(List.of("prompt version id must be a version 7 UUID")),
                            ErrorMessage.class),
                    arguments(
                            new CreatePromptVersion(UUID.randomUUID().toString(),
                                    factory.manufacturePojo(PromptVersion.class)
                                            .toBuilder().template("").build()),
                            HttpStatus.SC_UNPROCESSABLE_ENTITY,
                            new ErrorMessage(List.of("version.template must not be blank")),
                            ErrorMessage.class),
                    arguments(
                            new CreatePromptVersion(UUID.randomUUID().toString(),
                                    factory.manufacturePojo(PromptVersion.class)
                                            .toBuilder().template(null).build()),
                            HttpStatus.SC_UNPROCESSABLE_ENTITY,
                            new ErrorMessage(List.of("version.template must not be blank")),
                            ErrorMessage.class));
        }
    }

    private void assertPromptVersionConflict(CreatePromptVersion request, String apiKey, String workspaceName,
            String message) {
        try (var response = client.target(RESOURCE_PATH.formatted(baseURI) + "/versions")
                .request()
                .header(HttpHeaders.AUTHORIZATION, apiKey)
                .header(RequestContext.WORKSPACE_HEADER, workspaceName)
                .post(Entity.json(request))) {

            assertThat(response.getStatus()).isEqualTo(HttpStatus.SC_CONFLICT);

            var errorMessage = response.readEntity(io.dropwizard.jersey.errors.ErrorMessage.class);

            io.dropwizard.jersey.errors.ErrorMessage expectedError = new io.dropwizard.jersey.errors.ErrorMessage(
                    HttpStatus.SC_CONFLICT,
                    message);

            assertThat(errorMessage).isEqualTo(expectedError);
        }
    }

    private List<Prompt> getPrompts(String nameSearch, String apiKey, String workspaceName) {
        WebTarget target = client.target(RESOURCE_PATH.formatted(baseURI));

        if (nameSearch != null) {
            target = target.queryParam("name", nameSearch);
        }

        try (var response = target.request()
                .header(HttpHeaders.AUTHORIZATION, apiKey)
                .header(RequestContext.WORKSPACE_HEADER, workspaceName)
                .get()) {

            assertThat(response.getStatus()).isEqualTo(HttpStatus.SC_OK);

            return response.readEntity(Prompt.PromptPage.class).content();
        }
    }

    private void assertPromptVersion(PromptVersion createdPromptVersion, PromptVersion promptVersion, UUID promptId) {
        assertThat(createdPromptVersion).isNotNull();

        if (promptVersion.commit() == null) {
            assertThat(createdPromptVersion.commit()).isNotNull();
        } else {
            assertThat(createdPromptVersion.commit()).isEqualTo(promptVersion.commit());
        }

        UUID id = createdPromptVersion.id();

        if (promptVersion.id() == null) {
            assertThat(id).isNotNull();
        } else {
            assertThat(id).isEqualTo(promptVersion.id());
        }

        assertThat(id.toString().substring(id.toString().length() - 8))
                .isEqualTo(createdPromptVersion.commit());

        assertThat(createdPromptVersion.promptId()).isEqualTo(promptId);
        assertThat(createdPromptVersion.template()).isEqualTo(promptVersion.template());
        assertThat(createdPromptVersion.variables()).isEqualTo(promptVersion.variables());
        assertThat(createdPromptVersion.createdAt()).isBetween(promptVersion.createdAt(), Instant.now());
        assertThat(createdPromptVersion.createdBy()).isEqualTo(USER);
    }

    private PromptVersion createPromptVersion(CreatePromptVersion promptVersion, String apiKey, String workspaceName) {
        try (var response = client.target(RESOURCE_PATH.formatted(baseURI) + "/versions")
                .request()
                .header(HttpHeaders.AUTHORIZATION, apiKey)
                .header(RequestContext.WORKSPACE_HEADER, workspaceName)
                .post(Entity.json(promptVersion))) {

            assertThat(response.getStatus()).isEqualTo(HttpStatus.SC_OK);

            return response.readEntity(PromptVersion.class);
        }
    }

    private void findPromptsAndAssertPage(List<Prompt> expectedPrompts, String apiKey, String workspaceName,
            int expectedTotal, int page, String nameSearch) {

        WebTarget target = client.target(RESOURCE_PATH.formatted(baseURI));

        if (nameSearch != null) {
            target = target.queryParam("name", nameSearch);
        }

        if (page > 1) {
            target = target.queryParam("page", page);
        }

        try (var response = target
                .request()
                .header(HttpHeaders.AUTHORIZATION, apiKey)
                .header(RequestContext.WORKSPACE_HEADER, workspaceName)
                .get()) {

            assertThat(response.getStatus()).isEqualTo(HttpStatus.SC_OK);

            var promptPage = response.readEntity(Prompt.PromptPage.class);

            assertThat(promptPage.total()).isEqualTo(expectedTotal);
            assertThat(promptPage.content()).hasSize(expectedPrompts.size());
            assertThat(promptPage.page()).isEqualTo(page);
            assertThat(promptPage.size()).isEqualTo(expectedPrompts.size());

            assertThat(promptPage.content())
                    .usingRecursiveComparison(
                            RecursiveComparisonConfiguration.builder()
                                    .withIgnoredFields(IGNORED_FIELDS)
                                    .withComparatorForType(this::comparatorForCreateAtAndUpdatedAt, Instant.class)
                                    .build())
                    .isEqualTo(expectedPrompts);
        }
    }

    private int comparatorForCreateAtAndUpdatedAt(Instant actual, Instant expected) {
        var now = Instant.now();

        if (actual.isAfter(now) || actual.equals(now))
            return 1;
        if (actual.isBefore(expected))
            return -1;

        Assertions.assertThat(actual).isBetween(expected, now);
        return 0;
    }
}<|MERGE_RESOLUTION|>--- conflicted
+++ resolved
@@ -427,11 +427,8 @@
                     .header(RequestContext.WORKSPACE_HEADER, TEST_WORKSPACE)
                     .put(Entity.json(updatedPrompt))) {
 
-<<<<<<< HEAD
-                assertThat(response.getStatus()).isEqualTo(204);
+                assertThat(response.getStatus()).isEqualTo(HttpStatus.SC_NO_CONTENT);
                 assertThat(response.hasEntity()).isFalse();
-=======
-                assertThat(response.getStatus()).isEqualTo(HttpStatus.SC_NO_CONTENT);
             }
         }
 
@@ -470,7 +467,6 @@
                         .isEqualTo(
                                 new io.dropwizard.jersey.errors.ErrorMessage(HttpStatus.SC_CONFLICT,
                                         "Prompt id or name already exists"));
->>>>>>> faebd86e
             }
         }
 
@@ -546,7 +542,7 @@
                     .header(RequestContext.WORKSPACE_HEADER, TEST_WORKSPACE)
                     .delete()) {
 
-                assertThat(response.getStatus()).isEqualTo(204);
+                assertThat(response.getStatus()).isEqualTo(HttpStatus.SC_NO_CONTENT);
                 assertThat(response.hasEntity()).isFalse();
             }
         }
@@ -563,7 +559,7 @@
                     .header(RequestContext.WORKSPACE_HEADER, TEST_WORKSPACE)
                     .delete()) {
 
-                assertThat(response.getStatus()).isEqualTo(204);
+                assertThat(response.getStatus()).isEqualTo(HttpStatus.SC_NO_CONTENT);
                 assertThat(response.hasEntity()).isFalse();
             }
         }
