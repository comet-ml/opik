--- conflicted
+++ resolved
@@ -22,13 +22,9 @@
 import jakarta.ws.rs.client.WebTarget;
 import jakarta.ws.rs.core.HttpHeaders;
 import jakarta.ws.rs.core.MediaType;
-<<<<<<< HEAD
 import jakarta.ws.rs.core.Response;
 import org.apache.commons.lang3.RandomStringUtils;
-=======
-import org.apache.commons.lang3.RandomStringUtils;
 import org.apache.http.HttpStatus;
->>>>>>> 45bf586c
 import org.assertj.core.api.Assertions;
 import org.assertj.core.api.recursive.comparison.RecursiveComparisonConfiguration;
 import org.jdbi.v3.core.Jdbi;
@@ -94,19 +90,7 @@
     private static final TestDropwizardAppExtension app;
 
     private static final WireMockUtils.WireMockRuntime wireMock;
-<<<<<<< HEAD
-    public static final String[] IGNORED_FIELDS = {"latestVersion", "template"};
-    public static final String TEMPLATE = """
-            Hi {{%s}},
-
-            This is a test prompt. The current time is {{%s}}.
-
-            Regards,
-            {{%s}}
-            """;
-=======
-    public static final String[] IGNORED_FIELDS = {"versionCount", "latestVersion", "template"};
->>>>>>> 45bf586c
+    private static final String[] IGNORED_FIELDS = {"latestVersion", "template"};
 
     static {
         Startables.deepStart(REDIS, CLICKHOUSE_CONTAINER, MYSQL).join();
@@ -240,34 +224,6 @@
             }
         }
 
-        @ParameterizedTest
-        @MethodSource("credentials")
-        @DisplayName("find prompt: when api key is present, then return proper response")
-        void findPrompt__whenApiKeyIsPresent__thenReturnProperResponse(String apiKey, boolean success) {
-
-            String workspaceName = UUID.randomUUID().toString();
-
-            mockTargetWorkspace(okApikey, workspaceName, WORKSPACE_ID);
-
-            try (var actualResponse = client.target(RESOURCE_PATH.formatted(baseURI))
-                    .request()
-                    .accept(MediaType.APPLICATION_JSON_TYPE)
-                    .header(HttpHeaders.AUTHORIZATION, apiKey)
-                    .header(WORKSPACE_HEADER, workspaceName)
-                    .get()) {
-
-                if (success) {
-                    assertThat(actualResponse.getStatusInfo().getStatusCode()).isEqualTo(200);
-                    assertThat(actualResponse.hasEntity()).isTrue();
-                } else {
-                    assertThat(actualResponse.getStatusInfo().getStatusCode()).isEqualTo(401);
-                    assertThat(actualResponse.hasEntity()).isTrue();
-                    assertThat(actualResponse.readEntity(io.dropwizard.jersey.errors.ErrorMessage.class))
-                            .isEqualTo(UNAUTHORIZED_RESPONSE);
-                }
-            }
-        }
-
     }
 
     @Nested
@@ -347,30 +303,6 @@
                 }
             }
         }
-
-        @ParameterizedTest
-        @MethodSource("credentials")
-        @DisplayName("find prompt: when session token is present, then return proper response")
-        void findPrompt__whenSessionTokenIsPresent__thenReturnProperResponse(String sessionToken, boolean success,
-                String workspaceName) {
-
-            try (var actualResponse = client.target(RESOURCE_PATH.formatted(baseURI)).request()
-                    .accept(MediaType.APPLICATION_JSON_TYPE)
-                    .cookie(SESSION_COOKIE, sessionToken)
-                    .header(WORKSPACE_HEADER, workspaceName)
-                    .get()) {
-
-                if (success) {
-                    assertThat(actualResponse.getStatusInfo().getStatusCode()).isEqualTo(200);
-                    assertThat(actualResponse.hasEntity()).isTrue();
-                } else {
-                    assertThat(actualResponse.getStatusInfo().getStatusCode()).isEqualTo(401);
-                    assertThat(actualResponse.hasEntity()).isTrue();
-                    assertThat(actualResponse.readEntity(io.dropwizard.jersey.errors.ErrorMessage.class))
-                            .isEqualTo(UNAUTHORIZED_RESPONSE);
-                }
-            }
-        }
     }
 
     private UUID createPrompt(Prompt prompt, String apiKey, String workspaceName) {
@@ -452,13 +384,6 @@
                     Arguments.of(prompt, HttpStatus.SC_BAD_REQUEST,
                             new ErrorMessage(List.of("prompt id must be a version 7 UUID")),
                             ErrorMessage.class),
-<<<<<<< HEAD
-                    Arguments.of(duplicatedPrompt.toBuilder().name(UUID.randomUUID().toString()).build(), 409,
-                            new io.dropwizard.jersey.errors.ErrorMessage(409, "Prompt id or name already exists"),
-                            io.dropwizard.jersey.errors.ErrorMessage.class),
-                    Arguments.of(duplicatedPrompt.toBuilder().id(factory.manufacturePojo(UUID.class)).build(), 409,
-                            new io.dropwizard.jersey.errors.ErrorMessage(409, "Prompt id or name already exists"),
-=======
                     Arguments.of(duplicatedPrompt.toBuilder().name(UUID.randomUUID().toString()).build(),
                             HttpStatus.SC_CONFLICT,
                             new io.dropwizard.jersey.errors.ErrorMessage(HttpStatus.SC_CONFLICT,
@@ -468,7 +393,6 @@
                             HttpStatus.SC_CONFLICT,
                             new io.dropwizard.jersey.errors.ErrorMessage(HttpStatus.SC_CONFLICT,
                                     "Prompt id or name already exists"),
->>>>>>> 45bf586c
                             io.dropwizard.jersey.errors.ErrorMessage.class),
                     Arguments.of(factory.manufacturePojo(Prompt.class).toBuilder().description("").build(),
                             HttpStatus.SC_UNPROCESSABLE_ENTITY,
@@ -493,11 +417,8 @@
             var prompt = factory.manufacturePojo(Prompt.class).toBuilder()
                     .lastUpdatedBy(USER)
                     .createdBy(USER)
-<<<<<<< HEAD
                     .template(null)
                     .versionCount(0L)
-=======
->>>>>>> 45bf586c
                     .build();
 
             UUID promptId = createPrompt(prompt, API_KEY, TEST_WORKSPACE);
@@ -510,8 +431,7 @@
                     .header(RequestContext.WORKSPACE_HEADER, TEST_WORKSPACE)
                     .put(Entity.json(updatedPrompt))) {
 
-<<<<<<< HEAD
-                assertThat(response.getStatus()).isEqualTo(204);
+                assertThat(response.getStatus()).isEqualTo(HttpStatus.SC_NO_CONTENT);
                 assertThat(response.hasEntity()).isFalse();
             }
 
@@ -525,10 +445,6 @@
                                             Instant.class)
                                     .build())
                     .isEqualTo(updatedPrompt);
-=======
-                assertThat(response.getStatus()).isEqualTo(HttpStatus.SC_NO_CONTENT);
-                assertThat(response.hasEntity()).isFalse();
-            }
         }
 
         @Test
@@ -567,7 +483,6 @@
                                 new io.dropwizard.jersey.errors.ErrorMessage(HttpStatus.SC_CONFLICT,
                                         "Prompt id or name already exists"));
             }
->>>>>>> 45bf586c
         }
 
         Stream<Arguments> when__promptUpdateIsValid__thenReturnSuccess() {
@@ -602,18 +517,7 @@
         Stream<Arguments> when__promptIsInvalid__thenReturnError() {
 
             return Stream.of(
-<<<<<<< HEAD
-                    Arguments.of(factory.manufacturePojo(Prompt.class), 404,
-                            new io.dropwizard.jersey.errors.ErrorMessage(404, "Prompt not found"),
-                            io.dropwizard.jersey.errors.ErrorMessage.class),
-                    Arguments.of(factory.manufacturePojo(Prompt.class).toBuilder().name(null).build(), 422,
-                            new ErrorMessage(List.of("name must not be blank")),
-                            ErrorMessage.class),
-                    Arguments.of(factory.manufacturePojo(Prompt.class).toBuilder().name("").build(), 422,
-                            new ErrorMessage(List.of("name must not be blank")),
-                            ErrorMessage.class),
-                    Arguments.of(factory.manufacturePojo(Prompt.class).toBuilder().description("").build(), 422,
-=======
+
                     Arguments.of(factory.manufacturePojo(Prompt.class), HttpStatus.SC_NOT_FOUND,
                             new io.dropwizard.jersey.errors.ErrorMessage(HttpStatus.SC_NOT_FOUND, "Prompt not found"),
                             io.dropwizard.jersey.errors.ErrorMessage.class),
@@ -627,13 +531,11 @@
                             ErrorMessage.class),
                     Arguments.of(factory.manufacturePojo(Prompt.class).toBuilder().description("").build(),
                             HttpStatus.SC_UNPROCESSABLE_ENTITY,
->>>>>>> 45bf586c
                             new ErrorMessage(List.of("description must not be blank")),
                             ErrorMessage.class));
         }
     }
 
-<<<<<<< HEAD
     private Prompt getPrompt(UUID promptId, String apiKey, String workspaceName) {
         Response response = client.target(RESOURCE_PATH.formatted(baseURI) + "/%s".formatted(promptId))
                 .request()
@@ -658,8 +560,6 @@
                 .isEqualTo(new io.dropwizard.jersey.errors.ErrorMessage(404, "Prompt not found"));
     }
 
-=======
->>>>>>> 45bf586c
     @Nested
     @DisplayName("Delete Prompt")
     @TestInstance(TestInstance.Lifecycle.PER_CLASS)
@@ -682,17 +582,11 @@
                     .header(RequestContext.WORKSPACE_HEADER, TEST_WORKSPACE)
                     .delete()) {
 
-<<<<<<< HEAD
-                assertThat(response.getStatus()).isEqualTo(204);
-                assertThat(response.hasEntity()).isFalse();
-            }
-
-            getPromptAndAssertNotFound(promptId, API_KEY, TEST_WORKSPACE);
-=======
                 assertThat(response.getStatus()).isEqualTo(HttpStatus.SC_NO_CONTENT);
                 assertThat(response.hasEntity()).isFalse();
             }
->>>>>>> 45bf586c
+
+            getPromptAndAssertNotFound(promptId, API_KEY, TEST_WORKSPACE);
         }
 
         @Test
@@ -701,28 +595,19 @@
 
             UUID promptId = UUID.randomUUID();
 
-<<<<<<< HEAD
             getPromptAndAssertNotFound(promptId, API_KEY, TEST_WORKSPACE);
 
-=======
->>>>>>> 45bf586c
             try (var response = client.target(RESOURCE_PATH.formatted(baseURI) + "/%s".formatted(promptId))
                     .request()
                     .header(HttpHeaders.AUTHORIZATION, API_KEY)
                     .header(RequestContext.WORKSPACE_HEADER, TEST_WORKSPACE)
                     .delete()) {
 
-<<<<<<< HEAD
-                assertThat(response.getStatus()).isEqualTo(204);
-                assertThat(response.hasEntity()).isFalse();
-            }
-
-            getPromptAndAssertNotFound(promptId, API_KEY, TEST_WORKSPACE);
-=======
                 assertThat(response.getStatus()).isEqualTo(HttpStatus.SC_NO_CONTENT);
                 assertThat(response.hasEntity()).isFalse();
             }
->>>>>>> 45bf586c
+
+            getPromptAndAssertNotFound(promptId, API_KEY, TEST_WORKSPACE);
         }
     }
 
@@ -744,10 +629,7 @@
             var prompt = factory.manufacturePojo(Prompt.class).toBuilder()
                     .lastUpdatedBy(USER)
                     .createdBy(USER)
-<<<<<<< HEAD
                     .versionCount(1L)
-=======
->>>>>>> 45bf586c
                     .build();
 
             createPrompt(prompt, apiKey, workspaceName);
@@ -770,10 +652,7 @@
             var prompt = factory.manufacturePojo(Prompt.class).toBuilder()
                     .lastUpdatedBy(USER)
                     .createdBy(USER)
-<<<<<<< HEAD
                     .versionCount(1L)
-=======
->>>>>>> 45bf586c
                     .build();
 
             createPrompt(prompt, apiKey, workspaceName);
@@ -801,10 +680,7 @@
                     .name(name)
                     .lastUpdatedBy(USER)
                     .createdBy(USER)
-<<<<<<< HEAD
                     .versionCount(1L)
-=======
->>>>>>> 45bf586c
                     .build();
 
             createPrompt(prompt, apiKey, workspaceName);
@@ -829,35 +705,23 @@
                 var prompt = factory.manufacturePojo(Prompt.class).toBuilder()
                         .lastUpdatedBy(USER)
                         .createdBy(USER)
-<<<<<<< HEAD
                         .versionCount(0L)
                         .template(null)
                         .build();
 
                 Prompt updatedPrompt = prompt.toBuilder()
-                        .name(prompt.name().replaceAll("(?i)"+partialSearch, ""))
-                        .build();
-
-                createPrompt(updatedPrompt, apiKey, workspaceName);
-=======
-                        .build();
-
-                Prompt updatePrompt = prompt.toBuilder()
                         .name(prompt.name().replaceAll("(?i)" + partialSearch, ""))
                         .build();
 
-                createPrompt(updatePrompt, apiKey, workspaceName);
->>>>>>> 45bf586c
+                createPrompt(updatedPrompt, apiKey, workspaceName);
+
             });
 
             var prompt = factory.manufacturePojo(Prompt.class).toBuilder()
                     .name(promptName)
                     .lastUpdatedBy(USER)
                     .createdBy(USER)
-<<<<<<< HEAD
                     .versionCount(1L)
-=======
->>>>>>> 45bf586c
                     .build();
 
             createPrompt(prompt, apiKey, workspaceName);
@@ -887,11 +751,8 @@
                     .map(prompt -> prompt.toBuilder()
                             .lastUpdatedBy(USER)
                             .createdBy(USER)
-<<<<<<< HEAD
                             .versionCount(0L)
                             .template(null)
-=======
->>>>>>> 45bf586c
                             .build())
                     .toList();
 
@@ -916,10 +777,7 @@
                     .mapToObj(i -> factory.manufacturePojo(Prompt.class).toBuilder()
                             .lastUpdatedBy(USER)
                             .createdBy(USER)
-<<<<<<< HEAD
                             .versionCount(1L)
-=======
->>>>>>> 45bf586c
                             .build())
                     .toList();
 
@@ -935,7 +793,6 @@
     }
 
     @Nested
-<<<<<<< HEAD
     @DisplayName("Get Prompt by Id")
     @TestInstance(TestInstance.Lifecycle.PER_CLASS)
     class GetPromptById {
@@ -995,10 +852,11 @@
                     .header(RequestContext.WORKSPACE_HEADER, TEST_WORKSPACE)
                     .get()) {
 
-                assertThat(response.getStatus()).isEqualTo(404);
+                assertThat(response.getStatus()).isEqualTo(HttpStatus.SC_NOT_FOUND);
                 assertThat(response.hasEntity()).isTrue();
                 assertThat(response.readEntity(io.dropwizard.jersey.errors.ErrorMessage.class))
-                        .isEqualTo(new io.dropwizard.jersey.errors.ErrorMessage(404, "Prompt not found"));
+                        .isEqualTo(new io.dropwizard.jersey.errors.ErrorMessage(HttpStatus.SC_NOT_FOUND,
+                                "Prompt not found"));
             }
         }
     }
@@ -1011,7 +869,7 @@
                 .header(RequestContext.WORKSPACE_HEADER, workspaceName)
                 .get()) {
 
-            assertThat(response.getStatus()).isEqualTo(200);
+            assertThat(response.getStatus()).isEqualTo(HttpStatus.SC_OK);
 
             var actualPrompt = response.readEntity(Prompt.class);
 
@@ -1043,8 +901,6 @@
     }
 
     @Nested
-=======
->>>>>>> 45bf586c
     @DisplayName("Create Prompt Version")
     @TestInstance(TestInstance.Lifecycle.PER_CLASS)
     class CreatePromptVersions {
@@ -1061,19 +917,8 @@
 
             UUID promptId = createPrompt(prompt, API_KEY, TEST_WORKSPACE);
 
-<<<<<<< HEAD
-            String variable1 = UUID.randomUUID().toString();
-            String variable2 = UUID.randomUUID().toString();
-            String variable3 = UUID.randomUUID().toString();
-
             var expectedPromptVersion = factory.manufacturePojo(PromptVersion.class).toBuilder()
                     .createdBy(USER)
-                    .template(TEMPLATE.formatted(variable1, variable2, variable3))
-                    .variables(Set.of(variable1, variable2, variable3))
-=======
-            var expectedPromptVersion = factory.manufacturePojo(PromptVersion.class).toBuilder()
-                    .createdBy(USER)
->>>>>>> 45bf586c
                     .commit(null)
                     .id(null)
                     .build();
@@ -1097,22 +942,10 @@
 
             UUID promptId = createPrompt(prompt, API_KEY, TEST_WORKSPACE);
 
-<<<<<<< HEAD
-            String variable1 = UUID.randomUUID().toString();
-            String variable2 = UUID.randomUUID().toString();
-            String variable3 = UUID.randomUUID().toString();
-
-=======
->>>>>>> 45bf586c
             var versionId = factory.manufacturePojo(UUID.class);
 
             var expectedPromptVersion = factory.manufacturePojo(PromptVersion.class).toBuilder()
                     .createdBy(USER)
-<<<<<<< HEAD
-                    .template(TEMPLATE.formatted(variable1, variable2, variable3))
-                    .variables(Set.of(variable1, variable2, variable3))
-=======
->>>>>>> 45bf586c
                     .commit(versionId.toString().substring(versionId.toString().length() - 8))
                     .id(versionId)
                     .build();
@@ -1136,22 +969,10 @@
 
             var promptName = UUID.randomUUID().toString();
 
-<<<<<<< HEAD
-            String variable1 = UUID.randomUUID().toString();
-            String variable2 = UUID.randomUUID().toString();
-            String variable3 = UUID.randomUUID().toString();
-
-=======
->>>>>>> 45bf586c
             var versionId = factory.manufacturePojo(UUID.class);
 
             var expectedPromptVersion = factory.manufacturePojo(PromptVersion.class).toBuilder()
                     .createdBy(USER)
-<<<<<<< HEAD
-                    .template(TEMPLATE.formatted(variable1, variable2, variable3))
-                    .variables(Set.of(variable1, variable2, variable3))
-=======
->>>>>>> 45bf586c
                     .commit(versionId.toString().substring(versionId.toString().length() - 8))
                     .id(versionId)
                     .build();
@@ -1247,26 +1068,16 @@
         Stream<Arguments> when__promptVersionIsInvalid__thenReturnError() {
             return Stream.of(
                     arguments(new CreatePromptVersion(null, factory.manufacturePojo(PromptVersion.class)),
-<<<<<<< HEAD
-                            422, new ErrorMessage(List.of("name must not be blank")), ErrorMessage.class),
-                    arguments(new CreatePromptVersion("", factory.manufacturePojo(PromptVersion.class)),
-                            422, new ErrorMessage(List.of("name must not be blank")), ErrorMessage.class),
-=======
                             HttpStatus.SC_UNPROCESSABLE_ENTITY, new ErrorMessage(List.of("name must not be blank")),
                             ErrorMessage.class),
                     arguments(new CreatePromptVersion("", factory.manufacturePojo(PromptVersion.class)),
                             HttpStatus.SC_UNPROCESSABLE_ENTITY, new ErrorMessage(List.of("name must not be blank")),
                             ErrorMessage.class),
->>>>>>> 45bf586c
                     arguments(
                             new CreatePromptVersion(UUID.randomUUID().toString(),
                                     factory.manufacturePojo(PromptVersion.class)
                                             .toBuilder().commit("").build()),
-<<<<<<< HEAD
-                            422,
-=======
                             HttpStatus.SC_UNPROCESSABLE_ENTITY,
->>>>>>> 45bf586c
                             new ErrorMessage(List.of(
                                     "version.commit if present, the commit message must be 8 alphanumeric characters long")),
                             ErrorMessage.class),
@@ -1274,11 +1085,7 @@
                             new CreatePromptVersion(UUID.randomUUID().toString(),
                                     factory.manufacturePojo(PromptVersion.class)
                                             .toBuilder().commit("1234567").build()),
-<<<<<<< HEAD
-                            422,
-=======
                             HttpStatus.SC_UNPROCESSABLE_ENTITY,
->>>>>>> 45bf586c
                             new ErrorMessage(List.of(
                                     "version.commit if present, the commit message must be 8 alphanumeric characters long")),
                             ErrorMessage.class),
@@ -1286,11 +1093,7 @@
                             new CreatePromptVersion(UUID.randomUUID().toString(),
                                     factory.manufacturePojo(PromptVersion.class)
                                             .toBuilder().commit("1234-567").build()),
-<<<<<<< HEAD
-                            422,
-=======
                             HttpStatus.SC_UNPROCESSABLE_ENTITY,
->>>>>>> 45bf586c
                             new ErrorMessage(List.of(
                                     "version.commit if present, the commit message must be 8 alphanumeric characters long")),
                             ErrorMessage.class),
@@ -1298,34 +1101,22 @@
                             new CreatePromptVersion(UUID.randomUUID().toString(),
                                     factory.manufacturePojo(PromptVersion.class)
                                             .toBuilder().id(UUID.randomUUID()).build()),
-<<<<<<< HEAD
-                            400, new ErrorMessage(List.of("prompt version id must be a version 7 UUID")),
-=======
                             HttpStatus.SC_BAD_REQUEST,
                             new ErrorMessage(List.of("prompt version id must be a version 7 UUID")),
->>>>>>> 45bf586c
                             ErrorMessage.class),
                     arguments(
                             new CreatePromptVersion(UUID.randomUUID().toString(),
                                     factory.manufacturePojo(PromptVersion.class)
                                             .toBuilder().template("").build()),
-<<<<<<< HEAD
-                            422, new ErrorMessage(List.of("version.template must not be blank")),
-=======
                             HttpStatus.SC_UNPROCESSABLE_ENTITY,
                             new ErrorMessage(List.of("version.template must not be blank")),
->>>>>>> 45bf586c
                             ErrorMessage.class),
                     arguments(
                             new CreatePromptVersion(UUID.randomUUID().toString(),
                                     factory.manufacturePojo(PromptVersion.class)
                                             .toBuilder().template(null).build()),
-<<<<<<< HEAD
-                            422, new ErrorMessage(List.of("version.template must not be blank")),
-=======
                             HttpStatus.SC_UNPROCESSABLE_ENTITY,
                             new ErrorMessage(List.of("version.template must not be blank")),
->>>>>>> 45bf586c
                             ErrorMessage.class));
         }
     }
@@ -1338,20 +1129,12 @@
                 .header(RequestContext.WORKSPACE_HEADER, workspaceName)
                 .post(Entity.json(request))) {
 
-<<<<<<< HEAD
-            assertThat(response.getStatus()).isEqualTo(409);
-
-            var errorMessage = response.readEntity(io.dropwizard.jersey.errors.ErrorMessage.class);
-
-            io.dropwizard.jersey.errors.ErrorMessage expectedError = new io.dropwizard.jersey.errors.ErrorMessage(409,
-=======
             assertThat(response.getStatus()).isEqualTo(HttpStatus.SC_CONFLICT);
 
             var errorMessage = response.readEntity(io.dropwizard.jersey.errors.ErrorMessage.class);
 
             io.dropwizard.jersey.errors.ErrorMessage expectedError = new io.dropwizard.jersey.errors.ErrorMessage(
                     HttpStatus.SC_CONFLICT,
->>>>>>> 45bf586c
                     message);
 
             assertThat(errorMessage).isEqualTo(expectedError);
@@ -1370,11 +1153,7 @@
                 .header(RequestContext.WORKSPACE_HEADER, workspaceName)
                 .get()) {
 
-<<<<<<< HEAD
-            assertThat(response.getStatus()).isEqualTo(200);
-=======
             assertThat(response.getStatus()).isEqualTo(HttpStatus.SC_OK);
->>>>>>> 45bf586c
 
             return response.readEntity(Prompt.PromptPage.class).content();
         }
@@ -1414,11 +1193,7 @@
                 .header(RequestContext.WORKSPACE_HEADER, workspaceName)
                 .post(Entity.json(promptVersion))) {
 
-<<<<<<< HEAD
-            assertThat(response.getStatus()).isEqualTo(200);
-=======
             assertThat(response.getStatus()).isEqualTo(HttpStatus.SC_OK);
->>>>>>> 45bf586c
 
             return response.readEntity(PromptVersion.class);
         }
@@ -1443,11 +1218,7 @@
                 .header(RequestContext.WORKSPACE_HEADER, workspaceName)
                 .get()) {
 
-<<<<<<< HEAD
-            assertThat(response.getStatus()).isEqualTo(200);
-=======
             assertThat(response.getStatus()).isEqualTo(HttpStatus.SC_OK);
->>>>>>> 45bf586c
 
             var promptPage = response.readEntity(Prompt.PromptPage.class);
 
