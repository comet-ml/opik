--- conflicted
+++ resolved
@@ -88,7 +88,6 @@
 
     private static final WireMockUtils.WireMockRuntime wireMock;
     public static final String[] IGNORED_FIELDS = {"versionCount", "latestVersion", "template"};
-<<<<<<< HEAD
     public static final String TEMPLATE = """
             Hi {{%s}},
 
@@ -97,8 +96,6 @@
             Regards,
             {{%s}}
             """;
-=======
->>>>>>> c1b4f7a0
 
     static {
         Startables.deepStart(REDIS, CLICKHOUSE_CONTAINER, MYSQL).join();
@@ -499,19 +496,11 @@
                         .createdBy(USER)
                         .build();
 
-<<<<<<< HEAD
-                Prompt updatedPrompt = prompt.toBuilder()
-                        .name(prompt.name().replaceAll(partialSearch, ""))
-                        .build();
-
-                createPrompt(updatedPrompt, apiKey, workspaceName);
-=======
                 Prompt updatePrompt = prompt.toBuilder()
                         .name(prompt.name().replaceAll("(?i)" + partialSearch, ""))
                         .build();
 
                 createPrompt(updatePrompt, apiKey, workspaceName);
->>>>>>> c1b4f7a0
             });
 
             var prompt = factory.manufacturePojo(Prompt.class).toBuilder()
@@ -585,7 +574,6 @@
 
     }
 
-<<<<<<< HEAD
     @Nested
     @DisplayName("Create Prompt Version")
     @TestInstance(TestInstance.Lifecycle.PER_CLASS)
@@ -897,8 +885,6 @@
         }
     }
 
-=======
->>>>>>> c1b4f7a0
     private void findPromptsAndAssertPage(List<Prompt> expectedPrompts, String apiKey, String workspaceName,
             int expectedTotal, int page, String nameSearch) {
 
