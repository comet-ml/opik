--- conflicted
+++ resolved
@@ -364,12 +364,8 @@
         @ParameterizedTest
         @MethodSource("credentials")
         @DisplayName("Get prompt versions by prompt id: when api key is present, then return proper response")
-<<<<<<< HEAD
         void getPromptVersionsByPromptId__whenApiKeyIsPresent__thenReturnProperResponse(String apiKey,
                 boolean success) {
-=======
-        void getPromptVersionsByPromptId__whenApiKeyIsPresent__thenReturnProperResponse(String apiKey, boolean success) {
->>>>>>> e41449a5
             String workspaceName = UUID.randomUUID().toString();
 
             mockTargetWorkspace(okApikey, workspaceName, WORKSPACE_ID);
@@ -383,12 +379,8 @@
 
             UUID promptId = createPrompt(prompt, okApikey, workspaceName);
 
-<<<<<<< HEAD
             try (var actualResponse = client
                     .target(RESOURCE_PATH.formatted(baseURI) + "/%s/versions".formatted(promptId))
-=======
-            try (var actualResponse = client.target(RESOURCE_PATH.formatted(baseURI) + "/%s/versions".formatted(promptId))
->>>>>>> e41449a5
                     .request()
                     .accept(MediaType.APPLICATION_JSON_TYPE)
                     .header(HttpHeaders.AUTHORIZATION, apiKey)
@@ -1769,7 +1761,6 @@
         }
     }
 
-<<<<<<< HEAD
     @Nested
     @DisplayName("Get Prompt Version by Id")
     @TestInstance(TestInstance.Lifecycle.PER_CLASS)
@@ -1841,8 +1832,6 @@
         }
     }
 
-=======
->>>>>>> e41449a5
     private void findPromptVersionsAndAssertPage(List<PromptVersion> expectedPromptVersions, UUID promptId,
             String apiKey, String workspaceName, Integer size, int page, int total) {
         WebTarget target = client.target(RESOURCE_PATH.formatted(baseURI) + "/%s/versions".formatted(promptId));
@@ -1873,11 +1862,7 @@
             assertThat(promptVersionPage.content())
                     .usingRecursiveComparison(
                             RecursiveComparisonConfiguration.builder()
-<<<<<<< HEAD
-                                    .withIgnoredFields("template", "variables", "promptId")
-=======
                                     .withIgnoredFields("variables", "promptId")
->>>>>>> e41449a5
                                     .withComparatorForType(this::comparatorForCreateAtAndUpdatedAt, Instant.class)
                                     .build())
                     .isEqualTo(expectedPromptVersions);
