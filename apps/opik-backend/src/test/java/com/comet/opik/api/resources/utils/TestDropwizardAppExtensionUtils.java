package com.comet.opik.api.resources.utils;

import com.comet.opik.OpikApplication;
import com.comet.opik.infrastructure.DatabaseAnalyticsFactory;
import com.comet.opik.infrastructure.auth.TestHttpClientUtils;
import com.comet.opik.infrastructure.events.EventModule;
import com.github.tomakehurst.wiremock.junit5.WireMockRuntimeInfo;
import com.google.common.eventbus.EventBus;
import lombok.Builder;
import lombok.experimental.UtilityClass;
import org.apache.commons.collections4.CollectionUtils;
import ru.vyarus.dropwizard.guice.hook.GuiceyConfigurationHook;
import ru.vyarus.dropwizard.guice.module.installer.bundle.GuiceyBundle;
import ru.vyarus.dropwizard.guice.module.installer.bundle.GuiceyEnvironment;
import ru.vyarus.dropwizard.guice.test.jupiter.ext.TestDropwizardAppExtension;

import java.util.ArrayList;
import java.util.List;
import java.util.Map;

import static com.comet.opik.infrastructure.RateLimitConfig.LimitConfig;

@UtilityClass
public class TestDropwizardAppExtensionUtils {

    @Builder
    public record AppContextConfig(
            String jdbcUrl,
            DatabaseAnalyticsFactory databaseAnalyticsFactory,
            WireMockRuntimeInfo runtimeInfo,
            String redisUrl,
            Integer cacheTtlInSeconds,
            boolean rateLimitEnabled,
            Long limit,
            Long limitDurationInSeconds,
            Map<String, LimitConfig> customLimits,
            List<Object> customBeans,
            String jdbcUserName,
            String jdbcDriverClass,
            String awsJdbcDriverPlugins,
            boolean usageReportEnabled,
            String usageReportUrl,
            String metadataVersion,
<<<<<<< HEAD
            EventBus mockEventBus) {
=======
            boolean corsEnabled) {
>>>>>>> 7518498a
    }

    public static TestDropwizardAppExtension newTestDropwizardAppExtension(String jdbcUrl,
            WireMockRuntimeInfo runtimeInfo) {
        return newTestDropwizardAppExtension(jdbcUrl, null, runtimeInfo);
    }

    public static TestDropwizardAppExtension newTestDropwizardAppExtension(String jdbcUrl,
            DatabaseAnalyticsFactory databaseAnalyticsFactory) {
        return newTestDropwizardAppExtension(jdbcUrl, databaseAnalyticsFactory, null);
    }

    public static TestDropwizardAppExtension newTestDropwizardAppExtension(
            String jdbcUrl, DatabaseAnalyticsFactory databaseAnalyticsFactory, WireMockRuntimeInfo runtimeInfo) {
        return newTestDropwizardAppExtension(jdbcUrl, databaseAnalyticsFactory, runtimeInfo, null);
    }

    public static TestDropwizardAppExtension newTestDropwizardAppExtension(
            String jdbcUrl,
            DatabaseAnalyticsFactory databaseAnalyticsFactory,
            WireMockRuntimeInfo runtimeInfo,
            String redisUrl) {
        return newTestDropwizardAppExtension(jdbcUrl, databaseAnalyticsFactory, runtimeInfo, redisUrl, null);
    }

    public static TestDropwizardAppExtension newTestDropwizardAppExtension(
            String jdbcUrl,
            DatabaseAnalyticsFactory databaseAnalyticsFactory,
            WireMockRuntimeInfo runtimeInfo,
            String redisUrl,
            Integer cacheTtlInSeconds) {
        return newTestDropwizardAppExtension(
                AppContextConfig.builder()
                        .jdbcUrl(jdbcUrl)
                        .databaseAnalyticsFactory(databaseAnalyticsFactory)
                        .runtimeInfo(runtimeInfo)
                        .redisUrl(redisUrl)
                        .cacheTtlInSeconds(cacheTtlInSeconds)
                        .build());
    }

    public static TestDropwizardAppExtension newTestDropwizardAppExtension(AppContextConfig appContextConfig) {

        var list = new ArrayList<String>();
        list.add("database.url: " + appContextConfig.jdbcUrl());

        if (appContextConfig.jdbcUserName() != null) {
            list.add("database.user: " + appContextConfig.jdbcUserName());
        }

        if (appContextConfig.jdbcDriverClass() != null) {
            list.add("database.driverClass: " + appContextConfig.jdbcDriverClass());
        }

        if (appContextConfig.awsJdbcDriverPlugins() != null) {
            list.add("database.properties.wrapperPlugins: " + appContextConfig.awsJdbcDriverPlugins());
        }

        if (appContextConfig.databaseAnalyticsFactory() != null) {
            list.add("databaseAnalytics.port: " + appContextConfig.databaseAnalyticsFactory().getPort());
            list.add("databaseAnalytics.username: " + appContextConfig.databaseAnalyticsFactory().getUsername());
            list.add("databaseAnalytics.password: " + appContextConfig.databaseAnalyticsFactory().getPassword());
        }

        if (appContextConfig.runtimeInfo() != null) {
            list.add("authentication.enabled: true");
            list.add("authentication.sdk.url: "
                    + "%s/opik/auth".formatted(appContextConfig.runtimeInfo().getHttpsBaseUrl()));
            list.add("authentication.ui.url: "
                    + "%s/opik/auth-session".formatted(appContextConfig.runtimeInfo().getHttpsBaseUrl()));

            if (appContextConfig.cacheTtlInSeconds() != null) {
                list.add("authentication.apiKeyResolutionCacheTTLInSec: " + appContextConfig.cacheTtlInSeconds());
            }
        }

        GuiceyConfigurationHook hook = injector -> {
            injector.modulesOverride(TestHttpClientUtils.testAuthModule());

            if (appContextConfig.mockEventBus() != null) {
                injector.modulesOverride(new EventModule() {
                    @Override
                    public EventBus getEventBus() {
                        return appContextConfig.mockEventBus();
                    }
                });
            }

            injector.bundles(new GuiceyBundle() {

                @Override
                public void run(GuiceyEnvironment environment) {

                    if (CollectionUtils.isNotEmpty(appContextConfig.customBeans())) {
                        appContextConfig.customBeans()
                                .forEach(environment::register);
                    }
                }
            });

        };

        if (appContextConfig.redisUrl() != null) {
            list.add("redis.singleNodeUrl: %s".formatted(appContextConfig.redisUrl()));
            list.add("redis.sentinelMode: false");
            list.add("redis.lockTimeout: 500");
        }

        if (appContextConfig.rateLimitEnabled()) {
            list.add("rateLimit.enabled: true");
            list.add("rateLimit.generalLimit.limit: %d".formatted(appContextConfig.limit()));
            list.add("rateLimit.generalLimit.durationInSeconds: %d"
                    .formatted(appContextConfig.limitDurationInSeconds()));

            if (appContextConfig.customLimits() != null) {
                appContextConfig.customLimits()
                        .forEach((bucket, limitConfig) -> {
                            list.add("rateLimit.customLimits.%s.limit: %d".formatted(bucket, limitConfig.limit()));
                            list.add("rateLimit.customLimits.%s.durationInSeconds: %d".formatted(bucket,
                                    limitConfig.durationInSeconds()));
                        });
            }
        }

        if (appContextConfig.metadataVersion() != null) {
            list.add("metadata.version: %s".formatted(appContextConfig.metadataVersion()));
        }

        if (appContextConfig.usageReportEnabled()) {
            list.add("usageReport.enabled: %s".formatted(true));

            if (appContextConfig.usageReportUrl() != null) {
                list.add("usageReport.url: %s".formatted(appContextConfig.usageReportUrl()));
            }
        }

        if (appContextConfig.corsEnabled) {
            list.add("cors.enabled: true");
        }

        return TestDropwizardAppExtension.forApp(OpikApplication.class)
                .config("src/test/resources/config-test.yml")
                .configOverrides(list.toArray(new String[0]))
                .randomPorts()
                .hooks(hook)
                .create();
    }

}<|MERGE_RESOLUTION|>--- conflicted
+++ resolved
@@ -41,11 +41,8 @@
             boolean usageReportEnabled,
             String usageReportUrl,
             String metadataVersion,
-<<<<<<< HEAD
-            EventBus mockEventBus) {
-=======
+            EventBus mockEventBus,
             boolean corsEnabled) {
->>>>>>> 7518498a
     }
 
     public static TestDropwizardAppExtension newTestDropwizardAppExtension(String jdbcUrl,
