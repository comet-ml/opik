--- conflicted
+++ resolved
@@ -441,33 +441,30 @@
   # Default: false
   # Description: Whether or not Optimization Studio feature is enabled
   optimizationStudioEnabled: "false"
-<<<<<<< HEAD
+  # Default: true
+  # Description: Whether or not OpenAI provider is enabled
+  openaiProviderEnabled: "true"
+  # Default: true
+  # Description: Whether or not Anthropic provider is enabled
+  anthropicProviderEnabled: "true"
+  # Default: true
+  # Description: Whether or not Gemini provider is enabled
+  geminiProviderEnabled: "true"
+  # Default: true
+  # Description: Whether or not OpenRouter provider is enabled
+  openrouterProviderEnabled: "true"
+  # Default: true
+  # Description: Whether or not Vertex AI provider is enabled
+  vertexaiProviderEnabled: "true"
+  # Default: true
+  # Description: Whether or not Custom LLM provider is enabled
+  customllmProviderEnabled: "true"
+  # Default: true
+  # Description: Whether or not Opik Built-in provider is enabled
+  opikbuiltinProviderEnabled: "true"
   # Default: false
   # Description: Whether or not Collaborators tab feature is enabled
   collaboratorsTabEnabled: "false"
-=======
-  # Default: true
-  # Description: Whether or not OpenAI provider is enabled
-  openaiProviderEnabled: "true"
-  # Default: true
-  # Description: Whether or not Anthropic provider is enabled
-  anthropicProviderEnabled: "true"
-  # Default: true
-  # Description: Whether or not Gemini provider is enabled
-  geminiProviderEnabled: "true"
-  # Default: true
-  # Description: Whether or not OpenRouter provider is enabled
-  openrouterProviderEnabled: "true"
-  # Default: true
-  # Description: Whether or not Vertex AI provider is enabled
-  vertexaiProviderEnabled: "true"
-  # Default: true
-  # Description: Whether or not Custom LLM provider is enabled
-  customllmProviderEnabled: "true"
-  # Default: true
-  # Description: Whether or not Opik Built-in provider is enabled
-  opikbuiltinProviderEnabled: "true"
->>>>>>> df60fe57
 
 # Trace Thread configuration
 traceThreadConfig:
