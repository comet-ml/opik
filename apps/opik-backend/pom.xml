--- conflicted
+++ resolved
@@ -32,13 +32,8 @@
         <wiremock.version>3.13.0</wiremock.version>
         <redisson.version>3.52.0</redisson.version>
         <opentelmetry.version>2.21.0</opentelmetry.version>
-<<<<<<< HEAD
         <aws.java.sdk.version>2.37.3</aws.java.sdk.version>
-        <json-path.version>2.9.0</json-path.version>
-=======
-        <aws.java.sdk.version>2.36.2</aws.java.sdk.version>
         <json-path.version>2.10.0</json-path.version>
->>>>>>> cfff2415
         <mainClass>com.comet.opik.OpikApplication</mainClass>
     </properties>
 
