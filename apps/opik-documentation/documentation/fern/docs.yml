instances:
  - url: https://opik.docs.buildwithfern.com/docs/opik
    custom-domain: www.comet.com/docs/opik/
metadata:
  # Core platform identity
  og:site_name: "Opik Documentation"
  og:title: "Opik LLM development Platform | Observability, Evaluation & Security"
  og:description: "Debug, evaluate, and monitor your LLM applications, RAG systems, and agentic workflows with comprehensive tracing, automated evaluations, and production-ready dashboards."
  og:url: "https://www.comet.com/docs/opik"
  og:locale: "en_US"
  twitter:title: "Opik Documentation"
  twitter:description: "Debug, evaluate, and monitor your LLM applications, RAG systems, and agentic workflows with comprehensive tracing, automated evaluations, and production-ready dashboards."

title: Opik Documentation
favicon: img/logo.svg

js:
  - path: ./add_cookbook_banner.js
    strategy: afterInteractive
css: ./styles.css

analytics:
  segment:
    write-key: ${SEGMENT_WRITE_KEY}
  gtm:
    container-id: ${GTM_CONTAINER_ID}

layout:
  searchbar-placement: header
  tabs-placement: header
colors:
  accent-primary:
    light: "#2e8555"
    dark: "#166534"
  background:
    light: "#FFFFFF"
    dark: "#0b0d0e"
logo:
  light: img/opik-logo.svg
  dark: img/logo-dark-mode.svg
  href: null
  height: 28
navbar-links:
  - type: minimal
    text: "Copy to LLM"
    href: "https://www.comet.com/docs/opik/llms-full.txt"
  - type: minimal
    text: "Github"
    href: "https://github.com/comet-ml/opik"
  - type: filled
    text: "Go to App"
    href: "https://www.comet.com/opik"
tabs:
  documentation:
    display-name: Documentation
    icon: fa-regular fa-building
    slug: /
  agent-optimization:
    display-name: Agent Optimization
    icon: fa-regular fa-robot
    slug: /agent_optimization
  cookbook:
    display-name: Cookbooks
    icon: fa-regular fa-book
    slug: /cookbook
  self-host:
    display-name: Self-hosting Opik
    icon: fa-regular fa-server
    slug: /self-host
  reference:
    display-name: SDK & API reference
    icon: fa-regular fa-square-terminal
    slug: /reference
  contributing:
    display-name: Contributing
    icon: fa-regular fa-code-branch
    slug: /contributing
  opik-university:
    display-name: Opik University
    icon: fa-regular fa-graduation-cap
    slug: /opik-university
navigation:
  - tab: documentation
    layout:
      - section: Getting Started
        slug: /
        contents:
          - page: Home
            path: docs/home.mdx
            slug: /
            icon: fa-regular fa-house
          - page: Quickstart
            path: docs/quickstart.mdx
            slug: /quickstart
            icon: fa-regular fa-bolt
          - page: Roadmap
            path: docs/roadmap.mdx
            slug: roadmap
            icon: fa-regular fa-map
          - page: FAQ
            path: docs/faq.mdx
            slug: faq
            icon: fa-regular fa-question
          - changelog: docs/changelog
            title: Changelog
            slug: changelog
            icon: fa-regular fa-calendar
      - section: Observability
        slug: /tracing
        contents:
<<<<<<< HEAD
          - page: Concepts
            path: docs/tracing/concepts.mdx
            slug: concepts
          - page: Log traces
=======
          - page: 🕵️ Log traces
>>>>>>> f6bf9414
            path: docs/tracing/log_traces.mdx
            slug: log_traces
          - page: ✨ Opik Assist
            path: docs/tracing/opik_assist.mdx
            slug: opik_assist
          - page: Debug Mode & Environment Variables
            path: docs/tracing/debug_mode.mdx
            slug: debug_mode
          - page: Log conversations
            path: docs/tracing/log_chat_conversations.mdx
            slug: log_chat_conversations
          - page: Log agents
            path: docs/tracing/log_agents.mdx
            slug: log_agents
          - page: Log media & attachments
            path: docs/tracing/log_multimodal_traces.mdx
            slug: log_multimodal_traces
          - page: Log distributed traces
            path: docs/tracing/log_distributed_traces.mdx
            slug: log_distributed_traces
          - page: Annotate traces
            path: docs/tracing/annotate_traces.mdx
            slug: annotate_traces
          - page: Cost tracking
            path: docs/tracing/cost_tracking.mdx
            slug: cost_tracking
          - page: Supported models
            path: docs/tracing/supported_models.mdx
            slug: supported_models
          - page: SDK configuration
            path: docs/tracing/sdk_configuration.mdx
            slug: sdk_configuration
          - page: Export data
            path: docs/tracing/export_data.mdx
            slug: export_data
          - section: Integrations
            slug: /integrations
            contents:
              - page: Overview
                path: docs/tracing/integrations/overview.mdx
                slug: overview
              - page: AG2
                path: docs/tracing/integrations/ag2.mdx
                slug: ag2
              - page: AIsuite
                path: docs/tracing/integrations/aisuite.mdx
                slug: aisuite
              - page: Agent Development Kit
                path: docs/tracing/integrations/adk.mdx
                slug: adk
              - page: Agno
                path: docs/tracing/integrations/agno.mdx
                slug: agno
              - page: Anthropic
                path: docs/tracing/integrations/anthropic.mdx
                slug: anthropic
              - page: Autogen
                path: docs/tracing/integrations/autogen.mdx
                slug: autogen
              - page: Bedrock
                path: docs/tracing/integrations/bedrock.mdx
                slug: bedrock
              - page: BeeAI
                path: docs/tracing/integrations/beeai.mdx
                slug: beeai
              - page: BytePlus
                path: docs/tracing/integrations/byteplus.mdx
                slug: byteplus
              - page: Cloudflare Workers AI
                path: docs/tracing/integrations/cloudflare-workers-ai.mdx
                slug: cloudflare-workers-ai
              - page: Cohere
                path: docs/tracing/integrations/cohere.mdx
                slug: cohere
              - page: Cursor
                path: docs/tracing/integrations/cursor.mdx
                slug: cursor
              - page: Crewai
                path: docs/tracing/integrations/crewai.mdx
                slug: crewai
              - page: DeepSeek
                path: docs/tracing/integrations/deepseek.mdx
                slug: deepseek
              - page: Dify
                path: docs/tracing/integrations/dify.mdx
                slug: dify
              - page: DSPY
                path: docs/tracing/integrations/dspy.mdx
                slug: dspy
              - page: Fireworks AI
                path: docs/tracing/integrations/fireworks-ai.mdx
                slug: fireworks-ai
              - page: Flowise
                path: docs/tracing/integrations/flowise.mdx
                slug: flowise
              - page: Gemini
                path: docs/tracing/integrations/gemini.mdx
                slug: gemini
              - page: Groq
                path: docs/tracing/integrations/groq.mdx
                slug: groq
              - page: Guardrails AI
                path: docs/tracing/integrations/guardrails-ai.mdx
                slug: guardrails-ai
              - page: Haystack
                path: docs/tracing/integrations/haystack.mdx
                slug: haystack
              - page: Instructor
                path: docs/tracing/integrations/instructor.mdx
                slug: instructor
              - page: LangChain (JS/TS)
                path: docs/tracing/integrations/langchainjs.mdx
                slug: langchainjs
              - page: LangGraph
                path: docs/tracing/integrations/langgraph.mdx
                slug: langgraph
              - page: LangChain (Python)
                path: docs/tracing/integrations/langchain.mdx
                slug: langchain
              - page: LiteLLM
                path: docs/tracing/integrations/litellm.mdx
                slug: litellm
              - page: LiveKit Agents
                path: docs/tracing/integrations/livekit.mdx
                slug: livekit
              - page: Llama Index
                path: docs/tracing/integrations/llama_index.mdx
                slug: llama_index
              - page: Mastra
                path: docs/tracing/integrations/mastra.mdx
                slug: mastra
              - page: Mistral AI
                path: docs/tracing/integrations/mistral.mdx
                slug: mistral
              - page: Novita AI
                path: docs/tracing/integrations/novita-ai.mdx
                slug: novita-ai
              - page: Ollama
                path: docs/tracing/integrations/ollama.mdx
                slug: ollama
              - page: OpenAI (Python)
                path: docs/tracing/integrations/openai.mdx
                slug: openai
              - page: OpenAI (JS/TS)
                path: docs/tracing/integrations/openai-typescript.mdx
                slug: openai-typescript
              - page: OpenAI Agents
                path: docs/tracing/integrations/openai_agents.mdx
                slug: openai_agents
              - page: OpenRouter
                path: docs/tracing/integrations/openrouter.mdx
                slug: openrouter
              - page: Predibase
                path: docs/tracing/integrations/predibase.mdx
                slug: predibase
              - page: Pydantic AI
                path: docs/tracing/integrations/pydantic-ai.mdx
                slug: pydantic-ai
              - page: Ragas
                path: docs/tracing/integrations/ragas.mdx
                slug: ragas
              - page: Semantic Kernel
                path: docs/tracing/integrations/semantic-kernel.mdx
                slug: semantic-kernel
              - page: Smolagents
                path: docs/tracing/integrations/smolagents.mdx
                slug: smolagents
              - page: Spring AI
                path: docs/tracing/integrations/spring-ai.mdx
                slug: spring-ai
              - page: Strands Agents
                path: docs/tracing/integrations/strands-agents.mdx
                slug: strands-agents
              - page: Together AI
                path: docs/tracing/integrations/together-ai.mdx
                slug: together-ai
              - page: Vercel AI SDK
                path: docs/tracing/integrations/vercel-ai-sdk.mdx
                slug: vercel-ai-sdk
              - page: VoltAgent
                path: docs/tracing/integrations/voltagent.mdx
                slug: voltagent
              - page: WatsonX
                path: docs/tracing/integrations/watsonx.mdx
                slug: watsonx
              - page: xAI Grok
                path: docs/tracing/integrations/xai-grok.mdx
                slug: xai-grok
      - section: OpenTelemetry
        slug: /opentelemetry
        contents:
          - page: Get Started
            path: docs/tracing/opentelemetry/overview.mdx
            slug: overview
          - page: Python SDK
            path: docs/tracing/opentelemetry/python-sdk.mdx
            slug: python-sdk
      - section: Evaluation
        slug: /evaluation
        contents:
          - page: Overview
            path: docs/evaluation/overview.mdx
            slug: overview
          - page: Concepts
            path: docs/evaluation/concepts.mdx
            slug: concepts
          - page: Evaluate prompts
            path: docs/evaluation/evaluate_prompt.mdx
            slug: evaluate_prompt
          - page: Evaluate your LLM application
            path: docs/evaluation/evaluate_your_llm.mdx
            slug: evaluate_your_llm
          - page: Evaluate agents
            path: docs/evaluation/evaluate_agents.mdx
            slug: evaluate_agents
          - page: Evaluate threads
            path: docs/evaluation/evaluate_threads.mdx
            slug: evaluate_threads
          - page: Log experiments with REST API
            path: docs/evaluation/log_experiments_with_rest_api.mdx
            slug: log_experiments_with_rest_api
          - page: Update existing experiment
            path: docs/evaluation/update_existing_experiment.mdx
            slug: update_existing_experiment
          - page: Manage datasets
            path: docs/evaluation/manage_datasets.mdx
            slug: manage_datasets
          - section: Metrics
            slug: /metrics
            contents:
              - page: Overview
                path: docs/evaluation/metrics/overview.mdx
                slug: overview
              - page: Heuristic metrics
                path: docs/evaluation/metrics/heuristic_metrics.mdx
                slug: heuristic_metrics
              - page: Hallucination
                path: docs/evaluation/metrics/hallucination.mdx
                slug: hallucination
              - page: G-Eval
                path: docs/evaluation/metrics/g_eval.mdx
                slug: g_eval
              - page: Moderation
                path: docs/evaluation/metrics/moderation.mdx
                slug: moderation
              - page: Usefulness
                path: docs/evaluation/metrics/usefulness.mdx
                slug: usefulness
              - page: Answer relevance
                path: docs/evaluation/metrics/answer_relevance.mdx
                slug: answer_relevance
              - page: Context precision
                path: docs/evaluation/metrics/context_precision.mdx
                slug: context_precision
              - page: Context recall
                path: docs/evaluation/metrics/context_recall.mdx
                slug: context_recall
              - page: Conversational metrics
                path: docs/evaluation/metrics/conversation_threads_metrics.mdx
                slug: conversation_threads_metrics
              - page: Custom model
                path: docs/evaluation/metrics/custom_model.mdx
                slug: custom_model
              - page: Custom metric
                path: docs/evaluation/metrics/custom_metric.mdx
                slug: custom_metric
      - section: Prompt engineering
        slug: /prompt_engineering
        contents:
          - page: Prompt management
            path: docs/prompt_engineering/prompt_management.mdx
            slug: prompt_management
          - page: Opik's MCP server
            path: docs/prompt_engineering/mcp_server.mdx
            slug: mcp_server
          - page: Prompt Playground
            path: docs/prompt_engineering/playground.mdx
            slug: playground
      - section: Testing
        slug: /testing
        contents:
          - page: Pytest integration
            path: docs/testing/pytest_integration.mdx
            slug: pytest_integration
      - section: Production
        slug: /production
        contents:
          - page: Production monitoring
            path: docs/production/production_monitoring.mdx
            slug: /production_monitoring
          - page: Online Evaluation rules
            path: docs/production/rules.mdx
            slug: rules
          - page: Gateway
            path: docs/production/gateway.mdx
            slug: gateway
          - page: Guardrails
            path: docs/production/guardrails.mdx
            slug: guardrails
      - section: Configuration
        slug: /configuration
        contents:
          - page: Feedback definitions
            path: docs/configuration/feedback_definitions.mdx
            slug: /configuration/feedback_definitions
          - page: AI Providers
            path: docs/configuration/ai_providers.mdx
            slug: ai_providers
  - tab: agent-optimization
    layout:
      - page: Opik Agent Optimizer
        icon: fa-regular fa-house
        path: docs/agent_optimization/overview.mdx
        slug: overview
      - section: Opik Agent Optimizer Guide
        slug: /opik_optimizer
        contents:
          - page: Optimizer Quickstart
            icon: fa-regular fa-bolt
            path: docs/agent_optimization/opik_optimizer/quickstart.mdx
            slug: quickstart
          - page: Optimizer Concepts
            icon: fa-regular fa-lightbulb
            path: docs/agent_optimization/opik_optimizer/concepts.mdx
            slug: concepts
          - page: Datasets for Optimization
            icon: fa-regular fa-database
            path: docs/agent_optimization/opik_optimizer/datasets.mdx
            slug: datasets
          - page: Models for Optimization
            icon: fa-regular fa-rocket
            path: docs/agent_optimization/opik_optimizer/models.mdx
            slug: models
          - page: API Reference
            icon: fa-regular fa-square-terminal
            path: docs/agent_optimization/opik_optimizer/reference.mdx
            slug: reference
          - page: Optimizer & SDK FAQ
            icon: fa-regular fa-question
            path: docs/agent_optimization/opik_optimizer/faq.mdx
            slug: faq
      - section: Optimization Algorithms
        slug: /algorithms
        contents:
          - page: Evolutionary Optimizer
            icon: fa-regular fa-puzzle-piece
            path: docs/agent_optimization/algorithms/evolutionary_optimizer.mdx
            slug: evolutionary_optimizer
          - page: Few-Shot Bayesian Optimizer
            icon: fa-regular fa-puzzle-piece
            path: docs/agent_optimization/algorithms/fewshot_bayesian_optimizer.mdx
            slug: fewshot_bayesian_optimizer
          - page: MetaPrompt Optimizer
            icon: fa-regular fa-puzzle-piece
            path: docs/agent_optimization/algorithms/metaprompt_optimizer.mdx
            slug: metaprompt_optimizer
          - page: MIPRO Optimizer
            icon: fa-regular fa-puzzle-piece
            path: docs/agent_optimization/algorithms/mipro_optimizer.mdx
            slug: mipro_optimizer
      - section: Optimization Best Practices
        slug: /best_practices
        contents:
          - page: Prompt Engineering
            icon: fa-regular fa-book
            path: docs/agent_optimization/best_practices/prompt_engineering.mdx
            slug: prompt_engineering
      - section: Example Projects and Cookbooks
        slug: /optimizer-cookbooks
        contents:
          - page: Introduction Example
            icon: fa-regular fa-book
            path: docs/agent_optimization/cookbook/optimizer_introduction_cookbook.mdx
            slug: optimizer_introduction_cookbook
          - page: Synthetic Data
            icon: fa-regular fa-book
            path: docs/agent_optimization/cookbook/synthetic_data_optimizer_cookbook.mdx
            slug: synthetic_data_optimizer_cookbook
      - section: Advanced Topics
        slug: /advanced
        contents:
          - page: Extending Optimizers
            icon: fa-regular fa-puzzle-piece
            path: docs/agent_optimization/algorithms/extending_optimizers.mdx
            slug: extending_optimizers
  - tab: self-host
    layout:
      - page: Overview
        path: docs/self-host/overview.mdx
        slug: overview
      - page: Local deployment
        path: docs/self-host/local_deployment.mdx
        slug: local_deployment
      - page: Kubernetes deployment
        path: docs/self-host/kubernetes.mdx
        slug: kubernetes
      - page: Platform Architecture
        path: docs/self-host/architecture.mdx
        slug: architecture
      - page: Advanced clickhouse backup
        path: docs/self-host/backup.mdx
        slug: backup
      - section: Configuration
        slug: /configure
        contents:
          - page: Anonymous usage statistics
            path: docs/self-host/configure/anonymous_usage_statistics.mdx
            slug: anonymous_usage_statistics
  - tab: cookbook
    layout:
      - page: Overview
        path: docs/cookbook/overview.mdx
      - section: Getting started tutorials
        slug: /
        contents:
          - page: Quickstart notebook
            path: docs/cookbook/quickstart_notebook.mdx
            slug: quickstart_notebook
          - page: Dynamic Tracing Control
            path: docs/cookbook/dynamic_tracing_cookbook.mdx
            slug: dynamic_tracing_cookbook
      - section: Integrations
        slug: /
        contents:
          - page: OpenAI
            path: docs/cookbook/openai.mdx
            slug: openai
          - page: OpenAI Agents
            path: docs/cookbook/openai-agents.mdx
            slug: openai-agents
          - page: LiteLLM
            path: docs/cookbook/litellm.mdx
            slug: litellm
          - page: Langchain
            path: docs/cookbook/langchain.mdx
            slug: langchain
          - page: aisuite
            path: docs/cookbook/aisuite.mdx
            slug: aisuite
          - page: Anthropic
            path: docs/cookbook/anthropic.mdx
            slug: anthropic
          - page: Bedrock
            path: docs/cookbook/bedrock.mdx
            slug: bedrock
          - page: Crewai
            path: docs/cookbook/crewai.mdx
            slug: crewai
          - page: DSPY
            path: docs/cookbook/dspy.mdx
            slug: dspy
          - page: Gemini
            path: docs/cookbook/gemini.mdx
            slug: gemini
          - page: Google ADK
            path: docs/cookbook/google_adk_integration.mdx
            slug: google_adk_integration
          - page: Gretel
            path: docs/cookbook/gretel_opik_integration_cookbook.mdx
            slug: gretel
          - page: Groq
            path: docs/cookbook/groq.mdx
            slug: groq
          - page: Guardrails AI
            path: docs/cookbook/guardrails-ai.mdx
            slug: guardrails-ai
          - page: Haystack
            path: docs/cookbook/haystack.mdx
            slug: haystack
          - page: Instructor
            path: docs/cookbook/instructor.mdx
            slug: instructor
          - page: LangGraph
            path: docs/cookbook/langgraph.mdx
            slug: langgraph
          - page: Llama Index
            path: docs/cookbook/llama-index.mdx
            slug: llama-index
          - page: Ollama
            path: docs/cookbook/ollama.mdx
            slug: ollama
          - page: Predibase
            path: docs/cookbook/predibase.mdx
            slug: predibase
          - page: Pydantic AI
            path: docs/cookbook/pydantic-ai.mdx
            slug: pydantic-ai
          - page: Ragas
            path: docs/cookbook/ragas.mdx
            slug: ragas
          - page: Smolagents
            path: docs/cookbook/smolagents.mdx
            slug: smolagents
          - page: Vertex AI
            path: docs/cookbook/vertexai.mdx
            slug: vertexai
          - page: WatsonX
            path: docs/cookbook/watsonx.mdx
            slug: watsonx
      - section: Advanced
        slug: /
        contents:
          - page: Evaluate hallucination metric
            path: docs/cookbook/evaluate_hallucination_metric.mdx
            slug: evaluate_hallucination_metric
          - page: Evaluate moderation metric
            path: docs/cookbook/evaluate_moderation_metric.mdx
            slug: evaluate_moderation_metric
  - tab: reference
    layout:
      - page: Overview
        path: docs/reference/overview.mdx
        slug: overview
      - section: Python SDK
        slug: python-sdk
        contents:
          - link: Reference
            href: https://www.comet.com/docs/opik/python-sdk-reference/
          - page: REST API Client
            path: docs/reference/python-sdk/rest-api.mdx
            slug: rest-api
      - section: Typescript SDK
        slug: typescript-sdk
        contents:
          - page: Overview
            path: docs/reference/typescript-sdk/overview.mdx
            slug: overview
          - section: Evaluation
            slug: evaluation
            contents:
              - page: Overview
                path: docs/reference/typescript-sdk/evaluation/overview.mdx
                slug: overview
              - page: Quick Start
                path: docs/reference/typescript-sdk/evaluation/quick-start.mdx
                slug: quick-start
              - page: Datasets
                path: docs/reference/typescript-sdk/evaluation/datasets.mdx
                slug: datasets
              - page: Evaluate Function
                path: docs/reference/typescript-sdk/evaluation/evaluate.mdx
                slug: evaluate_function
              - page: Metrics
                path: docs/reference/typescript-sdk/evaluation/metrics.mdx
                slug: metrics
              - page: Experiments
                path: docs/reference/typescript-sdk/evaluation/experiments.mdx
                slug: experiments

      - section: Rest API
        slug: rest-api
        contents:
          - page: Overview
            path: docs/reference/rest-api/overview.mdx
            slug: overview
          - api: API Reference
            slug: /
            display-errors: true
      - section: Ruby OpenTelemetry SDK docs
        slug: ruby-otel-sdk
        contents:
          - page: Overview
            path: docs/reference/ruby-otel-sdk/overview.mdx
            slug: overview
  - tab: contributing
    layout:
      - page: Contribution Overview
        path: docs/contributing/overview.mdx
        slug: overview
        icon: fa-regular fa-compass
      - section: Specific Contribution Guides
        slug: /guides
        contents:
          - page: Documentation
            path: docs/contributing/documentation.mdx
            slug: documentation
            icon: fa-regular fa-book
          - page: Python SDK
            path: docs/contributing/python-sdk.mdx
            slug: python-sdk
            icon: fa-brands fa-python
          - page: TypeScript SDK
            path: docs/contributing/typescript-sdk.mdx
            slug: typescript-sdk
            icon: fa-brands fa-js
          - page: Opik Optimizer
            path: docs/contributing/agent-optimizer-sdk.mdx
            slug: agent-optimizer-sdk
            icon: fa-regular fa-gauge-high
          - page: Frontend
            path: docs/contributing/frontend.mdx
            slug: frontend
            icon: fa-regular fa-window-maximize
          - page: Backend
            path: docs/contributing/backend.mdx
            slug: backend
            icon: fa-regular fa-server
      - section: Developer Programs
        slug: /developer-programs
        contents:
          - page: Bounty Program
            path: docs/contributing/bounties.mdx
            slug: bounties
            icon: fa-regular fa-gem
  - tab: opik-university
    layout:
      - page: Overview
        path: docs/opik-university/overview.mdx
        slug: overview
        icon: fa-regular fa-graduation-cap
      - section: Intro
        slug: /intro
        contents:
          - page: Opik Overview
            path: docs/opik-university/1_intro/1.1-intro-opik-overview.mdx
            slug: opik-overview
          - page: Next steps / Set expectations
            path: docs/opik-university/1_intro/1.2-intro-next-steps-set-expectations.mdx
            slug: next-steps
      - section: Observability
        slug: /observability
        contents:
          - page: Log Traces
            path: docs/opik-university/2_observability/2.1-observability-log-traces.mdx
            slug: log-traces
          - page: Annotate Traces
            path: docs/opik-university/2_observability/2.2-observability-annotate-traces.mdx
            slug: annotate-traces
      - section: Evaluation
        slug: /evaluation
        contents:
          - page: Evaluation Concepts and Overview
            path: docs/opik-university/3_evaluation/3.1-evaluation-concepts-overview.mdx
            slug: concepts-overview
          - page: Create Evaluation Datasets
            path: docs/opik-university/3_evaluation/3.2-evaluation-create-datasets.mdx
            slug: create-datasets
          - page: Define Evaluation Metrics
            path: docs/opik-university/3_evaluation/3.3-evaluation-define-metrics.mdx
            slug: define-metrics
          - page: Evaluate your LLM Application
            path: docs/opik-university/3_evaluation/3.4-evaluation-evaluate-llm-application.mdx
            slug: evaluate-llm-app
      - section: Prompt Engineering
        slug: /prompt-engineering
        contents:
          - page: Prompt Management
            path: docs/opik-university/4_prompt-engineering/4.1-prompt-engineering-management.mdx
            slug: prompt-management
          - page: Prompt Playground
            path: docs/opik-university/4_prompt-engineering/4.2-prompt-engineering-playground.mdx
            slug: prompt-playground
      - section: Testing
        slug: /testing
        contents:
          - page: PyTest Integration
            path: docs/opik-university/5_testing/5.1-testing-pytest-integration.mdx
            slug: pytest-integration
      - section: Production Monitoring
        slug: /production-monitoring
        contents:
          - page: Online Evaluation Rules
            path: docs/opik-university/6_production-monitoring/6.1-production-monitoring-online-evaluation-rules.mdx
            slug: online-evaluation-rules
redirects:
  - source: "/docs/opik/playground"
    destination: "/docs/opik/prompt_engineering/playground"
    permanent: true
  - source: "/docs/opik/reference/rest_api/:slug/"
    destination: "/docs/opik/reference/rest-api/overview"
    permanent: true
  - source: "/docs/opik/reference/rest_api/opik-rest-api/"
    destination: "/docs/opik/reference/rest-api/overview"
    permanent: true
  - source: "/docs/opik/reference/rest_api/opik-rest-api/:slug"
    destination: "/docs/opik/reference/rest-api/overview"
    permanent: true
  - source: "/docs/opik/reference/rest_api/opik-rest-api/:slug/:slug"
    destination: "/docs/opik/reference/rest-api/overview"
    permanent: true
  - source: "/docs/opik/prompt_engineering/managing_prompts_in_code"
    destination: "/docs/opik/prompt_engineering/prompt_management"
    permanent: true
  - source: "/docs/opik/prompt_engineering/prompt_optimization"
    destination: "/docs/opik/agent_optimization/best_practices/prompt_engineering"
  # TypeScript SDK integration redirects
  - source: "/docs/opik/reference/typescript-sdk/integrations/vercel-ai-sdk"
    destination: "/docs/opik/tracing/integrations/vercel-ai-sdk"
    permanent: true
  - source: "/docs/opik/reference/typescript-sdk/integrations/langchain"
    destination: "/docs/opik/tracing/integrations/langchainjs"
    permanent: true
  - source: "/docs/opik/reference/typescript-sdk/integrations/openai"
    destination: "/docs/opik/tracing/integrations/openai-typescript"
    permanent: true
  - source: "/docs/opik/reference/typescript-sdk/integrations/workers-ai"
    destination: "/docs/opik/tracing/integrations/cloudflare-workers-ai"
    permanent: true
  - source: "/docs/opik/prompt_engineering/agent_optimization"
    destination: "/docs/opik/agent_optimization/overview"
    permanent: true
  - source: "/docs/opik/prompt_engineering/agent_optimization"
    destination: "/docs/opik/agent_optimization/overview"
    permanent: true
  - source: "/docs/opik/agent_optimization/best-practices/prompt_engineering"
    destination: "/docs/opik/agent_optimization/best_practices/prompt_engineering"
    permanent: true
  - source: "docs/agent_optimization/best-practices/prompt_engineering"
    destination: "/docs/agent_optimization/best_practices/prompt_engineering"
    permanent: true
  - source: "docs/agent_optimization/opik_optimizer/litellm_support"
    destination: "/docs/agent_optimization/opik_optimizer/models"
    permanent: true<|MERGE_RESOLUTION|>--- conflicted
+++ resolved
@@ -108,14 +108,10 @@
       - section: Observability
         slug: /tracing
         contents:
-<<<<<<< HEAD
           - page: Concepts
             path: docs/tracing/concepts.mdx
             slug: concepts
-          - page: Log traces
-=======
           - page: 🕵️ Log traces
->>>>>>> f6bf9414
             path: docs/tracing/log_traces.mdx
             slug: log_traces
           - page: ✨ Opik Assist
