instances:
  - url: https://opik.docs.buildwithfern.com/docs/opik
    custom-domain: www.comet.com/docs/opik/
metadata:
  # Core platform identity
  og:site_name: "Opik Documentation"
  og:title: "Opik LLM development Platform | Observability, Evaluation & Security"
  og:description: "Debug, evaluate, and monitor your LLM applications, RAG systems, and agentic workflows with comprehensive tracing, automated evaluations, and production-ready dashboards."
  og:url: "https://www.comet.com/docs/opik"
  og:locale: "en_US"
  twitter:title: "Opik Documentation"
  twitter:description: "Debug, evaluate, and monitor your LLM applications, RAG systems, and agentic workflows with comprehensive tracing, automated evaluations, and production-ready dashboards."

title: Opik Documentation
favicon: img/logo.svg

js:
  - path: ./add_cookbook_banner.js
    strategy: afterInteractive
css: ./styles.css

analytics:
  segment:
    write-key: ${SEGMENT_WRITE_KEY}
  gtm:
    container-id: ${GTM_CONTAINER_ID}
  posthog:
    api-key: ${POSTHOG_API_KEY}
    endpoint: ${POSTHOG_API_HOST}
layout:
  searchbar-placement: header
  tabs-placement: header
colors:
  accent-primary:
    light: "#2e8555"
    dark: "#166534"
  background:
    light: "#FFFFFF"
    dark: "#0b0d0e"
logo:
  light: img/opik-logo.svg
  dark: img/logo-dark-mode.svg
  href: null
  height: 28
navbar-links:
  - type: minimal
    text: "Copy to LLM"
    href: "https://www.comet.com/docs/opik/llms-full.txt"
  - type: minimal
    text: "Github"
    href: "https://github.com/comet-ml/opik"
  - type: filled
    text: "Go to App"
    href: "https://www.comet.com/opik"
tabs:
  documentation:
    display-name: Documentation
    icon: fa-regular fa-building
    slug: /
  integrations:
    display-name: Integrations
    icon: fa-regular fa-plug
    slug: /integrations
  agent-optimization:
    display-name: Agent Optimization
    icon: fa-regular fa-robot
    slug: /agent_optimization
  self-host:
    display-name: Self-hosting Opik
    icon: fa-regular fa-server
    slug: /self-host
  reference:
    display-name: SDK & API reference
    icon: fa-regular fa-square-terminal
    slug: /reference
  opik-university:
    display-name: Opik University
    icon: fa-regular fa-graduation-cap
    slug: /opik-university
navigation:
  - tab: documentation
    layout:
      - section: Getting Started
        slug: /
        contents:
          - page: Home
            path: docs/home.mdx
            slug: /
            icon: fa-regular fa-house
          - page: Quickstart
            path: docs/quickstart.mdx
            slug: /quickstart
            icon: fa-regular fa-bolt
          - page: Quickstart notebook
            path: docs/cookbook/quickstart_notebook.mdx
            slug: quickstart_notebook
            icon: fa-regular fa-play
          - page: Roadmap
            path: docs/roadmap.mdx
            slug: roadmap
            icon: fa-regular fa-map
          - page: FAQ
            path: docs/faq.mdx
            slug: faq
            icon: fa-regular fa-question
          - changelog: docs/changelog
            title: Changelog
            slug: changelog
            icon: fa-regular fa-calendar
      - section: Observability
        slug: /tracing
        contents:
          - page: Concepts
            path: docs/tracing/concepts.mdx
            slug: concepts
          - page: Log traces
            path: docs/tracing/log_traces.mdx
            slug: log_traces
          - page: Log conversations
            path: docs/tracing/log_chat_conversations.mdx
            slug: log_chat_conversations
          - page: Log user feedback
            path: docs/tracing/annotate_traces.mdx
            slug: annotate_traces
          - page: Log media & attachments
            path: docs/tracing/log_multimodal_traces.mdx
            slug: log_multimodal_traces
          - page: Cost tracking
            path: docs/tracing/cost_tracking.mdx
            slug: cost_tracking
          - section: Manage data
            skip-slug: true
            collapsed: true
            contents:
              - page: Export by SDK, REST, and UI
                path: docs/tracing/export_data.mdx
                slug: export_data
              - page: Import/Export by command line
                path: docs/tracing/import_export_commands.mdx
                slug: import_export_commands
          - page: Opik Assist
            path: docs/tracing/opik_assist.mdx
            slug: opik_assist
          - section: Advanced
            skip-slug: true
            collapsed: true
            contents:
              - page: SDK configuration
                path: docs/tracing/sdk_configuration.mdx
                slug: sdk_configuration
              - page: Log Agent Graphs
                path: docs/tracing/log_agent_graph.mdx
                slug: log_agent_graphs
              - page: Log distributed traces
                path: docs/tracing/log_distributed_traces.mdx
                slug: log_distributed_traces
      - section: Evaluation
        slug: /evaluation
        contents:
          - page: Overview
            path: docs/evaluation/overview.mdx
            slug: overview
          - page: Concepts
            path: docs/evaluation/concepts.mdx
            slug: concepts
          - page: Manage datasets
            path: docs/evaluation/manage_datasets.mdx
            slug: manage_datasets
          - page: Evaluate single prompts
            path: docs/evaluation/evaluate_prompt.mdx
            slug: evaluate_prompt
          - page: Evaluate your agent
            path: docs/evaluation/evaluate_your_llm.mdx
            slug: evaluate_your_llm
          - page: Evaluate agent trajectories
            path: docs/evaluation/evaluate_agent_trajectory.mdx
            slug: evaluate_agent_trajectory
          - page: Evaluate multimodal traces
            path: docs/evaluation/evaluate_multimodal.mdx
            slug: evaluate_multimodal
          - page: Evaluate multi-turn agents
            path: docs/evaluation/evaluate_multi_turn_agents.mdx
            slug: evaluate_multi_turn_agents
          - page: Manually logging experiments
            path: docs/evaluation/log_experiments_with_rest_api.mdx
            slug: log_experiments_with_rest_api
          - page: Re-running an existing experiment
            path: docs/evaluation/update_existing_experiment.mdx
            slug: update_existing_experiment
          - page: Annotation Queues
            path: docs/evaluation/annotation_queues.mdx
            slug: annotation_queues
          - section: Metrics
            slug: /metrics
            contents:
              - page: Overview
                path: docs/evaluation/metrics/overview.mdx
                slug: overview
              - page: Heuristic metrics
                path: docs/evaluation/metrics/heuristic_metrics.mdx
                slug: heuristic_metrics
              - page: Hallucination
                path: docs/evaluation/metrics/hallucination.mdx
                slug: hallucination
              - page: LLM Juries
                path: docs/evaluation/metrics/llm_juries.mdx
                slug: llm_juries
              - page: G-Eval
                path: docs/evaluation/metrics/g_eval.mdx
                slug: g_eval
              - page: Compliance risk
                path: docs/evaluation/metrics/compliance_risk.mdx
                slug: compliance_risk
              - page: Prompt uncertainty
                path: docs/evaluation/metrics/prompt_diagnostics.mdx
                slug: prompt_diagnostics
              - page: Moderation
                path: docs/evaluation/metrics/moderation.mdx
                slug: moderation
              - page: Usefulness
                path: docs/evaluation/metrics/usefulness.mdx
                slug: usefulness
              - page: Summarization consistency
                path: docs/evaluation/metrics/summarization_consistency.mdx
                slug: summarization_consistency
              - page: Summarization coherence
                path: docs/evaluation/metrics/summarization_coherence.mdx
                slug: summarization_coherence
              - page: Dialogue helpfulness
                path: docs/evaluation/metrics/dialogue_helpfulness.mdx
                slug: dialogue_helpfulness
              - page: Answer relevance
                path: docs/evaluation/metrics/answer_relevance.mdx
                slug: answer_relevance
              - page: Context precision
                path: docs/evaluation/metrics/context_precision.mdx
                slug: context_precision
              - page: Context recall
                path: docs/evaluation/metrics/context_recall.mdx
                slug: context_recall
              - page: Trajectory accuracy
                path: docs/evaluation/metrics/trajectory_accuracy.mdx
                slug: trajectory_accuracy
              - page: Agent task completion
                path: docs/evaluation/metrics/agent_task_completion.mdx
                slug: agent_task_completion
              - page: Agent tool correctness
                path: docs/evaluation/metrics/agent_tool_correctness.mdx
                slug: agent_tool_correctness
              - page: Conversational metrics
                path: docs/evaluation/metrics/conversation_threads_metrics.mdx
                slug: conversation_threads_metrics
              - page: Custom model
                path: docs/evaluation/metrics/custom_model.mdx
                slug: custom_model
              - page: Advanced configuration
                path: docs/evaluation/metrics/advanced_configuration.mdx
                slug: advanced_configuration
              - page: Custom metric
                path: docs/evaluation/metrics/custom_metric.mdx
                slug: custom_metric
              - page: Custom conversation metric
                path: docs/evaluation/metrics/custom_conversation_metric.mdx
                slug: custom_conversation_metric
              - page: Task span metrics
                path: docs/evaluation/metrics/task_span_metrics.mdx
                slug: task_span_metrics
          - section: Tutorials
            skip-slug: true
            collapsed: true
            contents:
              - page: Best practices for evaluating agents
                path: docs/evaluation/evaluate_agents.mdx
                slug: evaluate_agents
              - page: Evaluate threads
                path: docs/evaluation/evaluate_threads.mdx
                slug: evaluate_threads
              - page: Cookbook - Evaluate hallucination metric
                path: docs/cookbook/evaluate_hallucination_metric.mdx
                slug: evaluate_hallucination_metric
              - page: Cookbook - Evaluate moderation metric
                path: docs/cookbook/evaluate_moderation_metric.mdx
                slug: evaluate_moderation_metric
      - section: Prompt engineering
        slug: /prompt_engineering
        contents:
          - page: Prompt management
            path: docs/prompt_engineering/prompt_management.mdx
            slug: prompt_management
          - page: Prompt Playground
            path: docs/prompt_engineering/playground.mdx
            slug: playground
          - page: Prompt Generator and Improver
            path: docs/prompt_engineering/improve.mdx
            slug: improve
          - page: Opik's MCP server
            path: docs/prompt_engineering/mcp_server.mdx
            slug: mcp_server
      - section: Testing
        slug: /testing
        contents:
          - page: Pytest integration
            path: docs/testing/pytest_integration.mdx
            slug: pytest_integration
      - section: Production
        slug: /production
        contents:
          - page: Production monitoring
            path: docs/production/production_monitoring.mdx
            slug: /production_monitoring
          - page: Online Evaluation rules
            path: docs/production/rules.mdx
            slug: rules
          - page: Gateway
            path: docs/production/gateway.mdx
            slug: gateway
          - page: Guardrails
            path: docs/production/guardrails.mdx
            slug: guardrails
          - page: Alerts
            path: docs/production/alerts.mdx
            slug: alerts
      - section: Configuration
        slug: /configuration
        contents:
          - page: Feedback definitions
            path: docs/configuration/feedback_definitions.mdx
            slug: /configuration/feedback_definitions
          - page: AI Providers
            path: docs/configuration/ai_providers.mdx
            slug: ai_providers
      - section: Contributing
        slug: /contributing
        contents:
          - page: Contribution Overview
            path: docs/contributing/overview.mdx
            slug: overview
            icon: fa-regular fa-compass
          - section: Specific Contribution Guides
            slug: /guides
            contents:
              - page: Documentation
                path: docs/contributing/documentation.mdx
                slug: documentation
                icon: fa-regular fa-book
              - page: Local Development Setup
                path: docs/contributing/local-development.mdx
                slug: local-development
                icon: fa-regular fa-laptop-code
              - page: Python SDK
                path: docs/contributing/python-sdk.mdx
                slug: python-sdk
                icon: fa-brands fa-python
              - page: TypeScript SDK
                path: docs/contributing/typescript-sdk.mdx
                slug: typescript-sdk
                icon: fa-brands fa-js
              - page: Opik Optimizer
                path: docs/contributing/agent-optimizer-sdk.mdx
                slug: agent-optimizer-sdk
                icon: fa-regular fa-gauge-high
              - page: Frontend
                path: docs/contributing/frontend.mdx
                slug: frontend
                icon: fa-regular fa-window-maximize
              - page: Backend
                path: docs/contributing/backend.mdx
                slug: backend
                icon: fa-regular fa-server
          - section: Developer Programs
            slug: /developer-programs
            contents:
              - page: Bounty Program
                path: docs/contributing/bounties.mdx
                slug: bounties
                icon: fa-regular fa-gem
  - tab: integrations
    layout:
      - page: Overview
        path: docs/tracing/integrations/overview.mdx
        slug: overview
      - section: TypeScript
        skip-slug: true
        icon: fa-brands fa-js
        contents:
          - section: Frameworks
            skip-slug: true
            contents:
              - page: BeeAI
                path: docs/tracing/integrations/beeai-typescript.mdx
                slug: beeai-typescript
              - page: LangChain
                path: docs/tracing/integrations/langchainjs.mdx
                slug: langchainjs
              - page: Mastra
                path: docs/tracing/integrations/mastra.mdx
                slug: mastra
              - page: Vercel AI SDK
                path: docs/tracing/integrations/vercel-ai-sdk.mdx
                slug: vercel-ai-sdk
          - section: Model Providers
            skip-slug: true
            contents:
              - page: Cloudflare Workers AI
                path: docs/tracing/integrations/cloudflare-workers-ai.mdx
                slug: cloudflare-workers-ai
              - page: Gemini
                path: docs/tracing/integrations/gemini-typescript.mdx
                slug: gemini-typescript
              - page: OpenAI
                path: docs/tracing/integrations/openai-typescript.mdx
                slug: openai-typescript
          - page: Opik TypeScript SDK
            path: docs/reference/typescript-sdk/overview.mdx
            slug: typescript-sdk
      - section: Python
        skip-slug: true
        icon: fa-brands fa-python
        contents:
          - section: Frameworks
            skip-slug: true
            contents:
              - page: AG2
                path: docs/tracing/integrations/ag2.mdx
                slug: ag2
              - page: Agno
                path: docs/tracing/integrations/agno.mdx
                slug: agno
              - page: BeeAI
                path: docs/tracing/integrations/beeai.mdx
                slug: beeai
              - page: Autogen
                path: docs/tracing/integrations/autogen.mdx
                slug: autogen
              - page: CrewAI
                path: docs/tracing/integrations/crewai.mdx
                slug: crewai
              - page: DSPy
                path: docs/tracing/integrations/dspy.mdx
                slug: dspy
              - page: Google ADK
                path: docs/tracing/integrations/adk.mdx
                slug: adk
              - page: Haystack
                path: docs/tracing/integrations/haystack.mdx
                slug: haystack
              - page: Instructor
                path: docs/tracing/integrations/instructor.mdx
                slug: instructor
              - page: LangChain
                path: docs/tracing/integrations/langchain.mdx
                slug: langchain
              - page: LangGraph
                path: docs/tracing/integrations/langgraph.mdx
                slug: langgraph
              - page: LiveKit Agents
                path: docs/tracing/integrations/livekit.mdx
                slug: livekit
              - page: Llama Index
                path: docs/tracing/integrations/llama_index.mdx
                slug: llama_index
              - page: Microsoft Agent Framework
                path: docs/tracing/integrations/microsoft-agent-framework.mdx
                slug: microsoft-agent-framework
              - page: OpenAI Agents
                path: docs/tracing/integrations/openai_agents.mdx
                slug: openai_agents
              - page: Pipecat
                path: docs/tracing/integrations/pipecat.mdx
                slug: pipecat
              - page: Pydantic AI
                path: docs/tracing/integrations/pydantic-ai.mdx
                slug: pydantic-ai
              - page: Semantic Kernel
                path: docs/tracing/integrations/semantic-kernel.mdx
                slug: semantic-kernel
              - page: Smolagents
                path: docs/tracing/integrations/smolagents.mdx
                slug: smolagents
              - page: Strands Agents
                path: docs/tracing/integrations/strands-agents.mdx
                slug: strands-agents
              - page: VoltAgent
                path: docs/tracing/integrations/voltagent.mdx
                slug: voltagent
          - section: Model Providers
            skip-slug: true
            contents:
              - page: Anthropic
                path: docs/tracing/integrations/anthropic.mdx
                slug: anthropic
              - page: Bedrock
                path: docs/tracing/integrations/bedrock.mdx
                slug: bedrock
              - page: BytePlus
                path: docs/tracing/integrations/byteplus.mdx
                slug: byteplus
              - page: Cohere
                path: docs/tracing/integrations/cohere.mdx
                slug: cohere
              - page: DeepSeek
                path: docs/tracing/integrations/deepseek.mdx
                slug: deepseek
              - page: Fireworks AI
                path: docs/tracing/integrations/fireworks-ai.mdx
                slug: fireworks-ai
              - page: Gemini
                path: docs/tracing/integrations/gemini.mdx
                slug: gemini
              - page: Groq
                path: docs/tracing/integrations/groq.mdx
                slug: groq
              - page: Mistral AI
                path: docs/tracing/integrations/mistral.mdx
                slug: mistral
              - page: Novita AI
                path: docs/tracing/integrations/novita-ai.mdx
                slug: novita-ai
              - page: Ollama
                path: docs/tracing/integrations/ollama.mdx
                slug: ollama
              - page: OpenAI
                path: docs/tracing/integrations/openai.mdx
                slug: openai
              - page: Predibase
                path: docs/tracing/integrations/predibase.mdx
                slug: predibase
              - page: Together AI
                path: docs/tracing/integrations/together-ai.mdx
                slug: together-ai
              - page: WatsonX
                path: docs/tracing/integrations/watsonx.mdx
                slug: watsonx
              - page: xAI Grok
                path: docs/tracing/integrations/xai-grok.mdx
                slug: xai-grok
          - section: Dataset Management
            skip-slug: true
            contents:
              - page: Gretel
                path: docs/tracing/integrations/gretel.mdx
                slug: gretel
              - page: Hugging Face Datasets
                path: docs/tracing/integrations/huggingface-datasets.mdx
                slug: huggingface-datasets
          - section: Evaluation
            skip-slug: true
            contents:
              - page: Ragas
                path: docs/tracing/integrations/ragas.mdx
                slug: ragas
          - section: Gateways
            skip-slug: true
            contents:
              - page: AISuite
                path: docs/tracing/integrations/aisuite.mdx
                slug: aisuite
              - page: LiteLLM
                path: docs/tracing/integrations/litellm.mdx
                slug: litellm
              - page: OpenRouter
                path: docs/tracing/integrations/openrouter.mdx
                slug: openrouter
          - section: Other
            skip-slug: true
            contents:
              - page: Guardrails AI
                path: docs/tracing/integrations/guardrails-ai.mdx
                slug: guardrails-ai
          - page: Opik Python SDK
            path: docs/reference/python-sdk/overview.mdx
            slug: python-sdk
          - page: OpenTelemetry Python SDK
            path: docs/tracing/opentelemetry/python-sdk.mdx
            slug: opentelemetry-python-sdk
      - section: Java
        skip-slug: true
        icon: fa-brands fa-java
        contents:
          - page: Spring AI
            path: docs/tracing/integrations/spring-ai.mdx
            slug: spring-ai
      - section: .NET
        skip-slug: true
        icon: fa-solid fa-code
        contents:
          - section: Frameworks
            skip-slug: true
            contents:
              - page: Microsoft Agent Framework
                path: docs/tracing/integrations/microsoft-agent-framework-dotnet.mdx
                slug: microsoft-agent-framework-dotnet
      - section: Ruby
        skip-slug: true
        icon: fa-solid fa-gem
        contents:
          - page: OpenTelemetry Ruby SDK
            path: docs/reference/ruby-otel-sdk/overview.mdx
            slug: opentelemetry-ruby-sdk
      - section: No-Code
        skip-slug: true
        icon: fa-solid fa-wand-magic-sparkles
        contents:
          - page: Cursor
            path: docs/tracing/integrations/cursor.mdx
            slug: cursor
          - page: Dify
            path: docs/tracing/integrations/dify.mdx
            slug: dify
          - page: Flowise
            path: docs/tracing/integrations/flowise.mdx
            slug: flowise
          - page: Langflow
            path: docs/tracing/integrations/langflow.mdx
            slug: langflow
          - page: OpenWebUI
            path: docs/tracing/integrations/openwebui.mdx
            slug: openwebui
      - section: Multi-Language
        skip-slug: true
        icon: fa-solid fa-globe
        contents:
          - page: OpenTelemetry
            path: docs/tracing/opentelemetry/overview.mdx
            slug: opentelemetry
  - tab: agent-optimization
    layout:
      - section: Getting Started
        skip-slug: true
        contents:
          - page: Opik Agent Optimizer
            icon: fa-regular fa-house
            path: docs/agent_optimization/overview.mdx
            slug: overview
          - page: Quickstart
            icon: fa-regular fa-bolt
            path: docs/agent_optimization/getting_started/quickstart.mdx
            slug: quickstart
          - page: Quickstart notebook
            icon: fa-regular fa-play
            path: docs/agent_optimization/getting_started/quickstart_notebook.mdx
            slug: quickstart_notebook
          - page: FAQ
            icon: fa-regular fa-question
            path: docs/agent_optimization/opik_optimizer/faq.mdx
            slug: faq
          - page: Changelog
            icon: fa-regular fa-calendar
            path: docs/agent_optimization/getting_started/changelog.mdx
            slug: changelog
      - section: Optimization
        slug: /optimization
        contents:
          - page: Concepts
            icon: fa-regular fa-lightbulb
            path: docs/agent_optimization/opik_optimizer/concepts.mdx
            slug: concepts
          - page: Define datasets
            icon: fa-regular fa-database
            path: docs/agent_optimization/optimization/define_datasets.mdx
            slug: define_datasets
          - page: Define metrics
            icon: fa-regular fa-chart-line
            path: docs/agent_optimization/optimization/define_metrics.mdx
            slug: define_metrics
          - page: Optimize prompts
            icon: fa-regular fa-wand-magic-sparkles
            path: docs/agent_optimization/optimization/optimize_prompts.mdx
            slug: optimize_prompts
          - page: Optimize agents
            icon: fa-regular fa-diagram-project
            path: docs/agent_optimization/optimization/optimize_agents/overview.mdx
            slug: optimize_agents
          - page: Optimize multimodal
            icon: fa-regular fa-image
            path: docs/agent_optimization/optimization/optimize_multimodal.mdx
            slug: optimize_multimodal
          - page: Dashboard results
            icon: fa-regular fa-chart-simple
            path: docs/agent_optimization/optimization/dashboard_results.mdx
            slug: dashboard_results
      - section: Optimization Algorithms
        slug: /algorithms
        contents:
          - page: Overview
            icon: fa-regular fa-list
            path: docs/agent_optimization/algorithms/overview.mdx
            slug: overview
          - page: Benchmarks
            icon: fa-regular fa-chart-line
            path: docs/agent_optimization/algorithms/benchmarks.mdx
            slug: benchmarks
          - page: MetaPrompt
            icon: fa-regular fa-puzzle-piece
            path: docs/agent_optimization/algorithms/metaprompt_optimizer.mdx
            slug: metaprompt_optimizer
          - page: Hierarchical Reflective
            icon: fa-regular fa-puzzle-piece
            path: docs/agent_optimization/algorithms/hierarchical_reflective_optimizer.mdx
            slug: hierarchical_reflective_optimizer
          - page: Few-Shot Bayesian
            icon: fa-regular fa-puzzle-piece
            path: docs/agent_optimization/algorithms/fewshot_bayesian_optimizer.mdx
            slug: fewshot_bayesian_optimizer
          - page: Evolutionary
            icon: fa-regular fa-puzzle-piece
            path: docs/agent_optimization/algorithms/evolutionary_optimizer.mdx
            slug: evolutionary_optimizer
          - page: GEPA
            icon: fa-regular fa-puzzle-piece
            path: docs/agent_optimization/algorithms/gepa_optimizer.mdx
            slug: gepa_optimizer
          - page: Parameter
            icon: fa-regular fa-puzzle-piece
            path: docs/agent_optimization/algorithms/parameter_optimizer.mdx
            slug: parameter_optimizer
      - section: Cookbooks & Tutorials
        slug: /cookbooks
        contents:
          - page: Optimizer introduction
            icon: fa-regular fa-book
            path: docs/agent_optimization/cookbook/optimizer_introduction_cookbook.mdx
            slug: optimizer_introduction_cookbook
          - page: Synthetic data optimizer
            icon: fa-regular fa-book
            path: docs/agent_optimization/cookbook/synthetic_data_optimizer_cookbook.mdx
            slug: synthetic_data_optimizer_cookbook
      - section: Advanced Topics
        slug: /advanced
        contents:
<<<<<<< HEAD
          - page: Agent Frameworks
            icon: fa-regular fa-plug
            path: docs/agent_optimization/advanced/agent_frameworks.mdx
            slug: agent_frameworks
          - page: Extending Optimizers
=======
          - page: Extending optimizers
>>>>>>> 2679ecca
            icon: fa-regular fa-puzzle-piece
            path: docs/agent_optimization/algorithms/extending_optimizers.mdx
            slug: extending_optimizers
          - page: Custom metrics
            icon: fa-regular fa-sliders
            path: docs/agent_optimization/advanced/custom_metrics.mdx
            slug: custom_metrics
          - page: Chaining optimizers
            icon: fa-regular fa-objects-align-bottom
            path: docs/agent_optimization/advanced/chaining_optimizers.mdx
            slug: chaining_optimizers
          - page: API Reference
            icon: fa-regular fa-square-terminal
            path: docs/agent_optimization/opik_optimizer/reference.mdx
            slug: api_reference
  - tab: self-host
    layout:
      - page: Overview
        path: docs/self-host/overview.mdx
        slug: overview
      - page: Local deployment
        path: docs/self-host/local_deployment.mdx
        slug: local_deployment
      - page: Kubernetes deployment
        path: docs/self-host/kubernetes.mdx
        slug: kubernetes
      - page: Platform Architecture
        path: docs/self-host/architecture.mdx
        slug: architecture
      - page: Scaling Opik
        path: docs/self-host/scaling.mdx
        slug: scaling
      - page: Advanced clickhouse backup
        path: docs/self-host/backup.mdx
        slug: backup
      - section: Configuration
        slug: /configure
        contents:
          - page: Anonymous usage statistics
            path: docs/self-host/configure/anonymous_usage_statistics.mdx
            slug: anonymous_usage_statistics
  - tab: reference
    layout:
      - page: Overview
        path: docs/reference/overview.mdx
        slug: overview
      - section: Python SDK
        slug: python-sdk
        contents:
          - link: Reference
            href: https://www.comet.com/docs/opik/python-sdk-reference/
          - page: REST API Client
            path: docs/reference/python-sdk/rest-api.mdx
            slug: rest-api
      - section: Typescript SDK
        slug: typescript-sdk
        contents:
          - page: Overview
            path: docs/reference/typescript-sdk/overview.mdx
            slug: overview
          - page: Opik TS
            path: docs/reference/typescript-sdk/opik-ts.mdx
            slug: opik-ts
          - page: Prompts
            path: docs/reference/typescript-sdk/prompts.mdx
            slug: prompts
          - page: Opik Query Language (OQL)
            path: docs/reference/typescript-sdk/opik-query-language.mdx
            slug: opik-query-language
          - section: Evaluation
            slug: evaluation
            contents:
              - page: Overview
                path: docs/reference/typescript-sdk/evaluation/overview.mdx
                slug: overview
              - page: Quick Start
                path: docs/reference/typescript-sdk/evaluation/quick-start.mdx
                slug: quick-start
              - page: Datasets
                path: docs/reference/typescript-sdk/evaluation/datasets.mdx
                slug: datasets
              - page: Evaluate Function
                path: docs/reference/typescript-sdk/evaluation/evaluate.mdx
                slug: evaluate_function
              - page: Evaluate Prompt Function
                path: docs/reference/typescript-sdk/evaluation/evaluatePrompt.mdx
                slug: evaluate_prompt_function
              - page: Models
                path: docs/reference/typescript-sdk/evaluation/models.mdx
                slug: models
              - page: Metrics
                path: docs/reference/typescript-sdk/evaluation/metrics.mdx
                slug: metrics
              - page: Experiments
                path: docs/reference/typescript-sdk/evaluation/experiments.mdx
                slug: experiments

      - section: Rest API
        slug: rest-api
        contents:
          - page: Overview
            path: docs/reference/rest-api/overview.mdx
            slug: overview
          - api: API Reference
            slug: /
            display-errors: true
  - tab: opik-university
    layout:
      - page: Overview
        path: docs/opik-university/overview.mdx
        slug: overview
        icon: fa-regular fa-graduation-cap
      - section: Intro
        slug: /intro
        contents:
          - page: Opik Overview
            path: docs/opik-university/1_intro/1.1-intro-opik-overview.mdx
            slug: opik-overview
          - page: Next steps / Set expectations
            path: docs/opik-university/1_intro/1.2-intro-next-steps-set-expectations.mdx
            slug: next-steps
      - section: Observability
        slug: /observability
        contents:
          - page: Log Traces
            path: docs/opik-university/2_observability/2.1-observability-log-traces.mdx
            slug: log-traces
          - page: Annotate Traces
            path: docs/opik-university/2_observability/2.2-observability-annotate-traces.mdx
            slug: annotate-traces
      - section: Evaluation
        slug: /evaluation
        contents:
          - page: Evaluation Concepts and Overview
            path: docs/opik-university/3_evaluation/3.1-evaluation-concepts-overview.mdx
            slug: concepts-overview
          - page: Create Evaluation Datasets
            path: docs/opik-university/3_evaluation/3.2-evaluation-create-datasets.mdx
            slug: create-datasets
          - page: Define Evaluation Metrics
            path: docs/opik-university/3_evaluation/3.3-evaluation-define-metrics.mdx
            slug: define-metrics
          - page: Evaluate your LLM Application
            path: docs/opik-university/3_evaluation/3.4-evaluation-evaluate-llm-application.mdx
            slug: evaluate-llm-app
          - page: No-code LLM Evaluation Workflow
            path: docs/opik-university/3_evaluation/3.5-evaluation-ui-workflow.mdx
            slug: evaluation-ui-workflow
      - section: Prompt Engineering
        slug: /prompt-engineering
        contents:
          - page: Prompt Management
            path: docs/opik-university/4_prompt-engineering/4.1-prompt-engineering-management.mdx
            slug: prompt-management
          - page: Prompt Playground
            path: docs/opik-university/4_prompt-engineering/4.2-prompt-engineering-playground.mdx
            slug: prompt-playground
      - section: Testing
        slug: /testing
        contents:
          - page: PyTest Integration
            path: docs/opik-university/5_testing/5.1-testing-pytest-integration.mdx
            slug: pytest-integration
      - section: Production Monitoring
        slug: /production-monitoring
        contents:
          - page: Online Evaluation Rules
            path: docs/opik-university/6_production-monitoring/6.1-production-monitoring-online-evaluation-rules.mdx
            slug: online-evaluation-rules
redirects:
  - source: "/docs/opik/playground"
    destination: "/docs/opik/prompt_engineering/playground"
    permanent: true
  - source: "/docs/opik/reference/rest_api/:slug/"
    destination: "/docs/opik/reference/rest-api/overview"
    permanent: true
  - source: "/docs/opik/reference/rest_api/opik-rest-api/"
    destination: "/docs/opik/reference/rest-api/overview"
    permanent: true
  - source: "/docs/opik/reference/rest_api/opik-rest-api/:slug"
    destination: "/docs/opik/reference/rest-api/overview"
    permanent: true
  - source: "/docs/opik/reference/rest_api/opik-rest-api/:slug/:slug"
    destination: "/docs/opik/reference/rest-api/overview"
    permanent: true
  - source: "/docs/opik/prompt_engineering/managing_prompts_in_code"
    destination: "/docs/opik/prompt_engineering/prompt_management"
    permanent: true
  - source: "/docs/opik/prompt_engineering/prompt_optimization"
    destination: "/docs/opik/agent_optimization/best_practices/prompt_engineering"
  # TypeScript SDK integration redirects
  - source: "/docs/opik/reference/typescript-sdk/integrations/vercel-ai-sdk"
    destination: "/docs/opik/integrations/vercel-ai-sdk"
    permanent: true
  - source: "/docs/opik/reference/typescript-sdk/integrations/langchain"
    destination: "/docs/opik/integrations/langchainjs"
    permanent: true
  - source: "/docs/opik/reference/typescript-sdk/integrations/openai"
    destination: "/docs/opik/integrations/openai-typescript"
    permanent: true
  - source: "/docs/opik/reference/typescript-sdk/integrations/workers-ai"
    destination: "/docs/opik/integrations/cloudflare-workers-ai"
    permanent: true
  - source: "/docs/opik/prompt_engineering/agent_optimization"
    destination: "/docs/opik/agent_optimization/overview"
    permanent: true
  - source: "/docs/opik/prompt_engineering/agent_optimization"
    destination: "/docs/opik/agent_optimization/overview"
    permanent: true
  - source: "/docs/opik/agent_optimization/best-practices/prompt_engineering"
    destination: "/docs/opik/agent_optimization/best_practices/prompt_engineering"
    permanent: true
  - source: "docs/agent_optimization/best-practices/prompt_engineering"
    destination: "/docs/agent_optimization/best_practices/prompt_engineering"
    permanent: true
  - source: "docs/agent_optimization/opik_optimizer/litellm_support"
    destination: "/docs/agent_optimization/opik_optimizer/models"
    permanent: true
  - source: "/docs/opik/agent_optimization/algorithms/mipro_optimizer"
    destination: "/docs/opik/agent_optimization/overview"
    permanent: true
  # Integration redirects - from /tracing/integrations/ to /integrations/ (clean URLs)
  - source: "/docs/opik/tracing/integrations/overview"
    destination: "/docs/opik/integrations/overview"
    permanent: true
  - source: "/docs/opik/tracing/integrations/ag2"
    destination: "/docs/opik/integrations/ag2"
    permanent: true
  - source: "/docs/opik/tracing/integrations/aisuite"
    destination: "/docs/opik/integrations/aisuite"
    permanent: true
  - source: "/docs/opik/tracing/integrations/agno"
    destination: "/docs/opik/integrations/agno"
    permanent: true
  - source: "/docs/opik/tracing/integrations/anthropic"
    destination: "/docs/opik/integrations/anthropic"
    permanent: true
  - source: "/docs/opik/tracing/integrations/autogen"
    destination: "/docs/opik/integrations/autogen"
    permanent: true
  - source: "/docs/opik/tracing/integrations/bedrock"
    destination: "/docs/opik/integrations/bedrock"
    permanent: true
  - source: "/docs/opik/tracing/integrations/beeai"
    destination: "/docs/opik/integrations/beeai"
    permanent: true
  - source: "/docs/opik/tracing/integrations/byteplus"
    destination: "/docs/opik/integrations/byteplus"
    permanent: true
  - source: "/docs/opik/tracing/integrations/cloudflare-workers-ai"
    destination: "/docs/opik/integrations/cloudflare-workers-ai"
    permanent: true
  - source: "/docs/opik/tracing/integrations/cohere"
    destination: "/docs/opik/integrations/cohere"
    permanent: true
  - source: "/docs/opik/tracing/integrations/cursor"
    destination: "/docs/opik/integrations/cursor"
    permanent: true
  - source: "/docs/opik/tracing/integrations/crewai"
    destination: "/docs/opik/integrations/crewai"
    permanent: true
  - source: "/docs/opik/tracing/integrations/deepseek"
    destination: "/docs/opik/integrations/deepseek"
    permanent: true
  - source: "/docs/opik/tracing/integrations/dify"
    destination: "/docs/opik/integrations/dify"
    permanent: true
  - source: "/docs/opik/tracing/integrations/dspy"
    destination: "/docs/opik/integrations/dspy"
    permanent: true
  - source: "/docs/opik/tracing/integrations/fireworks-ai"
    destination: "/docs/opik/integrations/fireworks-ai"
    permanent: true
  - source: "/docs/opik/tracing/integrations/flowise"
    destination: "/docs/opik/integrations/flowise"
    permanent: true
  - source: "/docs/opik/tracing/integrations/gemini"
    destination: "/docs/opik/integrations/gemini"
    permanent: true
  - source: "/docs/opik/tracing/integrations/groq"
    destination: "/docs/opik/integrations/groq"
    permanent: true
  - source: "/docs/opik/tracing/integrations/adk"
    destination: "/docs/opik/integrations/adk"
    permanent: true
  - source: "/docs/opik/tracing/integrations/guardrails-ai"
    destination: "/docs/opik/integrations/guardrails-ai"
    permanent: true
  - source: "/docs/opik/tracing/integrations/haystack"
    destination: "/docs/opik/integrations/haystack"
    permanent: true
  - source: "/docs/opik/tracing/integrations/instructor"
    destination: "/docs/opik/integrations/instructor"
    permanent: true
  - source: "/docs/opik/tracing/integrations/langchainjs"
    destination: "/docs/opik/integrations/langchainjs"
    permanent: true
  - source: "/docs/opik/tracing/integrations/langgraph"
    destination: "/docs/opik/integrations/langgraph"
    permanent: true
  - source: "/docs/opik/tracing/integrations/langchain"
    destination: "/docs/opik/integrations/langchain"
    permanent: true
  - source: "/docs/opik/tracing/integrations/litellm"
    destination: "/docs/opik/integrations/litellm"
    permanent: true
  - source: "/docs/opik/tracing/integrations/livekit"
    destination: "/docs/opik/integrations/livekit"
    permanent: true
  - source: "/docs/opik/tracing/integrations/llama_index"
    destination: "/docs/opik/integrations/llama_index"
    permanent: true
  - source: "/docs/opik/tracing/integrations/mastra"
    destination: "/docs/opik/integrations/mastra"
    permanent: true
  - source: "/docs/opik/tracing/integrations/mistral"
    destination: "/docs/opik/integrations/mistral"
    permanent: true
  - source: "/docs/opik/tracing/integrations/novita-ai"
    destination: "/docs/opik/integrations/novita-ai"
    permanent: true
  - source: "/docs/opik/tracing/integrations/ollama"
    destination: "/docs/opik/integrations/ollama"
    permanent: true
  - source: "/docs/opik/tracing/integrations/openai"
    destination: "/docs/opik/integrations/openai"
    permanent: true
  - source: "/docs/opik/tracing/integrations/openai-typescript"
    destination: "/docs/opik/integrations/openai-typescript"
    permanent: true
  - source: "/docs/opik/tracing/integrations/openai_agents"
    destination: "/docs/opik/integrations/openai_agents"
    permanent: true
  - source: "/docs/opik/tracing/integrations/openrouter"
    destination: "/docs/opik/integrations/openrouter"
    permanent: true
  - source: "/docs/opik/tracing/integrations/predibase"
    destination: "/docs/opik/integrations/predibase"
    permanent: true
  - source: "/docs/opik/tracing/integrations/pydantic-ai"
    destination: "/docs/opik/integrations/pydantic-ai"
    permanent: true
  - source: "/docs/opik/tracing/integrations/ragas"
    destination: "/docs/opik/integrations/ragas"
    permanent: true
  - source: "/docs/opik/tracing/integrations/semantic-kernel"
    destination: "/docs/opik/integrations/semantic-kernel"
    permanent: true
  - source: "/docs/opik/tracing/integrations/smolagents"
    destination: "/docs/opik/integrations/smolagents"
    permanent: true
  - source: "/docs/opik/tracing/integrations/spring-ai"
    destination: "/docs/opik/integrations/spring-ai"
    permanent: true
  - source: "/docs/opik/tracing/integrations/strands-agents"
    destination: "/docs/opik/integrations/strands-agents"
    permanent: true
  - source: "/docs/opik/tracing/integrations/together-ai"
    destination: "/docs/opik/integrations/together-ai"
    permanent: true
  - source: "/docs/opik/tracing/integrations/vercel-ai-sdk"
    destination: "/docs/opik/integrations/vercel-ai-sdk"
    permanent: true
  - source: "/docs/opik/tracing/integrations/voltagent"
    destination: "/docs/opik/integrations/voltagent"
    permanent: true
  - source: "/docs/opik/tracing/integrations/watsonx"
    destination: "/docs/opik/integrations/watsonx"
    permanent: true
  - source: "/docs/opik/tracing/integrations/xai-grok"
    destination: "/docs/opik/integrations/xai-grok"
    permanent: true
  # OpenTelemetry redirects
  - source: "/docs/opik/opentelemetry"
    destination: "/docs/opik/integrations/opentelemetry"
    permanent: true
  - source: "/docs/opik/opentelemetry/overview"
    destination: "/docs/opik/integrations/opentelemetry"
    permanent: true
  - source: "/docs/opik/opentelemetry/python-sdk"
    destination: "/docs/opik/integrations/opentelemetry-python-sdk"
    permanent: true
  - source: "/docs/opik/reference/ruby-otel-sdk/overview"
    destination: "/docs/opik/integrations/opentelemetry-ruby-sdk"
    permanent: true
  # Cookbook redirects
  - source: "/docs/opik/cookbook/overview"
    destination: "/docs/opik/integrations/overview"
    permanent: true
  - source: "/docs/opik/cookbook/aisuite"
    destination: "/docs/opik/integrations/aisuite"
    permanent: true
  - source: "/docs/opik/cookbook/openai"
    destination: "/docs/opik/integrations/openai"
    permanent: true
  - source: "/docs/opik/cookbook/openai-agents"
    destination: "/docs/opik/integrations/openai_agents"
    permanent: true
  - source: "/docs/opik/cookbook/litellm"
    destination: "/docs/opik/integrations/litellm"
    permanent: true
  - source: "/docs/opik/cookbook/langchain"
    destination: "/docs/opik/integrations/langchain"
    permanent: true
  - source: "/docs/opik/cookbook/anthropic"
    destination: "/docs/opik/integrations/anthropic"
    permanent: true
  - source: "/docs/opik/cookbook/bedrock"
    destination: "/docs/opik/integrations/bedrock"
    permanent: true
  - source: "/docs/opik/cookbook/crewai"
    destination: "/docs/opik/integrations/crewai"
    permanent: true
  - source: "/docs/opik/cookbook/dspy"
    destination: "/docs/opik/integrations/dspy"
    permanent: true
  - source: "/docs/opik/cookbook/gemini"
    destination: "/docs/opik/integrations/gemini"
    permanent: true
  - source: "/docs/opik/cookbook/google_adk_integration"
    destination: "/docs/opik/integrations/adk"
    permanent: true
  - source: "/docs/opik/cookbook/gretel"
    destination: "/docs/opik/integrations/gretel"
    permanent: true
  - source: "/docs/opik/cookbook/groq"
    destination: "/docs/opik/integrations/groq"
    permanent: true
  - source: "/docs/opik/cookbook/guardrails-ai"
    destination: "/docs/opik/integrations/guardrails-ai"
    permanent: true
  - source: "/docs/opik/cookbook/haystack"
    destination: "/docs/opik/integrations/haystack"
    permanent: true
  - source: "/docs/opik/cookbook/instructor"
    destination: "/docs/opik/integrations/instructor"
    permanent: true
  - source: "/docs/opik/cookbook/langgraph"
    destination: "/docs/opik/integrations/langgraph"
    permanent: true
  - source: "/docs/opik/cookbook/llama-index"
    destination: "/docs/opik/integrations/llama_index"
    permanent: true
  - source: "/docs/opik/cookbook/ollama"
    destination: "/docs/opik/integrations/ollama"
    permanent: true
  - source: "/docs/opik/cookbook/predibase"
    destination: "/docs/opik/integrations/predibase"
    permanent: true
  - source: "/docs/opik/cookbook/pydantic-ai"
    destination: "/docs/opik/integrations/pydantic-ai"
    permanent: true
  - source: "/docs/opik/cookbook/ragas"
    destination: "/docs/opik/integrations/ragas"
    permanent: true
  - source: "/docs/opik/cookbook/smolagents"
    destination: "/docs/opik/integrations/smolagents"
    permanent: true
  - source: "/docs/opik/cookbook/vertexai"
    destination: "/docs/opik/integrations/gemini"
    permanent: true
  - source: "/docs/opik/cookbook/evaluate_hallucination_metric"
    destination: "/docs/opik/evaluation/evaluate_hallucination_metric"
    permanent: true
  - source: "/docs/opik/cookbook/evaluate_moderation_metric"
    destination: "/docs/opik/evaluation/evaluate_moderation_metric"
    permanent: true
  - source: "/docs/opik/cookbook/dynamic_tracing_cookbook"
    destination: "/docs/opik/tracing/dynamic_tracing_control"
    permanent: true
  - source: "/docs/opik/cookbook/quickstart_notebook"
    destination: "/docs/opik/quickstart_notebook"
    permanent: true
  - source: "/docs/opik/cookbook/huggingface_datasets_integration"
    destination: "/docs/opik/integrations/huggingface-datasets"
    permanent: true
  - source: "/docs/opik/cookbook/watsonx"
    destination: "/docs/opik/integrations/watsonx"
    permanent: true
  - source: "/docs/opik/cookbook"
    destination: "/docs/opik/integrations"
    permanent: true
  - source: "/docs/opik/tracing/supported_models"
    destination: "/docs/opik/tracing/cost_tracking"
    permanent: true
  - source: "/docs/opik/tracing/dynamic_tracing_control"
    destination: "/docs/opik/tracing/log_traces#disabling-the-logging-process"
    permanent: true
  # Agent optimization restructuring redirects
  - source: "/docs/opik/agent_optimization/opik_optimizer/quickstart"
    destination: "/docs/opik/agent_optimization/overview"
    permanent: true
  - source: "/docs/opik/agent_optimization/opik_optimizer/datasets"
    destination: "/docs/opik/agent_optimization/overview"
    permanent: true
  - source: "/docs/opik/agent_optimization/opik_optimizer/models"
    destination: "/docs/opik/agent_optimization/overview"
    permanent: true
  - source: "/docs/opik/agent_optimization/best_practices/prompt_engineering"
    destination: "/docs/opik/agent_optimization/overview"
    permanent: true
  - source: "/docs/opik/agent_optimization/best_practices/multi-metric-optimization"
    destination: "/docs/opik/agent_optimization/optimization/define_metrics#compose-metrics"
    permanent: true
  - source: "/docs/opik/agent_optimization/best_practices/multi_metric_optimization"
    destination: "/docs/opik/agent_optimization/optimization/define_metrics#compose-metrics"
    permanent: true
  - source: "/docs/opik/agent_optimization/multi_metric_optimization"
    destination: "/docs/opik/agent_optimization/optimization/define_metrics#compose-metrics"
    permanent: true
  - source: "/docs/opik/agent_optimization/opik_optimizer/overview"
    destination: "/docs/opik/agent_optimization/overview"
    permanent: true
  - source: "/docs/opik/agent_optimization/opik_optimizer/concepts"
    destination: "/docs/opik/agent_optimization/overview"
    permanent: true
  - source: "/docs/opik/agent_optimization/opik_optimizer/multi_metric_optimization"
    destination: "/docs/opik/agent_optimization/optimization/define_metrics#compose-metrics"
    permanent: true
  - source: "/docs/opik/agent_optimization/multi-metric-optimization"
    destination: "/docs/opik/agent_optimization/optimization/define_metrics#compose-metrics"
    permanent: true
  - source: "/docs/opik/agent_optimization/opik_optimizer/faq"
    destination: "/docs/opik/agent_optimization/faq"
    permanent: true
  - source: "/docs/opik/agent_optimization/opik_optimizer/reference"
    destination: "/docs/opik/agent_optimization/api-reference"
    permanent: true
  - source: "/docs/opik/agent_optimization/reference"
    destination: "/docs/opik/agent_optimization/api-reference"
    permanent: true
  # Common redirects
  - source: "/docs/opik/typescript-sdk/opik-query-language"
    destination: "/docs/opik/reference/typescript-sdk/opik-query-language"
    permanent: true
  - source: "/docs/opik/tracing/opentelemetry/overview"
    destination: "/docs/opik/integrations/opentelemetry"
    permanent: true
  - source: "/docs/opik/tracing/log_agents"
    destination: "/docs/opik/tracing/log_traces"
    permanent: true
  - source: "/docs/opik/changelog/2024/9/31"
    destination: "/docs/opik/changelog"
    permanent: true
  - source: "/docs/opik/self-host/kubernetes/backup"
    destination: "/docs/opik/self-host/backup"
    permanent: true
  - source: "/docs/opik/tracing/debug_mode"
    destination: "/docs/opik/tracing/sdk_configuration#debug-mode-and-logging"
    permanent: true
  - source: "/docs/opik/getting-started/logging-traces/"
    destination: "/docs/opik/quickstart"
    permanent: true<|MERGE_RESOLUTION|>--- conflicted
+++ resolved
@@ -728,15 +728,7 @@
       - section: Advanced Topics
         slug: /advanced
         contents:
-<<<<<<< HEAD
-          - page: Agent Frameworks
-            icon: fa-regular fa-plug
-            path: docs/agent_optimization/advanced/agent_frameworks.mdx
-            slug: agent_frameworks
-          - page: Extending Optimizers
-=======
           - page: Extending optimizers
->>>>>>> 2679ecca
             icon: fa-regular fa-puzzle-piece
             path: docs/agent_optimization/algorithms/extending_optimizers.mdx
             slug: extending_optimizers
