--- conflicted
+++ resolved
@@ -255,9 +255,6 @@
           - page: Prompt management
             path: docs/prompt_engineering/prompt_management.mdx
             slug: prompt_management
-<<<<<<< HEAD
-          - page: Prompt Playground
-=======
           - page: Opik's MCP server
             path: docs/prompt_engineering/mcp_server.mdx
             slug: mcp_server
@@ -265,7 +262,6 @@
             path: docs/prompt_engineering/managing_prompts_in_code.mdx
             slug: managing_prompts_in_code
           - page: Playground
->>>>>>> 30f7ddcd
             path: docs/prompt_engineering/playground.mdx
             slug: playground
       - section: Testing
