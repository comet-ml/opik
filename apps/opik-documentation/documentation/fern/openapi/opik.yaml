openapi: 3.1.0
info:
  title: Opik REST API
  description: "The Opik REST API is currently in beta and subject to change. If you\
    \ have any questions or feedback about the APIs, please reach out on GitHub: https://github.com/comet-ml/opik.\n\
    \nAll of the methods listed in this documentation are used by either the SDK or\
    \ the UI to interact with the Opik server. As a result,\nthe methods have been\
    \ optimized for these use-cases in mind. If you are looking for a method that\
    \ is not listed above, please create\nand issue on GitHub or raise a PR!\n\nOpik\
    \ includes two main deployment options that results in slightly different API\
    \ usage:\n\n- **Self-hosted Opik instance:** You will simply need to specify the\
    \ URL as `http://localhost:5173/api/<endpoint_path>` or similar. This is the default\
    \ option for the docs.\n- **Opik Cloud:** You will need to specify the Opik API\
    \ Key and Opik Workspace in the header. The format of the header should be:\n\n\
    \  ```\n  {\n    \"Comet-Workspace\": \"your-workspace-name\",\n    \"authorization\"\
    : \"your-api-key\"\n  }\n  ```\n\n  The full payload would therefore look like:\n\
    \  \n  ```\n  curl -X GET 'https://www.comet.com/opik/api/v1/private/projects'\
    \ \\\n  -H 'Accept: application/json' \\\n  -H 'Comet-Workspace: <your-workspace-name>'\
    \ \\\n  -H 'authorization: <your-api-key>'\n  ```\n\n  Do take note here that\
    \ the authorization header value does not include the `Bearer ` prefix. To switch\
    \ to using the Opik Cloud in the documentation, you can\n  click on the edit button\
    \ displayed when hovering over the `Base URL` displayed on the right hand side\
    \ of the docs.\n"
  contact:
    name: Github Repository
    url: https://github.com/comet-ml/opik
  license:
    name: Apache 2.0
    url: http://www.apache.org/licenses/LICENSE-2.0.html
  version: 1.0.0
servers:
- url: http://localhost:5173/api
  description: Local server
- url: https://www.comet.com/opik/api
  description: Opik Cloud
tags:
- name: System usage
  description: System usage related resource
- name: Alerts
  description: Alert resources
- name: Annotation Queues
  description: Private annotation queue operations
- name: Attachments
  description: Attachments related resources
- name: Check
  description: Access check resources
- name: Automation rule evaluators
  description: Automation rule evaluators resource
- name: Chat Completions
  description: Chat Completions related resources
- name: Dashboards
  description: Workspace Dashboard resources
- name: Datasets
  description: Dataset resources
- name: Experiments
  description: Experiment resources
- name: Feedback-definitions
  description: Feedback definitions related resources
- name: Guardrails
  description: Guardrails related resources
- name: LlmProviderKey
  description: LLM Provider Key
- name: Manual Evaluation
  description: Manual evaluation resources for traces and threads
- name: OpenTelemetry Ingestion
  description: Resource to ingest Traces and Spans via OpenTelemetry
- name: Optimizations
  description: Optimization resources
- name: Projects
  description: Project related resources
- name: Prompts
  description: Prompt resources
- name: Service Toggles
  description: Service Toggles resources
- name: Spans
  description: Span related resources
- name: Traces
  description: Trace related resources
- name: Welcome Wizard
  description: Welcome wizard tracking resources
- name: Workspaces
  description: Workspace related resources
- name: Redirect
  description: Redirects for SDK generated links
paths:
  /v1/internal/usage/bi-datasets:
    get:
      tags:
      - System usage
      summary: Get datasets information for BI events
      description: Get datasets information for BI events per user per workspace
      operationId: getDatasetBiInfo
      responses:
        "200":
          description: Datasets BiInformationResponse resource
          content:
            application/json:
              schema:
                $ref: "#/components/schemas/BiInformationResponse"
  /v1/internal/usage/bi-experiments:
    get:
      tags:
      - System usage
      summary: Get experiments information for BI events
      description: Get experiments information for BI events per user per workspace
      operationId: getExperimentBiInfo
      responses:
        "200":
          description: Experiments BiInformationResponse resource
          content:
            application/json:
              schema:
                $ref: "#/components/schemas/BiInformationResponse"
  /v1/internal/usage/bi-spans:
    get:
      tags:
      - System usage
      summary: Get spans information for BI events
      description: Get spans information for BI events per user per workspace
      operationId: getSpansBiInfo
      responses:
        "200":
          description: Spans BiInformationResponse resource
          content:
            application/json:
              schema:
                $ref: "#/components/schemas/BiInformationResponse"
  /v1/internal/usage/workspace-span-counts:
    get:
      tags:
      - System usage
      summary: Get spans count on previous day for all available workspaces
      description: Get spans count on previous day for all available workspaces
      operationId: getSpansCountForWorkspaces
      responses:
        "200":
          description: SpanCountResponse resource
          content:
            application/json:
              schema:
                $ref: "#/components/schemas/SpansCountResponse"
  /v1/internal/usage/bi-traces:
    get:
      tags:
      - System usage
      summary: Get traces information for BI events
      description: Get traces information for BI events per user per workspace
      operationId: getTracesBiInfo
      responses:
        "200":
          description: Traces BiInformationResponse resource
          content:
            application/json:
              schema:
                $ref: "#/components/schemas/BiInformationResponse"
  /v1/internal/usage/workspace-trace-counts:
    get:
      tags:
      - System usage
      summary: Get traces count on previous day for all available workspaces
      description: Get traces count on previous day for all available workspaces
      operationId: getTracesCountForWorkspaces
      responses:
        "200":
          description: TraceCountResponse resource
          content:
            application/json:
              schema:
                $ref: "#/components/schemas/TraceCountResponse"
  /v1/private/alerts:
    get:
      tags:
      - Alerts
      summary: Find alerts
      description: Find alerts
      operationId: findAlerts
      parameters:
      - name: page
        in: query
        schema:
          minimum: 1
          type: integer
          format: int32
          default: 1
      - name: size
        in: query
        schema:
          minimum: 1
          type: integer
          format: int32
          default: 10
      - name: sorting
        in: query
        schema:
          type: string
      - name: filters
        in: query
        schema:
          type: string
      responses:
        "200":
          description: OK
          content:
            application/json:
              schema:
                $ref: "#/components/schemas/AlertPage_Public"
    post:
      tags:
      - Alerts
      summary: Create alert
      description: Create alert
      operationId: createAlert
      requestBody:
        content:
          application/json:
            schema:
              $ref: "#/components/schemas/Alert_Write"
      responses:
        "201":
          description: Created
          headers:
            Location:
              required: true
              style: simple
              schema:
                type: string
              example: "${basePath}/v1/private/alerts/{alertId}"
        "422":
          description: Unprocessable Content
          content:
            application/json:
              schema:
                $ref: "#/components/schemas/ErrorMessage"
        "400":
          description: Bad Request
          content:
            application/json:
              schema:
                $ref: "#/components/schemas/ErrorMessage"
        "409":
          description: Conflict
          content:
            application/json:
              schema:
                $ref: "#/components/schemas/ErrorMessage"
  /v1/private/alerts/delete:
    post:
      tags:
      - Alerts
      summary: Delete alert batch
      description: Delete multiple alerts by their IDs
      operationId: deleteAlertBatch
      requestBody:
        content:
          application/json:
            schema:
              $ref: "#/components/schemas/BatchDelete"
      responses:
        "204":
          description: No Content
        "400":
          description: Bad Request
          content:
            application/json:
              schema:
                $ref: "#/components/schemas/ErrorMessage"
  /v1/private/alerts/{id}:
    get:
      tags:
      - Alerts
      summary: Get Alert by id
      description: Get Alert by id
      operationId: getAlertById
      parameters:
      - name: id
        in: path
        required: true
        schema:
          type: string
          format: uuid
      responses:
        "200":
          description: Alert resource
          content:
            application/json:
              schema:
                $ref: "#/components/schemas/Alert_Public"
        "404":
          description: Not Found
          content:
            application/json:
              schema:
                $ref: "#/components/schemas/ErrorMessage_Public"
    put:
      tags:
      - Alerts
      summary: Update alert
      description: Update alert
      operationId: updateAlert
      parameters:
      - name: id
        in: path
        required: true
        schema:
          type: string
          format: uuid
      requestBody:
        content:
          application/json:
            schema:
              $ref: "#/components/schemas/Alert_Write"
      responses:
        "204":
          description: No Content
        "422":
          description: Unprocessable Content
          content:
            application/json:
              schema:
                $ref: "#/components/schemas/ErrorMessage"
        "400":
          description: Bad Request
          content:
            application/json:
              schema:
                $ref: "#/components/schemas/ErrorMessage"
        "409":
          description: Conflict
          content:
            application/json:
              schema:
                $ref: "#/components/schemas/ErrorMessage"
  /v1/private/alerts/webhooks/examples:
    get:
      tags:
      - Alerts
      summary: Get webhook payload examples
      description: "Get webhook payload examples for all alert event types, optionally\
        \ filtered by alert type"
      operationId: getWebhookExamples
      parameters:
      - name: alert_type
        in: query
        schema:
          type: string
          enum:
          - general
          - slack
          - pagerduty
      responses:
        "200":
          description: Webhook examples
          content:
            application/json:
              schema:
                $ref: "#/components/schemas/WebhookExamples"
  /v1/private/alerts/webhooks/tests:
    post:
      tags:
      - Alerts
      summary: Test alert webhook
      description: Test alert webhook
      operationId: testWebhook
      requestBody:
        content:
          application/json:
            schema:
              $ref: "#/components/schemas/Alert_Write"
      responses:
        "200":
          description: Webhook test
          content:
            application/json:
              schema:
                $ref: "#/components/schemas/WebhookTestResult"
        "422":
          description: Unprocessable Content
          content:
            application/json:
              schema:
                $ref: "#/components/schemas/ErrorMessage"
  /v1/private/annotation-queues/{id}/items/add:
    post:
      tags:
      - Annotation Queues
      summary: Add items to annotation queue
      description: Add traces or threads to annotation queue
      operationId: addItemsToAnnotationQueue
      parameters:
      - name: id
        in: path
        required: true
        schema:
          type: string
          format: uuid
      requestBody:
        content:
          application/json:
            schema:
              $ref: "#/components/schemas/AnnotationQueueItemIds"
      responses:
        "204":
          description: No content
        "404":
          description: Not Found
          content:
            application/json:
              schema:
                $ref: "#/components/schemas/ErrorMessage"
  /v1/private/annotation-queues:
    get:
      tags:
      - Annotation Queues
      summary: Find annotation queues
      description: Find annotation queues with filtering and sorting
      operationId: findAnnotationQueues
      parameters:
      - name: page
        in: query
        schema:
          minimum: 1
          type: integer
          format: int32
          default: 1
      - name: size
        in: query
        schema:
          minimum: 1
          type: integer
          format: int32
          default: 10
      - name: name
        in: query
        schema:
          type: string
      - name: filters
        in: query
        schema:
          type: string
      - name: sorting
        in: query
        schema:
          type: string
      responses:
        "200":
          description: Annotation queues page
          content:
            application/json:
              schema:
                $ref: "#/components/schemas/AnnotationQueuePage_Public"
    post:
      tags:
      - Annotation Queues
      summary: Create annotation queue
      description: Create annotation queue for human annotation workflows
      operationId: createAnnotationQueue
      requestBody:
        content:
          application/json:
            schema:
              $ref: "#/components/schemas/AnnotationQueue_Write"
      responses:
        "201":
          description: Created
          headers:
            Location:
              required: true
              style: simple
              schema:
                type: string
              example: "${basePath}/v1/private/traces/{annotationId}"
        "422":
          description: Unprocessable Content
          content:
            application/json:
              schema:
                $ref: "#/components/schemas/ErrorMessage"
        "400":
          description: Bad Request
          content:
            application/json:
              schema:
                $ref: "#/components/schemas/ErrorMessage"
  /v1/private/annotation-queues/batch:
    post:
      tags:
      - Annotation Queues
      summary: Create annotation queue batch
      description: Create multiple annotation queues for human annotation workflows
      operationId: createAnnotationQueueBatch
      requestBody:
        content:
          application/json:
            schema:
              $ref: "#/components/schemas/AnnotationQueueBatch_Write"
      responses:
        "204":
          description: No Content
        "422":
          description: Unprocessable Content
          content:
            application/json:
              schema:
                $ref: "#/components/schemas/ErrorMessage"
        "400":
          description: Bad Request
          content:
            application/json:
              schema:
                $ref: "#/components/schemas/ErrorMessage"
        "409":
          description: Conflict
          content:
            application/json:
              schema:
                $ref: "#/components/schemas/ErrorMessage"
  /v1/private/annotation-queues/delete:
    post:
      tags:
      - Annotation Queues
      summary: Delete annotation queue batch
      description: Delete multiple annotation queues by their IDs
      operationId: deleteAnnotationQueueBatch
      requestBody:
        content:
          application/json:
            schema:
              $ref: "#/components/schemas/BatchDelete"
      responses:
        "204":
          description: No Content
        "400":
          description: Bad Request
          content:
            application/json:
              schema:
                $ref: "#/components/schemas/ErrorMessage"
  /v1/private/annotation-queues/{id}:
    get:
      tags:
      - Annotation Queues
      summary: Get annotation queue by id
      description: Get annotation queue by id
      operationId: getAnnotationQueueById
      parameters:
      - name: id
        in: path
        required: true
        schema:
          type: string
          format: uuid
      responses:
        "200":
          description: Annotation queue resource
          content:
            application/json:
              schema:
                $ref: "#/components/schemas/AnnotationQueue_Public"
        "404":
          description: Not Found
          content:
            application/json:
              schema:
                $ref: "#/components/schemas/ErrorMessage_Public"
    patch:
      tags:
      - Annotation Queues
      summary: Update annotation queue
      description: Update annotation queue by id
      operationId: updateAnnotationQueue
      parameters:
      - name: id
        in: path
        required: true
        schema:
          type: string
          format: uuid
      requestBody:
        content:
          application/json:
            schema:
              $ref: "#/components/schemas/AnnotationQueueUpdate"
      responses:
        "204":
          description: No Content
        "400":
          description: Bad Request
          content:
            application/json:
              schema:
                $ref: "#/components/schemas/ErrorMessage"
  /v1/private/annotation-queues/{id}/items/delete:
    post:
      tags:
      - Annotation Queues
      summary: Remove items from annotation queue
      description: Remove items from annotation queue
      operationId: removeItemsFromAnnotationQueue
      parameters:
      - name: id
        in: path
        required: true
        schema:
          type: string
          format: uuid
      requestBody:
        content:
          application/json:
            schema:
              $ref: "#/components/schemas/AnnotationQueueItemIds"
      responses:
        "204":
          description: No content
        "404":
          description: Not Found
          content:
            application/json:
              schema:
                $ref: "#/components/schemas/ErrorMessage"
  /v1/private/attachment/list:
    get:
      tags:
      - Attachments
      summary: Attachments list for entity
      description: Attachments list for entity
      operationId: attachmentList
      parameters:
      - name: page
        in: query
        schema:
          minimum: 1
          type: integer
          format: int32
          default: 1
      - name: size
        in: query
        schema:
          minimum: 1
          type: integer
          format: int32
          default: 100
      - name: project_id
        in: query
        required: true
        schema:
          type: string
          format: uuid
      - name: entity_type
        in: query
        required: true
        schema:
          type: string
          enum:
          - trace
          - span
      - name: entity_id
        in: query
        required: true
        schema:
          type: string
          format: uuid
      - name: path
        in: query
        required: true
        schema:
          minLength: 1
          type: string
      responses:
        "200":
          description: Attachment Resource
          content:
            application/json:
              schema:
                $ref: "#/components/schemas/AttachmentPage"
        "401":
          description: Bad Request
          content:
            application/json:
              schema:
                $ref: "#/components/schemas/ErrorMessage"
        "403":
          description: Access forbidden
          content:
            application/json:
              schema:
                $ref: "#/components/schemas/ErrorMessage"
  /v1/private/attachment/upload-complete:
    post:
      tags:
      - Attachments
      summary: Complete multipart attachment upload
      description: Complete multipart attachment upload
      operationId: completeMultiPartUpload
      requestBody:
        content:
          application/json:
            schema:
              $ref: "#/components/schemas/CompleteMultipartUploadRequest"
      responses:
        "204":
          description: No content
        "401":
          description: Bad Request
          content:
            application/json:
              schema:
                $ref: "#/components/schemas/ErrorMessage"
        "403":
          description: Access forbidden
          content:
            application/json:
              schema:
                $ref: "#/components/schemas/ErrorMessage"
  /v1/private/attachment/delete:
    post:
      tags:
      - Attachments
      summary: Delete attachments
      description: Delete attachments
      operationId: deleteAttachments
      requestBody:
        content:
          application/json:
            schema:
              $ref: "#/components/schemas/CompleteMultipartUploadRequest"
      responses:
        "204":
          description: No content
        "401":
          description: Bad Request
          content:
            application/json:
              schema:
                $ref: "#/components/schemas/ErrorMessage"
        "403":
          description: Access forbidden
          content:
            application/json:
              schema:
                $ref: "#/components/schemas/ErrorMessage"
  /v1/private/attachment/download:
    get:
      tags:
      - Attachments
      summary: Download attachment from MinIO
      description: Download attachment from MinIO
      operationId: downloadAttachment
      parameters:
      - name: workspace_name
        in: query
        schema:
          type: string
      - name: container_id
        in: query
        required: true
        schema:
          type: string
          format: uuid
      - name: entity_type
        in: query
        required: true
        schema:
          type: string
          enum:
          - trace
          - span
      - name: entity_id
        in: query
        required: true
        schema:
          type: string
          format: uuid
      - name: file_name
        in: query
        required: true
        schema:
          minLength: 1
          type: string
      - name: mime_type
        in: query
        required: true
        schema:
          minLength: 1
          type: string
      responses:
        "200":
          description: Attachment Resource
          content:
            '*/*':
              schema:
                type: string
                format: binary
        "401":
          description: Bad Request
          content:
            '*/*':
              schema:
                $ref: "#/components/schemas/ErrorMessage"
        "403":
          description: Access forbidden
          content:
            '*/*':
              schema:
                $ref: "#/components/schemas/ErrorMessage"
  /v1/private/attachment/upload-start:
    post:
      tags:
      - Attachments
      summary: Start multipart attachment upload
      description: Start multipart attachment upload
      operationId: startMultiPartUpload
      requestBody:
        content:
          application/json:
            schema:
              $ref: "#/components/schemas/StartMultipartUploadRequest"
      responses:
        "200":
          description: MultipartUploadResponse
          content:
            application/json:
              schema:
                $ref: "#/components/schemas/StartMultipartUploadResponse"
        "401":
          description: Bad Request
          content:
            application/json:
              schema:
                $ref: "#/components/schemas/ErrorMessage"
        "403":
          description: Access forbidden
          content:
            application/json:
              schema:
                $ref: "#/components/schemas/ErrorMessage"
  /v1/private/attachment/upload:
    put:
      tags:
      - Attachments
      summary: Upload attachment to MinIO
      description: Upload attachment to MinIO
      operationId: uploadAttachment
      parameters:
      - name: file_name
        in: query
        required: true
        schema:
          type: string
      - name: project_name
        in: query
        schema:
          pattern: (?s)^\s*(\S.*\S|\S)\s*$
          type: string
          description: "If null, the default project is used"
      - name: mime_type
        in: query
        schema:
          type: string
      - name: entity_type
        in: query
        required: true
        schema:
          type: string
          enum:
          - trace
          - span
      - name: entity_id
        in: query
        required: true
        schema:
          type: string
          format: uuid
      requestBody:
        content:
          '*/*':
            schema:
              type: object
      responses:
        "204":
          description: No content
        "401":
          description: Bad Request
          content:
            application/json:
              schema:
                $ref: "#/components/schemas/ErrorMessage"
        "403":
          description: Access forbidden
          content:
            application/json:
              schema:
                $ref: "#/components/schemas/ErrorMessage"
  /v1/private/auth:
    post:
      tags:
      - Check
      summary: Check user access to workspace
      description: Check user access to workspace
      operationId: checkAccess
      requestBody:
        content:
          application/json:
            schema:
              $ref: "#/components/schemas/AuthDetailsHolder"
      responses:
        "204":
          description: No Content
        "401":
          description: Bad Request
          content:
            application/json:
              schema:
                $ref: "#/components/schemas/ErrorMessage"
        "403":
          description: Access forbidden
          content:
            application/json:
              schema:
                $ref: "#/components/schemas/ErrorMessage"
  /v1/private/auth/workspace:
    get:
      tags:
      - Check
      summary: User's default workspace name
      description: User's default workspace name
      operationId: getWorkspaceName
      responses:
        "200":
          description: Authentication resource
          content:
            application/json:
              schema:
                $ref: "#/components/schemas/WorkspaceNameHolder"
        "401":
          description: Bad Request
          content:
            application/json:
              schema:
                $ref: "#/components/schemas/ErrorMessage"
        "403":
          description: Access forbidden
          content:
            application/json:
              schema:
                $ref: "#/components/schemas/ErrorMessage"
  /v1/private/automations/evaluators:
    get:
      tags:
      - Automation rule evaluators
      summary: Find project Evaluators
      description: Find project Evaluators
      operationId: findEvaluators
      parameters:
      - name: project_id
        in: query
        schema:
          type: string
          format: uuid
      - name: id
        in: query
        schema:
          type: string
          description: "Filter automation rules with rule ID containing this value\
            \ (partial match, like %id%)"
      - name: name
        in: query
        schema:
          type: string
      - name: filters
        in: query
        schema:
          type: string
      - name: sorting
        in: query
        schema:
          type: string
      - name: page
        in: query
        schema:
          minimum: 1
          type: integer
          format: int32
          default: 1
      - name: size
        in: query
        schema:
          minimum: 1
          type: integer
          format: int32
          default: 10
      responses:
        "200":
          description: Evaluators resource
          content:
            application/json:
              schema:
                $ref: "#/components/schemas/AutomationRuleEvaluatorPage_Public"
    post:
      tags:
      - Automation rule evaluators
      summary: Create automation rule evaluator
      description: Create automation rule evaluator
      operationId: createAutomationRuleEvaluator
      requestBody:
        content:
          application/json:
            schema:
              $ref: "#/components/schemas/AutomationRuleEvaluator_Write"
      responses:
        "201":
          description: Created
          headers:
            Location:
              required: true
              style: simple
              schema:
                type: string
              example: "${basePath}/v1/private/automations/projects/{projectId}/evaluators/{evaluatorId}"
  /v1/private/automations/evaluators/delete:
    post:
      tags:
      - Automation rule evaluators
      summary: Delete automation rule evaluators
      description: Delete automation rule evaluators batch
      operationId: deleteAutomationRuleEvaluatorBatch
      parameters:
      - name: project_id
        in: query
        schema:
          type: string
          format: uuid
      requestBody:
        content:
          application/json:
            schema:
              $ref: "#/components/schemas/BatchDelete"
      responses:
        "204":
          description: No Content
  /v1/private/automations/evaluators/{id}:
    get:
      tags:
      - Automation rule evaluators
      summary: Get automation rule evaluator by id
      description: Get automation rule by id
      operationId: getEvaluatorById
      parameters:
      - name: project_id
        in: query
        schema:
          type: string
          format: uuid
      - name: id
        in: path
        required: true
        schema:
          type: string
          format: uuid
      responses:
        "200":
          description: Automation Rule resource
          content:
            application/json:
              schema:
                $ref: "#/components/schemas/AutomationRuleEvaluator_Public"
    patch:
      tags:
      - Automation rule evaluators
      summary: Update Automation Rule Evaluator by id
      description: Update Automation Rule Evaluator by id
      operationId: updateAutomationRuleEvaluator
      parameters:
      - name: id
        in: path
        required: true
        schema:
          type: string
          format: uuid
      requestBody:
        content:
          application/json:
            schema:
              $ref: "#/components/schemas/AutomationRuleEvaluatorUpdate"
      responses:
        "204":
          description: No content
  /v1/private/automations/evaluators/{id}/logs:
    get:
      tags:
      - Automation rule evaluators
      summary: Get automation rule evaluator logs by id
      description: Get automation rule evaluator logs by id
      operationId: getEvaluatorLogsById
      parameters:
      - name: id
        in: path
        required: true
        schema:
          type: string
          format: uuid
      - name: size
        in: query
        schema:
          minimum: 1
          type: integer
          format: int32
          default: 1000
      responses:
        "200":
          description: Automation rule evaluator logs resource
          content:
            application/json:
              schema:
                $ref: "#/components/schemas/LogPage"
  /v1/private/chat/completions:
    post:
      tags:
      - Chat Completions
      summary: Create chat completions
      description: Create chat completions
      operationId: createChatCompletions
      requestBody:
        content:
          application/json:
            schema:
              $ref: "#/components/schemas/ChatCompletionRequest"
      responses:
        "200":
          description: Chat completions response
          content:
            text/event-stream:
              schema:
                type: array
                items:
                  type: object
                  anyOf:
                  - $ref: "#/components/schemas/ChatCompletionResponse"
                  - $ref: "#/components/schemas/ErrorMessage"
            application/json:
              schema:
                $ref: "#/components/schemas/ChatCompletionResponse"
  /v1/private/dashboards:
    get:
      tags:
      - Dashboards
      summary: Find dashboards
      description: Find dashboards in a workspace
      operationId: findDashboards
      parameters:
      - name: page
        in: query
        schema:
          minimum: 1
          type: integer
          format: int32
          default: 1
      - name: size
        in: query
        schema:
          minimum: 1
          type: integer
          format: int32
          default: 10
      - name: name
        in: query
        schema:
          type: string
          description: "Filter dashboards by name (partial match, case insensitive)"
      responses:
        "200":
          description: Dashboard page
          content:
            application/json:
              schema:
                $ref: "#/components/schemas/DashboardPage_Public"
    post:
      tags:
      - Dashboards
      summary: Create dashboard
      description: Create a new dashboard in a workspace
      operationId: createDashboard
      requestBody:
        content:
          application/json:
            schema:
              $ref: "#/components/schemas/Dashboard_Write"
      responses:
        "201":
          description: Created
          headers:
            Location:
              required: true
              style: simple
              schema:
                type: string
              example: "${basePath}/v1/private/dashboards/{dashboardId}"
          content:
            application/json:
              schema:
                $ref: "#/components/schemas/Dashboard_Public"
  /v1/private/dashboards/{dashboardId}:
    get:
      tags:
      - Dashboards
      summary: Get dashboard by id
      description: Get dashboard by id
      operationId: getDashboardById
      parameters:
      - name: dashboardId
        in: path
        required: true
        schema:
          type: string
          format: uuid
      responses:
        "200":
          description: Dashboard resource
          content:
            application/json:
              schema:
                $ref: "#/components/schemas/Dashboard_Public"
        "404":
          description: Dashboard not found
    delete:
      tags:
      - Dashboards
      summary: Delete dashboard
      description: Delete dashboard by id
      operationId: deleteDashboard
      parameters:
      - name: dashboardId
        in: path
        required: true
        schema:
          type: string
          format: uuid
      responses:
        "204":
          description: No content
    patch:
      tags:
      - Dashboards
      summary: Update dashboard
      description: Update dashboard by id. Partial updates are supported - only provided
        fields will be updated.
      operationId: updateDashboard
      parameters:
      - name: dashboardId
        in: path
        required: true
        schema:
          type: string
          format: uuid
      requestBody:
        content:
          application/json:
            schema:
              $ref: "#/components/schemas/DashboardUpdate_Public"
      responses:
        "200":
          description: Updated dashboard
          content:
            application/json:
              schema:
                $ref: "#/components/schemas/Dashboard_Public"
        "404":
          description: Dashboard not found
        "409":
          description: Conflict - dashboard with this name already exists
  /v1/private/datasets/items/batch:
    patch:
      tags:
      - Datasets
      summary: Batch update dataset items
      description: Update multiple dataset items
      operationId: batchUpdateDatasetItems
      requestBody:
        content:
          application/json:
            schema:
              $ref: "#/components/schemas/DatasetItemBatchUpdate"
      responses:
        "204":
          description: No Content
        "400":
          description: Bad Request
          content:
            application/json:
              schema:
                $ref: "#/components/schemas/ErrorMessage"
  /v1/private/datasets:
    get:
      tags:
      - Datasets
      summary: Find datasets
      description: Find datasets
      operationId: findDatasets
      parameters:
      - name: page
        in: query
        schema:
          minimum: 1
          type: integer
          format: int32
          default: 1
      - name: size
        in: query
        schema:
          minimum: 1
          type: integer
          format: int32
          default: 10
      - name: with_experiments_only
        in: query
        schema:
          type: boolean
      - name: with_optimizations_only
        in: query
        schema:
          type: boolean
      - name: prompt_id
        in: query
        schema:
          type: string
          format: uuid
      - name: name
        in: query
        schema:
          type: string
      - name: sorting
        in: query
        schema:
          type: string
      - name: filters
        in: query
        schema:
          type: string
      responses:
        "200":
          description: Dataset resource
          content:
            application/json:
              schema:
                $ref: "#/components/schemas/DatasetPage_Public"
    post:
      tags:
      - Datasets
      summary: Create dataset
      description: Create dataset
      operationId: createDataset
      requestBody:
        content:
          application/json:
            schema:
              $ref: "#/components/schemas/Dataset_Write"
      responses:
        "201":
          description: Created
          headers:
            Location:
              required: true
              style: simple
              schema:
                type: string
              example: "${basePath}/api/v1/private/datasets/{id}"
  /v1/private/datasets/items:
    put:
      tags:
      - Datasets
      summary: Create/update dataset items
      description: Create/update dataset items based on dataset item id
      operationId: createOrUpdateDatasetItems
      requestBody:
        content:
          application/json:
            schema:
              $ref: "#/components/schemas/DatasetItemBatch_Write"
      responses:
        "204":
          description: No content
  /v1/private/datasets/items/from-csv:
    post:
      tags:
      - Datasets
      summary: Create dataset items from CSV file
      description: Create dataset items from uploaded CSV file. CSV should have headers
        in the first row. Processing happens asynchronously in batches.
      operationId: createDatasetItemsFromCsv
      requestBody:
        content:
          multipart/form-data:
            schema:
              required:
              - dataset_id
              - file
              type: object
              properties:
                file:
                  type: object
                dataset_id:
                  type: string
                  format: uuid
      responses:
        "202":
          description: Accepted - CSV processing started
        "400":
          description: Bad Request
          content:
            application/json:
              schema:
                $ref: "#/components/schemas/ErrorMessage"
        "404":
          description: Not Found - CSV upload feature is disabled
          content:
            application/json:
              schema:
                $ref: "#/components/schemas/ErrorMessage"
  /v1/private/datasets/{dataset_id}/items/from-spans:
    post:
      tags:
      - Datasets
      summary: Create dataset items from spans
      description: Create dataset items from spans with enriched metadata
      operationId: createDatasetItemsFromSpans
      parameters:
      - name: dataset_id
        in: path
        required: true
        schema:
          type: string
          format: uuid
      requestBody:
        content:
          application/json:
            schema:
              $ref: "#/components/schemas/CreateDatasetItemsFromSpansRequest"
      responses:
        "204":
          description: No content
  /v1/private/datasets/{dataset_id}/items/from-traces:
    post:
      tags:
      - Datasets
      summary: Create dataset items from traces
      description: Create dataset items from traces with enriched metadata
      operationId: createDatasetItemsFromTraces
      parameters:
      - name: dataset_id
        in: path
        required: true
        schema:
          type: string
          format: uuid
      requestBody:
        content:
          application/json:
            schema:
              $ref: "#/components/schemas/CreateDatasetItemsFromTracesRequest"
      responses:
        "204":
          description: No content
  /v1/private/datasets/{id}:
    get:
      tags:
      - Datasets
      summary: Get dataset by id
      description: Get dataset by id
      operationId: getDatasetById
      parameters:
      - name: id
        in: path
        required: true
        schema:
          type: string
          format: uuid
      responses:
        "200":
          description: Dataset resource
          content:
            application/json:
              schema:
                $ref: "#/components/schemas/Dataset_Public"
    put:
      tags:
      - Datasets
      summary: Update dataset by id
      description: Update dataset by id
      operationId: updateDataset
      parameters:
      - name: id
        in: path
        required: true
        schema:
          type: string
          format: uuid
      requestBody:
        content:
          application/json:
            schema:
              $ref: "#/components/schemas/DatasetUpdate"
      responses:
        "204":
          description: No content
    delete:
      tags:
      - Datasets
      summary: Delete dataset by id
      description: Delete dataset by id
      operationId: deleteDataset
      parameters:
      - name: id
        in: path
        required: true
        schema:
          type: string
          format: uuid
      responses:
        "204":
          description: No content
  /v1/private/datasets/delete:
    post:
      tags:
      - Datasets
      summary: Delete dataset by name
      description: Delete dataset by name
      operationId: deleteDatasetByName
      requestBody:
        content:
          application/json:
            schema:
              $ref: "#/components/schemas/DatasetIdentifier"
      responses:
        "204":
          description: No content
  /v1/private/datasets/items/delete:
    post:
      tags:
      - Datasets
      summary: Delete dataset items
      description: Delete dataset items
      operationId: deleteDatasetItems
      requestBody:
        content:
          application/json:
            schema:
              $ref: "#/components/schemas/DatasetItemsDelete"
      responses:
        "204":
          description: No content
  /v1/private/datasets/delete-batch:
    post:
      tags:
      - Datasets
      summary: Delete datasets
      description: Delete datasets batch
      operationId: deleteDatasetsBatch
      requestBody:
        content:
          application/json:
            schema:
              $ref: "#/components/schemas/BatchDelete"
      responses:
        "204":
          description: No content
  /v1/private/datasets/{id}/expansions:
    post:
      tags:
      - Datasets
      summary: Expand dataset with synthetic samples
      description: Generate synthetic dataset samples using LLM based on existing
        data patterns
      operationId: expandDataset
      parameters:
      - name: id
        in: path
        required: true
        schema:
          type: string
          format: uuid
      requestBody:
        content:
          application/json:
            schema:
              $ref: "#/components/schemas/DatasetExpansion_Write"
      responses:
        "200":
          description: Generated synthetic samples
          content:
            application/json:
              schema:
                $ref: "#/components/schemas/DatasetExpansionResponse"
  /v1/private/datasets/{id}/items/experiments/items:
    get:
      tags:
      - Datasets
      summary: Find dataset items with experiment items
      description: Find dataset items with experiment items
      operationId: findDatasetItemsWithExperimentItems
      parameters:
      - name: id
        in: path
        required: true
        schema:
          type: string
          format: uuid
      - name: page
        in: query
        schema:
          minimum: 1
          type: integer
          format: int32
          default: 1
      - name: size
        in: query
        schema:
          minimum: 1
          type: integer
          format: int32
          default: 10
      - name: experiment_ids
        in: query
        required: true
        schema:
          type: string
      - name: filters
        in: query
        schema:
          type: string
      - name: sorting
        in: query
        schema:
          type: string
      - name: search
        in: query
        schema:
          type: string
      - name: truncate
        in: query
        schema:
          type: boolean
          description: "Truncate image included in either input, output or metadata"
      responses:
        "200":
          description: Dataset item resource
          content:
            application/json:
              schema:
                $ref: "#/components/schemas/DatasetItemPage_Compare"
  /v1/private/datasets/retrieve:
    post:
      tags:
      - Datasets
      summary: Get dataset by name
      description: Get dataset by name
      operationId: getDatasetByIdentifier
      requestBody:
        content:
          application/json:
            schema:
              $ref: "#/components/schemas/DatasetIdentifier_Public"
      responses:
        "200":
          description: Dataset resource
          content:
            application/json:
              schema:
                $ref: "#/components/schemas/Dataset_Public"
  /v1/private/datasets/{id}/items/experiments/items/stats:
    get:
      tags:
      - Datasets
      summary: Get experiment items stats for dataset
      description: Get experiment items stats for dataset
      operationId: getDatasetExperimentItemsStats
      parameters:
      - name: id
        in: path
        required: true
        schema:
          type: string
          format: uuid
      - name: experiment_ids
        in: query
        required: true
        schema:
          type: string
      - name: filters
        in: query
        schema:
          type: string
      responses:
        "200":
          description: Experiment items stats resource
          content:
            application/json:
              schema:
                $ref: "#/components/schemas/ProjectStats_Public"
  /v1/private/datasets/items/{itemId}:
    get:
      tags:
      - Datasets
      summary: Get dataset item by id
      description: Get dataset item by id
      operationId: getDatasetItemById
      parameters:
      - name: itemId
        in: path
        required: true
        schema:
          type: string
          format: uuid
      responses:
        "200":
          description: Dataset item resource
          content:
            application/json:
              schema:
                $ref: "#/components/schemas/DatasetItem_Public"
    patch:
      tags:
      - Datasets
      summary: Partially update dataset item by id
      description: Partially update dataset item by id. Only provided fields will
        be updated.
      operationId: patchDatasetItem
      parameters:
      - name: itemId
        in: path
        required: true
        schema:
          type: string
          format: uuid
      requestBody:
        content:
          application/json:
            schema:
              $ref: "#/components/schemas/DatasetItem_Write"
      responses:
        "204":
          description: No content
        "404":
          description: Dataset item not found
  /v1/private/datasets/{id}/items:
    get:
      tags:
      - Datasets
      summary: Get dataset items
      description: Get dataset items
      operationId: getDatasetItems
      parameters:
      - name: id
        in: path
        required: true
        schema:
          type: string
          format: uuid
      - name: page
        in: query
        schema:
          minimum: 1
          type: integer
          format: int32
          default: 1
      - name: size
        in: query
        schema:
          minimum: 1
          type: integer
          format: int32
          default: 10
      - name: filters
        in: query
        schema:
          type: string
      - name: truncate
        in: query
        schema:
          type: boolean
          description: "Truncate image included in either input, output or metadata"
      responses:
        "200":
          description: Dataset items resource
          content:
            application/json:
              schema:
                $ref: "#/components/schemas/DatasetItemPage_Public"
  /v1/private/datasets/{id}/items/experiments/items/output/columns:
    get:
      tags:
      - Datasets
      summary: Get dataset items output columns
      description: Get dataset items output columns
      operationId: getDatasetItemsOutputColumns
      parameters:
      - name: id
        in: path
        required: true
        schema:
          type: string
          format: uuid
      - name: experiment_ids
        in: query
        schema:
          type: string
      responses:
        "200":
          description: Dataset item output columns
          content:
            application/json:
              schema:
                $ref: "#/components/schemas/PageColumns"
  /v1/private/datasets/items/stream:
    post:
      tags:
      - Datasets
      summary: Stream dataset items
      description: Stream dataset items
      operationId: streamDatasetItems
      requestBody:
        content:
          application/json:
            schema:
              $ref: "#/components/schemas/DatasetItemStreamRequest"
      responses:
        "200":
          description: Dataset items stream or error during process
          content:
            application/octet-stream:
              schema:
                maxItems: 2000
                type: array
                items:
                  type: string
                  anyOf:
                  - $ref: "#/components/schemas/DatasetItem"
                  - $ref: "#/components/schemas/ErrorMessage"
  /v1/private/experiments:
    get:
      tags:
      - Experiments
      summary: Find experiments
      description: Find experiments
      operationId: findExperiments
      parameters:
      - name: page
        in: query
        schema:
          minimum: 1
          type: integer
          format: int32
          default: 1
      - name: size
        in: query
        schema:
          minimum: 1
          type: integer
          format: int32
          default: 10
      - name: datasetId
        in: query
        schema:
          type: string
          format: uuid
      - name: optimization_id
        in: query
        schema:
          type: string
          format: uuid
      - name: types
        in: query
        schema:
          type: string
      - name: name
        in: query
        schema:
          type: string
      - name: dataset_deleted
        in: query
        schema:
          type: boolean
      - name: prompt_id
        in: query
        schema:
          type: string
          format: uuid
      - name: sorting
        in: query
        schema:
          type: string
      - name: filters
        in: query
        schema:
          type: string
      responses:
        "200":
          description: Experiments resource
          content:
            application/json:
              schema:
                $ref: "#/components/schemas/ExperimentPage_Public"
        "400":
          description: Bad Request
          content:
            application/json:
              schema:
                $ref: "#/components/schemas/ErrorMessage_Public"
    post:
      tags:
      - Experiments
      summary: Create experiment
      description: Create experiment
      operationId: createExperiment
      requestBody:
        content:
          application/json:
            schema:
              $ref: "#/components/schemas/Experiment_Write"
      responses:
        "201":
          description: Created
          headers:
            Location:
              required: true
              style: simple
              schema:
                type: string
              example: "${basePath}/v1/private/experiments/{id}"
  /v1/private/experiments/items:
    post:
      tags:
      - Experiments
      summary: Create experiment items
      description: Create experiment items
      operationId: createExperimentItems
      requestBody:
        content:
          application/json:
            schema:
              $ref: "#/components/schemas/ExperimentItemsBatch"
      responses:
        "204":
          description: No content
  /v1/private/experiments/items/delete:
    post:
      tags:
      - Experiments
      summary: Delete experiment items
      description: Delete experiment items
      operationId: deleteExperimentItems
      requestBody:
        content:
          application/json:
            schema:
              $ref: "#/components/schemas/ExperimentItemsDelete"
      responses:
        "204":
          description: No content
  /v1/private/experiments/delete:
    post:
      tags:
      - Experiments
      summary: Delete experiments by id
      description: Delete experiments by id
      operationId: deleteExperimentsById
      requestBody:
        content:
          application/json:
            schema:
              $ref: "#/components/schemas/DeleteIdsHolder"
      responses:
        "204":
          description: No content
  /v1/private/experiments/items/bulk:
    put:
      tags:
      - Experiments
      summary: Record experiment items in bulk
      description: "Record experiment items in bulk with traces, spans, and feedback\
        \ scores. Maximum request size is 4MB."
      operationId: experimentItemsBulk
      requestBody:
        content:
          application/json:
            schema:
              $ref: "#/components/schemas/ExperimentItemBulkUpload_ExperimentItemBulkWriteView"
      responses:
        "204":
          description: No content
        "400":
          description: Bad Request
          content:
            application/json:
              schema:
                $ref: "#/components/schemas/ErrorMessage"
        "409":
          description: Experiment dataset mismatch
          content:
            application/json:
              schema:
                $ref: "#/components/schemas/ErrorMessage"
        "422":
          description: Unprocessable Content
          content:
            application/json:
              schema:
                $ref: "#/components/schemas/ErrorMessage"
  /v1/private/experiments/feedback-scores/names:
    get:
      tags:
      - Experiments
      summary: Find Feedback Score names
      description: Find Feedback Score names
      operationId: findFeedbackScoreNames
      parameters:
      - name: experiment_ids
        in: query
        schema:
          type: string
      responses:
        "200":
          description: Feedback Scores resource
          content:
            application/json:
              schema:
                type: array
                items:
                  type: string
  /v1/private/experiments/groups:
    get:
      tags:
      - Experiments
      summary: Find experiment groups
      description: Find experiments grouped by specified fields
      operationId: findExperimentGroups
      parameters:
      - name: groups
        in: query
        schema:
          type: string
      - name: types
        in: query
        schema:
          type: string
      - name: name
        in: query
        schema:
          type: string
      - name: filters
        in: query
        schema:
          type: string
      responses:
        "200":
          description: Experiment groups
          content:
            application/json:
              schema:
                $ref: "#/components/schemas/ExperimentGroupResponse"
        "400":
          description: Bad Request
          content:
            application/json:
              schema:
                $ref: "#/components/schemas/ErrorMessage"
  /v1/private/experiments/groups/aggregations:
    get:
      tags:
      - Experiments
      summary: Find experiment groups with aggregations
      description: Find experiments grouped by specified fields with aggregation metrics
      operationId: findExperimentGroupsAggregations
      parameters:
      - name: groups
        in: query
        schema:
          type: string
      - name: types
        in: query
        schema:
          type: string
      - name: name
        in: query
        schema:
          type: string
      - name: filters
        in: query
        schema:
          type: string
      responses:
        "200":
          description: Experiment groups with aggregations
          content:
            application/json:
              schema:
                $ref: "#/components/schemas/ExperimentGroupAggregationsResponse"
        "400":
          description: Bad Request
          content:
            application/json:
              schema:
                $ref: "#/components/schemas/ErrorMessage"
  /v1/private/experiments/finish:
    post:
      tags:
      - Experiments
      summary: Finish experiments
      description: Finish experiments and trigger alert events
      operationId: finishExperiments
      requestBody:
        content:
          application/json:
            schema:
              $ref: "#/components/schemas/DeleteIdsHolder"
      responses:
        "204":
          description: No content
        "400":
          description: Bad Request
          content:
            application/json:
              schema:
                $ref: "#/components/schemas/ErrorMessage"
  /v1/private/experiments/{id}:
    get:
      tags:
      - Experiments
      summary: Get experiment by id
      description: Get experiment by id
      operationId: getExperimentById
      parameters:
      - name: id
        in: path
        required: true
        schema:
          type: string
          format: uuid
      responses:
        "200":
          description: Experiment resource
          content:
            application/json:
              schema:
                $ref: "#/components/schemas/Experiment_Public"
        "404":
          description: Not found
          content:
            application/json:
              schema:
                $ref: "#/components/schemas/ErrorMessage_Public"
    patch:
      tags:
      - Experiments
      summary: Update experiment by id
      description: Update experiment by id
      operationId: updateExperiment
      parameters:
      - name: id
        in: path
        required: true
        schema:
          type: string
          format: uuid
      requestBody:
        content:
          application/json:
            schema:
              $ref: "#/components/schemas/ExperimentUpdate"
      responses:
        "204":
          description: No Content
        "404":
          description: Not found
          content:
            application/json:
              schema:
                $ref: "#/components/schemas/ErrorMessage"
        "400":
          description: Bad Request
          content:
            application/json:
              schema:
                $ref: "#/components/schemas/ErrorMessage"
  /v1/private/experiments/items/{id}:
    get:
      tags:
      - Experiments
      summary: Get experiment item by id
      description: Get experiment item by id
      operationId: getExperimentItemById
      parameters:
      - name: id
        in: path
        required: true
        schema:
          type: string
          format: uuid
      responses:
        "200":
          description: Experiment item resource
          content:
            application/json:
              schema:
                $ref: "#/components/schemas/ExperimentItem_Public"
        "404":
          description: Not found
          content:
            application/json:
              schema:
                $ref: "#/components/schemas/ErrorMessage_Public"
  /v1/private/experiments/items/stream:
    post:
      tags:
      - Experiments
      summary: Stream experiment items
      description: Stream experiment items
      operationId: streamExperimentItems
      requestBody:
        content:
          application/json:
            schema:
              $ref: "#/components/schemas/ExperimentItemStreamRequest"
      responses:
        "200":
          description: Experiment items stream or error during process
          content:
            application/octet-stream:
              schema:
                maxItems: 2000
                type: array
                items:
                  type: string
                  anyOf:
                  - $ref: "#/components/schemas/ExperimentItem"
                  - $ref: "#/components/schemas/ErrorMessage"
  /v1/private/experiments/stream:
    post:
      tags:
      - Experiments
      summary: Stream experiments
      description: Stream experiments
      operationId: streamExperiments
      requestBody:
        content:
          application/json:
            schema:
              $ref: "#/components/schemas/ExperimentStreamRequest_Public"
      responses:
        "200":
          description: Experiments stream or error during process
          content:
            application/octet-stream:
              schema:
                maxItems: 2000
                type: array
                items:
                  type: string
                  anyOf:
                  - $ref: "#/components/schemas/Experiment_Public"
                  - $ref: "#/components/schemas/ErrorMessage_Public"
  /v1/private/feedback-definitions:
    get:
      tags:
      - Feedback-definitions
      summary: Find Feedback definitions
      description: Find Feedback definitions
      operationId: findFeedbackDefinitions
      parameters:
      - name: page
        in: query
        schema:
          minimum: 1
          type: integer
          format: int32
          default: 1
      - name: size
        in: query
        schema:
          minimum: 1
          type: integer
          format: int32
          default: 10
      - name: name
        in: query
        schema:
          type: string
      - name: type
        in: query
        schema:
          type: string
          enum:
          - numerical
          - categorical
          - boolean
      responses:
        "200":
          description: Feedback definitions resource
          content:
            application/json:
              schema:
                $ref: "#/components/schemas/FeedbackDefinitionPage_Public"
    post:
      tags:
      - Feedback-definitions
      summary: Create feedback definition
      description: Get feedback definition
      operationId: createFeedbackDefinition
      requestBody:
        content:
          application/json:
            schema:
              $ref: "#/components/schemas/Feedback_Create"
      responses:
        "201":
          description: Created
          headers:
            Location:
              required: true
              style: simple
              schema:
                type: string
              example: "${basePath}/v1/private/feedback-definitions/{feedbackId}"
  /v1/private/feedback-definitions/{id}:
    get:
      tags:
      - Feedback-definitions
      summary: Get feedback definition by id
      description: Get feedback definition by id
      operationId: getFeedbackDefinitionById
      parameters:
      - name: id
        in: path
        required: true
        schema:
          type: string
          format: uuid
      responses:
        "200":
          description: Feedback definition resource
          content:
            application/json:
              schema:
                $ref: "#/components/schemas/Feedback_Public"
    put:
      tags:
      - Feedback-definitions
      summary: Update feedback definition by id
      description: Update feedback definition by id
      operationId: updateFeedbackDefinition
      parameters:
      - name: id
        in: path
        required: true
        schema:
          type: string
          format: uuid
      requestBody:
        content:
          application/json:
            schema:
              $ref: "#/components/schemas/Feedback_Update"
      responses:
        "204":
          description: No Content
    delete:
      tags:
      - Feedback-definitions
      summary: Delete feedback definition by id
      description: Delete feedback definition by id
      operationId: deleteFeedbackDefinitionById
      parameters:
      - name: id
        in: path
        required: true
        schema:
          type: string
          format: uuid
      responses:
        "204":
          description: No Content
        "409":
          description: Conflict
          content:
            application/json:
              schema:
                $ref: "#/components/schemas/ErrorMessage"
  /v1/private/feedback-definitions/delete:
    post:
      tags:
      - Feedback-definitions
      summary: Delete feedback definitions
      description: Delete feedback definitions batch
      operationId: deleteFeedbackDefinitionsBatch
      requestBody:
        content:
          application/json:
            schema:
              $ref: "#/components/schemas/BatchDelete"
      responses:
        "204":
          description: No Content
        "409":
          description: Conflict
          content:
            application/json:
              schema:
                $ref: "#/components/schemas/ErrorMessage"
  /v1/private/guardrails:
    post:
      tags:
      - Guardrails
      summary: Create guardrails for traces in a batch
      description: Batch guardrails for traces
      operationId: createGuardrails
      requestBody:
        content:
          application/json:
            schema:
              $ref: "#/components/schemas/GuardrailBatch_Write"
      responses:
        "204":
          description: No Content
  /v1/private/llm-provider-key/delete:
    post:
      tags:
      - LlmProviderKey
      summary: Delete LLM Provider's ApiKeys
      description: Delete LLM Provider's ApiKeys batch
      operationId: deleteLlmProviderApiKeysBatch
      requestBody:
        content:
          application/json:
            schema:
              $ref: "#/components/schemas/BatchDelete"
      responses:
        "204":
          description: No Content
  /v1/private/llm-provider-key:
    get:
      tags:
      - LlmProviderKey
      summary: Find LLM Provider's ApiKeys
      description: Find LLM Provider's ApiKeys
      operationId: findLlmProviderKeys
      responses:
        "200":
          description: LLMProviderApiKey resource
          content:
            application/json:
              schema:
                $ref: "#/components/schemas/ProviderApiKeyPage_Public"
    post:
      tags:
      - LlmProviderKey
      summary: Store LLM Provider's ApiKey
      description: Store LLM Provider's ApiKey
      operationId: storeLlmProviderApiKey
      requestBody:
        content:
          application/json:
            schema:
              $ref: "#/components/schemas/ProviderApiKey_Write"
      responses:
        "201":
          description: Created
          headers:
            Location:
              required: true
              style: simple
              schema:
                type: string
              example: "${basePath}/v1/private/proxy/api_key/{apiKeyId}"
        "401":
          description: Bad Request
          content:
            application/json:
              schema:
                $ref: "#/components/schemas/ErrorMessage"
        "403":
          description: Access forbidden
          content:
            application/json:
              schema:
                $ref: "#/components/schemas/ErrorMessage"
  /v1/private/llm-provider-key/{id}:
    get:
      tags:
      - LlmProviderKey
      summary: Get LLM Provider's ApiKey by id
      description: Get LLM Provider's ApiKey by id
      operationId: getLlmProviderApiKeyById
      parameters:
      - name: id
        in: path
        required: true
        schema:
          type: string
          format: uuid
      responses:
        "200":
          description: LLMProviderApiKey resource
          content:
            application/json:
              schema:
                $ref: "#/components/schemas/ProviderApiKey_Public"
        "404":
          description: Not found
          content:
            application/json:
              schema:
                $ref: "#/components/schemas/ErrorMessage_Public"
    patch:
      tags:
      - LlmProviderKey
      summary: Update LLM Provider's ApiKey
      description: Update LLM Provider's ApiKey
      operationId: updateLlmProviderApiKey
      parameters:
      - name: id
        in: path
        required: true
        schema:
          type: string
          format: uuid
      requestBody:
        content:
          application/json:
            schema:
              $ref: "#/components/schemas/ProviderApiKeyUpdate"
      responses:
        "204":
          description: No Content
        "401":
          description: Bad Request
          content:
            application/json:
              schema:
                $ref: "#/components/schemas/ErrorMessage"
        "403":
          description: Access forbidden
          content:
            application/json:
              schema:
                $ref: "#/components/schemas/ErrorMessage"
        "404":
          description: Not found
          content:
            application/json:
              schema:
                $ref: "#/components/schemas/ErrorMessage"
  /v1/private/manual-evaluation/threads:
    post:
      tags:
      - Manual Evaluation
      summary: Manually evaluate threads
      description: Manually trigger evaluation rules on selected threads. Bypasses
        sampling and enqueues all specified threads for evaluation.
      operationId: evaluateThreads
      requestBody:
        content:
          application/json:
            schema:
              $ref: "#/components/schemas/ManualEvaluationRequest"
      responses:
        "202":
          description: Accepted - Evaluation request queued successfully
          content:
            application/json:
              schema:
                $ref: "#/components/schemas/ManualEvaluationResponse"
        "400":
          description: Bad Request - Invalid request or missing automation rules
          content:
            application/json:
              schema:
                $ref: "#/components/schemas/ErrorMessage"
        "404":
          description: Not Found - Project not found
          content:
            application/json:
              schema:
                $ref: "#/components/schemas/ErrorMessage"
  /v1/private/manual-evaluation/traces:
    post:
      tags:
      - Manual Evaluation
      summary: Manually evaluate traces
      description: Manually trigger evaluation rules on selected traces. Bypasses
        sampling and enqueues all specified traces for evaluation.
      operationId: evaluateTraces
      requestBody:
        content:
          application/json:
            schema:
              $ref: "#/components/schemas/ManualEvaluationRequest"
      responses:
        "202":
          description: Accepted - Evaluation request queued successfully
          content:
            application/json:
              schema:
                $ref: "#/components/schemas/ManualEvaluationResponse"
        "400":
          description: Bad Request - Invalid request or missing automation rules
          content:
            application/json:
              schema:
                $ref: "#/components/schemas/ErrorMessage"
        "404":
          description: Not Found - Project not found
          content:
            application/json:
              schema:
                $ref: "#/components/schemas/ErrorMessage"
  /v1/private/otel/v1/traces:
    post:
      tags:
      - OpenTelemetry Ingestion
      operationId: receiveProtobufTraces
      requestBody:
        content:
          application/x-protobuf:
            schema:
              $ref: "#/components/schemas/JsonNode"
      responses:
        default:
          description: default response
          content:
            '*/*': {}
  /v1/private/optimizations:
    get:
      tags:
      - Optimizations
      summary: Find optimizations
      description: Find optimizations
      operationId: findOptimizations
      parameters:
      - name: page
        in: query
        schema:
          minimum: 1
          type: integer
          format: int32
          default: 1
      - name: size
        in: query
        schema:
          minimum: 1
          type: integer
          format: int32
          default: 10
      - name: dataset_id
        in: query
        schema:
          type: string
          format: uuid
      - name: name
        in: query
        schema:
          type: string
      - name: dataset_deleted
        in: query
        schema:
          type: boolean
      responses:
        "200":
          description: Optimizations resource
          content:
            application/json:
              schema:
                $ref: "#/components/schemas/OptimizationPage_Public"
        "400":
          description: Bad Request
          content:
            application/json:
              schema:
                $ref: "#/components/schemas/ErrorMessage_Public"
    put:
      tags:
      - Optimizations
      summary: Upsert optimization
      description: Upsert optimization
      operationId: upsertOptimization
      requestBody:
        content:
          application/json:
            schema:
              $ref: "#/components/schemas/Optimization_Write"
      responses:
        "201":
          description: Created
          headers:
            Location:
              required: true
              style: simple
              schema:
                type: string
              example: "${basePath}/v1/private/optimizations/{id}"
    post:
      tags:
      - Optimizations
      summary: Create optimization
      description: Create optimization
      operationId: createOptimization
      requestBody:
        content:
          application/json:
            schema:
              $ref: "#/components/schemas/Optimization_Write"
      responses:
        "201":
          description: Created
          headers:
            Location:
              required: true
              style: simple
              schema:
                type: string
              example: "${basePath}/v1/private/optimizations/{id}"
  /v1/private/optimizations/delete:
    post:
      tags:
      - Optimizations
      summary: Delete optimizations by id
      description: Delete optimizations by id
      operationId: deleteOptimizationsById
      requestBody:
        content:
          application/json:
            schema:
              $ref: "#/components/schemas/DeleteIdsHolder"
      responses:
        "204":
          description: No content
  /v1/private/optimizations/{id}:
    get:
      tags:
      - Optimizations
      summary: Get optimization by id
      description: Get optimization by id
      operationId: getOptimizationById
      parameters:
      - name: id
        in: path
        required: true
        schema:
          type: string
          format: uuid
      responses:
        "200":
          description: Optimization resource
          content:
            application/json:
              schema:
                $ref: "#/components/schemas/Optimization_Public"
        "404":
          description: Not found
          content:
            application/json:
              schema:
                $ref: "#/components/schemas/ErrorMessage_Public"
    put:
      tags:
      - Optimizations
      summary: Update optimization by id
      description: Update optimization by id
      operationId: updateOptimizationsById
      parameters:
      - name: id
        in: path
        required: true
        schema:
          type: string
          format: uuid
      requestBody:
        content:
          application/json:
            schema:
              $ref: "#/components/schemas/OptimizationUpdate"
      responses:
        "204":
          description: No content
  /v1/private/projects:
    get:
      tags:
      - Projects
      summary: Find projects
      description: Find projects
      operationId: findProjects
      parameters:
      - name: page
        in: query
        schema:
          minimum: 1
          type: integer
          format: int32
          default: 1
      - name: size
        in: query
        schema:
          minimum: 1
          type: integer
          format: int32
          default: 10
      - name: name
        in: query
        schema:
          type: string
      - name: sorting
        in: query
        schema:
          type: string
      responses:
        "200":
          description: Project resource
          content:
            application/json:
              schema:
                $ref: "#/components/schemas/ProjectPage_Public"
    post:
      tags:
      - Projects
      summary: Create project
      description: Create project
      operationId: createProject
      requestBody:
        content:
          application/json:
            schema:
              $ref: "#/components/schemas/Project_Write"
      responses:
        "201":
          description: Created
          headers:
            Location:
              required: true
              style: simple
              schema:
                type: string
              example: "${basePath}/v1/private/projects/{projectId}"
        "422":
          description: Unprocessable Content
          content:
            application/json:
              schema:
                $ref: "#/components/schemas/ErrorMessage"
        "400":
          description: Bad Request
          content:
            application/json:
              schema:
                $ref: "#/components/schemas/ErrorMessage"
  /v1/private/projects/{id}:
    get:
      tags:
      - Projects
      summary: Get project by id
      description: Get project by id
      operationId: getProjectById
      parameters:
      - name: id
        in: path
        required: true
        schema:
          type: string
          format: uuid
      responses:
        "200":
          description: Project resource
          content:
            application/json:
              schema:
                $ref: "#/components/schemas/Project_Public"
    delete:
      tags:
      - Projects
      summary: Delete project by id
      description: Delete project by id
      operationId: deleteProjectById
      parameters:
      - name: id
        in: path
        required: true
        schema:
          type: string
          format: uuid
      responses:
        "204":
          description: No Content
        "409":
          description: Conflict
          content:
            application/json:
              schema:
                $ref: "#/components/schemas/ErrorMessage"
    patch:
      tags:
      - Projects
      summary: Update project by id
      description: Update project by id
      operationId: updateProject
      parameters:
      - name: id
        in: path
        required: true
        schema:
          type: string
          format: uuid
      requestBody:
        content:
          application/json:
            schema:
              $ref: "#/components/schemas/ProjectUpdate"
      responses:
        "204":
          description: No Content
        "422":
          description: Unprocessable Content
          content:
            application/json:
              schema:
                $ref: "#/components/schemas/ErrorMessage"
        "400":
          description: Bad Request
          content:
            application/json:
              schema:
                $ref: "#/components/schemas/ErrorMessage"
  /v1/private/projects/delete:
    post:
      tags:
      - Projects
      summary: Delete projects
      description: Delete projects batch
      operationId: deleteProjectsBatch
      requestBody:
        content:
          application/json:
            schema:
              $ref: "#/components/schemas/BatchDelete"
      responses:
        "204":
          description: No Content
  /v1/private/projects/feedback-scores/names:
    get:
      tags:
      - Projects
      summary: Find Feedback Score names By Project Ids
      description: Find Feedback Score names By Project Ids
      operationId: findFeedbackScoreNamesByProjectIds
      parameters:
      - name: project_ids
        in: query
        schema:
          type: string
      responses:
        "200":
          description: Feedback Scores resource
          content:
            application/json:
              schema:
                $ref: "#/components/schemas/FeedbackScoreNames"
  /v1/private/projects/{id}/metrics:
    post:
      tags:
      - Projects
      summary: Get Project Metrics
      description: Gets specified metrics for a project
      operationId: getProjectMetrics
      parameters:
      - name: id
        in: path
        required: true
        schema:
          type: string
          format: uuid
      requestBody:
        content:
          application/json:
            schema:
              $ref: "#/components/schemas/ProjectMetricRequest_Public"
      responses:
        "200":
          description: Project Metrics
          content:
            application/json:
              schema:
                $ref: "#/components/schemas/ProjectMetricResponse_Public"
        "400":
          description: Bad Request
          content:
            application/json:
              schema:
                $ref: "#/components/schemas/ErrorMessage_Public"
        "404":
          description: Not Found
          content:
            application/json:
              schema:
                $ref: "#/components/schemas/ErrorMessage_Public"
  /v1/private/projects/stats:
    get:
      tags:
      - Projects
      summary: Get Project Stats
      description: Get Project Stats
      operationId: getProjectStats
      parameters:
      - name: page
        in: query
        schema:
          minimum: 1
          type: integer
          format: int32
          default: 1
      - name: size
        in: query
        schema:
          minimum: 1
          type: integer
          format: int32
          default: 10
      - name: name
        in: query
        schema:
          type: string
      - name: sorting
        in: query
        schema:
          type: string
      responses:
        "200":
          description: Project Stats
          content:
            application/json:
              schema:
                $ref: "#/components/schemas/ProjectStatsSummary"
  /v1/private/projects/retrieve:
    post:
      tags:
      - Projects
      summary: Retrieve project
      description: Retrieve project
      operationId: retrieveProject
      requestBody:
        content:
          application/json:
            schema:
              $ref: "#/components/schemas/ProjectRetrieve_Detailed"
      responses:
        "200":
          description: Project resource
          content:
            application/json:
              schema:
                $ref: "#/components/schemas/Project_Detailed"
        "422":
          description: Unprocessable Content
          content:
            application/json:
              schema:
                $ref: "#/components/schemas/ErrorMessage_Detailed"
        "400":
          description: Bad Request
          content:
            application/json:
              schema:
                $ref: "#/components/schemas/ErrorMessage_Detailed"
        "404":
          description: Not Found
          content:
            application/json:
              schema:
                $ref: "#/components/schemas/ErrorMessage_Detailed"
  /v1/private/prompts:
    get:
      tags:
      - Prompts
      summary: Get prompts
      description: Get prompts
      operationId: getPrompts
      parameters:
      - name: page
        in: query
        schema:
          minimum: 1
          type: integer
          format: int32
          default: 1
      - name: size
        in: query
        schema:
          minimum: 1
          type: integer
          format: int32
          default: 10
      - name: name
        in: query
        schema:
          type: string
      - name: sorting
        in: query
        schema:
          type: string
      - name: filters
        in: query
        schema:
          type: string
      responses:
        "200":
          description: OK
          content:
            application/json:
              schema:
                $ref: "#/components/schemas/PromptPage_Public"
    post:
      tags:
      - Prompts
      summary: Create prompt
      description: Create prompt
      operationId: createPrompt
      requestBody:
        content:
          application/json:
            schema:
              $ref: "#/components/schemas/Prompt_Write"
      responses:
        "201":
          description: Created
          headers:
            Location:
              required: true
              style: simple
              schema:
                type: string
              example: "${basePath}/v1/private/prompts/{promptId}"
        "422":
          description: Unprocessable Content
          content:
            application/json:
              schema:
                $ref: "#/components/schemas/ErrorMessage"
        "400":
          description: Bad Request
          content:
            application/json:
              schema:
                $ref: "#/components/schemas/ErrorMessage"
        "409":
          description: Conflict
          content:
            application/json:
              schema:
                $ref: "#/components/schemas/ErrorMessage"
  /v1/private/prompts/versions:
    post:
      tags:
      - Prompts
      summary: Create prompt version
      description: Create prompt version
      operationId: createPromptVersion
      requestBody:
        content:
          application/json:
            schema:
              $ref: "#/components/schemas/CreatePromptVersion_Detail"
      responses:
        "200":
          description: OK
          content:
            application/json:
              schema:
                $ref: "#/components/schemas/PromptVersion_Detail"
        "422":
          description: Unprocessable Content
          content:
            application/json:
              schema:
                $ref: "#/components/schemas/ErrorMessage_Detail"
        "400":
          description: Bad Request
          content:
            application/json:
              schema:
                $ref: "#/components/schemas/ErrorMessage_Detail"
        "409":
          description: Conflict
          content:
            application/json:
              schema:
                $ref: "#/components/schemas/ErrorMessage_Detail"
  /v1/private/prompts/{id}:
    get:
      tags:
      - Prompts
      summary: Get prompt by id
      description: Get prompt by id
      operationId: getPromptById
      parameters:
      - name: id
        in: path
        required: true
        schema:
          type: string
          format: uuid
      responses:
        "200":
          description: Prompt resource
          content:
            application/json:
              schema:
                $ref: "#/components/schemas/Prompt_Detail"
        "404":
          description: Not Found
          content:
            application/json:
              schema:
                $ref: "#/components/schemas/ErrorMessage_Detail"
    put:
      tags:
      - Prompts
      summary: Update prompt
      description: Update prompt
      operationId: updatePrompt
      parameters:
      - name: id
        in: path
        required: true
        schema:
          type: string
          format: uuid
      requestBody:
        content:
          application/json:
            schema:
              $ref: "#/components/schemas/Prompt_Updatable"
      responses:
        "204":
          description: No content
        "422":
          description: Unprocessable Content
          content:
            application/json:
              schema:
                $ref: "#/components/schemas/ErrorMessage"
        "400":
          description: Bad Request
          content:
            application/json:
              schema:
                $ref: "#/components/schemas/ErrorMessage"
        "404":
          description: Not Found
          content:
            application/json:
              schema:
                $ref: "#/components/schemas/ErrorMessage"
        "409":
          description: Conflict
          content:
            application/json:
              schema:
                $ref: "#/components/schemas/ErrorMessage"
    delete:
      tags:
      - Prompts
      summary: Delete prompt
      description: Delete prompt
      operationId: deletePrompt
      parameters:
      - name: id
        in: path
        required: true
        schema:
          type: string
          format: uuid
      responses:
        "204":
          description: No content
  /v1/private/prompts/delete:
    post:
      tags:
      - Prompts
      summary: Delete prompts
      description: Delete prompts batch
      operationId: deletePromptsBatch
      requestBody:
        content:
          application/json:
            schema:
              $ref: "#/components/schemas/BatchDelete"
      responses:
        "204":
          description: No Content
  /v1/private/prompts/versions/{versionId}:
    get:
      tags:
      - Prompts
      summary: Get prompt version by id
      description: Get prompt version by id
      operationId: getPromptVersionById
      parameters:
      - name: versionId
        in: path
        required: true
        schema:
          type: string
          format: uuid
      responses:
        "200":
          description: Prompt version resource
          content:
            application/json:
              schema:
                $ref: "#/components/schemas/PromptVersion_Detail"
        "404":
          description: Not Found
          content:
            application/json:
              schema:
                $ref: "#/components/schemas/ErrorMessage_Detail"
  /v1/private/prompts/{id}/versions:
    get:
      tags:
      - Prompts
      summary: Get prompt versions
      description: Get prompt versions
      operationId: getPromptVersions
      parameters:
      - name: id
        in: path
        required: true
        schema:
          type: string
          format: uuid
      - name: page
        in: query
        schema:
          minimum: 1
          type: integer
          format: int32
          default: 1
      - name: size
        in: query
        schema:
          minimum: 1
          type: integer
          format: int32
          default: 10
      responses:
        "200":
          description: OK
          content:
            application/json:
              schema:
                $ref: "#/components/schemas/PromptVersionPage_Public"
  /v1/private/prompts/{promptId}/versions/{versionId}/restore:
    post:
      tags:
      - Prompts
      summary: Restore prompt version
      description: Restore a prompt version by creating a new version with the content
        from the specified version
      operationId: restorePromptVersion
      parameters:
      - name: promptId
        in: path
        required: true
        schema:
          type: string
          format: uuid
      - name: versionId
        in: path
        required: true
        schema:
          type: string
          format: uuid
      responses:
        "200":
          description: OK
          content:
            application/json:
              schema:
                $ref: "#/components/schemas/PromptVersion_Detail"
        "404":
          description: Not Found
          content:
            application/json:
              schema:
                $ref: "#/components/schemas/ErrorMessage_Detail"
        "400":
          description: Bad Request
          content:
            application/json:
              schema:
                $ref: "#/components/schemas/ErrorMessage_Detail"
  /v1/private/prompts/versions/retrieve:
    post:
      tags:
      - Prompts
      summary: Retrieve prompt version
      description: Retrieve prompt version
      operationId: retrievePromptVersion
      requestBody:
        content:
          application/json:
            schema:
              $ref: "#/components/schemas/PromptVersionRetrieve_Detail"
      responses:
        "200":
          description: OK
          content:
            application/json:
              schema:
                $ref: "#/components/schemas/PromptVersion_Detail"
        "422":
          description: Unprocessable Content
          content:
            application/json:
              schema:
                $ref: "#/components/schemas/ErrorMessage_Detail"
        "400":
          description: Bad Request
          content:
            application/json:
              schema:
                $ref: "#/components/schemas/ErrorMessage_Detail"
        "404":
          description: Not Found
          content:
            application/json:
              schema:
                $ref: "#/components/schemas/ErrorMessage_Detail"
  /v1/private/toggles:
    get:
      tags:
      - Service Toggles
      summary: Get Service Toggles
      description: Get Service Toggles
      operationId: getServiceToggles
      responses:
        "200":
          description: Service Toggles
          content:
            application/json:
              schema:
                $ref: "#/components/schemas/ServiceTogglesConfig"
  /v1/private/spans/{id}/comments:
    post:
      tags:
      - Spans
      summary: Add span comment
      description: Add span comment
      operationId: addSpanComment
      parameters:
      - name: id
        in: path
        required: true
        schema:
          type: string
          format: uuid
      requestBody:
        content:
          application/json:
            schema:
              $ref: "#/components/schemas/Comment"
      responses:
        "201":
          description: Created
          headers:
            Location:
              required: true
              style: simple
              schema:
                type: string
              example: "${basePath}/v1/private/spans/{spanId}/comments/{commentId}"
  /v1/private/spans/{id}/feedback-scores:
    put:
      tags:
      - Spans
      summary: Add span feedback score
      description: Add span feedback score
      operationId: addSpanFeedbackScore
      parameters:
      - name: id
        in: path
        required: true
        schema:
          type: string
          format: uuid
      requestBody:
        content:
          application/json:
            schema:
              $ref: "#/components/schemas/FeedbackScore"
      responses:
        "204":
          description: No Content
  /v1/private/spans/batch:
    post:
      tags:
      - Spans
      summary: Create spans
      description: Create spans
      operationId: createSpans
      requestBody:
        content:
          application/json:
            schema:
              $ref: "#/components/schemas/SpanBatch_Write"
      responses:
        "204":
          description: No Content
    patch:
      tags:
      - Spans
      summary: Batch update spans
      description: Update multiple spans
      operationId: batchUpdateSpans
      requestBody:
        content:
          application/json:
            schema:
              $ref: "#/components/schemas/SpanBatchUpdate"
      responses:
        "204":
          description: No Content
        "400":
          description: Bad Request
          content:
            application/json:
              schema:
                $ref: "#/components/schemas/ErrorMessage"
  /v1/private/spans:
    get:
      tags:
      - Spans
      summary: Get spans by project_name or project_id and optionally by trace_id
        and/or type
      description: Get spans by project_name or project_id and optionally by trace_id
        and/or type
      operationId: getSpansByProject
      parameters:
      - name: page
        in: query
        schema:
          minimum: 1
          type: integer
          format: int32
          default: 1
      - name: size
        in: query
        schema:
          minimum: 1
          type: integer
          format: int32
          default: 10
      - name: project_name
        in: query
        schema:
          type: string
      - name: project_id
        in: query
        schema:
          type: string
          format: uuid
      - name: trace_id
        in: query
        schema:
          type: string
          format: uuid
      - name: type
        in: query
        schema:
          type: string
          enum:
          - general
          - tool
          - llm
          - guardrail
      - name: filters
        in: query
        schema:
          type: string
      - name: truncate
        in: query
        schema:
          type: boolean
          description: "Truncate input, output and metadata to slim payloads"
          default: false
      - name: strip_attachments
        in: query
        schema:
          type: boolean
          description: "If true, returns attachment references like [file.png]; if\
            \ false, downloads and reinjects stripped attachments"
          default: false
      - name: sorting
        in: query
        schema:
          type: string
      - name: exclude
        in: query
        schema:
          type: string
      - name: from_time
        in: query
        schema:
          type: string
          description: Filter spans created from this time (ISO-8601 format).
          format: date-time
      - name: to_time
        in: query
        schema:
          type: string
          description: "Filter spans created up to this time (ISO-8601 format). If\
            \ not provided, defaults to current time. Must be after 'from_time'."
          format: date-time
      responses:
        "200":
          description: Spans resource
          content:
            application/json:
              schema:
                $ref: "#/components/schemas/SpanPage_Public"
    post:
      tags:
      - Spans
      summary: Create span
      description: Create span
      operationId: createSpan
      requestBody:
        content:
          application/json:
            schema:
              $ref: "#/components/schemas/Span_Write"
      responses:
        "201":
          description: Created
          headers:
            Location:
              required: true
              style: simple
              schema:
                type: string
              example: "${basePath}/v1/private/spans/{spanId}"
        "409":
          description: Conflict
          content:
            application/json:
              schema:
                $ref: "#/components/schemas/ErrorMessage"
  /v1/private/spans/{id}:
    get:
      tags:
      - Spans
      summary: Get span by id
      description: Get span by id
      operationId: getSpanById
      parameters:
      - name: id
        in: path
        required: true
        schema:
          type: string
          format: uuid
      - name: strip_attachments
        in: query
        schema:
          type: boolean
          description: "If true, returns attachment references like [file.png]; if\
            \ false, downloads and reinjects attachment content from S3 (default:\
            \ false for backward compatibility)"
          default: false
      responses:
        "200":
          description: Span resource
          content:
            application/json:
              schema:
                $ref: "#/components/schemas/Span_Public"
        "404":
          description: Not found
          content:
            application/json:
              schema:
                $ref: "#/components/schemas/Span_Public"
    delete:
      tags:
      - Spans
      summary: Delete span by id
      description: Delete span by id
      operationId: deleteSpanById
      parameters:
      - name: id
        in: path
        required: true
        schema:
          type: string
      responses:
        "501":
          description: Not implemented
        "204":
          description: No Content
    patch:
      tags:
      - Spans
      summary: Update span by id
      description: Update span by id
      operationId: updateSpan
      parameters:
      - name: id
        in: path
        required: true
        schema:
          type: string
          format: uuid
      requestBody:
        content:
          application/json:
            schema:
              $ref: "#/components/schemas/SpanUpdate"
      responses:
        "204":
          description: No Content
        "404":
          description: Not found
  /v1/private/spans/comments/delete:
    post:
      tags:
      - Spans
      summary: Delete span comments
      description: Delete span comments
      operationId: deleteSpanComments
      requestBody:
        content:
          application/json:
            schema:
              $ref: "#/components/schemas/BatchDelete"
      responses:
        "204":
          description: No Content
  /v1/private/spans/{id}/feedback-scores/delete:
    post:
      tags:
      - Spans
      summary: Delete span feedback score
      description: Delete span feedback score
      operationId: deleteSpanFeedbackScore
      parameters:
      - name: id
        in: path
        required: true
        schema:
          type: string
          format: uuid
      requestBody:
        content:
          application/json:
            schema:
              $ref: "#/components/schemas/DeleteFeedbackScore"
      responses:
        "204":
          description: No Content
  /v1/private/spans/feedback-scores/names:
    get:
      tags:
      - Spans
      summary: Find Feedback Score names
      description: Find Feedback Score names
      operationId: findFeedbackScoreNames_1
      parameters:
      - name: project_id
        in: query
        schema:
          type: string
          format: uuid
      - name: type
        in: query
        schema:
          type: string
          enum:
          - general
          - tool
          - llm
          - guardrail
      responses:
        "200":
          description: Feedback Scores resource
          content:
            application/json:
              schema:
                type: array
                items:
                  type: string
  /v1/private/spans/{spanId}/comments/{commentId}:
    get:
      tags:
      - Spans
      summary: Get span comment
      description: Get span comment
      operationId: getSpanComment
      parameters:
      - name: commentId
        in: path
        required: true
        schema:
          type: string
          format: uuid
      - name: spanId
        in: path
        required: true
        schema:
          type: string
          format: uuid
      responses:
        "200":
          description: Comment resource
          content:
            application/json:
              schema:
                $ref: "#/components/schemas/Comment"
        "404":
          description: Not found
          content:
            application/json:
              schema:
                $ref: "#/components/schemas/ErrorMessage"
  /v1/private/spans/stats:
    get:
      tags:
      - Spans
      summary: Get span stats
      description: Get span stats
      operationId: getSpanStats
      parameters:
      - name: project_id
        in: query
        schema:
          type: string
          format: uuid
      - name: project_name
        in: query
        schema:
          type: string
      - name: trace_id
        in: query
        schema:
          type: string
          format: uuid
      - name: type
        in: query
        schema:
          type: string
          enum:
          - general
          - tool
          - llm
          - guardrail
      - name: filters
        in: query
        schema:
          type: string
      - name: from_time
        in: query
        schema:
          type: string
          description: Filter spans created from this time (ISO-8601 format).
          format: date-time
      - name: to_time
        in: query
        schema:
          type: string
          description: "Filter spans created up to this time (ISO-8601 format). If\
            \ not provided, defaults to current time. Must be after 'from_time'."
          format: date-time
      responses:
        "200":
          description: Span stats resource
          content:
            application/json:
              schema:
                $ref: "#/components/schemas/ProjectStats_Public"
  /v1/private/spans/feedback-scores:
    put:
      tags:
      - Spans
      summary: Batch feedback scoring for spans
      description: Batch feedback scoring for spans
      operationId: scoreBatchOfSpans
      requestBody:
        content:
          application/json:
            schema:
              $ref: "#/components/schemas/FeedbackScoreBatch"
      responses:
        "204":
          description: No Content
  /v1/private/spans/search:
    post:
      tags:
      - Spans
      summary: Search spans
      description: Search spans
      operationId: searchSpans
      requestBody:
        content:
          application/json:
            schema:
              $ref: "#/components/schemas/SpanSearchStreamRequest_Public"
      responses:
        "200":
          description: Spans stream or error during process
          content:
            application/octet-stream:
              schema:
                maxItems: 2000
                type: array
                items:
                  type: string
                  anyOf:
                  - $ref: "#/components/schemas/Span_Public"
                  - $ref: "#/components/schemas/ErrorMessage_Public"
        "400":
          description: Bad Request
          content:
            application/octet-stream:
              schema:
                $ref: "#/components/schemas/ErrorMessage_Public"
  /v1/private/spans/comments/{commentId}:
    patch:
      tags:
      - Spans
      summary: Update span comment by id
      description: Update span comment by id
      operationId: updateSpanComment
      parameters:
      - name: commentId
        in: path
        required: true
        schema:
          type: string
          format: uuid
      requestBody:
        content:
          application/json:
            schema:
              $ref: "#/components/schemas/Comment"
      responses:
        "204":
          description: No Content
        "404":
          description: Not found
  /v1/private/traces/threads/{id}/comments:
    post:
      tags:
      - Traces
      summary: Add thread comment
      description: Add thread comment
      operationId: addThreadComment
      parameters:
      - name: id
        in: path
        required: true
        schema:
          type: string
          format: uuid
      requestBody:
        content:
          application/json:
            schema:
              $ref: "#/components/schemas/Comment"
      responses:
        "201":
          description: Created
          headers:
            Location:
              required: true
              style: simple
              schema:
                type: string
              example: "${basePath}/v1/private/traces/threads/{threadId}/comments/{commentId}"
  /v1/private/traces/{id}/comments:
    post:
      tags:
      - Traces
      summary: Add trace comment
      description: Add trace comment
      operationId: addTraceComment
      parameters:
      - name: id
        in: path
        required: true
        schema:
          type: string
          format: uuid
      requestBody:
        content:
          application/json:
            schema:
              $ref: "#/components/schemas/Comment"
      responses:
        "201":
          description: Created
          headers:
            Location:
              required: true
              style: simple
              schema:
                type: string
              example: "${basePath}/v1/private/traces/{traceId}/comments/{commentId}"
  /v1/private/traces/{id}/feedback-scores:
    put:
      tags:
      - Traces
      summary: Add trace feedback score
      description: Add trace feedback score
      operationId: addTraceFeedbackScore
      parameters:
      - name: id
        in: path
        required: true
        schema:
          type: string
          format: uuid
      requestBody:
        content:
          application/json:
            schema:
              $ref: "#/components/schemas/FeedbackScore"
      responses:
        "204":
          description: No Content
  /v1/private/traces/batch:
    post:
      tags:
      - Traces
      summary: Create traces
      description: Create traces
      operationId: createTraces
      requestBody:
        content:
          application/json:
            schema:
              $ref: "#/components/schemas/TraceBatch_Write"
      responses:
        "204":
          description: No Content
    patch:
      tags:
      - Traces
      summary: Batch update traces
      description: Update multiple traces
      operationId: batchUpdateTraces
      requestBody:
        content:
          application/json:
            schema:
              $ref: "#/components/schemas/TraceBatchUpdate"
      responses:
        "204":
          description: No Content
        "400":
          description: Bad Request
          content:
            application/json:
              schema:
                $ref: "#/components/schemas/ErrorMessage"
  /v1/private/traces/threads/batch:
    patch:
      tags:
      - Traces
      summary: Batch update threads
      description: Update multiple threads
      operationId: batchUpdateThreads
      requestBody:
        content:
          application/json:
            schema:
              $ref: "#/components/schemas/TraceThreadBatchUpdate"
      responses:
        "204":
          description: No Content
        "400":
          description: Bad Request
          content:
            application/json:
              schema:
                $ref: "#/components/schemas/ErrorMessage"
  /v1/private/traces/threads/close:
    put:
      tags:
      - Traces
      summary: Close trace thread(s)
      description: Close one or multiple trace threads. Supports both single thread_id
        and multiple thread_ids for batch operations.
      operationId: closeTraceThread
      requestBody:
        content:
          application/json:
            schema:
              $ref: "#/components/schemas/TraceThreadBatchIdentifier"
      responses:
        "204":
          description: No Content
        "404":
          description: Not found
          content:
            application/json:
              schema:
                $ref: "#/components/schemas/ErrorMessage"
  /v1/private/traces:
    get:
      tags:
      - Traces
      summary: Get traces by project_name or project_id
      description: Get traces by project_name or project_id
      operationId: getTracesByProject
      parameters:
      - name: page
        in: query
        schema:
          minimum: 1
          type: integer
          format: int32
          default: 1
      - name: size
        in: query
        schema:
          minimum: 1
          type: integer
          format: int32
          default: 10
      - name: project_name
        in: query
        schema:
          type: string
      - name: project_id
        in: query
        schema:
          type: string
          format: uuid
      - name: filters
        in: query
        schema:
          type: string
      - name: truncate
        in: query
        schema:
          type: boolean
          description: "Truncate input, output and metadata to slim payloads"
          default: false
      - name: strip_attachments
        in: query
        schema:
          type: boolean
          description: "If true, returns attachment references like [file.png]; if\
            \ false, downloads and reinjects stripped attachments"
          default: false
      - name: sorting
        in: query
        schema:
          type: string
      - name: exclude
        in: query
        schema:
          type: string
      - name: from_time
        in: query
        schema:
          type: string
          description: Filter traces created from this time (ISO-8601 format).
          format: date-time
      - name: to_time
        in: query
        schema:
          type: string
          description: "Filter traces created up to this time (ISO-8601 format). If\
            \ not provided, defaults to current time. Must be after 'from_time'."
          format: date-time
      responses:
        "200":
          description: Trace resource
          content:
            application/json:
              schema:
                $ref: "#/components/schemas/TracePage_Public"
    post:
      tags:
      - Traces
      summary: Create trace
      description: Get trace
      operationId: createTrace
      requestBody:
        content:
          application/json:
            schema:
              $ref: "#/components/schemas/Trace_Write"
      responses:
        "201":
          description: Created
          headers:
            Location:
              required: true
              style: simple
              schema:
                type: string
              example: "${basePath}/v1/private/traces/{traceId}"
  /v1/private/traces/{id}:
    get:
      tags:
      - Traces
      summary: Get trace by id
      description: Get trace by id
      operationId: getTraceById
      parameters:
      - name: id
        in: path
        required: true
        schema:
          type: string
          format: uuid
      - name: strip_attachments
        in: query
        schema:
          type: boolean
          description: "If true, returns attachment references like [file.png]; if\
            \ false, downloads and reinjects attachment content from S3 (default:\
            \ false for backward compatibility)"
          default: false
      responses:
        "200":
          description: Trace resource
          content:
            application/json:
              schema:
                $ref: "#/components/schemas/Trace_Public"
    delete:
      tags:
      - Traces
      summary: Delete trace by id
      description: Delete trace by id
      operationId: deleteTraceById
      parameters:
      - name: id
        in: path
        required: true
        schema:
          type: string
          format: uuid
      responses:
        "204":
          description: No Content
    patch:
      tags:
      - Traces
      summary: Update trace by id
      description: Update trace by id
      operationId: updateTrace
      parameters:
      - name: id
        in: path
        required: true
        schema:
          type: string
          format: uuid
      requestBody:
        content:
          application/json:
            schema:
              $ref: "#/components/schemas/TraceUpdate"
      responses:
        "204":
          description: No Content
  /v1/private/traces/threads/comments/delete:
    post:
      tags:
      - Traces
      summary: Delete thread comments
      description: Delete thread comments
      operationId: deleteThreadComments
      requestBody:
        content:
          application/json:
            schema:
              $ref: "#/components/schemas/BatchDelete"
      responses:
        "204":
          description: No Content
  /v1/private/traces/threads/feedback-scores/delete:
    post:
      tags:
      - Traces
      summary: Delete thread feedback scores
      description: Delete thread feedback scores
      operationId: deleteThreadFeedbackScores
      requestBody:
        content:
          application/json:
            schema:
              $ref: "#/components/schemas/DeleteThreadFeedbackScores"
      responses:
        "204":
          description: No Content
  /v1/private/traces/comments/delete:
    post:
      tags:
      - Traces
      summary: Delete trace comments
      description: Delete trace comments
      operationId: deleteTraceComments
      requestBody:
        content:
          application/json:
            schema:
              $ref: "#/components/schemas/BatchDelete"
      responses:
        "204":
          description: No Content
  /v1/private/traces/{id}/feedback-scores/delete:
    post:
      tags:
      - Traces
      summary: Delete trace feedback score
      description: Delete trace feedback score
      operationId: deleteTraceFeedbackScore
      parameters:
      - name: id
        in: path
        required: true
        schema:
          type: string
          format: uuid
      requestBody:
        content:
          application/json:
            schema:
              $ref: "#/components/schemas/DeleteFeedbackScore"
      responses:
        "204":
          description: No Content
  /v1/private/traces/threads/delete:
    post:
      tags:
      - Traces
      summary: Delete trace threads
      description: Delete trace threads
      operationId: deleteTraceThreads
      requestBody:
        content:
          application/json:
            schema:
              $ref: "#/components/schemas/DeleteTraceThreads"
      responses:
        "204":
          description: No Content
  /v1/private/traces/delete:
    post:
      tags:
      - Traces
      summary: Delete traces
      description: Delete traces
      operationId: deleteTraces
      requestBody:
        content:
          application/json:
            schema:
              $ref: "#/components/schemas/BatchDelete"
      responses:
        "204":
          description: No Content
  /v1/private/traces/feedback-scores/names:
    get:
      tags:
      - Traces
      summary: Find Feedback Score names
      description: Find Feedback Score names
      operationId: findFeedbackScoreNames_2
      parameters:
      - name: project_id
        in: query
        schema:
          type: string
          format: uuid
      responses:
        "200":
          description: Feedback Scores resource
          content:
            application/json:
              schema:
                type: array
                items:
                  type: string
  /v1/private/traces/threads/feedback-scores/names:
    get:
      tags:
      - Traces
      summary: Find Trace Threads Feedback Score names
      description: Find Trace Threads Feedback Score names
      operationId: findTraceThreadsFeedbackScoreNames
      parameters:
      - name: project_id
        in: query
        required: true
        schema:
          type: string
          format: uuid
      responses:
        "200":
          description: Find Trace Threads Feedback Score names
          content:
            application/json:
              schema:
                type: array
                items:
                  type: string
  /v1/private/traces/stats:
    get:
      tags:
      - Traces
      summary: Get trace stats
      description: Get trace stats
      operationId: getTraceStats
      parameters:
      - name: project_id
        in: query
        schema:
          type: string
          format: uuid
      - name: project_name
        in: query
        schema:
          type: string
      - name: filters
        in: query
        schema:
          type: string
      - name: from_time
        in: query
        schema:
          type: string
          description: Filter traces created from this time (ISO-8601 format).
          format: date-time
      - name: to_time
        in: query
        schema:
          type: string
          description: "Filter traces created up to this time (ISO-8601 format). If\
            \ not provided, defaults to current time. Must be after 'from_time'."
          format: date-time
      responses:
        "200":
          description: Trace stats resource
          content:
            application/json:
              schema:
                $ref: "#/components/schemas/ProjectStats_Public"
  /v1/private/traces/threads/{threadId}/comments/{commentId}:
    get:
      tags:
      - Traces
      summary: Get thread comment
      description: Get thread comment
      operationId: getThreadComment
      parameters:
      - name: commentId
        in: path
        required: true
        schema:
          type: string
          format: uuid
      - name: threadId
        in: path
        required: true
        schema:
          type: string
          format: uuid
      responses:
        "200":
          description: Comment resource
          content:
            application/json:
              schema:
                $ref: "#/components/schemas/Comment"
        "404":
          description: Not found
          content:
            application/json:
              schema:
                $ref: "#/components/schemas/ErrorMessage"
  /v1/private/traces/{traceId}/comments/{commentId}:
    get:
      tags:
      - Traces
      summary: Get trace comment
      description: Get trace comment
      operationId: getTraceComment
      parameters:
      - name: commentId
        in: path
        required: true
        schema:
          type: string
          format: uuid
      - name: traceId
        in: path
        required: true
        schema:
          type: string
          format: uuid
      responses:
        "200":
          description: Comment resource
          content:
            application/json:
              schema:
                $ref: "#/components/schemas/Comment"
        "404":
          description: Not found
          content:
            application/json:
              schema:
                $ref: "#/components/schemas/ErrorMessage"
  /v1/private/traces/threads/retrieve:
    post:
      tags:
      - Traces
      summary: Get trace thread
      description: Get trace thread
      operationId: getTraceThread
      requestBody:
        content:
          application/json:
            schema:
              $ref: "#/components/schemas/TraceThreadIdentifier"
      responses:
        "200":
          description: Trace thread resource
          content:
            application/json:
              schema:
                $ref: "#/components/schemas/TraceThread"
        "404":
          description: Not found
          content:
            application/json:
              schema:
                $ref: "#/components/schemas/ErrorMessage"
  /v1/private/traces/threads:
    get:
      tags:
      - Traces
      summary: Get trace threads
      description: Get trace threads
      operationId: getTraceThreads
      parameters:
      - name: page
        in: query
        schema:
          minimum: 1
          type: integer
          format: int32
          default: 1
      - name: size
        in: query
        schema:
          minimum: 1
          type: integer
          format: int32
          default: 10
      - name: project_name
        in: query
        schema:
          type: string
      - name: project_id
        in: query
        schema:
          type: string
          format: uuid
      - name: truncate
        in: query
        schema:
          type: boolean
          description: "Truncate input, output and metadata to slim payloads"
          default: false
      - name: strip_attachments
        in: query
        schema:
          type: boolean
          description: "If true, returns attachment references like [file.png]; if\
            \ false, downloads and reinjects stripped attachments"
          default: false
      - name: filters
        in: query
        schema:
          type: string
      - name: sorting
        in: query
        schema:
          type: string
      - name: from_time
        in: query
        schema:
          type: string
          description: Filter trace threads created from this time (ISO-8601 format).
          format: date-time
      - name: to_time
        in: query
        schema:
          type: string
          description: "Filter trace threads created up to this time (ISO-8601 format).\
            \ If not provided, defaults to current time. Must be after 'from_time'."
          format: date-time
      responses:
        "200":
          description: Trace threads resource
          content:
            application/json:
              schema:
                $ref: "#/components/schemas/TraceThreadPage"
  /v1/private/traces/threads/open:
    put:
      tags:
      - Traces
      summary: Open trace thread
      description: Open trace thread
      operationId: openTraceThread
      requestBody:
        content:
          application/json:
            schema:
              $ref: "#/components/schemas/TraceThreadIdentifier"
      responses:
        "204":
          description: No Content
  /v1/private/traces/threads/feedback-scores:
    put:
      tags:
      - Traces
      summary: Batch feedback scoring for threads
      description: Batch feedback scoring for threads
      operationId: scoreBatchOfThreads
      requestBody:
        content:
          application/json:
            schema:
              $ref: "#/components/schemas/FeedbackScoreBatchThread"
      responses:
        "204":
          description: No Content
  /v1/private/traces/feedback-scores:
    put:
      tags:
      - Traces
      summary: Batch feedback scoring for traces
      description: Batch feedback scoring for traces
      operationId: scoreBatchOfTraces
      requestBody:
        content:
          application/json:
            schema:
              $ref: "#/components/schemas/FeedbackScoreBatch"
      responses:
        "204":
          description: No Content
  /v1/private/traces/threads/search:
    post:
      tags:
      - Traces
      summary: Search trace threads
      description: Search trace threads
      operationId: searchTraceThreads
      requestBody:
        content:
          application/json:
            schema:
              $ref: "#/components/schemas/TraceThreadSearchStreamRequest"
      responses:
        "200":
          description: Trace threads stream or error during process
          content:
            application/octet-stream:
              schema:
                maxItems: 2000
                type: array
                items:
                  type: string
                  anyOf:
                  - $ref: "#/components/schemas/TraceThread"
                  - $ref: "#/components/schemas/ErrorMessage"
        "400":
          description: Bad Request
          content:
            application/octet-stream:
              schema:
                $ref: "#/components/schemas/ErrorMessage"
  /v1/private/traces/search:
    post:
      tags:
      - Traces
      summary: Search traces
      description: Search traces
      operationId: searchTraces
      requestBody:
        content:
          application/json:
            schema:
              $ref: "#/components/schemas/TraceSearchStreamRequest_Public"
      responses:
        "200":
          description: Traces stream or error during process
          content:
            application/octet-stream:
              schema:
                maxItems: 2000
                type: array
                items:
                  type: string
                  anyOf:
                  - $ref: "#/components/schemas/Trace_Public"
                  - $ref: "#/components/schemas/ErrorMessage_Public"
        "400":
          description: Bad Request
          content:
            application/octet-stream:
              schema:
                $ref: "#/components/schemas/ErrorMessage_Public"
        "401":
          description: Unauthorized
          content:
            application/octet-stream:
              schema:
                $ref: "#/components/schemas/ErrorMessage_Public"
  /v1/private/traces/threads/{threadModelId}:
    patch:
      tags:
      - Traces
      summary: Update thread
      description: Update thread
      operationId: updateThread
      parameters:
      - name: threadModelId
        in: path
        required: true
        schema:
          type: string
          format: uuid
      requestBody:
        content:
          application/json:
            schema:
              $ref: "#/components/schemas/TraceThreadUpdate"
      responses:
        "204":
          description: No Content
        "404":
          description: Not found
  /v1/private/traces/threads/comments/{commentId}:
    patch:
      tags:
      - Traces
      summary: Update thread comment by id
      description: Update thread comment by id
      operationId: updateThreadComment
      parameters:
      - name: commentId
        in: path
        required: true
        schema:
          type: string
          format: uuid
      requestBody:
        content:
          application/json:
            schema:
              $ref: "#/components/schemas/Comment"
      responses:
        "204":
          description: No Content
        "404":
          description: Not found
  /v1/private/traces/comments/{commentId}:
    patch:
      tags:
      - Traces
      summary: Update trace comment by id
      description: Update trace comment by id
      operationId: updateTraceComment
      parameters:
      - name: commentId
        in: path
        required: true
        schema:
          type: string
          format: uuid
      requestBody:
        content:
          application/json:
            schema:
              $ref: "#/components/schemas/Comment"
      responses:
        "204":
          description: No Content
        "404":
          description: Not found
  /v1/private/welcome-wizard:
    get:
      tags:
      - Welcome Wizard
      summary: Get welcome wizard tracking status
      description: Get welcome wizard tracking status for the current workspace
      operationId: getWelcomeWizardStatus
      responses:
        "200":
          description: Welcome wizard tracking status
          content:
            application/json:
              schema:
                $ref: "#/components/schemas/WelcomeWizardTracking"
    post:
      tags:
      - Welcome Wizard
      summary: Submit welcome wizard
      description: Submit welcome wizard with user information
      operationId: submitWelcomeWizard
      requestBody:
        content:
          application/json:
            schema:
              $ref: "#/components/schemas/WelcomeWizardSubmission"
      responses:
        "204":
          description: Welcome wizard submitted successfully
  /v1/private/workspaces/costs/summaries:
    post:
      tags:
      - Workspaces
      summary: Get costs summary
      description: Get costs summary
      operationId: costsSummary
      requestBody:
        content:
          application/json:
            schema:
              $ref: "#/components/schemas/WorkspaceMetricsSummaryRequest"
      responses:
        "200":
          description: Workspace Metrics
          content:
            application/json:
              schema:
                $ref: "#/components/schemas/Result"
        "400":
          description: Bad Request
          content:
            application/json:
              schema:
                $ref: "#/components/schemas/ErrorMessage"
  /v1/private/workspaces/configurations:
    get:
      tags:
      - Workspaces
      summary: Get workspace configuration
      description: Get workspace configuration
      operationId: getWorkspaceConfiguration
      responses:
        "200":
          description: Workspace Configuration
          content:
            application/json:
              schema:
                $ref: "#/components/schemas/WorkspaceConfiguration"
        "404":
          description: Configuration Not Found
          content:
            application/json:
              schema:
                $ref: "#/components/schemas/ErrorMessage"
    put:
      tags:
      - Workspaces
      summary: Upsert workspace configuration
      description: Upsert workspace configuration
      operationId: upsertWorkspaceConfiguration
      requestBody:
        content:
          application/json:
            schema:
              $ref: "#/components/schemas/WorkspaceConfiguration"
      responses:
        "200":
          description: Configuration Updated
          content:
            application/json:
              schema:
                $ref: "#/components/schemas/WorkspaceConfiguration"
        "400":
          description: Bad Request
          content:
            application/json:
              schema:
                $ref: "#/components/schemas/ErrorMessage"
        "422":
          description: Unprocessable Content
          content:
            application/json:
              schema:
                $ref: "#/components/schemas/ErrorMessage"
    delete:
      tags:
      - Workspaces
      summary: Delete workspace configuration
      description: Delete workspace configuration
      operationId: deleteWorkspaceConfiguration
      responses:
        "204":
          description: Configuration Deleted
        "404":
          description: Configuration Not Found
          content:
            application/json:
              schema:
                $ref: "#/components/schemas/ErrorMessage"
  /v1/private/workspaces/costs:
    post:
      tags:
      - Workspaces
      summary: Get cost daily data
      description: Get cost daily data
      operationId: getCost
      requestBody:
        content:
          application/json:
            schema:
              $ref: "#/components/schemas/WorkspaceMetricsSummaryRequest"
      responses:
        "200":
          description: Workspace cost data by days
          content:
            application/json:
              schema:
                $ref: "#/components/schemas/WorkspaceMetricResponse"
        "400":
          description: Bad Request
          content:
            application/json:
              schema:
                $ref: "#/components/schemas/ErrorMessage"
  /v1/private/workspaces/metrics:
    post:
      tags:
      - Workspaces
      summary: Get metric daily data
      description: Get metric daily data
      operationId: getMetric
      requestBody:
        content:
          application/json:
            schema:
              $ref: "#/components/schemas/WorkspaceMetricsSummaryRequest"
      responses:
        "200":
          description: Workspace metric data by days
          content:
            application/json:
              schema:
                $ref: "#/components/schemas/WorkspaceMetricResponse"
        "400":
          description: Bad Request
          content:
            application/json:
              schema:
                $ref: "#/components/schemas/ErrorMessage"
      deprecated: true
  /v1/private/workspaces/metrics/summaries:
    post:
      tags:
      - Workspaces
      summary: Get metrics summary
      description: Get metrics summary
      operationId: metricsSummary
      requestBody:
        content:
          application/json:
            schema:
              $ref: "#/components/schemas/WorkspaceMetricsSummaryRequest"
      responses:
        "200":
          description: Workspace Metrics
          content:
            application/json:
              schema:
                $ref: "#/components/schemas/WorkspaceMetricsSummaryResponse"
        "400":
          description: Bad Request
          content:
            application/json:
              schema:
                $ref: "#/components/schemas/ErrorMessage"
      deprecated: true
  /v1/session/redirect/datasets:
    get:
      tags:
      - Redirect
      summary: Create dataset redirect url
      description: Create dataset redirect url
      operationId: datasetsRedirect
      parameters:
      - name: dataset_id
        in: query
        required: true
        schema:
          type: string
          format: uuid
      - name: workspace_name
        in: query
        schema:
          type: string
      - name: path
        in: query
        required: true
        schema:
          type: string
      responses:
        "303":
          description: Redirect
        "400":
          description: Bad Request
          content:
            '*/*':
              schema:
                $ref: "#/components/schemas/ErrorMessage"
        "404":
          description: Not Found
          content:
            '*/*':
              schema:
                $ref: "#/components/schemas/ErrorMessage"
  /v1/session/redirect/experiments:
    get:
      tags:
      - Redirect
      summary: Create experiment redirect url
      description: Create experiment redirect url
      operationId: experimentsRedirect
      parameters:
      - name: dataset_id
        in: query
        required: true
        schema:
          type: string
          format: uuid
      - name: experiment_id
        in: query
        required: true
        schema:
          type: string
          format: uuid
      - name: workspace_name
        in: query
        schema:
          type: string
      - name: path
        in: query
        required: true
        schema:
          type: string
      responses:
        "303":
          description: Redirect
        "400":
          description: Bad Request
          content:
            '*/*':
              schema:
                $ref: "#/components/schemas/ErrorMessage"
        "404":
          description: Not Found
          content:
            '*/*':
              schema:
                $ref: "#/components/schemas/ErrorMessage"
  /v1/session/redirect/optimizations:
    get:
      tags:
      - Redirect
      summary: Create optimization redirect url
      description: Create optimization redirect url
      operationId: optimizationsRedirect
      parameters:
      - name: dataset_id
        in: query
        required: true
        schema:
          type: string
          format: uuid
      - name: optimization_id
        in: query
        required: true
        schema:
          type: string
          format: uuid
      - name: workspace_name
        in: query
        schema:
          type: string
      - name: path
        in: query
        required: true
        schema:
          type: string
      responses:
        "303":
          description: Redirect
        "400":
          description: Bad Request
          content:
            '*/*':
              schema:
                $ref: "#/components/schemas/ErrorMessage"
        "404":
          description: Not Found
          content:
            '*/*':
              schema:
                $ref: "#/components/schemas/ErrorMessage"
  /v1/session/redirect/projects:
    get:
      tags:
      - Redirect
      summary: Create project redirect url
      description: Create project redirect url
      operationId: projectsRedirect
      parameters:
      - name: trace_id
        in: query
        required: true
        schema:
          type: string
          format: uuid
      - name: workspace_name
        in: query
        schema:
          type: string
      - name: path
        in: query
        required: true
        schema:
          type: string
      responses:
        "303":
          description: Redirect
        "400":
          description: Bad Request
          content:
            '*/*':
              schema:
                $ref: "#/components/schemas/ErrorMessage"
        "404":
          description: Not Found
          content:
            '*/*':
              schema:
                $ref: "#/components/schemas/ErrorMessage"
  /is-alive/ping:
    get:
      operationId: isAlive
      responses:
        default:
          description: default response
          content:
            application/json: {}
  /is-alive/ver:
    get:
      operationId: version
      responses:
        default:
          description: default response
          content:
            application/json: {}
components:
  schemas:
    BiInformation:
      type: object
      properties:
        workspace_id:
          type: string
        user:
          type: string
        count:
          type: integer
          format: int64
    BiInformationResponse:
      type: object
      properties:
        bi_information:
          type: array
          items:
            $ref: "#/components/schemas/BiInformation"
    SpansCountResponse:
      type: object
      properties:
        workspaces_spans_count:
          type: array
          items:
            $ref: "#/components/schemas/WorkspaceSpansCount"
    WorkspaceSpansCount:
      type: object
      properties:
        workspace:
          type: string
        span_count:
          type: integer
          format: int32
    TraceCountResponse:
      type: object
      properties:
        workspaces_traces_count:
          type: array
          items:
            $ref: "#/components/schemas/WorkspaceTraceCount"
    WorkspaceTraceCount:
      type: object
      properties:
        workspace:
          type: string
        trace_count:
          type: integer
          format: int32
    ErrorMessage:
      type: object
      properties:
        code:
          type: integer
          format: int32
        message:
          type: string
        details:
          type: string
    Alert:
      required:
      - webhook
      type: object
      properties:
        id:
          type: string
          format: uuid
        name:
          maxLength: 255
          minLength: 0
          type: string
        enabled:
          type: boolean
        alert_type:
          type: string
          enum:
          - general
          - slack
          - pagerduty
        metadata:
          type: object
          additionalProperties:
            type: string
        webhook:
          $ref: "#/components/schemas/Webhook"
        triggers:
          type: array
          items:
            $ref: "#/components/schemas/AlertTrigger"
        created_at:
          type: string
          format: date-time
          readOnly: true
        created_by:
          type: string
          readOnly: true
        last_updated_at:
          type: string
          format: date-time
          readOnly: true
        last_updated_by:
          type: string
          readOnly: true
    AlertTrigger:
      required:
      - event_type
      type: object
      properties:
        id:
          type: string
          format: uuid
        alert_id:
          type: string
          format: uuid
          readOnly: true
        event_type:
          type: string
          enum:
          - trace:errors
          - trace:feedback_score
          - trace_thread:feedback_score
          - prompt:created
          - prompt:committed
          - trace:guardrails_triggered
          - prompt:deleted
          - experiment:finished
          - trace:cost
          - trace:latency
        trigger_configs:
          type: array
          items:
            $ref: "#/components/schemas/AlertTriggerConfig"
        created_at:
          type: string
          format: date-time
          readOnly: true
        created_by:
          type: string
          readOnly: true
    AlertTriggerConfig:
      required:
      - type
      type: object
      properties:
        id:
          type: string
          format: uuid
        alert_trigger_id:
          type: string
          format: uuid
          readOnly: true
        type:
          type: string
          enum:
          - scope:project
          - threshold:feedback_score
          - threshold:cost
          - threshold:latency
          - threshold:errors
        config_value:
          type: object
          additionalProperties:
            type: string
        created_at:
          type: string
          format: date-time
          readOnly: true
        created_by:
          type: string
          readOnly: true
        last_updated_at:
          type: string
          format: date-time
          readOnly: true
        last_updated_by:
          type: string
          readOnly: true
    Webhook:
      required:
      - url
      type: object
      properties:
        id:
          type: string
          format: uuid
        name:
          type: string
        url:
          minLength: 1
          type: string
        secret_token:
          maxLength: 250
          minLength: 0
          type: string
        headers:
          type: object
          additionalProperties:
            type: string
        created_at:
          type: string
          format: date-time
          readOnly: true
        created_by:
          type: string
          readOnly: true
        last_updated_at:
          type: string
          format: date-time
          readOnly: true
        last_updated_by:
          type: string
          readOnly: true
    AlertTriggerConfig_Write:
      required:
      - type
      type: object
      properties:
        id:
          type: string
          format: uuid
        type:
          type: string
          enum:
          - scope:project
          - threshold:feedback_score
          - threshold:cost
          - threshold:latency
          - threshold:errors
        config_value:
          type: object
          additionalProperties:
            type: string
    AlertTrigger_Write:
      required:
      - event_type
      type: object
      properties:
        id:
          type: string
          format: uuid
        event_type:
          type: string
          enum:
          - trace:errors
          - trace:feedback_score
          - trace_thread:feedback_score
          - prompt:created
          - prompt:committed
          - trace:guardrails_triggered
          - prompt:deleted
          - experiment:finished
          - trace:cost
          - trace:latency
        trigger_configs:
          type: array
          items:
            $ref: "#/components/schemas/AlertTriggerConfig_Write"
    Alert_Write:
      required:
      - webhook
      type: object
      properties:
        id:
          type: string
          format: uuid
        name:
          maxLength: 255
          minLength: 0
          type: string
        enabled:
          type: boolean
        alert_type:
          type: string
          enum:
          - general
          - slack
          - pagerduty
        metadata:
          type: object
          additionalProperties:
            type: string
        webhook:
          $ref: "#/components/schemas/Webhook_Write"
        triggers:
          type: array
          items:
            $ref: "#/components/schemas/AlertTrigger_Write"
    Webhook_Write:
      required:
      - url
      type: object
      properties:
        id:
          type: string
          format: uuid
        name:
          type: string
        url:
          minLength: 1
          type: string
        secret_token:
          maxLength: 250
          minLength: 0
          type: string
        headers:
          type: object
          additionalProperties:
            type: string
    BatchDelete:
      required:
      - ids
      type: object
      properties:
        ids:
          maxItems: 1000
          minItems: 1
          uniqueItems: true
          type: array
          items:
            type: string
            format: uuid
    AlertPage_Public:
      type: object
      properties:
        page:
          type: integer
          format: int32
        size:
          type: integer
          format: int32
        total:
          type: integer
          format: int64
        content:
          type: array
          items:
            $ref: "#/components/schemas/Alert_Public"
        sortable_by:
          type: array
          items:
            type: string
    AlertTriggerConfig_Public:
      required:
      - type
      type: object
      properties:
        id:
          type: string
          format: uuid
        alert_trigger_id:
          type: string
          format: uuid
          readOnly: true
        type:
          type: string
          enum:
          - scope:project
          - threshold:feedback_score
          - threshold:cost
          - threshold:latency
          - threshold:errors
        config_value:
          type: object
          additionalProperties:
            type: string
        created_at:
          type: string
          format: date-time
          readOnly: true
        created_by:
          type: string
          readOnly: true
        last_updated_at:
          type: string
          format: date-time
          readOnly: true
        last_updated_by:
          type: string
          readOnly: true
    AlertTrigger_Public:
      required:
      - event_type
      type: object
      properties:
        id:
          type: string
          format: uuid
        alert_id:
          type: string
          format: uuid
          readOnly: true
        event_type:
          type: string
          enum:
          - trace:errors
          - trace:feedback_score
          - trace_thread:feedback_score
          - prompt:created
          - prompt:committed
          - trace:guardrails_triggered
          - prompt:deleted
          - experiment:finished
          - trace:cost
          - trace:latency
        trigger_configs:
          type: array
          items:
            $ref: "#/components/schemas/AlertTriggerConfig_Public"
        created_at:
          type: string
          format: date-time
          readOnly: true
        created_by:
          type: string
          readOnly: true
    Alert_Public:
      required:
      - webhook
      type: object
      properties:
        id:
          type: string
          format: uuid
        name:
          maxLength: 255
          minLength: 0
          type: string
        enabled:
          type: boolean
        alert_type:
          type: string
          enum:
          - general
          - slack
          - pagerduty
        metadata:
          type: object
          additionalProperties:
            type: string
        webhook:
          $ref: "#/components/schemas/Webhook_Public"
        triggers:
          type: array
          items:
            $ref: "#/components/schemas/AlertTrigger_Public"
        created_at:
          type: string
          format: date-time
          readOnly: true
        created_by:
          type: string
          readOnly: true
        last_updated_at:
          type: string
          format: date-time
          readOnly: true
        last_updated_by:
          type: string
          readOnly: true
    Webhook_Public:
      required:
      - url
      type: object
      properties:
        id:
          type: string
          format: uuid
        name:
          type: string
        url:
          minLength: 1
          type: string
        secret_token:
          maxLength: 250
          minLength: 0
          type: string
        headers:
          type: object
          additionalProperties:
            type: string
        created_at:
          type: string
          format: date-time
          readOnly: true
        created_by:
          type: string
          readOnly: true
        last_updated_at:
          type: string
          format: date-time
          readOnly: true
        last_updated_by:
          type: string
          readOnly: true
    ErrorMessage_Public:
      type: object
      properties:
        code:
          type: integer
          format: int32
        message:
          type: string
        details:
          type: string
    WebhookExamples:
      type: object
      properties:
        response_examples:
          type: object
          additionalProperties:
            type: object
    WebhookTestResult:
      type: object
      properties:
        status:
          type: string
          enum:
          - success
          - failure
        status_code:
          type: integer
          format: int32
        request_body:
          type: string
        error_message:
          type: string
    AnnotationQueueItemIds:
      required:
      - ids
      type: object
      properties:
        ids:
          maxItems: 1000
          minItems: 1
          uniqueItems: true
          type: array
          items:
            type: string
            format: uuid
    AnnotationQueue:
      required:
      - name
      - project_id
      - scope
      type: object
      properties:
        id:
          type: string
          format: uuid
        project_id:
          type: string
          format: uuid
        project_name:
          type: string
          readOnly: true
        name:
          minLength: 1
          type: string
        description:
          type: string
        instructions:
          type: string
        scope:
          type: string
          enum:
          - trace
          - thread
        comments_enabled:
          type: boolean
        feedback_definition_names:
          type: array
          items:
            type: string
        reviewers:
          type: array
          readOnly: true
          items:
            $ref: "#/components/schemas/AnnotationQueueReviewer"
        feedback_scores:
          type: array
          readOnly: true
          items:
            $ref: "#/components/schemas/FeedbackScoreAverage"
        items_count:
          type: integer
          format: int64
          readOnly: true
        created_at:
          type: string
          format: date-time
          readOnly: true
        created_by:
          type: string
          readOnly: true
        last_updated_at:
          type: string
          format: date-time
          readOnly: true
        last_updated_by:
          type: string
          readOnly: true
      description: List of annotation queues to create
    AnnotationQueueReviewer:
      type: object
      properties:
        username:
          type: string
        status:
          type: integer
          format: int64
      readOnly: true
    FeedbackScoreAverage:
      required:
      - name
      - value
      type: object
      properties:
        name:
          minLength: 1
          type: string
        value:
          type: number
    AnnotationQueue_Write:
      required:
      - name
      - project_id
      - scope
      type: object
      properties:
        id:
          type: string
          format: uuid
        project_id:
          type: string
          format: uuid
        name:
          minLength: 1
          type: string
        description:
          type: string
        instructions:
          type: string
        scope:
          type: string
          enum:
          - trace
          - thread
        comments_enabled:
          type: boolean
        feedback_definition_names:
          type: array
          items:
            type: string
      description: List of annotation queues to create
    AnnotationQueueBatch:
      required:
      - annotation_queues
      type: object
      properties:
        annotation_queues:
          maxItems: 1000
          minItems: 1
          uniqueItems: true
          type: array
          description: List of annotation queues to create
          items:
            $ref: "#/components/schemas/AnnotationQueue"
      description: Batch of annotation queues to create
    AnnotationQueueBatch_Write:
      required:
      - annotation_queues
      type: object
      properties:
        annotation_queues:
          maxItems: 1000
          minItems: 1
          uniqueItems: true
          type: array
          description: List of annotation queues to create
          items:
            $ref: "#/components/schemas/AnnotationQueue_Write"
      description: Batch of annotation queues to create
    AnnotationQueuePage_Public:
      type: object
      properties:
        page:
          type: integer
          format: int32
        size:
          type: integer
          format: int32
        total:
          type: integer
          format: int64
        content:
          type: array
          items:
            $ref: "#/components/schemas/AnnotationQueue_Public"
        sortableBy:
          type: array
          items:
            type: string
    AnnotationQueueReviewer_Public:
      type: object
      properties:
        username:
          type: string
        status:
          type: integer
          format: int64
      readOnly: true
    AnnotationQueue_Public:
      required:
      - name
      - project_id
      - scope
      type: object
      properties:
        id:
          type: string
          format: uuid
        project_id:
          type: string
          format: uuid
        project_name:
          type: string
          readOnly: true
        name:
          minLength: 1
          type: string
        description:
          type: string
        instructions:
          type: string
        scope:
          type: string
          enum:
          - trace
          - thread
        comments_enabled:
          type: boolean
        feedback_definition_names:
          type: array
          items:
            type: string
        reviewers:
          type: array
          readOnly: true
          items:
            $ref: "#/components/schemas/AnnotationQueueReviewer_Public"
        feedback_scores:
          type: array
          readOnly: true
          items:
            $ref: "#/components/schemas/FeedbackScoreAverage_Public"
        items_count:
          type: integer
          format: int64
          readOnly: true
        created_at:
          type: string
          format: date-time
          readOnly: true
        created_by:
          type: string
          readOnly: true
        last_updated_at:
          type: string
          format: date-time
          readOnly: true
        last_updated_by:
          type: string
          readOnly: true
    FeedbackScoreAverage_Public:
      required:
      - name
      - value
      type: object
      properties:
        name:
          minLength: 1
          type: string
        value:
          type: number
      readOnly: true
    AnnotationQueueUpdate:
      type: object
      properties:
        name:
          pattern: (?s)^\s*(\S.*\S|\S)\s*$
          type: string
        description:
          type: string
        instructions:
          type: string
        comments_enabled:
          type: boolean
        feedback_definition_names:
          type: array
          items:
            minLength: 1
            type: string
    Attachment:
      required:
      - file_name
      - file_size
      - mime_type
      type: object
      properties:
        link:
          type: string
        file_name:
          type: string
        file_size:
          type: integer
          format: int64
        mime_type:
          type: string
    AttachmentPage:
      type: object
      properties:
        page:
          type: integer
          format: int32
        size:
          type: integer
          format: int32
        total:
          type: integer
          format: int64
        content:
          type: array
          items:
            $ref: "#/components/schemas/Attachment"
        sortableBy:
          type: array
          items:
            type: string
    CompleteMultipartUploadRequest:
      required:
      - entity_id
      - entity_type
      - file_name
      - file_size
      - upload_id
      - uploaded_file_parts
      type: object
      properties:
        file_name:
          minLength: 1
          type: string
        project_name:
          pattern: (?s)^\s*(\S.*\S|\S)\s*$
          type: string
          description: "If null, the default project is used"
        entity_type:
          type: string
          enum:
          - trace
          - span
        entity_id:
          type: string
          format: uuid
        container_id:
          type: string
          format: uuid
          readOnly: true
        file_size:
          type: integer
          format: int64
        mime_type:
          type: string
        upload_id:
          minLength: 1
          type: string
        uploaded_file_parts:
          type: array
          items:
            $ref: "#/components/schemas/MultipartUploadPart"
    MultipartUploadPart:
      required:
      - e_tag
      - part_number
      type: object
      properties:
        e_tag:
          minLength: 1
          type: string
        part_number:
          type: integer
          format: int32
    DeleteAttachmentsRequest:
      required:
      - container_id
      - entity_id
      - entity_type
      - file_names
      type: object
      properties:
        file_names:
          uniqueItems: true
          type: array
          items:
            type: string
        entity_type:
          type: string
          enum:
          - trace
          - span
        entity_id:
          type: string
          format: uuid
        container_id:
          type: string
          format: uuid
    StartMultipartUploadResponse:
      required:
      - pre_sign_urls
      - upload_id
      type: object
      properties:
        upload_id:
          minLength: 1
          type: string
        pre_sign_urls:
          type: array
          items:
            type: string
    StartMultipartUploadRequest:
      required:
      - entity_id
      - entity_type
      - file_name
      - num_of_file_parts
      - path
      type: object
      properties:
        file_name:
          minLength: 1
          type: string
        num_of_file_parts:
          type: integer
          format: int32
        mime_type:
          type: string
        project_name:
          pattern: (?s)^\s*(\S.*\S|\S)\s*$
          type: string
          description: "If null, the default project is used"
        entity_type:
          type: string
          enum:
          - trace
          - span
        entity_id:
          type: string
          format: uuid
        container_id:
          type: string
          format: uuid
          readOnly: true
        path:
          minLength: 1
          type: string
    AuthDetailsHolder:
      type: object
    WorkspaceNameHolder:
      type: object
      properties:
        workspace_name:
          type: string
    AutomationRuleEvaluator:
      required:
      - action
      - name
      - project_id
      - type
      type: object
      properties:
        id:
          type: string
          format: uuid
          readOnly: true
        project_id:
          type: string
          format: uuid
        project_name:
          type: string
          readOnly: true
        name:
          minLength: 1
          type: string
        sampling_rate:
          type: number
          format: float
        enabled:
          type: boolean
        filters:
          type: array
          items:
            $ref: "#/components/schemas/TraceFilter"
        created_at:
          type: string
          format: date-time
          readOnly: true
        created_by:
          type: string
          readOnly: true
        last_updated_at:
          type: string
          format: date-time
          readOnly: true
        last_updated_by:
          type: string
          readOnly: true
        action:
          type: string
          enum:
          - evaluator
        type:
          type: string
          enum:
          - llm_as_judge
          - user_defined_metric_python
          - trace_thread_llm_as_judge
          - trace_thread_user_defined_metric_python
      discriminator:
        propertyName: type
        mapping:
          llm_as_judge: "#/components/schemas/AutomationRuleEvaluatorLlmAsJudge"
          user_defined_metric_python: "#/components/schemas/AutomationRuleEvaluatorUserDefinedMetricPython"
          trace_thread_llm_as_judge: "#/components/schemas/AutomationRuleEvaluatorTraceThreadLlmAsJudge"
          trace_thread_user_defined_metric_python: "#/components/schemas/AutomationRuleEvaluatorTraceThreadUserDefinedMetricPython"
    AutomationRuleEvaluatorLlmAsJudge:
      required:
      - action
      - code
      - name
      - project_id
      - type
      type: object
      allOf:
      - $ref: "#/components/schemas/AutomationRuleEvaluator"
      - type: object
        properties:
          code:
            $ref: "#/components/schemas/LlmAsJudgeCode"
    AutomationRuleEvaluatorTraceThreadLlmAsJudge:
      required:
      - action
      - code
      - name
      - project_id
      - type
      type: object
      allOf:
      - $ref: "#/components/schemas/AutomationRuleEvaluator"
      - type: object
        properties:
          code:
            $ref: "#/components/schemas/TraceThreadLlmAsJudgeCode"
    AutomationRuleEvaluatorTraceThreadUserDefinedMetricPython:
      required:
      - action
      - code
      - name
      - project_id
      - type
      type: object
      allOf:
      - $ref: "#/components/schemas/AutomationRuleEvaluator"
      - type: object
        properties:
          code:
            $ref: "#/components/schemas/TraceThreadUserDefinedMetricPythonCode"
    AutomationRuleEvaluatorUserDefinedMetricPython:
      required:
      - action
      - code
      - name
      - project_id
      - type
      type: object
      allOf:
      - $ref: "#/components/schemas/AutomationRuleEvaluator"
      - type: object
        properties:
          code:
            $ref: "#/components/schemas/UserDefinedMetricPythonCode"
    ImageUrl:
      required:
      - url
      type: object
      properties:
        url:
          type: string
        detail:
          type: string
    JsonNode:
      type: object
    LlmAsJudgeCode:
      required:
      - messages
      - model
      - schema
      - variables
      type: object
      properties:
        model:
          $ref: "#/components/schemas/LlmAsJudgeModelParameters"
        messages:
          type: array
          items:
            $ref: "#/components/schemas/LlmAsJudgeMessage"
        variables:
          type: object
          additionalProperties:
            type: string
        schema:
          type: array
          items:
            $ref: "#/components/schemas/LlmAsJudgeOutputSchema"
    LlmAsJudgeMessage:
      required:
      - role
      type: object
      properties:
        role:
          type: string
          enum:
          - SYSTEM
          - USER
          - AI
          - TOOL_EXECUTION_RESULT
          - CUSTOM
        content:
          type: string
        content_array:
          type: array
          items:
            $ref: "#/components/schemas/LlmAsJudgeMessageContent"
        string_content:
          type: boolean
        structured_content:
          type: boolean
    LlmAsJudgeMessageContent:
      required:
      - type
      type: object
      properties:
        type:
          type: string
        text:
          type: string
        image_url:
          $ref: "#/components/schemas/ImageUrl"
        video_url:
          $ref: "#/components/schemas/VideoUrl"
    LlmAsJudgeModelParameters:
      required:
      - name
      - temperature
      type: object
      properties:
        name:
          type: string
        temperature:
          type: number
          format: double
        seed:
          type: integer
          format: int32
        custom_parameters:
          $ref: "#/components/schemas/JsonNode"
    LlmAsJudgeOutputSchema:
      required:
      - description
      - name
      - type
      type: object
      properties:
        name:
          type: string
        type:
          type: string
          enum:
          - BOOLEAN
          - INTEGER
          - DOUBLE
        description:
          type: string
    TraceFilter:
      type: object
      properties:
        field:
          type: string
        operator:
          type: string
          enum:
          - contains
          - not_contains
          - starts_with
          - ends_with
          - =
          - '!='
          - '>'
          - '>='
          - <
          - <=
          - is_empty
          - is_not_empty
        key:
          type: string
        value:
          type: string
    TraceThreadLlmAsJudgeCode:
      required:
      - messages
      - model
      - schema
      type: object
      properties:
        model:
          $ref: "#/components/schemas/LlmAsJudgeModelParameters"
        messages:
          type: array
          items:
            $ref: "#/components/schemas/LlmAsJudgeMessage"
        schema:
          type: array
          items:
            $ref: "#/components/schemas/LlmAsJudgeOutputSchema"
    TraceThreadUserDefinedMetricPythonCode:
      required:
      - metric
      type: object
      properties:
        metric:
          type: string
    UserDefinedMetricPythonCode:
      required:
      - arguments
      - metric
      type: object
      properties:
        metric:
          type: string
        arguments:
          minProperties: 1
          type: object
          additionalProperties:
            type: string
    VideoUrl:
      required:
      - url
      type: object
      properties:
        url:
          type: string
    AutomationRuleEvaluatorLlmAsJudge_Write:
      required:
      - action
      - code
      - name
      - project_id
      - type
      type: object
      allOf:
      - $ref: "#/components/schemas/AutomationRuleEvaluator_Write"
      - type: object
        properties:
          code:
            $ref: "#/components/schemas/LlmAsJudgeCode_Write"
    AutomationRuleEvaluatorTraceThreadLlmAsJudge_Write:
      required:
      - action
      - code
      - name
      - project_id
      - type
      type: object
      allOf:
      - $ref: "#/components/schemas/AutomationRuleEvaluator_Write"
      - type: object
        properties:
          code:
            $ref: "#/components/schemas/TraceThreadLlmAsJudgeCode_Write"
    AutomationRuleEvaluatorTraceThreadUserDefinedMetricPython_Write:
      required:
      - action
      - code
      - name
      - project_id
      - type
      type: object
      allOf:
      - $ref: "#/components/schemas/AutomationRuleEvaluator_Write"
      - type: object
        properties:
          code:
            $ref: "#/components/schemas/TraceThreadUserDefinedMetricPythonCode_Write"
    AutomationRuleEvaluatorUserDefinedMetricPython_Write:
      required:
      - action
      - code
      - name
      - project_id
      - type
      type: object
      allOf:
      - $ref: "#/components/schemas/AutomationRuleEvaluator_Write"
      - type: object
        properties:
          code:
            $ref: "#/components/schemas/UserDefinedMetricPythonCode_Write"
    AutomationRuleEvaluator_Write:
      required:
      - action
      - name
      - project_id
      - type
      type: object
      properties:
        project_id:
          type: string
          format: uuid
        name:
          minLength: 1
          type: string
        sampling_rate:
          type: number
          format: float
        enabled:
          type: boolean
        filters:
          type: array
          items:
            $ref: "#/components/schemas/TraceFilter_Write"
        action:
          type: string
          enum:
          - evaluator
        type:
          type: string
          enum:
          - llm_as_judge
          - user_defined_metric_python
          - trace_thread_llm_as_judge
          - trace_thread_user_defined_metric_python
      discriminator:
        propertyName: type
        mapping:
          llm_as_judge: "#/components/schemas/AutomationRuleEvaluatorLlmAsJudge_Write"
          user_defined_metric_python: "#/components/schemas/AutomationRuleEvaluatorUserDefinedMetricPython_Write"
          trace_thread_llm_as_judge: "#/components/schemas/AutomationRuleEvaluatorTraceThreadLlmAsJudge_Write"
          trace_thread_user_defined_metric_python: "#/components/schemas/AutomationRuleEvaluatorTraceThreadUserDefinedMetricPython_Write"
    ImageUrl_Write:
      required:
      - url
      type: object
      properties:
        url:
          type: string
        detail:
          type: string
    JsonNode_Write:
      type: object
    LlmAsJudgeCode_Write:
      required:
      - messages
      - model
      - schema
      - variables
      type: object
      properties:
        model:
          $ref: "#/components/schemas/LlmAsJudgeModelParameters_Write"
        messages:
          type: array
          items:
            $ref: "#/components/schemas/LlmAsJudgeMessage_Write"
        variables:
          type: object
          additionalProperties:
            type: string
        schema:
          type: array
          items:
            $ref: "#/components/schemas/LlmAsJudgeOutputSchema_Write"
    LlmAsJudgeMessageContent_Write:
      required:
      - type
      type: object
      properties:
        type:
          type: string
        text:
          type: string
        image_url:
          $ref: "#/components/schemas/ImageUrl_Write"
        video_url:
          $ref: "#/components/schemas/VideoUrl_Write"
    LlmAsJudgeMessage_Write:
      required:
      - role
      type: object
      properties:
        role:
          type: string
          enum:
          - SYSTEM
          - USER
          - AI
          - TOOL_EXECUTION_RESULT
          - CUSTOM
        content:
          type: string
        content_array:
          type: array
          items:
            $ref: "#/components/schemas/LlmAsJudgeMessageContent_Write"
        string_content:
          type: boolean
        structured_content:
          type: boolean
    LlmAsJudgeModelParameters_Write:
      required:
      - name
      - temperature
      type: object
      properties:
        name:
          type: string
        temperature:
          type: number
          format: double
        seed:
          type: integer
          format: int32
        custom_parameters:
          $ref: "#/components/schemas/JsonNode_Write"
    LlmAsJudgeOutputSchema_Write:
      required:
      - description
      - name
      - type
      type: object
      properties:
        name:
          type: string
        type:
          type: string
          enum:
          - BOOLEAN
          - INTEGER
          - DOUBLE
        description:
          type: string
    TraceFilter_Write:
      type: object
      properties:
        field:
          type: string
        operator:
          type: string
          enum:
          - contains
          - not_contains
          - starts_with
          - ends_with
          - =
          - '!='
          - '>'
          - '>='
          - <
          - <=
          - is_empty
          - is_not_empty
        key:
          type: string
        value:
          type: string
    TraceThreadLlmAsJudgeCode_Write:
      required:
      - messages
      - model
      - schema
      type: object
      properties:
        model:
          $ref: "#/components/schemas/LlmAsJudgeModelParameters_Write"
        messages:
          type: array
          items:
            $ref: "#/components/schemas/LlmAsJudgeMessage_Write"
        schema:
          type: array
          items:
            $ref: "#/components/schemas/LlmAsJudgeOutputSchema_Write"
    TraceThreadUserDefinedMetricPythonCode_Write:
      required:
      - metric
      type: object
      properties:
        metric:
          type: string
    UserDefinedMetricPythonCode_Write:
      required:
      - arguments
      - metric
      type: object
      properties:
        metric:
          type: string
        arguments:
          minProperties: 1
          type: object
          additionalProperties:
            type: string
    VideoUrl_Write:
      required:
      - url
      type: object
      properties:
        url:
          type: string
    AutomationRuleEvaluatorLlmAsJudge_Public:
      required:
      - action
      - code
      - name
      - project_id
      - type
      type: object
      allOf:
      - $ref: "#/components/schemas/AutomationRuleEvaluator_Public"
      - type: object
        properties:
          code:
            $ref: "#/components/schemas/LlmAsJudgeCode_Public"
    AutomationRuleEvaluatorObject_Public:
      required:
      - action
      - name
      - project_id
      - type
      type: object
      properties:
        id:
          type: string
          format: uuid
          readOnly: true
        project_id:
          type: string
          format: uuid
        project_name:
          type: string
          readOnly: true
        name:
          minLength: 1
          type: string
        sampling_rate:
          type: number
          format: float
        enabled:
          type: boolean
        filters:
          type: array
          items:
            $ref: "#/components/schemas/TraceFilter_Public"
        created_at:
          type: string
          format: date-time
          readOnly: true
        created_by:
          type: string
          readOnly: true
        last_updated_at:
          type: string
          format: date-time
          readOnly: true
        last_updated_by:
          type: string
          readOnly: true
        action:
          type: string
          enum:
          - evaluator
        type:
          type: string
          enum:
          - llm_as_judge
          - user_defined_metric_python
          - trace_thread_llm_as_judge
          - trace_thread_user_defined_metric_python
      discriminator:
        propertyName: type
        mapping:
          llm_as_judge: "#/components/schemas/AutomationRuleEvaluatorLlmAsJudge_Public"
          user_defined_metric_python: "#/components/schemas/AutomationRuleEvaluatorUserDefinedMetricPython_Public"
          trace_thread_llm_as_judge: "#/components/schemas/AutomationRuleEvaluatorTraceThreadLlmAsJudge_Public"
          trace_thread_user_defined_metric_python: "#/components/schemas/AutomationRuleEvaluatorTraceThreadUserDefinedMetricPython_Public"
    AutomationRuleEvaluatorPage_Public:
      type: object
      properties:
        page:
          type: integer
          format: int32
        size:
          type: integer
          format: int32
        total:
          type: integer
          format: int64
        content:
          type: array
          items:
            $ref: "#/components/schemas/AutomationRuleEvaluatorObject_Public"
        sortable_by:
          type: array
          items:
            type: string
    AutomationRuleEvaluatorTraceThreadLlmAsJudge_Public:
      required:
      - action
      - code
      - name
      - project_id
      - type
      type: object
      allOf:
      - $ref: "#/components/schemas/AutomationRuleEvaluator_Public"
      - type: object
        properties:
          code:
            $ref: "#/components/schemas/TraceThreadLlmAsJudgeCode_Public"
    AutomationRuleEvaluatorTraceThreadUserDefinedMetricPython_Public:
      required:
      - action
      - code
      - name
      - project_id
      - type
      type: object
      allOf:
      - $ref: "#/components/schemas/AutomationRuleEvaluator_Public"
      - type: object
        properties:
          code:
            $ref: "#/components/schemas/TraceThreadUserDefinedMetricPythonCode_Public"
    AutomationRuleEvaluatorUserDefinedMetricPython_Public:
      required:
      - action
      - code
      - name
      - project_id
      - type
      type: object
      allOf:
      - $ref: "#/components/schemas/AutomationRuleEvaluator_Public"
      - type: object
        properties:
          code:
            $ref: "#/components/schemas/UserDefinedMetricPythonCode_Public"
    ImageUrl_Public:
      required:
      - url
      type: object
      properties:
        url:
          type: string
        detail:
          type: string
    JsonNode_Public:
      type: object
    LlmAsJudgeCode_Public:
      required:
      - messages
      - model
      - schema
      - variables
      type: object
      properties:
        model:
          $ref: "#/components/schemas/LlmAsJudgeModelParameters_Public"
        messages:
          type: array
          items:
            $ref: "#/components/schemas/LlmAsJudgeMessage_Public"
        variables:
          type: object
          additionalProperties:
            type: string
        schema:
          type: array
          items:
            $ref: "#/components/schemas/LlmAsJudgeOutputSchema_Public"
    LlmAsJudgeMessageContent_Public:
      required:
      - type
      type: object
      properties:
        type:
          type: string
        text:
          type: string
        image_url:
          $ref: "#/components/schemas/ImageUrl_Public"
        video_url:
          $ref: "#/components/schemas/VideoUrl_Public"
    LlmAsJudgeMessage_Public:
      required:
      - role
      type: object
      properties:
        role:
          type: string
          enum:
          - SYSTEM
          - USER
          - AI
          - TOOL_EXECUTION_RESULT
          - CUSTOM
        content:
          type: string
        content_array:
          type: array
          items:
            $ref: "#/components/schemas/LlmAsJudgeMessageContent_Public"
        string_content:
          type: boolean
        structured_content:
          type: boolean
    LlmAsJudgeModelParameters_Public:
      required:
      - name
      - temperature
      type: object
      properties:
        name:
          type: string
        temperature:
          type: number
          format: double
        seed:
          type: integer
          format: int32
        custom_parameters:
          $ref: "#/components/schemas/JsonNode_Public"
    LlmAsJudgeOutputSchema_Public:
      required:
      - description
      - name
      - type
      type: object
      properties:
        name:
          type: string
        type:
          type: string
          enum:
          - BOOLEAN
          - INTEGER
          - DOUBLE
        description:
          type: string
    TraceFilter_Public:
      type: object
      properties:
        field:
          type: string
        operator:
          type: string
          enum:
          - contains
          - not_contains
          - starts_with
          - ends_with
          - =
          - '!='
          - '>'
          - '>='
          - <
          - <=
          - is_empty
          - is_not_empty
        key:
          type: string
        value:
          type: string
    TraceThreadLlmAsJudgeCode_Public:
      required:
      - messages
      - model
      - schema
      type: object
      properties:
        model:
          $ref: "#/components/schemas/LlmAsJudgeModelParameters_Public"
        messages:
          type: array
          items:
            $ref: "#/components/schemas/LlmAsJudgeMessage_Public"
        schema:
          type: array
          items:
            $ref: "#/components/schemas/LlmAsJudgeOutputSchema_Public"
    TraceThreadUserDefinedMetricPythonCode_Public:
      required:
      - metric
      type: object
      properties:
        metric:
          type: string
    UserDefinedMetricPythonCode_Public:
      required:
      - arguments
      - metric
      type: object
      properties:
        metric:
          type: string
        arguments:
          minProperties: 1
          type: object
          additionalProperties:
            type: string
    VideoUrl_Public:
      required:
      - url
      type: object
      properties:
        url:
          type: string
    AutomationRuleEvaluator_Public:
      required:
      - action
      - name
      - project_id
      - type
      type: object
      properties:
        id:
          type: string
          format: uuid
          readOnly: true
        project_id:
          type: string
          format: uuid
        project_name:
          type: string
          readOnly: true
        name:
          minLength: 1
          type: string
        sampling_rate:
          type: number
          format: float
        enabled:
          type: boolean
        filters:
          type: array
          items:
            $ref: "#/components/schemas/TraceFilter_Public"
        created_at:
          type: string
          format: date-time
          readOnly: true
        created_by:
          type: string
          readOnly: true
        last_updated_at:
          type: string
          format: date-time
          readOnly: true
        last_updated_by:
          type: string
          readOnly: true
        action:
          type: string
          enum:
          - evaluator
        type:
          type: string
          enum:
          - llm_as_judge
          - user_defined_metric_python
          - trace_thread_llm_as_judge
          - trace_thread_user_defined_metric_python
      discriminator:
        propertyName: type
        mapping:
          llm_as_judge: "#/components/schemas/AutomationRuleEvaluatorLlmAsJudge_Public"
          user_defined_metric_python: "#/components/schemas/AutomationRuleEvaluatorUserDefinedMetricPython_Public"
          trace_thread_llm_as_judge: "#/components/schemas/AutomationRuleEvaluatorTraceThreadLlmAsJudge_Public"
          trace_thread_user_defined_metric_python: "#/components/schemas/AutomationRuleEvaluatorTraceThreadUserDefinedMetricPython_Public"
    LogItem:
      type: object
      properties:
        timestamp:
          type: string
          format: date-time
          readOnly: true
        rule_id:
          type: string
          format: uuid
          readOnly: true
        level:
          type: string
          readOnly: true
          enum:
          - INFO
          - WARN
          - ERROR
          - DEBUG
          - TRACE
        message:
          type: string
          readOnly: true
        markers:
          type: object
          additionalProperties:
            type: string
            readOnly: true
          readOnly: true
    LogPage:
      type: object
      properties:
        content:
          type: array
          items:
            $ref: "#/components/schemas/LogItem"
        page:
          type: integer
          format: int32
        size:
          type: integer
          format: int32
        total:
          type: integer
          format: int64
    AutomationRuleEvaluatorUpdate:
      required:
      - action
      - name
      - project_id
      type: object
      properties:
        name:
          minLength: 1
          type: string
        sampling_rate:
          type: number
          format: float
        enabled:
          type: boolean
        filters:
          type: array
          items:
            $ref: "#/components/schemas/TraceFilter"
        project_id:
          type: string
          format: uuid
        action:
          type: string
          enum:
          - evaluator
        type:
          type: string
          enum:
          - llm_as_judge
          - user_defined_metric_python
          - trace_thread_llm_as_judge
          - trace_thread_user_defined_metric_python
      discriminator:
        propertyName: type
        mapping:
          llm_as_judge: "#/components/schemas/AutomationRuleEvaluatorUpdateLlmAsJudge"
          user_defined_metric_python: "#/components/schemas/AutomationRuleEvaluatorUpdateUserDefinedMetricPython"
          trace_thread_llm_as_judge: "#/components/schemas/AutomationRuleEvaluatorUpdateTraceThreadLlmAsJudge"
          trace_thread_user_defined_metric_python: "#/components/schemas/AutomationRuleEvaluatorUpdateTraceThreadUserDefinedMetricPython"
    AutomationRuleEvaluatorUpdateLlmAsJudge:
      required:
      - action
      - code
      - name
      - project_id
      type: object
      allOf:
      - $ref: "#/components/schemas/AutomationRuleEvaluatorUpdate"
      - type: object
        properties:
          code:
            $ref: "#/components/schemas/LlmAsJudgeCode"
    AutomationRuleEvaluatorUpdateTraceThreadLlmAsJudge:
      required:
      - action
      - code
      - name
      - project_id
      type: object
      allOf:
      - $ref: "#/components/schemas/AutomationRuleEvaluatorUpdate"
      - type: object
        properties:
          code:
            $ref: "#/components/schemas/TraceThreadLlmAsJudgeCode"
    AutomationRuleEvaluatorUpdateTraceThreadUserDefinedMetricPython:
      required:
      - action
      - code
      - name
      - project_id
      type: object
      allOf:
      - $ref: "#/components/schemas/AutomationRuleEvaluatorUpdate"
      - type: object
        properties:
          code:
            $ref: "#/components/schemas/TraceThreadUserDefinedMetricPythonCode"
    AutomationRuleEvaluatorUpdateUserDefinedMetricPython:
      required:
      - action
      - code
      - name
      - project_id
      type: object
      allOf:
      - $ref: "#/components/schemas/AutomationRuleEvaluatorUpdate"
      - type: object
        properties:
          code:
            $ref: "#/components/schemas/UserDefinedMetricPythonCode"
    AssistantMessage:
      type: object
      properties:
        role:
          type: string
          enum:
          - system
          - user
          - assistant
          - tool
          - function
        content:
          type: string
        reasoning_content:
          type: string
        name:
          type: string
        tool_calls:
          type: array
          items:
            $ref: "#/components/schemas/ToolCall"
        refusal:
          type: string
        function_call:
          $ref: "#/components/schemas/FunctionCall"
    ChatCompletionChoice:
      type: object
      properties:
        index:
          type: integer
          format: int32
        message:
          $ref: "#/components/schemas/AssistantMessage"
        delta:
          $ref: "#/components/schemas/Delta"
        finish_reason:
          type: string
    ChatCompletionResponse:
      type: object
      properties:
        id:
          type: string
        created:
          type: integer
          format: int64
        model:
          type: string
        choices:
          type: array
          items:
            $ref: "#/components/schemas/ChatCompletionChoice"
        usage:
          $ref: "#/components/schemas/Usage"
        system_fingerprint:
          type: string
        service_tier:
          type: string
    CompletionTokensDetails:
      type: object
      properties:
        reasoning_tokens:
          type: integer
          format: int32
    Delta:
      type: object
      properties:
        role:
          type: string
        content:
          type: string
        reasoning_content:
          type: string
        tool_calls:
          type: array
          items:
            $ref: "#/components/schemas/ToolCall"
        function_call:
          $ref: "#/components/schemas/FunctionCall"
    FunctionCall:
      type: object
      properties:
        name:
          type: string
        arguments:
          type: string
    PromptTokensDetails:
      type: object
      properties:
        cached_tokens:
          type: integer
          format: int32
    ToolCall:
      type: object
      properties:
        id:
          type: string
        index:
          type: integer
          format: int32
        type:
          type: string
          enum:
          - function
        function:
          $ref: "#/components/schemas/FunctionCall"
    Usage:
      type: object
      properties:
        total_tokens:
          type: integer
          format: int32
        prompt_tokens:
          type: integer
          format: int32
        prompt_tokens_details:
          $ref: "#/components/schemas/PromptTokensDetails"
        completion_tokens:
          type: integer
          format: int32
        completion_tokens_details:
          $ref: "#/components/schemas/CompletionTokensDetails"
    ChatCompletionRequest:
      type: object
      properties:
        model:
          type: string
        messages:
          type: array
          items:
            $ref: "#/components/schemas/Message"
        temperature:
          type: number
          format: double
        top_p:
          type: number
          format: double
        "n":
          type: integer
          format: int32
        stream:
          type: boolean
        stream_options:
          $ref: "#/components/schemas/StreamOptions"
        stop:
          type: array
          items:
            type: string
        max_tokens:
          type: integer
          format: int32
        max_completion_tokens:
          type: integer
          format: int32
        presence_penalty:
          type: number
          format: double
        frequency_penalty:
          type: number
          format: double
        logit_bias:
          type: object
          additionalProperties:
            type: integer
            format: int32
        user:
          type: string
        response_format:
          $ref: "#/components/schemas/ResponseFormat"
        seed:
          type: integer
          format: int32
        tools:
          type: array
          items:
            $ref: "#/components/schemas/Tool"
        tool_choice:
          type: object
        parallel_tool_calls:
          type: boolean
        store:
          type: boolean
        metadata:
          type: object
          additionalProperties:
            type: string
        reasoning_effort:
          type: string
        service_tier:
          type: string
        functions:
          type: array
          items:
            $ref: "#/components/schemas/Function"
        function_call:
          $ref: "#/components/schemas/FunctionCall"
    Function:
      type: object
      properties:
        name:
          type: string
        description:
          type: string
        strict:
          type: boolean
        parameters:
          type: object
          additionalProperties:
            type: object
    JsonSchema:
      type: object
      properties:
        name:
          type: string
        strict:
          type: boolean
        schema:
          type: object
          additionalProperties:
            type: object
    Message:
      type: object
    ResponseFormat:
      type: object
      properties:
        type:
          type: string
          enum:
          - text
          - json_object
          - json_schema
        json_schema:
          $ref: "#/components/schemas/JsonSchema"
    StreamOptions:
      type: object
      properties:
        include_usage:
          type: boolean
    Tool:
      type: object
      properties:
        type:
          type: string
          enum:
          - function
        function:
          $ref: "#/components/schemas/Function"
    Dashboard_Public:
      required:
      - config
      - name
      type: object
      properties:
        id:
          type: string
          format: uuid
          readOnly: true
        workspace_id:
          type: string
          readOnly: true
        name:
          maxLength: 120
          minLength: 1
          type: string
        slug:
          type: string
          readOnly: true
        description:
          maxLength: 1000
          minLength: 0
          type: string
        config:
          $ref: "#/components/schemas/JsonNode_Public"
        created_by:
          type: string
          readOnly: true
        last_updated_by:
          type: string
          readOnly: true
        created_at:
          type: string
          format: date-time
          readOnly: true
        last_updated_at:
          type: string
          format: date-time
          readOnly: true
    Dashboard_Write:
      required:
      - config
      - name
      type: object
      properties:
        name:
          maxLength: 120
          minLength: 1
          type: string
        description:
          maxLength: 1000
          minLength: 0
          type: string
        config:
          $ref: "#/components/schemas/JsonNode_Write"
    DashboardPage_Public:
      type: object
      properties:
        content:
          type: array
          items:
            $ref: "#/components/schemas/Dashboard_Public"
        page:
          type: integer
          format: int32
        size:
          type: integer
          format: int32
        total:
          type: integer
          format: int64
    DashboardUpdate_Public:
      type: object
      properties:
        name:
          maxLength: 120
          minLength: 1
          pattern: (?s)^\s*(\S.*\S|\S)\s*$
          type: string
        description:
          maxLength: 1000
          minLength: 0
          type: string
        config:
          $ref: "#/components/schemas/JsonNode_Public"
    DatasetItemBatchUpdate:
      required:
      - update
      type: object
      properties:
        ids:
          maxItems: 1000
          minItems: 1
          uniqueItems: true
          type: array
          description: List of dataset item IDs to update (max 1000). Mutually exclusive
            with 'filters'.
          items:
            type: string
            description: List of dataset item IDs to update (max 1000). Mutually exclusive
              with 'filters'.
            format: uuid
        filters:
          type: array
          items:
            $ref: "#/components/schemas/DatasetItemFilter"
        update:
          $ref: "#/components/schemas/DatasetItemUpdate"
        merge_tags:
          type: boolean
          description: "If true, merge tags with existing tags instead of replacing\
            \ them. Default: false. When using 'filters', this is automatically set\
            \ to true."
      description: Request to batch update multiple dataset items
    DatasetItemFilter:
      type: object
      properties:
        field:
          type: string
        operator:
          type: string
          enum:
          - contains
          - not_contains
          - starts_with
          - ends_with
          - =
          - '!='
          - '>'
          - '>='
          - <
          - <=
          - is_empty
          - is_not_empty
        key:
          type: string
        value:
          type: string
    DatasetItemUpdate:
      type: object
      properties:
        input:
          pattern: (?s)^\s*(\S.*\S|\S)\s*$
          type: string
          description: Dataset item input
        expected_output:
          pattern: (?s)^\s*(\S.*\S|\S)\s*$
          type: string
          description: Dataset item expected output
        metadata:
          $ref: "#/components/schemas/JsonNode"
        data:
          $ref: "#/components/schemas/JsonNode"
        tags:
          uniqueItems: true
          type: array
          description: Tags
          items:
            type: string
            description: Tags
      description: Dataset item update request
    Dataset:
      required:
      - name
      type: object
      properties:
        id:
          type: string
          format: uuid
        name:
          minLength: 1
          type: string
        visibility:
          type: string
          enum:
          - private
          - public
        tags:
          uniqueItems: true
          type: array
          items:
            type: string
        description:
          maxLength: 255
          minLength: 0
          pattern: (?s)^\s*(\S.*\S|\S)\s*$
          type: string
        created_at:
          type: string
          format: date-time
          readOnly: true
        created_by:
          type: string
          readOnly: true
        last_updated_at:
          type: string
          format: date-time
          readOnly: true
        last_updated_by:
          type: string
          readOnly: true
        experiment_count:
          type: integer
          format: int64
          readOnly: true
        dataset_items_count:
          type: integer
          format: int64
          readOnly: true
        optimization_count:
          type: integer
          format: int64
          readOnly: true
        most_recent_experiment_at:
          type: string
          format: date-time
          readOnly: true
        last_created_experiment_at:
          type: string
          format: date-time
          readOnly: true
        most_recent_optimization_at:
          type: string
          format: date-time
          readOnly: true
        last_created_optimization_at:
          type: string
          format: date-time
          readOnly: true
    Dataset_Write:
      required:
      - name
      type: object
      properties:
        id:
          type: string
          format: uuid
        name:
          minLength: 1
          type: string
        visibility:
          type: string
          enum:
          - private
          - public
        tags:
          uniqueItems: true
          type: array
          items:
            type: string
        description:
          maxLength: 255
          minLength: 0
          pattern: (?s)^\s*(\S.*\S|\S)\s*$
          type: string
    Comment:
      required:
      - text
      type: object
      properties:
        id:
          type: string
          format: uuid
          readOnly: true
        text:
          minLength: 1
          type: string
        created_at:
          type: string
          format: date-time
          readOnly: true
        last_updated_at:
          type: string
          format: date-time
          readOnly: true
        created_by:
          type: string
          readOnly: true
        last_updated_by:
          type: string
          readOnly: true
    DatasetItem:
      required:
      - data
      - source
      type: object
      properties:
        id:
          type: string
          format: uuid
        trace_id:
          type: string
          format: uuid
        span_id:
          type: string
          format: uuid
        source:
          type: string
          enum:
          - manual
          - trace
          - span
          - sdk
        data:
          $ref: "#/components/schemas/JsonNode"
        tags:
          uniqueItems: true
          type: array
          items:
            type: string
        experiment_items:
          type: array
          readOnly: true
          items:
            $ref: "#/components/schemas/ExperimentItem"
        dataset_id:
          type: string
          format: uuid
          readOnly: true
        created_at:
          type: string
          format: date-time
          readOnly: true
        last_updated_at:
          type: string
          format: date-time
          readOnly: true
        created_by:
          type: string
          readOnly: true
        last_updated_by:
          type: string
          readOnly: true
    DatasetItemBatch:
      required:
      - items
      type: object
      properties:
        dataset_name:
          pattern: (?s)^\s*(\S.*\S|\S)\s*$
          type: string
          description: "If null, dataset_id must be provided"
        dataset_id:
          type: string
          description: "If null, dataset_name must be provided"
          format: uuid
        items:
          maxItems: 1000
          minItems: 1
          type: array
          items:
            $ref: "#/components/schemas/DatasetItem"
    ExperimentItem:
      required:
      - dataset_item_id
      - experiment_id
      - trace_id
      type: object
      properties:
        id:
          type: string
          format: uuid
        experiment_id:
          type: string
          format: uuid
        dataset_item_id:
          type: string
          format: uuid
        trace_id:
          type: string
          format: uuid
        input:
          $ref: "#/components/schemas/JsonListString"
        output:
          $ref: "#/components/schemas/JsonListString"
        feedback_scores:
          type: array
          readOnly: true
          items:
            $ref: "#/components/schemas/FeedbackScore"
        comments:
          type: array
          readOnly: true
          items:
            $ref: "#/components/schemas/Comment"
        total_estimated_cost:
          type: number
          readOnly: true
        duration:
          type: number
          format: double
          readOnly: true
        usage:
          type: object
          additionalProperties:
            type: integer
            format: int64
            readOnly: true
          readOnly: true
        created_at:
          type: string
          format: date-time
          readOnly: true
        last_updated_at:
          type: string
          format: date-time
          readOnly: true
        created_by:
          type: string
          readOnly: true
        last_updated_by:
          type: string
          readOnly: true
        trace_visibility_mode:
          type: string
          readOnly: true
          enum:
          - default
          - hidden
    FeedbackScore:
      required:
      - name
      - source
      - value
      type: object
      properties:
        name:
          minLength: 1
          type: string
        category_name:
          type: string
        value:
          maximum: 999999999.999999999
          exclusiveMaximum: false
          minimum: -999999999.999999999
          exclusiveMinimum: false
          type: number
        reason:
          type: string
        source:
          type: string
          enum:
          - ui
          - sdk
          - online_scoring
        created_at:
          type: string
          format: date-time
          readOnly: true
        last_updated_at:
          type: string
          format: date-time
          readOnly: true
        created_by:
          type: string
          readOnly: true
        last_updated_by:
          type: string
          readOnly: true
        value_by_author:
          type: object
          additionalProperties:
            $ref: "#/components/schemas/ValueEntry"
          readOnly: true
    JsonListString:
      type: object
      anyOf:
      - type: object
      - type: array
        items:
          type: object
      - type: string
    ValueEntry:
      type: object
      properties:
        value:
          type: number
        reason:
          type: string
        category_name:
          type: string
        source:
          type: string
          enum:
          - ui
          - sdk
          - online_scoring
        last_updated_at:
          type: string
          format: date-time
      readOnly: true
    DatasetItemBatch_Write:
      required:
      - items
      type: object
      properties:
        dataset_name:
          pattern: (?s)^\s*(\S.*\S|\S)\s*$
          type: string
          description: "If null, dataset_id must be provided"
        dataset_id:
          type: string
          description: "If null, dataset_name must be provided"
          format: uuid
        items:
          maxItems: 1000
          minItems: 1
          type: array
          items:
            $ref: "#/components/schemas/DatasetItem_Write"
    DatasetItem_Write:
      required:
      - data
      - source
      type: object
      properties:
        id:
          type: string
          format: uuid
        trace_id:
          type: string
          format: uuid
        span_id:
          type: string
          format: uuid
        source:
          type: string
          enum:
          - manual
          - trace
          - span
          - sdk
        data:
          $ref: "#/components/schemas/JsonNode"
        tags:
          uniqueItems: true
          type: array
          items:
            type: string
    CreateDatasetItemsFromSpansRequest:
      required:
      - enrichment_options
      - span_ids
      type: object
      properties:
        span_ids:
          minItems: 1
          uniqueItems: true
          type: array
          description: Set of span IDs to add to the dataset
          items:
            type: string
            description: Set of span IDs to add to the dataset
            format: uuid
        enrichment_options:
          $ref: "#/components/schemas/SpanEnrichmentOptions"
    SpanEnrichmentOptions:
      type: object
      properties:
        includeTags:
          type: boolean
        includeFeedbackScores:
          type: boolean
        includeComments:
          type: boolean
        includeUsage:
          type: boolean
        includeMetadata:
          type: boolean
      description: Options for enriching span data
    CreateDatasetItemsFromTracesRequest:
      required:
      - enrichment_options
      - trace_ids
      type: object
      properties:
        trace_ids:
          minItems: 1
          uniqueItems: true
          type: array
          description: Set of trace IDs to add to the dataset
          items:
            type: string
            description: Set of trace IDs to add to the dataset
            format: uuid
        enrichment_options:
          $ref: "#/components/schemas/TraceEnrichmentOptions"
    TraceEnrichmentOptions:
      type: object
      properties:
        includeSpans:
          type: boolean
        includeTags:
          type: boolean
        includeFeedbackScores:
          type: boolean
        includeComments:
          type: boolean
        includeUsage:
          type: boolean
        includeMetadata:
          type: boolean
      description: Options for enriching trace data
    DatasetIdentifier:
      required:
      - dataset_name
      type: object
      properties:
        dataset_name:
          minLength: 1
          type: string
    DatasetItemsDelete:
      required:
      - item_ids
      type: object
      properties:
        item_ids:
          maxItems: 1000
          minItems: 1
          type: array
          items:
            type: string
            format: uuid
    DatasetExpansionResponse:
      type: object
      properties:
        generated_samples:
          type: array
          description: List of generated synthetic dataset items
          items:
            $ref: "#/components/schemas/DatasetItem"
        model:
          type: string
          description: Model used for generation
          example: gpt-4
        total_generated:
          type: integer
          description: Total number of samples generated
          format: int32
          example: 10
        generation_time:
          type: string
          description: Generation timestamp
          format: date-time
          readOnly: true
    DatasetExpansion:
      required:
      - model
      type: object
      properties:
        model:
          minLength: 1
          type: string
          description: The model to use for synthetic data generation
          example: gpt-4
        sample_count:
          maximum: 200
          minimum: 1
          type: integer
          description: Number of synthetic samples to generate
          format: int32
          example: 10
        preserve_fields:
          type: array
          description: Fields to preserve patterns from original data
          example:
          - input
          - expected_output
          items:
            type: string
            description: Fields to preserve patterns from original data
            example: "[\"input\",\"expected_output\"]"
        variation_instructions:
          type: string
          description: Additional instructions for data variation
          example: Create variations that test edge cases
        custom_prompt:
          type: string
          description: Custom prompt to use for generation instead of auto-generated
            one
    DatasetExpansion_Write:
      required:
      - model
      type: object
      properties:
        model:
          minLength: 1
          type: string
          description: The model to use for synthetic data generation
          example: gpt-4
        sample_count:
          maximum: 200
          minimum: 1
          type: integer
          description: Number of synthetic samples to generate
          format: int32
          example: 10
        preserve_fields:
          type: array
          description: Fields to preserve patterns from original data
          example:
          - input
          - expected_output
          items:
            type: string
            description: Fields to preserve patterns from original data
            example: "[\"input\",\"expected_output\"]"
        variation_instructions:
          type: string
          description: Additional instructions for data variation
          example: Create variations that test edge cases
        custom_prompt:
          type: string
          description: Custom prompt to use for generation instead of auto-generated
            one
    Column_Compare:
      type: object
      properties:
        name:
          type: string
        types:
          uniqueItems: true
          type: array
          items:
            type: string
            enum:
            - string
            - number
            - object
            - boolean
            - array
            - "null"
        filter_field_prefix:
          type: string
        filterField:
          type: string
          description: The field to use for filtering
          readOnly: true
    Comment_Compare:
      required:
      - text
      type: object
      properties:
        id:
          type: string
          format: uuid
          readOnly: true
        text:
          minLength: 1
          type: string
        created_at:
          type: string
          format: date-time
          readOnly: true
        last_updated_at:
          type: string
          format: date-time
          readOnly: true
        created_by:
          type: string
          readOnly: true
        last_updated_by:
          type: string
          readOnly: true
      readOnly: true
    DatasetItemPage_Compare:
      type: object
      properties:
        content:
          type: array
          items:
            $ref: "#/components/schemas/DatasetItem_Compare"
        page:
          type: integer
          format: int32
        size:
          type: integer
          format: int32
        total:
          type: integer
          format: int64
        columns:
          uniqueItems: true
          type: array
          items:
            $ref: "#/components/schemas/Column_Compare"
        sortableBy:
          type: array
          items:
            type: string
    DatasetItem_Compare:
      required:
      - data
      - source
      type: object
      properties:
        id:
          type: string
          format: uuid
        trace_id:
          type: string
          format: uuid
        span_id:
          type: string
          format: uuid
        source:
          type: string
          enum:
          - manual
          - trace
          - span
          - sdk
        data:
          $ref: "#/components/schemas/JsonNode"
        tags:
          uniqueItems: true
          type: array
          items:
            type: string
        experiment_items:
          type: array
          readOnly: true
          items:
            $ref: "#/components/schemas/ExperimentItem_Compare"
        dataset_id:
          type: string
          format: uuid
          readOnly: true
        created_at:
          type: string
          format: date-time
          readOnly: true
        last_updated_at:
          type: string
          format: date-time
          readOnly: true
        created_by:
          type: string
          readOnly: true
        last_updated_by:
          type: string
          readOnly: true
    ExperimentItem_Compare:
      required:
      - dataset_item_id
      - experiment_id
      - trace_id
      type: object
      properties:
        id:
          type: string
          format: uuid
        experiment_id:
          type: string
          format: uuid
        dataset_item_id:
          type: string
          format: uuid
        trace_id:
          type: string
          format: uuid
        input:
          $ref: "#/components/schemas/JsonListString_Compare"
        output:
          $ref: "#/components/schemas/JsonListString_Compare"
        feedback_scores:
          type: array
          readOnly: true
          items:
            $ref: "#/components/schemas/FeedbackScore_Compare"
        comments:
          type: array
          readOnly: true
          items:
            $ref: "#/components/schemas/Comment_Compare"
        total_estimated_cost:
          type: number
          readOnly: true
        duration:
          type: number
          format: double
          readOnly: true
        usage:
          type: object
          additionalProperties:
            type: integer
            format: int64
            readOnly: true
          readOnly: true
        created_at:
          type: string
          format: date-time
          readOnly: true
        last_updated_at:
          type: string
          format: date-time
          readOnly: true
        created_by:
          type: string
          readOnly: true
        last_updated_by:
          type: string
          readOnly: true
        trace_visibility_mode:
          type: string
          readOnly: true
          enum:
          - default
          - hidden
      readOnly: true
    FeedbackScore_Compare:
      required:
      - name
      - source
      - value
      type: object
      properties:
        name:
          minLength: 1
          type: string
        category_name:
          type: string
        value:
          maximum: 999999999.999999999
          exclusiveMaximum: false
          minimum: -999999999.999999999
          exclusiveMinimum: false
          type: number
        reason:
          type: string
        source:
          type: string
          enum:
          - ui
          - sdk
          - online_scoring
        created_at:
          type: string
          format: date-time
          readOnly: true
        last_updated_at:
          type: string
          format: date-time
          readOnly: true
        created_by:
          type: string
          readOnly: true
        last_updated_by:
          type: string
          readOnly: true
        value_by_author:
          type: object
          additionalProperties:
            $ref: "#/components/schemas/ValueEntry_Compare"
          readOnly: true
      readOnly: true
    JsonListString_Compare:
      type: object
      readOnly: true
      anyOf:
      - type: object
      - type: array
        items:
          type: object
      - type: string
    ValueEntry_Compare:
      type: object
      properties:
        value:
          type: number
        reason:
          type: string
        category_name:
          type: string
        source:
          type: string
          enum:
          - ui
          - sdk
          - online_scoring
        last_updated_at:
          type: string
          format: date-time
      readOnly: true
    DatasetPage_Public:
      type: object
      properties:
        content:
          type: array
          items:
            $ref: "#/components/schemas/Dataset_Public"
        page:
          type: integer
          format: int32
        size:
          type: integer
          format: int32
        total:
          type: integer
          format: int64
        sortableBy:
          type: array
          items:
            type: string
    Dataset_Public:
      required:
      - name
      type: object
      properties:
        id:
          type: string
          format: uuid
        name:
          minLength: 1
          type: string
        visibility:
          type: string
          enum:
          - private
          - public
        tags:
          uniqueItems: true
          type: array
          items:
            type: string
        description:
          maxLength: 255
          minLength: 0
          pattern: (?s)^\s*(\S.*\S|\S)\s*$
          type: string
        created_at:
          type: string
          format: date-time
          readOnly: true
        created_by:
          type: string
          readOnly: true
        last_updated_at:
          type: string
          format: date-time
          readOnly: true
        last_updated_by:
          type: string
          readOnly: true
        experiment_count:
          type: integer
          format: int64
          readOnly: true
        dataset_items_count:
          type: integer
          format: int64
          readOnly: true
        optimization_count:
          type: integer
          format: int64
          readOnly: true
        most_recent_experiment_at:
          type: string
          format: date-time
          readOnly: true
        last_created_experiment_at:
          type: string
          format: date-time
          readOnly: true
        most_recent_optimization_at:
          type: string
          format: date-time
          readOnly: true
        last_created_optimization_at:
          type: string
          format: date-time
          readOnly: true
    DatasetIdentifier_Public:
      required:
      - dataset_name
      type: object
      properties:
        dataset_name:
          minLength: 1
          type: string
    AvgValueStat_Public:
      type: object
      allOf:
      - $ref: "#/components/schemas/ProjectStatItemObject_Public"
      - type: object
        properties:
          value:
            type: number
            format: double
    CountValueStat_Public:
      type: object
      allOf:
      - $ref: "#/components/schemas/ProjectStatItemObject_Public"
      - type: object
        properties:
          value:
            type: integer
            format: int64
    PercentageValueStat_Public:
      type: object
      allOf:
      - $ref: "#/components/schemas/ProjectStatItemObject_Public"
      - type: object
        properties:
          value:
            $ref: "#/components/schemas/PercentageValues_Public"
    PercentageValues_Public:
      type: object
      properties:
        p50:
          type: number
        p90:
          type: number
        p99:
          type: number
    ProjectStatItemObject_Public:
      type: object
      properties:
        name:
          type: string
        type:
          type: string
          enum:
          - COUNT
          - PERCENTAGE
          - AVG
      discriminator:
        propertyName: type
        mapping:
          PERCENTAGE: "#/components/schemas/PercentageValueStat_Public"
          COUNT: "#/components/schemas/CountValueStat_Public"
          AVG: "#/components/schemas/AvgValueStat_Public"
    ProjectStats_Public:
      type: object
      properties:
        stats:
          type: array
          items:
            $ref: "#/components/schemas/ProjectStatItemObject_Public"
    DatasetItem_Public:
      required:
      - data
      - source
      type: object
      properties:
        id:
          type: string
          format: uuid
        trace_id:
          type: string
          format: uuid
        span_id:
          type: string
          format: uuid
        source:
          type: string
          enum:
          - manual
          - trace
          - span
          - sdk
        data:
          $ref: "#/components/schemas/JsonNode"
        tags:
          uniqueItems: true
          type: array
          items:
            type: string
        experiment_items:
          type: array
          readOnly: true
          items:
            $ref: "#/components/schemas/ExperimentItem_Public"
        dataset_id:
          type: string
          format: uuid
          readOnly: true
        created_at:
          type: string
          format: date-time
          readOnly: true
        last_updated_at:
          type: string
          format: date-time
          readOnly: true
        created_by:
          type: string
          readOnly: true
        last_updated_by:
          type: string
          readOnly: true
    ExperimentItem_Public:
      required:
      - dataset_item_id
      - experiment_id
      - trace_id
      type: object
      properties:
        id:
          type: string
          format: uuid
        experiment_id:
          type: string
          format: uuid
        dataset_item_id:
          type: string
          format: uuid
        trace_id:
          type: string
          format: uuid
        created_at:
          type: string
          format: date-time
          readOnly: true
        last_updated_at:
          type: string
          format: date-time
          readOnly: true
        created_by:
          type: string
          readOnly: true
        last_updated_by:
          type: string
          readOnly: true
        trace_visibility_mode:
          type: string
          readOnly: true
          enum:
          - default
          - hidden
    Column_Public:
      type: object
      properties:
        name:
          type: string
        types:
          uniqueItems: true
          type: array
          items:
            type: string
            enum:
            - string
            - number
            - object
            - boolean
            - array
            - "null"
        filter_field_prefix:
          type: string
        filterField:
          type: string
          description: The field to use for filtering
          readOnly: true
    DatasetItemPage_Public:
      type: object
      properties:
        content:
          type: array
          items:
            $ref: "#/components/schemas/DatasetItem_Public"
        page:
          type: integer
          format: int32
        size:
          type: integer
          format: int32
        total:
          type: integer
          format: int64
        columns:
          uniqueItems: true
          type: array
          items:
            $ref: "#/components/schemas/Column_Public"
        sortableBy:
          type: array
          items:
            type: string
    Column:
      type: object
      properties:
        name:
          type: string
        types:
          uniqueItems: true
          type: array
          items:
            type: string
            enum:
            - string
            - number
            - object
            - boolean
            - array
            - "null"
        filter_field_prefix:
          type: string
        filterField:
          type: string
          description: The field to use for filtering
          readOnly: true
    PageColumns:
      type: object
      properties:
        columns:
          type: array
          items:
            $ref: "#/components/schemas/Column"
    ChunkedOutputJsonNode:
      type: object
      properties:
        type:
          type: object
          properties:
            typeName:
              type: string
        closed:
          type: boolean
    DatasetItemStreamRequest:
      required:
      - dataset_name
      type: object
      properties:
        dataset_name:
          minLength: 1
          type: string
        last_retrieved_id:
          type: string
          format: uuid
        steam_limit:
          maximum: 2000
          minimum: 1
          type: integer
          format: int32
    DatasetUpdate:
      required:
      - name
      type: object
      properties:
        name:
          minLength: 1
          type: string
        description:
          maxLength: 255
          minLength: 0
          pattern: (?s)^\s*(\S.*\S|\S)\s*$
          type: string
        visibility:
          type: string
          enum:
          - private
          - public
        tags:
          uniqueItems: true
          type: array
          items:
            type: string
    Experiment:
      required:
      - dataset_name
      type: object
      properties:
        id:
          type: string
          format: uuid
        dataset_name:
          minLength: 1
          type: string
        dataset_id:
          type: string
          format: uuid
          readOnly: true
        name:
          type: string
        metadata:
          $ref: "#/components/schemas/JsonListString"
        type:
          type: string
          enum:
          - regular
          - trial
          - mini-batch
        optimization_id:
          type: string
          format: uuid
        feedback_scores:
          type: array
          readOnly: true
          items:
            $ref: "#/components/schemas/FeedbackScoreAverage"
        comments:
          type: array
          readOnly: true
          items:
            $ref: "#/components/schemas/Comment"
        trace_count:
          type: integer
          format: int64
          readOnly: true
        created_at:
          type: string
          format: date-time
          readOnly: true
        duration:
          $ref: "#/components/schemas/PercentageValues"
        total_estimated_cost:
          type: number
          readOnly: true
        total_estimated_cost_avg:
          type: number
          readOnly: true
        usage:
          type: object
          additionalProperties:
            type: number
            format: double
            readOnly: true
          readOnly: true
        last_updated_at:
          type: string
          format: date-time
          readOnly: true
        created_by:
          type: string
          readOnly: true
        last_updated_by:
          type: string
          readOnly: true
        status:
          type: string
          enum:
          - running
          - completed
          - cancelled
        experiment_scores:
          type: array
          items:
            $ref: "#/components/schemas/ExperimentScore"
        prompt_version:
          $ref: "#/components/schemas/PromptVersionLink"
        prompt_versions:
          type: array
          items:
            $ref: "#/components/schemas/PromptVersionLink"
    ExperimentScore:
      required:
      - name
      - value
      type: object
      properties:
        name:
          minLength: 1
          type: string
        value:
          type: number
    PercentageValues:
      type: object
      properties:
        p50:
          type: number
        p90:
          type: number
        p99:
          type: number
    PromptVersionLink:
      required:
      - id
      type: object
      properties:
        id:
          type: string
          format: uuid
        commit:
          type: string
          readOnly: true
        prompt_id:
          type: string
          format: uuid
          readOnly: true
<<<<<<< HEAD
    ExperimentScore_Write:
      required:
      - name
      - value
      type: object
      properties:
        name:
          minLength: 1
          type: string
        value:
          type: number
=======
        prompt_name:
          type: string
          readOnly: true
>>>>>>> 962a6f0a
    Experiment_Write:
      required:
      - dataset_name
      type: object
      properties:
        id:
          type: string
          format: uuid
        dataset_name:
          minLength: 1
          type: string
        name:
          type: string
        metadata:
          $ref: "#/components/schemas/JsonListString_Write"
        type:
          type: string
          enum:
          - regular
          - trial
          - mini-batch
        optimization_id:
          type: string
          format: uuid
        status:
          type: string
          enum:
          - running
          - completed
          - cancelled
        experiment_scores:
          type: array
          items:
            $ref: "#/components/schemas/ExperimentScore_Write"
        prompt_version:
          $ref: "#/components/schemas/PromptVersionLink_Write"
        prompt_versions:
          type: array
          items:
            $ref: "#/components/schemas/PromptVersionLink_Write"
    JsonListString_Write:
      type: object
      anyOf:
      - type: object
      - type: array
        items:
          type: object
      - type: string
    PromptVersionLink_Write:
      required:
      - id
      type: object
      properties:
        id:
          type: string
          format: uuid
    ExperimentItemsBatch:
      required:
      - experiment_items
      type: object
      properties:
        experiment_items:
          maxItems: 1000
          minItems: 1
          uniqueItems: true
          type: array
          items:
            $ref: "#/components/schemas/ExperimentItem"
    ExperimentItemsDelete:
      required:
      - ids
      type: object
      properties:
        ids:
          maxItems: 1000
          minItems: 1
          uniqueItems: true
          type: array
          items:
            type: string
            format: uuid
    DeleteIdsHolder:
      required:
      - ids
      type: object
      properties:
        ids:
          maxItems: 1000
          minItems: 1
          uniqueItems: true
          type: array
          items:
            type: string
            format: uuid
    Check:
      type: object
      properties:
        name:
          type: string
          enum:
          - TOPIC
          - PII
        result:
          type: string
          enum:
          - passed
          - failed
    ErrorInfo:
      required:
      - exception_type
      - traceback
      type: object
      properties:
        exception_type:
          minLength: 1
          type: string
        message:
          type: string
        traceback:
          minLength: 1
          type: string
    ExperimentItemBulkRecord:
      required:
      - dataset_item_id
      type: object
      properties:
        dataset_item_id:
          type: string
          format: uuid
        evaluate_task_result:
          $ref: "#/components/schemas/JsonListString"
        trace:
          $ref: "#/components/schemas/Trace"
        spans:
          maxItems: 100
          minItems: 0
          type: array
          items:
            $ref: "#/components/schemas/Span"
        feedback_scores:
          maxItems: 100
          minItems: 0
          type: array
          items:
            $ref: "#/components/schemas/FeedbackScore"
    ExperimentItemBulkUpload:
      required:
      - dataset_name
      - experiment_name
      - items
      type: object
      properties:
        experiment_name:
          minLength: 1
          type: string
        dataset_name:
          minLength: 1
          type: string
        experiment_id:
          type: string
          description: "Optional experiment ID. If provided, items will be added to\
            \ the existing experiment and experimentName will be ignored. If not provided\
            \ or experiment with that ID doesn't exist, a new experiment will be created\
            \ with the given experimentName"
          format: uuid
        items:
          maxItems: 250
          minItems: 1
          type: array
          items:
            $ref: "#/components/schemas/ExperimentItemBulkRecord"
    GuardrailsValidation:
      type: object
      properties:
        span_id:
          type: string
          format: uuid
        checks:
          type: array
          items:
            $ref: "#/components/schemas/Check"
      readOnly: true
    Span:
      required:
      - start_time
      type: object
      properties:
        id:
          type: string
          format: uuid
        project_name:
          pattern: (?s)^\s*(\S.*\S|\S)\s*$
          type: string
          description: "If null, the default project is used"
        project_id:
          type: string
          format: uuid
          readOnly: true
        trace_id:
          type: string
          format: uuid
        parent_span_id:
          type: string
          format: uuid
        name:
          type: string
        type:
          type: string
          enum:
          - general
          - tool
          - llm
          - guardrail
        start_time:
          type: string
          format: date-time
        end_time:
          type: string
          format: date-time
        input:
          $ref: "#/components/schemas/JsonListString"
        output:
          $ref: "#/components/schemas/JsonListString"
        metadata:
          $ref: "#/components/schemas/JsonListString"
        model:
          type: string
        provider:
          type: string
        tags:
          uniqueItems: true
          type: array
          items:
            type: string
        usage:
          type: object
          additionalProperties:
            type: integer
            format: int32
        error_info:
          $ref: "#/components/schemas/ErrorInfo"
        created_at:
          type: string
          format: date-time
          readOnly: true
        last_updated_at:
          type: string
          format: date-time
        created_by:
          type: string
          readOnly: true
        last_updated_by:
          type: string
          readOnly: true
        feedback_scores:
          type: array
          readOnly: true
          items:
            $ref: "#/components/schemas/FeedbackScore"
        comments:
          type: array
          readOnly: true
          items:
            $ref: "#/components/schemas/Comment"
        total_estimated_cost:
          minimum: 0.0
          exclusiveMinimum: false
          type: number
        total_estimated_cost_version:
          type: string
        duration:
          type: number
          description: Duration in milliseconds as a decimal number to support sub-millisecond
            precision
          format: double
          readOnly: true
    Trace:
      required:
      - start_time
      type: object
      properties:
        id:
          type: string
          format: uuid
        project_name:
          pattern: (?s)^\s*(\S.*\S|\S)\s*$
          type: string
          description: "If null, the default project is used"
        project_id:
          type: string
          format: uuid
          readOnly: true
        name:
          type: string
        start_time:
          type: string
          format: date-time
        end_time:
          type: string
          format: date-time
        input:
          $ref: "#/components/schemas/JsonListString"
        output:
          $ref: "#/components/schemas/JsonListString"
        metadata:
          $ref: "#/components/schemas/JsonListString"
        tags:
          uniqueItems: true
          type: array
          items:
            type: string
        error_info:
          $ref: "#/components/schemas/ErrorInfo"
        usage:
          type: object
          additionalProperties:
            type: integer
            format: int64
            readOnly: true
          readOnly: true
        created_at:
          type: string
          format: date-time
          readOnly: true
        last_updated_at:
          type: string
          format: date-time
        created_by:
          type: string
          readOnly: true
        last_updated_by:
          type: string
          readOnly: true
        feedback_scores:
          type: array
          readOnly: true
          items:
            $ref: "#/components/schemas/FeedbackScore"
        comments:
          type: array
          readOnly: true
          items:
            $ref: "#/components/schemas/Comment"
        guardrails_validations:
          type: array
          readOnly: true
          items:
            $ref: "#/components/schemas/GuardrailsValidation"
        total_estimated_cost:
          type: number
          readOnly: true
        span_count:
          type: integer
          format: int32
          readOnly: true
        duration:
          type: number
          description: Duration in milliseconds as a decimal number to support sub-millisecond
            precision
          format: double
          readOnly: true
        thread_id:
          type: string
        visibility_mode:
          type: string
          readOnly: true
          enum:
          - default
          - hidden
        llm_span_count:
          type: integer
          format: int32
          readOnly: true
        providers:
          type: array
          description: "List of unique provider names from all spans in this trace,\
            \ sorted alphabetically"
          readOnly: true
          items:
            type: string
            description: "List of unique provider names from all spans in this trace,\
              \ sorted alphabetically"
            readOnly: true
    ErrorInfo_ExperimentItemBulkWriteView:
      required:
      - exception_type
      - traceback
      type: object
      properties:
        exception_type:
          minLength: 1
          type: string
        message:
          type: string
        traceback:
          minLength: 1
          type: string
    ExperimentItemBulkRecord_ExperimentItemBulkWriteView:
      required:
      - dataset_item_id
      type: object
      properties:
        dataset_item_id:
          type: string
          format: uuid
        evaluate_task_result:
          $ref: "#/components/schemas/JsonListString_ExperimentItemBulkWriteView"
        trace:
          $ref: "#/components/schemas/Trace_ExperimentItemBulkWriteView"
        spans:
          maxItems: 100
          minItems: 0
          type: array
          items:
            $ref: "#/components/schemas/Span_ExperimentItemBulkWriteView"
        feedback_scores:
          maxItems: 100
          minItems: 0
          type: array
          items:
            $ref: "#/components/schemas/FeedbackScore_ExperimentItemBulkWriteView"
    ExperimentItemBulkUpload_ExperimentItemBulkWriteView:
      required:
      - dataset_name
      - experiment_name
      - items
      type: object
      properties:
        experiment_name:
          minLength: 1
          type: string
        dataset_name:
          minLength: 1
          type: string
        experiment_id:
          type: string
          description: "Optional experiment ID. If provided, items will be added to\
            \ the existing experiment and experimentName will be ignored. If not provided\
            \ or experiment with that ID doesn't exist, a new experiment will be created\
            \ with the given experimentName"
          format: uuid
        items:
          maxItems: 250
          minItems: 1
          type: array
          items:
            $ref: "#/components/schemas/ExperimentItemBulkRecord_ExperimentItemBulkWriteView"
    FeedbackScore_ExperimentItemBulkWriteView:
      required:
      - name
      - source
      - value
      type: object
      properties:
        name:
          minLength: 1
          type: string
        category_name:
          type: string
        value:
          maximum: 999999999.999999999
          exclusiveMaximum: false
          minimum: -999999999.999999999
          exclusiveMinimum: false
          type: number
        reason:
          type: string
        source:
          type: string
          enum:
          - ui
          - sdk
          - online_scoring
        created_at:
          type: string
          format: date-time
          readOnly: true
        last_updated_at:
          type: string
          format: date-time
          readOnly: true
        created_by:
          type: string
          readOnly: true
        last_updated_by:
          type: string
          readOnly: true
        value_by_author:
          type: object
          additionalProperties:
            $ref: "#/components/schemas/ValueEntry_ExperimentItemBulkWriteView"
          readOnly: true
    JsonListString_ExperimentItemBulkWriteView:
      type: object
      anyOf:
      - type: object
      - type: array
        items:
          type: object
      - type: string
    Span_ExperimentItemBulkWriteView:
      required:
      - start_time
      type: object
      properties:
        id:
          type: string
          format: uuid
        parent_span_id:
          type: string
          format: uuid
        name:
          type: string
        type:
          type: string
          enum:
          - general
          - tool
          - llm
          - guardrail
        start_time:
          type: string
          format: date-time
        end_time:
          type: string
          format: date-time
        input:
          $ref: "#/components/schemas/JsonListString_ExperimentItemBulkWriteView"
        output:
          $ref: "#/components/schemas/JsonListString_ExperimentItemBulkWriteView"
        metadata:
          $ref: "#/components/schemas/JsonListString_ExperimentItemBulkWriteView"
        model:
          type: string
        provider:
          type: string
        tags:
          uniqueItems: true
          type: array
          items:
            type: string
        usage:
          type: object
          additionalProperties:
            type: integer
            format: int32
        error_info:
          $ref: "#/components/schemas/ErrorInfo_ExperimentItemBulkWriteView"
        last_updated_at:
          type: string
          format: date-time
        total_estimated_cost:
          minimum: 0.0
          exclusiveMinimum: false
          type: number
        total_estimated_cost_version:
          type: string
    Trace_ExperimentItemBulkWriteView:
      required:
      - start_time
      type: object
      properties:
        id:
          type: string
          format: uuid
        project_name:
          pattern: (?s)^\s*(\S.*\S|\S)\s*$
          type: string
          description: "If null, the default project is used"
        name:
          type: string
        start_time:
          type: string
          format: date-time
        end_time:
          type: string
          format: date-time
        input:
          $ref: "#/components/schemas/JsonListString_ExperimentItemBulkWriteView"
        output:
          $ref: "#/components/schemas/JsonListString_ExperimentItemBulkWriteView"
        metadata:
          $ref: "#/components/schemas/JsonListString_ExperimentItemBulkWriteView"
        tags:
          uniqueItems: true
          type: array
          items:
            type: string
        error_info:
          $ref: "#/components/schemas/ErrorInfo_ExperimentItemBulkWriteView"
        last_updated_at:
          type: string
          format: date-time
        thread_id:
          type: string
      description: "Please provide either none, only one of evaluate_task_result or\
        \ trace, but never both"
    ValueEntry_ExperimentItemBulkWriteView:
      type: object
      properties:
        value:
          type: number
        reason:
          type: string
        category_name:
          type: string
        source:
          type: string
          enum:
          - ui
          - sdk
          - online_scoring
        last_updated_at:
          type: string
          format: date-time
      readOnly: true
    Comment_Public:
      required:
      - text
      type: object
      properties:
        id:
          type: string
          format: uuid
          readOnly: true
        text:
          minLength: 1
          type: string
        created_at:
          type: string
          format: date-time
          readOnly: true
        last_updated_at:
          type: string
          format: date-time
          readOnly: true
        created_by:
          type: string
          readOnly: true
        last_updated_by:
          type: string
          readOnly: true
      readOnly: true
    ExperimentPage_Public:
      type: object
      properties:
        page:
          type: integer
          format: int32
        size:
          type: integer
          format: int32
        total:
          type: integer
          format: int64
        content:
          type: array
          items:
            $ref: "#/components/schemas/Experiment_Public"
        sortableBy:
          type: array
          items:
            type: string
    ExperimentScore_Public:
      required:
      - name
      - value
      type: object
      properties:
        name:
          minLength: 1
          type: string
        value:
          type: number
    Experiment_Public:
      required:
      - dataset_name
      type: object
      properties:
        id:
          type: string
          format: uuid
        dataset_name:
          minLength: 1
          type: string
        dataset_id:
          type: string
          format: uuid
          readOnly: true
        name:
          type: string
        metadata:
          $ref: "#/components/schemas/JsonListString_Public"
        type:
          type: string
          enum:
          - regular
          - trial
          - mini-batch
        optimization_id:
          type: string
          format: uuid
        feedback_scores:
          type: array
          readOnly: true
          items:
            $ref: "#/components/schemas/FeedbackScoreAverage_Public"
        comments:
          type: array
          readOnly: true
          items:
            $ref: "#/components/schemas/Comment_Public"
        trace_count:
          type: integer
          format: int64
          readOnly: true
        created_at:
          type: string
          format: date-time
          readOnly: true
        duration:
          $ref: "#/components/schemas/PercentageValues_Public"
        total_estimated_cost:
          type: number
          readOnly: true
        total_estimated_cost_avg:
          type: number
          readOnly: true
        usage:
          type: object
          additionalProperties:
            type: number
            format: double
            readOnly: true
          readOnly: true
        last_updated_at:
          type: string
          format: date-time
          readOnly: true
        created_by:
          type: string
          readOnly: true
        last_updated_by:
          type: string
          readOnly: true
        status:
          type: string
          enum:
          - running
          - completed
          - cancelled
        experiment_scores:
          type: array
          items:
            $ref: "#/components/schemas/ExperimentScore_Public"
        prompt_version:
          $ref: "#/components/schemas/PromptVersionLink_Public"
        prompt_versions:
          type: array
          items:
            $ref: "#/components/schemas/PromptVersionLink_Public"
    JsonListString_Public:
      type: object
      anyOf:
      - type: object
      - type: array
        items:
          type: object
      - type: string
    PromptVersionLink_Public:
      required:
      - id
      type: object
      properties:
        id:
          type: string
          format: uuid
        commit:
          type: string
          readOnly: true
        prompt_id:
          type: string
          format: uuid
          readOnly: true
        prompt_name:
          type: string
          readOnly: true
    ExperimentGroupResponse:
      type: object
      properties:
        content:
          type: object
          additionalProperties:
            $ref: "#/components/schemas/GroupContent"
        details:
          $ref: "#/components/schemas/GroupDetails"
    GroupContent:
      type: object
      properties:
        label:
          type: string
    GroupDetail:
      type: object
      properties:
        group_sorting:
          type: array
          items:
            type: string
    GroupDetails:
      type: object
      properties:
        groups_details:
          type: array
          items:
            $ref: "#/components/schemas/GroupDetail"
    AggregationData:
      type: object
      properties:
        experiment_count:
          type: integer
          format: int64
        trace_count:
          type: integer
          format: int64
        total_estimated_cost:
          type: number
        total_estimated_cost_avg:
          type: number
        duration:
          $ref: "#/components/schemas/PercentageValues"
        feedback_scores:
          type: array
          items:
            $ref: "#/components/schemas/FeedbackScoreAverage"
        experiment_scores:
          type: array
          items:
            $ref: "#/components/schemas/FeedbackScoreAverage"
    ExperimentGroupAggregationsResponse:
      type: object
      properties:
        content:
          type: object
          additionalProperties:
            $ref: "#/components/schemas/GroupContentWithAggregations"
    GroupContentWithAggregations:
      type: object
      properties:
        aggregations:
          $ref: "#/components/schemas/AggregationData"
    IdsHolder:
      required:
      - ids
      type: object
      properties:
        ids:
          maxItems: 1000
          minItems: 1
          uniqueItems: true
          type: array
          items:
            type: string
            format: uuid
    ExperimentItemStreamRequest:
      required:
      - experiment_name
      type: object
      properties:
        experiment_name:
          minLength: 1
          type: string
        limit:
          maximum: 2000
          minimum: 1
          type: integer
          format: int32
        last_retrieved_id:
          type: string
          format: uuid
        truncate:
          type: boolean
          description: "Truncate image included in either input, output or metadata"
          default: true
    ChunkedOutputJsonNode_Public:
      type: object
      properties:
        type:
          type: object
          properties:
            typeName:
              type: string
        closed:
          type: boolean
    ExperimentStreamRequest_Public:
      required:
      - name
      type: object
      properties:
        name:
          minLength: 1
          type: string
        limit:
          maximum: 2000
          minimum: 1
          type: integer
          format: int32
        last_retrieved_id:
          type: string
          format: uuid
    ExperimentUpdate:
      type: object
      properties:
        name:
          pattern: (?s)^\s*(\S.*\S|\S)\s*$
          type: string
        metadata:
          $ref: "#/components/schemas/JsonNode"
        type:
          type: string
          enum:
          - regular
          - trial
          - mini-batch
        status:
          type: string
          description: The status of the experiment
          enum:
          - running
          - completed
          - cancelled
<<<<<<< HEAD
        experiment_scores:
          type: array
          items:
            $ref: "#/components/schemas/ExperimentScore"
    JsonNode:
=======
    BooleanFeedbackDefinition:
      required:
      - details
      - name
      - type
      type: object
      allOf:
      - $ref: "#/components/schemas/Feedback"
      - type: object
        properties:
          details:
            $ref: "#/components/schemas/BooleanFeedbackDetail"
          created_at:
            type: string
            format: date-time
            readOnly: true
          created_by:
            type: string
            readOnly: true
          last_updated_at:
            type: string
            format: date-time
            readOnly: true
          last_updated_by:
            type: string
            readOnly: true
    BooleanFeedbackDetail:
      required:
      - falseLabel
      - trueLabel
>>>>>>> 962a6f0a
      type: object
      properties:
        trueLabel:
          minLength: 1
          type: string
          description: Label for true/1 value
          example: Pass
        falseLabel:
          minLength: 1
          type: string
          description: Label for false/0 value
          example: Fail
    CategoricalFeedbackDefinition:
      required:
      - details
      - name
      - type
      type: object
      allOf:
      - $ref: "#/components/schemas/Feedback"
      - type: object
        properties:
          details:
            $ref: "#/components/schemas/CategoricalFeedbackDetail"
          created_at:
            type: string
            format: date-time
            readOnly: true
          created_by:
            type: string
            readOnly: true
          last_updated_at:
            type: string
            format: date-time
            readOnly: true
          last_updated_by:
            type: string
            readOnly: true
    CategoricalFeedbackDetail:
      required:
      - categories
      type: object
      properties:
        categories:
          type: object
          additionalProperties:
            type: number
            format: double
    Feedback:
      required:
      - name
      - type
      type: object
      properties:
        id:
          type: string
          format: uuid
          readOnly: true
        name:
          minLength: 1
          type: string
        description:
          maxLength: 255
          minLength: 0
          type: string
          description: Optional description for the feedback definition
          example: This feedback definition is used to rate response quality
        createdAt:
          type: string
          format: date-time
          readOnly: true
        createdBy:
          type: string
          readOnly: true
        lastUpdatedAt:
          type: string
          format: date-time
          readOnly: true
        lastUpdatedBy:
          type: string
          readOnly: true
        type:
          type: string
          enum:
          - numerical
          - categorical
          - boolean
      discriminator:
        propertyName: type
        mapping:
          numerical: "#/components/schemas/NumericalFeedbackDefinition"
          categorical: "#/components/schemas/CategoricalFeedbackDefinition"
          boolean: "#/components/schemas/BooleanFeedbackDefinition"
    NumericalFeedbackDefinition:
      required:
      - details
      - name
      - type
      type: object
      allOf:
      - $ref: "#/components/schemas/Feedback"
      - type: object
        properties:
          details:
            $ref: "#/components/schemas/NumericalFeedbackDetail"
          created_at:
            type: string
            format: date-time
            readOnly: true
          created_by:
            type: string
            readOnly: true
          last_updated_at:
            type: string
            format: date-time
            readOnly: true
          last_updated_by:
            type: string
            readOnly: true
    NumericalFeedbackDetail:
      required:
      - max
      - min
      type: object
      properties:
        max:
          type: number
        min:
          type: number
    BooleanFeedbackDefinition_Create:
      required:
      - details
      - name
      - type
      type: object
      allOf:
      - $ref: "#/components/schemas/Feedback_Create"
      - type: object
        properties:
          details:
            $ref: "#/components/schemas/BooleanFeedbackDetail_Create"
    BooleanFeedbackDetail_Create:
      required:
      - falseLabel
      - trueLabel
      type: object
      properties:
        trueLabel:
          minLength: 1
          type: string
          description: Label for true/1 value
          example: Pass
        falseLabel:
          minLength: 1
          type: string
          description: Label for false/0 value
          example: Fail
    CategoricalFeedbackDefinition_Create:
      required:
      - details
      - name
      - type
      type: object
      allOf:
      - $ref: "#/components/schemas/Feedback_Create"
      - type: object
        properties:
          details:
            $ref: "#/components/schemas/CategoricalFeedbackDetail_Create"
    CategoricalFeedbackDetail_Create:
      required:
      - categories
      type: object
      properties:
        categories:
          type: object
          additionalProperties:
            type: number
            format: double
    Feedback_Create:
      required:
      - name
      - type
      type: object
      properties:
        id:
          type: string
          format: uuid
          readOnly: true
        name:
          minLength: 1
          type: string
        description:
          maxLength: 255
          minLength: 0
          type: string
          description: Optional description for the feedback definition
          example: This feedback definition is used to rate response quality
        type:
          type: string
          enum:
          - numerical
          - categorical
          - boolean
      discriminator:
        propertyName: type
        mapping:
          numerical: "#/components/schemas/NumericalFeedbackDefinition_Create"
          categorical: "#/components/schemas/CategoricalFeedbackDefinition_Create"
          boolean: "#/components/schemas/BooleanFeedbackDefinition_Create"
    NumericalFeedbackDefinition_Create:
      required:
      - details
      - name
      - type
      type: object
      allOf:
      - $ref: "#/components/schemas/Feedback_Create"
      - type: object
        properties:
          details:
            $ref: "#/components/schemas/NumericalFeedbackDetail_Create"
    NumericalFeedbackDetail_Create:
      required:
      - max
      - min
      type: object
      properties:
        max:
          type: number
        min:
          type: number
    BooleanFeedbackDefinition_Public:
      required:
      - details
      - name
      - type
      type: object
      allOf:
      - $ref: "#/components/schemas/Feedback_Public"
      - type: object
        properties:
          details:
            $ref: "#/components/schemas/BooleanFeedbackDetail_Public"
          created_at:
            type: string
            format: date-time
            readOnly: true
          created_by:
            type: string
            readOnly: true
          last_updated_at:
            type: string
            format: date-time
            readOnly: true
          last_updated_by:
            type: string
            readOnly: true
    BooleanFeedbackDetail_Public:
      required:
      - falseLabel
      - trueLabel
      type: object
      properties:
        trueLabel:
          minLength: 1
          type: string
          description: Label for true/1 value
          example: Pass
        falseLabel:
          minLength: 1
          type: string
          description: Label for false/0 value
          example: Fail
    CategoricalFeedbackDefinition_Public:
      required:
      - details
      - name
      - type
      type: object
      allOf:
      - $ref: "#/components/schemas/Feedback_Public"
      - type: object
        properties:
          details:
            $ref: "#/components/schemas/CategoricalFeedbackDetail_Public"
          created_at:
            type: string
            format: date-time
            readOnly: true
          created_by:
            type: string
            readOnly: true
          last_updated_at:
            type: string
            format: date-time
            readOnly: true
          last_updated_by:
            type: string
            readOnly: true
    CategoricalFeedbackDetail_Public:
      required:
      - categories
      type: object
      properties:
        categories:
          type: object
          additionalProperties:
            type: number
            format: double
    FeedbackDefinitionPage_Public:
      type: object
      properties:
        page:
          type: integer
          format: int32
        size:
          type: integer
          format: int32
        total:
          type: integer
          format: int64
        content:
          type: array
          items:
            $ref: "#/components/schemas/FeedbackObject_Public"
    FeedbackObject_Public:
      required:
      - name
      - type
      type: object
      properties:
        id:
          type: string
          format: uuid
          readOnly: true
        name:
          minLength: 1
          type: string
        description:
          maxLength: 255
          minLength: 0
          type: string
          description: Optional description for the feedback definition
          example: This feedback definition is used to rate response quality
        createdAt:
          type: string
          format: date-time
          readOnly: true
        createdBy:
          type: string
          readOnly: true
        lastUpdatedAt:
          type: string
          format: date-time
          readOnly: true
        lastUpdatedBy:
          type: string
          readOnly: true
        type:
          type: string
          enum:
          - numerical
          - categorical
          - boolean
      discriminator:
        propertyName: type
        mapping:
          numerical: "#/components/schemas/NumericalFeedbackDefinition_Public"
          categorical: "#/components/schemas/CategoricalFeedbackDefinition_Public"
          boolean: "#/components/schemas/BooleanFeedbackDefinition_Public"
    NumericalFeedbackDefinition_Public:
      required:
      - details
      - name
      - type
      type: object
      allOf:
      - $ref: "#/components/schemas/Feedback_Public"
      - type: object
        properties:
          details:
            $ref: "#/components/schemas/NumericalFeedbackDetail_Public"
          created_at:
            type: string
            format: date-time
            readOnly: true
          created_by:
            type: string
            readOnly: true
          last_updated_at:
            type: string
            format: date-time
            readOnly: true
          last_updated_by:
            type: string
            readOnly: true
    NumericalFeedbackDetail_Public:
      required:
      - max
      - min
      type: object
      properties:
        max:
          type: number
        min:
          type: number
    Feedback_Public:
      required:
      - name
      - type
      type: object
      properties:
        id:
          type: string
          format: uuid
          readOnly: true
        name:
          minLength: 1
          type: string
        description:
          maxLength: 255
          minLength: 0
          type: string
          description: Optional description for the feedback definition
          example: This feedback definition is used to rate response quality
        createdAt:
          type: string
          format: date-time
          readOnly: true
        createdBy:
          type: string
          readOnly: true
        lastUpdatedAt:
          type: string
          format: date-time
          readOnly: true
        lastUpdatedBy:
          type: string
          readOnly: true
        type:
          type: string
          enum:
          - numerical
          - categorical
          - boolean
      discriminator:
        propertyName: type
        mapping:
          numerical: "#/components/schemas/NumericalFeedbackDefinition_Public"
          categorical: "#/components/schemas/CategoricalFeedbackDefinition_Public"
          boolean: "#/components/schemas/BooleanFeedbackDefinition_Public"
    BooleanFeedbackDefinition_Update:
      required:
      - details
      - name
      - type
      type: object
      allOf:
      - $ref: "#/components/schemas/Feedback_Update"
      - type: object
        properties:
          details:
            $ref: "#/components/schemas/BooleanFeedbackDetail_Update"
    BooleanFeedbackDetail_Update:
      required:
      - falseLabel
      - trueLabel
      type: object
      properties:
        trueLabel:
          minLength: 1
          type: string
          description: Label for true/1 value
          example: Pass
        falseLabel:
          minLength: 1
          type: string
          description: Label for false/0 value
          example: Fail
    CategoricalFeedbackDefinition_Update:
      required:
      - details
      - name
      - type
      type: object
      allOf:
      - $ref: "#/components/schemas/Feedback_Update"
      - type: object
        properties:
          details:
            $ref: "#/components/schemas/CategoricalFeedbackDetail_Update"
    CategoricalFeedbackDetail_Update:
      required:
      - categories
      type: object
      properties:
        categories:
          type: object
          additionalProperties:
            type: number
            format: double
    Feedback_Update:
      required:
      - name
      - type
      type: object
      properties:
        id:
          type: string
          format: uuid
          readOnly: true
        name:
          minLength: 1
          type: string
        description:
          maxLength: 255
          minLength: 0
          type: string
          description: Optional description for the feedback definition
          example: This feedback definition is used to rate response quality
        type:
          type: string
          enum:
          - numerical
          - categorical
          - boolean
      discriminator:
        propertyName: type
        mapping:
          numerical: "#/components/schemas/NumericalFeedbackDefinition_Update"
          categorical: "#/components/schemas/CategoricalFeedbackDefinition_Update"
          boolean: "#/components/schemas/BooleanFeedbackDefinition_Update"
    NumericalFeedbackDefinition_Update:
      required:
      - details
      - name
      - type
      type: object
      allOf:
      - $ref: "#/components/schemas/Feedback_Update"
      - type: object
        properties:
          details:
            $ref: "#/components/schemas/NumericalFeedbackDetail_Update"
    NumericalFeedbackDetail_Update:
      required:
      - max
      - min
      type: object
      properties:
        max:
          type: number
        min:
          type: number
    Guardrail:
      required:
      - config
      - details
      - entity_id
      - name
      - result
      - secondary_id
      type: object
      properties:
        id:
          type: string
          format: uuid
          readOnly: true
        entity_id:
          type: string
          format: uuid
        secondary_id:
          type: string
          format: uuid
        project_name:
          pattern: (?s)^\s*(\S.*\S|\S)\s*$
          type: string
          description: "If null, the default project is used"
        project_id:
          type: string
          format: uuid
        name:
          type: string
          enum:
          - TOPIC
          - PII
        result:
          type: string
          enum:
          - passed
          - failed
        config:
          $ref: "#/components/schemas/JsonNode"
        details:
          $ref: "#/components/schemas/JsonNode"
    GuardrailBatch:
      required:
      - guardrails
      type: object
      properties:
        guardrails:
          maxItems: 1000
          minItems: 1
          type: array
          items:
            $ref: "#/components/schemas/Guardrail"
    GuardrailBatch_Write:
      required:
      - guardrails
      type: object
      properties:
        guardrails:
          maxItems: 1000
          minItems: 1
          type: array
          items:
            $ref: "#/components/schemas/Guardrail_Write"
    Guardrail_Write:
      required:
      - config
      - details
      - entity_id
      - name
      - result
      - secondary_id
      type: object
      properties:
        entity_id:
          type: string
          format: uuid
        secondary_id:
          type: string
          format: uuid
        project_name:
          pattern: (?s)^\s*(\S.*\S|\S)\s*$
          type: string
          description: "If null, the default project is used"
        project_id:
          type: string
          format: uuid
        name:
          type: string
          enum:
          - TOPIC
          - PII
        result:
          type: string
          enum:
          - passed
          - failed
        config:
          $ref: "#/components/schemas/JsonNode"
        details:
          $ref: "#/components/schemas/JsonNode"
    ProviderApiKeyPage_Public:
      type: object
      properties:
        size:
          type: integer
          format: int32
        total:
          type: integer
          format: int64
        content:
          type: array
          items:
            $ref: "#/components/schemas/ProviderApiKey_Public"
        sortableBy:
          type: array
          items:
            type: string
    ProviderApiKey_Public:
      required:
      - provider
      type: object
      properties:
        id:
          type: string
          format: uuid
          readOnly: true
        provider:
          type: string
          enum:
          - openai
          - anthropic
          - gemini
          - openrouter
          - vertex-ai
          - custom-llm
        api_key:
          type: string
        name:
          maxLength: 150
          minLength: 0
          type: string
        provider_name:
          maxLength: 150
          minLength: 0
          type: string
          description: "Provider name - required for custom LLM providers to uniquely\
            \ identify them (e.g., 'ollama', 'vllm'). Must not be blank for custom\
            \ providers. Should not be set for standard providers (OpenAI, Anthropic,\
            \ etc.). This requirement is conditional and validation is enforced programmatically."
          example: ollama
        headers:
          type: object
          additionalProperties:
            type: string
        configuration:
          type: object
          additionalProperties:
            type: string
        base_url:
          pattern: (?s)^\s*(\S.*\S|\S)\s*$
          type: string
        created_at:
          type: string
          format: date-time
          readOnly: true
        created_by:
          type: string
          readOnly: true
        last_updated_at:
          type: string
          format: date-time
          readOnly: true
        last_updated_by:
          type: string
          readOnly: true
    ProviderApiKey:
      required:
      - provider
      type: object
      properties:
        id:
          type: string
          format: uuid
          readOnly: true
        provider:
          type: string
          enum:
          - openai
          - anthropic
          - gemini
          - openrouter
          - vertex-ai
          - custom-llm
        api_key:
          type: string
        name:
          maxLength: 150
          minLength: 0
          type: string
        provider_name:
          maxLength: 150
          minLength: 0
          type: string
          description: "Provider name - required for custom LLM providers to uniquely\
            \ identify them (e.g., 'ollama', 'vllm'). Must not be blank for custom\
            \ providers. Should not be set for standard providers (OpenAI, Anthropic,\
            \ etc.). This requirement is conditional and validation is enforced programmatically."
          example: ollama
        headers:
          type: object
          additionalProperties:
            type: string
        configuration:
          type: object
          additionalProperties:
            type: string
        base_url:
          pattern: (?s)^\s*(\S.*\S|\S)\s*$
          type: string
        created_at:
          type: string
          format: date-time
          readOnly: true
        created_by:
          type: string
          readOnly: true
        last_updated_at:
          type: string
          format: date-time
          readOnly: true
        last_updated_by:
          type: string
          readOnly: true
    ProviderApiKey_Write:
      required:
      - provider
      type: object
      properties:
        provider:
          type: string
          enum:
          - openai
          - anthropic
          - gemini
          - openrouter
          - vertex-ai
          - custom-llm
        api_key:
          type: string
        name:
          maxLength: 150
          minLength: 0
          type: string
        provider_name:
          maxLength: 150
          minLength: 0
          type: string
          description: "Provider name - required for custom LLM providers to uniquely\
            \ identify them (e.g., 'ollama', 'vllm'). Must not be blank for custom\
            \ providers. Should not be set for standard providers (OpenAI, Anthropic,\
            \ etc.). This requirement is conditional and validation is enforced programmatically."
          example: ollama
        headers:
          type: object
          additionalProperties:
            type: string
        configuration:
          type: object
          additionalProperties:
            type: string
        base_url:
          pattern: (?s)^\s*(\S.*\S|\S)\s*$
          type: string
    ProviderApiKeyUpdate:
      type: object
      properties:
        api_key:
          type: string
        name:
          maxLength: 150
          minLength: 0
          type: string
        provider_name:
          maxLength: 150
          minLength: 0
          type: string
          description: "Provider name - can be set to migrate legacy custom LLM providers\
            \ to the new multi-provider format. Once set, it cannot be changed. Should\
            \ only be set for custom LLM providers."
          example: ollama
        headers:
          type: object
          additionalProperties:
            type: string
        configuration:
          type: object
          additionalProperties:
            type: string
        base_url:
          type: string
    ManualEvaluationResponse:
      type: object
      properties:
        entities_queued:
          type: integer
          description: Number of entities queued for evaluation
          format: int32
          example: 5
        rules_applied:
          type: integer
          description: Number of rules that will be applied
          format: int32
          example: 2
    ManualEvaluationRequest:
      required:
      - entity_ids
      - entity_type
      - project_id
      - rule_ids
      type: object
      properties:
        project_id:
          type: string
          description: Project ID
          format: uuid
          example: 550e8400-e29b-41d4-a716-446655440000
        entity_ids:
          minItems: 1
          type: array
          description: List of entity IDs (trace IDs or thread IDs) to evaluate
          example:
          - 550e8400-e29b-41d4-a716-446655440000
          - 550e8400-e29b-41d4-a716-446655440001
          items:
            type: string
            description: List of entity IDs (trace IDs or thread IDs) to evaluate
            format: uuid
        rule_ids:
          minItems: 1
          type: array
          description: List of automation rule IDs to apply
          example:
          - 660e8400-e29b-41d4-a716-446655440000
          items:
            type: string
            description: List of automation rule IDs to apply
            format: uuid
        entity_type:
          type: string
          description: Type of entity to evaluate (trace or thread)
          example: trace
          enum:
          - trace
          - thread
    ExportTraceServiceRequest:
      $ref: "#/components/schemas/JsonNode"
    Optimization:
      required:
      - dataset_name
      - objective_name
      - status
      type: object
      properties:
        id:
          type: string
          format: uuid
        name:
          type: string
        dataset_name:
          minLength: 1
          type: string
        objective_name:
          minLength: 1
          type: string
        status:
          type: string
          enum:
          - running
          - completed
          - cancelled
        metadata:
          $ref: "#/components/schemas/JsonListString"
        dataset_id:
          type: string
          format: uuid
          readOnly: true
        num_trials:
          type: integer
          format: int64
          readOnly: true
        feedback_scores:
          type: array
          readOnly: true
          items:
            $ref: "#/components/schemas/FeedbackScoreAverage"
        created_at:
          type: string
          format: date-time
          readOnly: true
        created_by:
          type: string
          readOnly: true
        last_updated_at:
          type: string
          format: date-time
        last_updated_by:
          type: string
          readOnly: true
    Optimization_Write:
      required:
      - dataset_name
      - objective_name
      - status
      type: object
      properties:
        id:
          type: string
          format: uuid
        name:
          type: string
        dataset_name:
          minLength: 1
          type: string
        objective_name:
          minLength: 1
          type: string
        status:
          type: string
          enum:
          - running
          - completed
          - cancelled
        metadata:
          $ref: "#/components/schemas/JsonListString_Write"
        last_updated_at:
          type: string
          format: date-time
    OptimizationPage_Public:
      type: object
      properties:
        page:
          type: integer
          format: int32
        size:
          type: integer
          format: int32
        total:
          type: integer
          format: int64
        content:
          type: array
          items:
            $ref: "#/components/schemas/Optimization_Public"
        sortableBy:
          type: array
          items:
            type: string
    Optimization_Public:
      required:
      - dataset_name
      - objective_name
      - status
      type: object
      properties:
        id:
          type: string
          format: uuid
        name:
          type: string
        dataset_name:
          minLength: 1
          type: string
        objective_name:
          minLength: 1
          type: string
        status:
          type: string
          enum:
          - running
          - completed
          - cancelled
        metadata:
          $ref: "#/components/schemas/JsonListString_Public"
        dataset_id:
          type: string
          format: uuid
          readOnly: true
        num_trials:
          type: integer
          format: int64
          readOnly: true
        feedback_scores:
          type: array
          readOnly: true
          items:
            $ref: "#/components/schemas/FeedbackScoreAverage_Public"
        created_at:
          type: string
          format: date-time
          readOnly: true
        created_by:
          type: string
          readOnly: true
        last_updated_at:
          type: string
          format: date-time
        last_updated_by:
          type: string
          readOnly: true
    OptimizationUpdate:
      type: object
      properties:
        name:
          type: string
        status:
          type: string
          enum:
          - running
          - completed
          - cancelled
    ErrorCountWithDeviation:
      type: object
      properties:
        count:
          type: integer
          format: int64
        deviation:
          type: integer
          format: int64
        deviation_percentage:
          type: integer
          format: int64
    Project:
      required:
      - name
      type: object
      properties:
        id:
          type: string
          format: uuid
          readOnly: true
        name:
          minLength: 1
          type: string
        visibility:
          type: string
          enum:
          - private
          - public
        description:
          maxLength: 255
          minLength: 0
          type: string
        created_at:
          type: string
          format: date-time
          readOnly: true
        created_by:
          type: string
          readOnly: true
        last_updated_at:
          type: string
          format: date-time
          readOnly: true
        last_updated_by:
          type: string
          readOnly: true
        last_updated_trace_at:
          type: string
          format: date-time
          readOnly: true
        feedback_scores:
          type: array
          readOnly: true
          items:
            $ref: "#/components/schemas/FeedbackScoreAverage"
        duration:
          $ref: "#/components/schemas/PercentageValues"
        total_estimated_cost:
          type: number
          format: double
          readOnly: true
        total_estimated_cost_sum:
          type: number
          format: double
          readOnly: true
        usage:
          type: object
          additionalProperties:
            type: number
            format: double
            readOnly: true
          readOnly: true
        trace_count:
          type: integer
          format: int64
          readOnly: true
        guardrails_failed_count:
          type: integer
          format: int64
          readOnly: true
        error_count:
          $ref: "#/components/schemas/ErrorCountWithDeviation"
    Project_Write:
      required:
      - name
      type: object
      properties:
        name:
          minLength: 1
          type: string
        visibility:
          type: string
          enum:
          - private
          - public
        description:
          maxLength: 255
          minLength: 0
          type: string
    ProjectPage_Public:
      type: object
      properties:
        page:
          type: integer
          format: int32
        size:
          type: integer
          format: int32
        total:
          type: integer
          format: int64
        content:
          type: array
          items:
            $ref: "#/components/schemas/Project_Public"
        sortableBy:
          type: array
          items:
            type: string
    Project_Public:
      required:
      - name
      type: object
      properties:
        id:
          type: string
          format: uuid
          readOnly: true
        name:
          minLength: 1
          type: string
        visibility:
          type: string
          enum:
          - private
          - public
        description:
          maxLength: 255
          minLength: 0
          type: string
        created_at:
          type: string
          format: date-time
          readOnly: true
        created_by:
          type: string
          readOnly: true
        last_updated_at:
          type: string
          format: date-time
          readOnly: true
        last_updated_by:
          type: string
          readOnly: true
        last_updated_trace_at:
          type: string
          format: date-time
          readOnly: true
    FeedbackScoreNames:
      type: object
      properties:
        scores:
          type: array
          items:
            $ref: "#/components/schemas/ScoreName"
    ScoreName:
      type: object
      properties:
        name:
          type: string
        type:
          type: string
    DataPointNumber_Public:
      required:
      - time
      type: object
      properties:
        time:
          type: string
          format: date-time
        value:
          type: number
    ProjectMetricResponse_Public:
      type: object
      properties:
        project_id:
          type: string
          format: uuid
        metric_type:
          type: string
          enum:
          - FEEDBACK_SCORES
          - TRACE_COUNT
          - TOKEN_USAGE
          - DURATION
          - COST
          - GUARDRAILS_FAILED_COUNT
          - THREAD_COUNT
          - THREAD_DURATION
          - THREAD_FEEDBACK_SCORES
        interval:
          type: string
          enum:
          - HOURLY
          - DAILY
          - WEEKLY
        results:
          type: array
          items:
            $ref: "#/components/schemas/ResultsNumber_Public"
    ResultsNumber_Public:
      type: object
      properties:
        name:
          type: string
        data:
          type: array
          items:
            $ref: "#/components/schemas/DataPointNumber_Public"
    ProjectMetricRequest_Public:
      type: object
      properties:
        metric_type:
          type: string
          enum:
          - FEEDBACK_SCORES
          - TRACE_COUNT
          - TOKEN_USAGE
          - DURATION
          - COST
          - GUARDRAILS_FAILED_COUNT
          - THREAD_COUNT
          - THREAD_DURATION
          - THREAD_FEEDBACK_SCORES
        interval:
          type: string
          enum:
          - HOURLY
          - DAILY
          - WEEKLY
        interval_start:
          type: string
          format: date-time
        interval_end:
          type: string
          format: date-time
        trace_filters:
          type: array
          items:
            $ref: "#/components/schemas/TraceFilter_Public"
        thread_filters:
          type: array
          items:
            $ref: "#/components/schemas/TraceThreadFilter_Public"
    TraceThreadFilter_Public:
      type: object
      properties:
        field:
          type: string
        operator:
          type: string
          enum:
          - contains
          - not_contains
          - starts_with
          - ends_with
          - =
          - '!='
          - '>'
          - '>='
          - <
          - <=
          - is_empty
          - is_not_empty
        key:
          type: string
        value:
          type: string
    ProjectStatsSummary:
      type: object
      properties:
        content:
          type: array
          items:
            $ref: "#/components/schemas/ProjectStatsSummaryItem"
    ProjectStatsSummaryItem:
      type: object
      properties:
        project_id:
          type: string
          format: uuid
        feedback_scores:
          type: array
          items:
            $ref: "#/components/schemas/FeedbackScoreAverage"
        duration:
          $ref: "#/components/schemas/PercentageValues"
        total_estimated_cost:
          type: number
          format: double
        total_estimated_cost_sum:
          type: number
          format: double
        usage:
          type: object
          additionalProperties:
            type: number
            format: double
        trace_count:
          type: integer
          format: int64
        guardrails_failed_count:
          type: integer
          format: int64
        error_count:
          $ref: "#/components/schemas/ErrorCountWithDeviation"
    ErrorCountWithDeviation_Detailed:
      type: object
      properties:
        count:
          type: integer
          format: int64
        deviation:
          type: integer
          format: int64
        deviation_percentage:
          type: integer
          format: int64
      readOnly: true
    FeedbackScoreAverage_Detailed:
      required:
      - name
      - value
      type: object
      properties:
        name:
          minLength: 1
          type: string
        value:
          type: number
      readOnly: true
    PercentageValues_Detailed:
      type: object
      properties:
        p50:
          type: number
        p90:
          type: number
        p99:
          type: number
      readOnly: true
    Project_Detailed:
      required:
      - name
      type: object
      properties:
        id:
          type: string
          format: uuid
          readOnly: true
        name:
          minLength: 1
          type: string
        visibility:
          type: string
          enum:
          - private
          - public
        description:
          maxLength: 255
          minLength: 0
          type: string
        created_at:
          type: string
          format: date-time
          readOnly: true
        created_by:
          type: string
          readOnly: true
        last_updated_at:
          type: string
          format: date-time
          readOnly: true
        last_updated_by:
          type: string
          readOnly: true
        last_updated_trace_at:
          type: string
          format: date-time
          readOnly: true
        feedback_scores:
          type: array
          readOnly: true
          items:
            $ref: "#/components/schemas/FeedbackScoreAverage_Detailed"
        duration:
          $ref: "#/components/schemas/PercentageValues_Detailed"
        total_estimated_cost:
          type: number
          format: double
          readOnly: true
        total_estimated_cost_sum:
          type: number
          format: double
          readOnly: true
        usage:
          type: object
          additionalProperties:
            type: number
            format: double
            readOnly: true
          readOnly: true
        trace_count:
          type: integer
          format: int64
          readOnly: true
        guardrails_failed_count:
          type: integer
          format: int64
          readOnly: true
        error_count:
          $ref: "#/components/schemas/ErrorCountWithDeviation_Detailed"
    ErrorMessage_Detailed:
      type: object
      properties:
        errors:
          type: array
          items:
            type: string
    ProjectRetrieve_Detailed:
      required:
      - name
      type: object
      properties:
        name:
          minLength: 1
          type: string
    ProjectUpdate:
      type: object
      properties:
        name:
          pattern: (?s)^\s*(\S.*\S|\S)\s*$
          type: string
        description:
          maxLength: 255
          minLength: 0
          type: string
        visibility:
          type: string
          enum:
          - private
          - public
    Prompt:
      required:
      - name
      type: object
      properties:
        id:
          type: string
          format: uuid
        name:
          minLength: 1
          type: string
        description:
          maxLength: 255
          minLength: 0
          pattern: (?s)^\s*(\S.*\S|\S)\s*$
          type: string
        template:
          pattern: (?s)^\s*(\S.*\S|\S)\s*$
          type: string
        metadata:
          $ref: "#/components/schemas/JsonNode"
        change_description:
          type: string
        type:
          type: string
          enum:
          - mustache
          - jinja2
        tags:
          uniqueItems: true
          type: array
          items:
            type: string
        created_at:
          type: string
          format: date-time
          readOnly: true
        created_by:
          type: string
          readOnly: true
        last_updated_at:
          type: string
          format: date-time
          readOnly: true
        last_updated_by:
          type: string
          readOnly: true
        version_count:
          type: integer
          format: int64
          readOnly: true
        latest_version:
          $ref: "#/components/schemas/PromptVersion"
    PromptVersion:
      required:
      - template
      type: object
      properties:
        id:
          type: string
          description: "version unique identifier, generated if absent"
          format: uuid
        prompt_id:
          type: string
          format: uuid
          readOnly: true
        commit:
          pattern: "^[a-zA-Z0-9]{8}$"
          type: string
          description: "version short unique identifier, generated if absent. it must\
            \ be 8 characters long"
        template:
          minLength: 1
          type: string
        metadata:
          $ref: "#/components/schemas/JsonNode"
        type:
          type: string
          enum:
          - mustache
          - jinja2
        change_description:
          type: string
        variables:
          uniqueItems: true
          type: array
          readOnly: true
          items:
            type: string
            readOnly: true
        created_at:
          type: string
          format: date-time
          readOnly: true
        created_by:
          type: string
          readOnly: true
      readOnly: true
    Prompt_Write:
      required:
      - name
      type: object
      properties:
        id:
          type: string
          format: uuid
        name:
          minLength: 1
          type: string
        description:
          maxLength: 255
          minLength: 0
          pattern: (?s)^\s*(\S.*\S|\S)\s*$
          type: string
        template:
          pattern: (?s)^\s*(\S.*\S|\S)\s*$
          type: string
        metadata:
          $ref: "#/components/schemas/JsonNode_Write"
        change_description:
          type: string
        type:
          type: string
          enum:
          - mustache
          - jinja2
        tags:
          uniqueItems: true
          type: array
          items:
            type: string
    JsonNode_Detail:
      type: object
    PromptVersion_Detail:
      required:
      - template
      type: object
      properties:
        id:
          type: string
          description: "version unique identifier, generated if absent"
          format: uuid
        prompt_id:
          type: string
          format: uuid
          readOnly: true
        commit:
          pattern: "^[a-zA-Z0-9]{8}$"
          type: string
          description: "version short unique identifier, generated if absent. it must\
            \ be 8 characters long"
        template:
          minLength: 1
          type: string
        metadata:
          $ref: "#/components/schemas/JsonNode_Detail"
        type:
          type: string
          enum:
          - mustache
          - jinja2
        change_description:
          type: string
        variables:
          uniqueItems: true
          type: array
          readOnly: true
          items:
            type: string
            readOnly: true
        created_at:
          type: string
          format: date-time
          readOnly: true
        created_by:
          type: string
          readOnly: true
    ErrorMessage_Detail:
      type: object
      properties:
        code:
          type: integer
          format: int32
        message:
          type: string
        details:
          type: string
    CreatePromptVersion_Detail:
      required:
      - name
      - version
      type: object
      properties:
        name:
          minLength: 1
          type: string
        version:
          $ref: "#/components/schemas/PromptVersion_Detail"
    Prompt_Detail:
      required:
      - name
      type: object
      properties:
        id:
          type: string
          format: uuid
        name:
          minLength: 1
          type: string
        description:
          maxLength: 255
          minLength: 0
          pattern: (?s)^\s*(\S.*\S|\S)\s*$
          type: string
        tags:
          uniqueItems: true
          type: array
          items:
            type: string
        created_at:
          type: string
          format: date-time
          readOnly: true
        created_by:
          type: string
          readOnly: true
        last_updated_at:
          type: string
          format: date-time
          readOnly: true
        last_updated_by:
          type: string
          readOnly: true
        version_count:
          type: integer
          format: int64
          readOnly: true
        latest_version:
          $ref: "#/components/schemas/PromptVersion_Detail"
    PromptVersionPage_Public:
      type: object
      properties:
        page:
          type: integer
          format: int32
        size:
          type: integer
          format: int32
        total:
          type: integer
          format: int64
        content:
          type: array
          items:
            $ref: "#/components/schemas/PromptVersion_Public"
    PromptVersion_Public:
      required:
      - template
      type: object
      properties:
        id:
          type: string
          description: "version unique identifier, generated if absent"
          format: uuid
        prompt_id:
          type: string
          format: uuid
          readOnly: true
        commit:
          pattern: "^[a-zA-Z0-9]{8}$"
          type: string
          description: "version short unique identifier, generated if absent. it must\
            \ be 8 characters long"
        template:
          minLength: 1
          type: string
        metadata:
          $ref: "#/components/schemas/JsonNode_Public"
        type:
          type: string
          enum:
          - mustache
          - jinja2
        change_description:
          type: string
        created_at:
          type: string
          format: date-time
          readOnly: true
        created_by:
          type: string
          readOnly: true
    PromptPage_Public:
      type: object
      properties:
        page:
          type: integer
          format: int32
        size:
          type: integer
          format: int32
        total:
          type: integer
          format: int64
        content:
          type: array
          items:
            $ref: "#/components/schemas/Prompt_Public"
        sortableBy:
          type: array
          items:
            type: string
    Prompt_Public:
      required:
      - name
      type: object
      properties:
        id:
          type: string
          format: uuid
        name:
          minLength: 1
          type: string
        description:
          maxLength: 255
          minLength: 0
          pattern: (?s)^\s*(\S.*\S|\S)\s*$
          type: string
        tags:
          uniqueItems: true
          type: array
          items:
            type: string
        created_at:
          type: string
          format: date-time
          readOnly: true
        created_by:
          type: string
          readOnly: true
        last_updated_at:
          type: string
          format: date-time
          readOnly: true
        last_updated_by:
          type: string
          readOnly: true
        version_count:
          type: integer
          format: int64
          readOnly: true
    PromptVersionRetrieve_Detail:
      required:
      - name
      type: object
      properties:
        name:
          minLength: 1
          type: string
        commit:
          type: string
    Prompt_Updatable:
      required:
      - name
      type: object
      properties:
        name:
          minLength: 1
          type: string
        description:
          maxLength: 255
          minLength: 0
          pattern: (?s)^\s*(\S.*\S|\S)\s*$
          type: string
        tags:
          uniqueItems: true
          type: array
          items:
            type: string
    ServiceTogglesConfig:
      required:
      - alertsEnabled
      - csvUploadEnabled
      - guardrailsEnabled
      - opikAIEnabled
      - pythonEvaluatorEnabled
      - traceThreadPythonEvaluatorEnabled
      - welcomeWizardEnabled
      type: object
      properties:
        pythonEvaluatorEnabled:
          type: boolean
        traceThreadPythonEvaluatorEnabled:
          type: boolean
        guardrailsEnabled:
          type: boolean
        opikAIEnabled:
          type: boolean
        alertsEnabled:
          type: boolean
        welcomeWizardEnabled:
          type: boolean
        csvUploadEnabled:
          type: boolean
    SpanBatchUpdate:
      required:
      - ids
      - update
      type: object
      properties:
        ids:
          maxItems: 1000
          minItems: 1
          uniqueItems: true
          type: array
          description: List of span IDs to update (max 1000)
          items:
            type: string
            description: List of span IDs to update (max 1000)
            format: uuid
        update:
          $ref: "#/components/schemas/SpanUpdate"
        merge_tags:
          type: boolean
          description: "If true, merge tags with existing tags instead of replacing\
            \ them. Default: false"
      description: Request to batch update multiple spans
    SpanUpdate:
      required:
      - trace_id
      type: object
      properties:
        project_name:
          pattern: (?s)^\s*(\S.*\S|\S)\s*$
          type: string
          description: "If null and project_id not specified, Default Project is assumed"
        project_id:
          type: string
          description: "If null and project_name not specified, Default Project is\
            \ assumed"
          format: uuid
        trace_id:
          type: string
          format: uuid
        parent_span_id:
          type: string
          format: uuid
        name:
          type: string
        type:
          type: string
          enum:
          - general
          - tool
          - llm
          - guardrail
        end_time:
          type: string
          format: date-time
        input:
          $ref: "#/components/schemas/JsonListString"
        output:
          $ref: "#/components/schemas/JsonListString"
        metadata:
          $ref: "#/components/schemas/JsonListString"
        model:
          type: string
        provider:
          type: string
        tags:
          uniqueItems: true
          type: array
          items:
            type: string
        usage:
          type: object
          additionalProperties:
            type: integer
            format: int32
        total_estimated_cost:
          minimum: 0.0
          exclusiveMinimum: false
          type: number
        error_info:
          $ref: "#/components/schemas/ErrorInfo"
    ErrorInfo_Write:
      required:
      - exception_type
      - traceback
      type: object
      properties:
        exception_type:
          minLength: 1
          type: string
        message:
          type: string
        traceback:
          minLength: 1
          type: string
    Span_Write:
      required:
      - start_time
      type: object
      properties:
        id:
          type: string
          format: uuid
        project_name:
          pattern: (?s)^\s*(\S.*\S|\S)\s*$
          type: string
          description: "If null, the default project is used"
        trace_id:
          type: string
          format: uuid
        parent_span_id:
          type: string
          format: uuid
        name:
          type: string
        type:
          type: string
          enum:
          - general
          - tool
          - llm
          - guardrail
        start_time:
          type: string
          format: date-time
        end_time:
          type: string
          format: date-time
        input:
          $ref: "#/components/schemas/JsonListString_Write"
        output:
          $ref: "#/components/schemas/JsonListString_Write"
        metadata:
          $ref: "#/components/schemas/JsonListString_Write"
        model:
          type: string
        provider:
          type: string
        tags:
          uniqueItems: true
          type: array
          items:
            type: string
        usage:
          type: object
          additionalProperties:
            type: integer
            format: int32
        error_info:
          $ref: "#/components/schemas/ErrorInfo_Write"
        last_updated_at:
          type: string
          format: date-time
        total_estimated_cost:
          minimum: 0.0
          exclusiveMinimum: false
          type: number
        total_estimated_cost_version:
          type: string
    SpanBatch:
      required:
      - spans
      type: object
      properties:
        spans:
          maxItems: 1000
          minItems: 1
          type: array
          items:
            $ref: "#/components/schemas/Span"
    SpanBatch_Write:
      required:
      - spans
      type: object
      properties:
        spans:
          maxItems: 1000
          minItems: 1
          type: array
          items:
            $ref: "#/components/schemas/Span_Write"
    DeleteFeedbackScore:
      required:
      - name
      type: object
      properties:
        name:
          minLength: 1
          type: string
        author:
          type: string
    ErrorInfo_Public:
      required:
      - exception_type
      - traceback
      type: object
      properties:
        exception_type:
          minLength: 1
          type: string
        message:
          type: string
        traceback:
          minLength: 1
          type: string
    FeedbackScore_Public:
      required:
      - name
      - source
      - value
      type: object
      properties:
        name:
          minLength: 1
          type: string
        category_name:
          type: string
        value:
          maximum: 999999999.999999999
          exclusiveMaximum: false
          minimum: -999999999.999999999
          exclusiveMinimum: false
          type: number
        reason:
          type: string
        source:
          type: string
          enum:
          - ui
          - sdk
          - online_scoring
        created_at:
          type: string
          format: date-time
          readOnly: true
        last_updated_at:
          type: string
          format: date-time
          readOnly: true
        created_by:
          type: string
          readOnly: true
        last_updated_by:
          type: string
          readOnly: true
        value_by_author:
          type: object
          additionalProperties:
            $ref: "#/components/schemas/ValueEntry_Public"
          readOnly: true
      readOnly: true
    Span_Public:
      required:
      - start_time
      type: object
      properties:
        id:
          type: string
          format: uuid
        project_name:
          pattern: (?s)^\s*(\S.*\S|\S)\s*$
          type: string
          description: "If null, the default project is used"
        project_id:
          type: string
          format: uuid
          readOnly: true
        trace_id:
          type: string
          format: uuid
        parent_span_id:
          type: string
          format: uuid
        name:
          type: string
        type:
          type: string
          enum:
          - general
          - tool
          - llm
          - guardrail
        start_time:
          type: string
          format: date-time
        end_time:
          type: string
          format: date-time
        input:
          $ref: "#/components/schemas/JsonListString_Public"
        output:
          $ref: "#/components/schemas/JsonListString_Public"
        metadata:
          $ref: "#/components/schemas/JsonListString_Public"
        model:
          type: string
        provider:
          type: string
        tags:
          uniqueItems: true
          type: array
          items:
            type: string
        usage:
          type: object
          additionalProperties:
            type: integer
            format: int32
        error_info:
          $ref: "#/components/schemas/ErrorInfo_Public"
        created_at:
          type: string
          format: date-time
          readOnly: true
        last_updated_at:
          type: string
          format: date-time
        created_by:
          type: string
          readOnly: true
        last_updated_by:
          type: string
          readOnly: true
        feedback_scores:
          type: array
          readOnly: true
          items:
            $ref: "#/components/schemas/FeedbackScore_Public"
        comments:
          type: array
          readOnly: true
          items:
            $ref: "#/components/schemas/Comment_Public"
        total_estimated_cost:
          minimum: 0.0
          exclusiveMinimum: false
          type: number
        total_estimated_cost_version:
          type: string
        duration:
          type: number
          description: Duration in milliseconds as a decimal number to support sub-millisecond
            precision
          format: double
          readOnly: true
    ValueEntry_Public:
      type: object
      properties:
        value:
          type: number
        reason:
          type: string
        category_name:
          type: string
        source:
          type: string
          enum:
          - ui
          - sdk
          - online_scoring
        last_updated_at:
          type: string
          format: date-time
      readOnly: true
    SpanPage_Public:
      type: object
      properties:
        page:
          type: integer
          format: int32
        size:
          type: integer
          format: int32
        total:
          type: integer
          format: int64
        content:
          type: array
          items:
            $ref: "#/components/schemas/Span_Public"
        sortableBy:
          type: array
          items:
            type: string
    FeedbackScoreBatch:
      required:
      - scores
      type: object
      properties:
        scores:
          maxItems: 1000
          minItems: 1
          type: array
          items:
            $ref: "#/components/schemas/FeedbackScoreBatchItem"
    FeedbackScoreBatchItem:
      required:
      - id
      - name
      - source
      - value
      type: object
      properties:
        project_name:
          pattern: (?s)^\s*(\S.*\S|\S)\s*$
          type: string
          description: "If null, the default project is used"
        project_id:
          type: string
          format: uuid
        name:
          minLength: 1
          type: string
        category_name:
          type: string
        value:
          maximum: 999999999.999999999
          exclusiveMaximum: false
          minimum: -999999999.999999999
          exclusiveMinimum: false
          type: number
        reason:
          type: string
        source:
          type: string
          enum:
          - ui
          - sdk
          - online_scoring
        author:
          type: string
        id:
          type: string
          format: uuid
    SpanFilter_Public:
      type: object
      properties:
        field:
          type: string
        operator:
          type: string
          enum:
          - contains
          - not_contains
          - starts_with
          - ends_with
          - =
          - '!='
          - '>'
          - '>='
          - <
          - <=
          - is_empty
          - is_not_empty
        key:
          type: string
        value:
          type: string
    SpanSearchStreamRequest_Public:
      type: object
      properties:
        trace_id:
          type: string
          format: uuid
        project_name:
          type: string
        project_id:
          type: string
          format: uuid
        type:
          type: string
          enum:
          - general
          - tool
          - llm
          - guardrail
        filters:
          type: array
          items:
            $ref: "#/components/schemas/SpanFilter_Public"
        limit:
          maximum: 2000
          minimum: 1
          type: integer
          description: Max number of spans to be streamed
          format: int32
          default: 500
        last_retrieved_id:
          type: string
          format: uuid
        truncate:
          type: boolean
          description: "Truncate image included in either input, output or metadata"
          default: true
        from_time:
          type: string
          description: Filter spans created from this time (ISO-8601 format).
          format: date-time
        to_time:
          type: string
          description: "Filter spans created up to this time (ISO-8601 format). If\
            \ not provided, defaults to current time. Must be after 'from_time'."
          format: date-time
    TraceBatchUpdate:
      required:
      - ids
      - update
      type: object
      properties:
        ids:
          maxItems: 1000
          minItems: 1
          uniqueItems: true
          type: array
          description: List of trace IDs to update (max 1000)
          items:
            type: string
            description: List of trace IDs to update (max 1000)
            format: uuid
        update:
          $ref: "#/components/schemas/TraceUpdate"
        merge_tags:
          type: boolean
          description: "If true, merge tags with existing tags instead of replacing\
            \ them. Default: false"
      description: Request to batch update multiple traces
    TraceUpdate:
      type: object
      properties:
        project_name:
          pattern: (?s)^\s*(\S.*\S|\S)\s*$
          type: string
          description: "If null and project_id not specified, Default Project is assumed"
        project_id:
          type: string
          description: "If null and project_name not specified, Default Project is\
            \ assumed"
          format: uuid
        name:
          type: string
        end_time:
          type: string
          format: date-time
        input:
          $ref: "#/components/schemas/JsonListString"
        output:
          $ref: "#/components/schemas/JsonListString"
        metadata:
          $ref: "#/components/schemas/JsonListString"
        tags:
          uniqueItems: true
          type: array
          items:
            type: string
        error_info:
          $ref: "#/components/schemas/ErrorInfo"
        thread_id:
          type: string
    TraceThreadBatchUpdate:
      required:
      - ids
      - update
      type: object
      properties:
        ids:
          maxItems: 1000
          minItems: 1
          uniqueItems: true
          type: array
          description: List of thread model IDs to update (max 1000)
          items:
            type: string
            description: List of thread model IDs to update (max 1000)
            format: uuid
        update:
          $ref: "#/components/schemas/TraceThreadUpdate"
        merge_tags:
          type: boolean
          description: "If true, merge tags with existing tags instead of replacing\
            \ them. Default: false"
      description: Request to batch update multiple trace threads
    TraceThreadUpdate:
      type: object
      properties:
        tags:
          uniqueItems: true
          type: array
          items:
            type: string
    TraceThreadBatchIdentifier:
      type: object
      properties:
        project_name:
          type: string
        project_id:
          type: string
          format: uuid
        thread_id:
          type: string
        thread_ids:
          maxItems: 1000
          minItems: 1
          uniqueItems: true
          type: array
          items:
            minLength: 1
            type: string
    Trace_Write:
      required:
      - start_time
      type: object
      properties:
        id:
          type: string
          format: uuid
        project_name:
          pattern: (?s)^\s*(\S.*\S|\S)\s*$
          type: string
          description: "If null, the default project is used"
        name:
          type: string
        start_time:
          type: string
          format: date-time
        end_time:
          type: string
          format: date-time
        input:
          $ref: "#/components/schemas/JsonListString_Write"
        output:
          $ref: "#/components/schemas/JsonListString_Write"
        metadata:
          $ref: "#/components/schemas/JsonListString_Write"
        tags:
          uniqueItems: true
          type: array
          items:
            type: string
        error_info:
          $ref: "#/components/schemas/ErrorInfo_Write"
        last_updated_at:
          type: string
          format: date-time
        thread_id:
          type: string
    TraceBatch:
      required:
      - traces
      type: object
      properties:
        traces:
          maxItems: 1000
          minItems: 1
          type: array
          items:
            $ref: "#/components/schemas/Trace"
    TraceBatch_Write:
      required:
      - traces
      type: object
      properties:
        traces:
          maxItems: 1000
          minItems: 1
          type: array
          items:
            $ref: "#/components/schemas/Trace_Write"
    DeleteThreadFeedbackScores:
      required:
      - names
      - project_name
      - thread_id
      type: object
      properties:
        project_name:
          minLength: 1
          type: string
        thread_id:
          minLength: 1
          type: string
        names:
          maxItems: 1000
          minItems: 1
          uniqueItems: true
          type: array
          items:
            minLength: 1
            type: string
        author:
          type: string
    DeleteTraceThreads:
      required:
      - thread_ids
      type: object
      properties:
        project_name:
          pattern: (?s)^\s*(\S.*\S|\S)\s*$
          type: string
          description: "If null, project_id must be provided"
        project_id:
          type: string
          description: "If null, project_name must be provided"
          format: uuid
        thread_ids:
          maxItems: 1000
          minItems: 1
          type: array
          items:
            minLength: 1
            type: string
    BatchDeleteByProject:
      required:
      - ids
      type: object
      properties:
        ids:
          maxItems: 1000
          minItems: 1
          uniqueItems: true
          type: array
          items:
            type: string
            format: uuid
        project_id:
          type: string
          format: uuid
    Check_Public:
      type: object
      properties:
        name:
          type: string
          enum:
          - TOPIC
          - PII
        result:
          type: string
          enum:
          - passed
          - failed
    GuardrailsValidation_Public:
      type: object
      properties:
        span_id:
          type: string
          format: uuid
        checks:
          type: array
          items:
            $ref: "#/components/schemas/Check_Public"
      readOnly: true
    Trace_Public:
      required:
      - start_time
      type: object
      properties:
        id:
          type: string
          format: uuid
        project_id:
          type: string
          format: uuid
          readOnly: true
        name:
          type: string
        start_time:
          type: string
          format: date-time
        end_time:
          type: string
          format: date-time
        input:
          $ref: "#/components/schemas/JsonListString_Public"
        output:
          $ref: "#/components/schemas/JsonListString_Public"
        metadata:
          $ref: "#/components/schemas/JsonListString_Public"
        tags:
          uniqueItems: true
          type: array
          items:
            type: string
        error_info:
          $ref: "#/components/schemas/ErrorInfo_Public"
        usage:
          type: object
          additionalProperties:
            type: integer
            format: int64
            readOnly: true
          readOnly: true
        created_at:
          type: string
          format: date-time
          readOnly: true
        last_updated_at:
          type: string
          format: date-time
        created_by:
          type: string
          readOnly: true
        last_updated_by:
          type: string
          readOnly: true
        feedback_scores:
          type: array
          readOnly: true
          items:
            $ref: "#/components/schemas/FeedbackScore_Public"
        comments:
          type: array
          readOnly: true
          items:
            $ref: "#/components/schemas/Comment_Public"
        guardrails_validations:
          type: array
          readOnly: true
          items:
            $ref: "#/components/schemas/GuardrailsValidation_Public"
        total_estimated_cost:
          type: number
          readOnly: true
        span_count:
          type: integer
          format: int32
          readOnly: true
        duration:
          type: number
          description: Duration in milliseconds as a decimal number to support sub-millisecond
            precision
          format: double
          readOnly: true
        thread_id:
          type: string
        visibility_mode:
          type: string
          readOnly: true
          enum:
          - default
          - hidden
        llm_span_count:
          type: integer
          format: int32
          readOnly: true
        providers:
          type: array
          description: "List of unique provider names from all spans in this trace,\
            \ sorted alphabetically"
          readOnly: true
          items:
            type: string
            description: "List of unique provider names from all spans in this trace,\
              \ sorted alphabetically"
            readOnly: true
    TraceThread:
      type: object
      properties:
        id:
          type: string
        project_id:
          type: string
          format: uuid
        thread_model_id:
          type: string
          format: uuid
        start_time:
          type: string
          format: date-time
        end_time:
          type: string
          format: date-time
        duration:
          type: number
          format: double
        first_message:
          $ref: "#/components/schemas/JsonListString"
        last_message:
          $ref: "#/components/schemas/JsonListString"
        feedback_scores:
          type: array
          items:
            $ref: "#/components/schemas/FeedbackScore"
        status:
          type: string
          enum:
          - active
          - inactive
        number_of_messages:
          type: integer
          format: int64
        total_estimated_cost:
          type: number
        usage:
          type: object
          additionalProperties:
            type: integer
            format: int64
        comments:
          type: array
          items:
            $ref: "#/components/schemas/Comment"
        tags:
          uniqueItems: true
          type: array
          items:
            type: string
        last_updated_at:
          type: string
          format: date-time
        last_updated_by:
          type: string
        created_by:
          type: string
        created_at:
          type: string
          format: date-time
    TraceThreadIdentifier:
      required:
      - thread_id
      type: object
      properties:
        project_name:
          type: string
        project_id:
          type: string
          format: uuid
        thread_id:
          minLength: 1
          type: string
        truncate:
          type: boolean
    TraceThreadPage:
      type: object
      properties:
        page:
          type: integer
          format: int32
        size:
          type: integer
          format: int32
        total:
          type: integer
          format: int64
        content:
          type: array
          items:
            $ref: "#/components/schemas/TraceThread"
        sortableBy:
          type: array
          items:
            type: string
    TracePage_Public:
      type: object
      properties:
        page:
          type: integer
          format: int32
        size:
          type: integer
          format: int32
        total:
          type: integer
          format: int64
        content:
          type: array
          items:
            $ref: "#/components/schemas/Trace_Public"
        sortableBy:
          type: array
          items:
            type: string
    FeedbackScoreBatchItemThread:
      required:
      - name
      - source
      - thread_id
      - value
      type: object
      properties:
        project_name:
          pattern: (?s)^\s*(\S.*\S|\S)\s*$
          type: string
          description: "If null, the default project is used"
        project_id:
          type: string
          format: uuid
        name:
          minLength: 1
          type: string
        category_name:
          type: string
        value:
          maximum: 999999999.999999999
          exclusiveMaximum: false
          minimum: -999999999.999999999
          exclusiveMinimum: false
          type: number
        reason:
          type: string
        source:
          type: string
          enum:
          - ui
          - sdk
          - online_scoring
        author:
          type: string
        thread_id:
          minLength: 1
          type: string
    FeedbackScoreBatchThread:
      required:
      - scores
      type: object
      properties:
        scores:
          maxItems: 1000
          minItems: 1
          type: array
          items:
            $ref: "#/components/schemas/FeedbackScoreBatchItemThread"
    TraceThreadFilter:
      type: object
      properties:
        field:
          type: string
        operator:
          type: string
          enum:
          - contains
          - not_contains
          - starts_with
          - ends_with
          - =
          - '!='
          - '>'
          - '>='
          - <
          - <=
          - is_empty
          - is_not_empty
        key:
          type: string
        value:
          type: string
    TraceThreadSearchStreamRequest:
      type: object
      properties:
        project_name:
          type: string
        project_id:
          type: string
          format: uuid
        filters:
          type: array
          items:
            $ref: "#/components/schemas/TraceThreadFilter"
        last_retrieved_thread_model_id:
          type: string
          format: uuid
        limit:
          maximum: 2000
          minimum: 1
          type: integer
          description: Max number of trace thread to be streamed
          format: int32
          default: 500
        truncate:
          type: boolean
          description: "Truncate input, output and metadata to slim payloads"
          default: true
        strip_attachments:
          type: boolean
          description: "If true, returns attachment references like [file.png]; if\
            \ false, downloads and reinjects stripped attachments"
          default: false
        from_time:
          type: string
          description: Filter trace threads created from this time (ISO-8601 format).
          format: date-time
        to_time:
          type: string
          description: "Filter trace threads created up to this time (ISO-8601 format).\
            \ If not provided, defaults to current time. Must be after 'from_time'."
          format: date-time
    TraceSearchStreamRequest_Public:
      type: object
      properties:
        project_name:
          type: string
        project_id:
          type: string
          format: uuid
        filters:
          type: array
          items:
            $ref: "#/components/schemas/TraceFilter_Public"
        last_retrieved_id:
          type: string
          format: uuid
        limit:
          maximum: 2000
          minimum: 1
          type: integer
          description: Max number of traces to be streamed
          format: int32
          default: 500
        truncate:
          type: boolean
          description: "Truncate input, output and metadata to slim payloads"
          default: true
        strip_attachments:
          type: boolean
          description: "If true, returns attachment references like [file.png]; if\
            \ false, downloads and reinjects stripped attachments"
          default: false
        from_time:
          type: string
          description: Filter traces created from this time (ISO-8601 format).
          format: date-time
        to_time:
          type: string
          description: "Filter traces created up to this time (ISO-8601 format). If\
            \ not provided, defaults to current time. Must be after 'from_time'."
          format: date-time
    WelcomeWizardTracking:
      type: object
      properties:
        completed:
          type: boolean
          description: Whether the welcome wizard has been completed
    WelcomeWizardSubmission:
      type: object
      properties:
        role:
          maxLength: 100
          minLength: 0
          type: string
          description: Optional user role
        integrations:
          type: array
          description: List of integrations the user selected
          items:
            type: string
            description: List of integrations the user selected
        email:
          maxLength: 255
          minLength: 0
          type: string
          description: Optional user email
          format: email
        join_beta_program:
          type: boolean
          description: Whether user wants to join beta programs
    Result:
      type: object
      properties:
        name:
          type: string
        current:
          type: number
          format: double
        previous:
          type: number
          format: double
    WorkspaceMetricsSummaryRequest:
      required:
      - interval_end
      - interval_start
      type: object
      properties:
        project_ids:
          uniqueItems: true
          type: array
          items:
            type: string
            format: uuid
        interval_start:
          type: string
          format: date-time
        interval_end:
          type: string
          format: date-time
        start_before_end:
          type: boolean
    DataPointDouble:
      required:
      - time
      type: object
      properties:
        time:
          type: string
          format: date-time
        value:
          type: number
          format: double
    WorkspaceMetricResponse:
      type: object
      properties:
        results:
          type: array
          items:
            $ref: "#/components/schemas/Result"
    WorkspaceMetricRequest:
      required:
      - interval_end
      - interval_start
      type: object
      properties:
        project_ids:
          uniqueItems: true
          type: array
          items:
            type: string
            format: uuid
        name:
          type: string
        interval_start:
          type: string
          format: date-time
        interval_end:
          type: string
          format: date-time
        start_before_end:
          type: boolean
    WorkspaceConfiguration:
      type: object
      properties:
        timeout_to_mark_thread_as_inactive:
          type: string
          description: "Duration in ISO-8601 format (e.g., PT30M for 30 minutes, PT2H\
            \ for 2 hours, P1D for 1 day). Minimum precision supported is seconds,\
            \ please use a duration with seconds precision or higher. Also, the max\
            \ duration allowed is 7 days."
        truncation_on_tables:
          type: boolean
          description: "Enable or disable data truncation in table views. When disabled,\
            \ the frontend will limit pagination to prevent performance issues. Default:\
            \ true (truncation enabled)."
          example: true
    WorkspaceMetricsSummaryResponse:
      type: object
      properties:
        results:
          type: array
          items:
            $ref: "#/components/schemas/Result"<|MERGE_RESOLUTION|>--- conflicted
+++ resolved
@@ -8936,7 +8936,9 @@
           type: string
           format: uuid
           readOnly: true
-<<<<<<< HEAD
+        prompt_name:
+          type: string
+          readOnly: true
     ExperimentScore_Write:
       required:
       - name
@@ -8948,11 +8950,6 @@
           type: string
         value:
           type: number
-=======
-        prompt_name:
-          type: string
-          readOnly: true
->>>>>>> 962a6f0a
     Experiment_Write:
       required:
       - dataset_name
@@ -9883,13 +9880,10 @@
           - running
           - completed
           - cancelled
-<<<<<<< HEAD
         experiment_scores:
           type: array
           items:
             $ref: "#/components/schemas/ExperimentScore"
-    JsonNode:
-=======
     BooleanFeedbackDefinition:
       required:
       - details
@@ -9920,7 +9914,7 @@
       required:
       - falseLabel
       - trueLabel
->>>>>>> 962a6f0a
+    JsonNode:
       type: object
       properties:
         trueLabel:
