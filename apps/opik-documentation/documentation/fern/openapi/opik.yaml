openapi: 3.1.0
info:
  title: Opik REST API
  description: "The Opik REST API is currently in beta and subject to change. If you\
    \ have any questions or feedback about the APIs, please reach out on GitHub: https://github.com/comet-ml/opik.\n\
    \nAll of the methods listed in this documentation are used by either the SDK or\
    \ the UI to interact with the Opik server. As a result,\nthe methods have been\
    \ optimized for these use-cases in mind. If you are looking for a method that\
    \ is not listed above, please create\nand issue on GitHub or raise a PR!\n\nOpik\
    \ includes two main deployment options that results in slightly different API\
    \ usage:\n\n- **Self-hosted Opik instance:** You will simply need to specify the\
    \ URL as `http://localhost:5173/api/<endpoint_path>` or similar. This is the default\
    \ option for the docs.\n- **Opik Cloud:** You will need to specify the Opik API\
    \ Key and Opik Workspace in the header. The format of the header should be:\n\n\
    \  ```\n  {\n    \"Comet-Workspace\": \"your-workspace-name\",\n    \"authorization\"\
    : \"your-api-key\"\n  }\n  ```\n\n  The full payload would therefore look like:\n\
    \  \n  ```\n  curl -X GET 'https://www.comet.com/opik/api/v1/private/projects'\
    \ \\\n  -H 'Accept: application/json' \\\n  -H 'Comet-Workspace: <your-workspace-name>'\
    \ \\\n  -H 'authorization: <your-api-key>'\n  ```\n\n  Do take note here that\
    \ the authorization header value does not include the `Bearer ` prefix. To switch\
    \ to using the Opik Cloud in the documentation, you can\n  click on the edit button\
    \ displayed when hovering over the `Base URL` displayed on the right hand side\
    \ of the docs.\n"
  contact:
    name: Github Repository
    url: https://github.com/comet-ml/opik
  license:
    name: Apache 2.0
    url: http://www.apache.org/licenses/LICENSE-2.0.html
  version: 1.0.0
servers:
- url: http://localhost:5173/api
  description: Local server
- url: https://www.comet.com/opik/api
  description: Opik Cloud
tags:
- name: System usage
  description: System usage related resource
- name: Alerts
  description: Alert resources
- name: Annotation Queues
  description: Private annotation queue operations
- name: Attachments
  description: Attachments related resources
- name: Check
  description: Access check resources
- name: Automation rule evaluators
  description: Automation rule evaluators resource
- name: Chat Completions
  description: Chat Completions related resources
- name: Dashboards
  description: Workspace Dashboard resources
- name: Datasets
  description: Dataset resources
- name: Experiments
  description: Experiment resources
- name: Feedback-definitions
  description: Feedback definitions related resources
- name: Guardrails
  description: Guardrails related resources
- name: LlmProviderKey
  description: LLM Provider Key
- name: Manual Evaluation
  description: Manual evaluation resources for traces and threads
- name: OpenTelemetry Ingestion
  description: Resource to ingest Traces and Spans via OpenTelemetry
- name: Optimizations
  description: Optimization resources
- name: Projects
  description: Project related resources
- name: Prompts
  description: Prompt resources
- name: Service Toggles
  description: Service Toggles resources
- name: Spans
  description: Span related resources
- name: Traces
  description: Trace related resources
- name: Welcome Wizard
  description: Welcome wizard tracking resources
- name: Workspaces
  description: Workspace related resources
- name: Redirect
  description: Redirects for SDK generated links
paths:
  /v1/internal/usage/bi-datasets:
    get:
      tags:
      - System usage
      summary: Get datasets information for BI events
      description: Get datasets information for BI events per user per workspace
      operationId: getDatasetBiInfo
      responses:
        "200":
          description: Datasets BiInformationResponse resource
          content:
            application/json:
              schema:
                $ref: "#/components/schemas/BiInformationResponse"
  /v1/internal/usage/bi-experiments:
    get:
      tags:
      - System usage
      summary: Get experiments information for BI events
      description: Get experiments information for BI events per user per workspace
      operationId: getExperimentBiInfo
      responses:
        "200":
          description: Experiments BiInformationResponse resource
          content:
            application/json:
              schema:
                $ref: "#/components/schemas/BiInformationResponse"
  /v1/internal/usage/bi-spans:
    get:
      tags:
      - System usage
      summary: Get spans information for BI events
      description: Get spans information for BI events per user per workspace
      operationId: getSpansBiInfo
      responses:
        "200":
          description: Spans BiInformationResponse resource
          content:
            application/json:
              schema:
                $ref: "#/components/schemas/BiInformationResponse"
  /v1/internal/usage/workspace-span-counts:
    get:
      tags:
      - System usage
      summary: Get spans count on previous day for all available workspaces
      description: Get spans count on previous day for all available workspaces
      operationId: getSpansCountForWorkspaces
      responses:
        "200":
          description: SpanCountResponse resource
          content:
            application/json:
              schema:
                $ref: "#/components/schemas/SpansCountResponse"
  /v1/internal/usage/bi-traces:
    get:
      tags:
      - System usage
      summary: Get traces information for BI events
      description: Get traces information for BI events per user per workspace
      operationId: getTracesBiInfo
      responses:
        "200":
          description: Traces BiInformationResponse resource
          content:
            application/json:
              schema:
                $ref: "#/components/schemas/BiInformationResponse"
  /v1/internal/usage/workspace-trace-counts:
    get:
      tags:
      - System usage
      summary: Get traces count on previous day for all available workspaces
      description: Get traces count on previous day for all available workspaces
      operationId: getTracesCountForWorkspaces
      responses:
        "200":
          description: TraceCountResponse resource
          content:
            application/json:
              schema:
                $ref: "#/components/schemas/TraceCountResponse"
  /v1/private/alerts:
    get:
      tags:
      - Alerts
      summary: Find alerts
      description: Find alerts
      operationId: findAlerts
      parameters:
      - name: page
        in: query
        schema:
          minimum: 1
          type: integer
          format: int32
          default: 1
      - name: size
        in: query
        schema:
          minimum: 1
          type: integer
          format: int32
          default: 10
      - name: sorting
        in: query
        schema:
          type: string
      - name: filters
        in: query
        schema:
          type: string
      responses:
        "200":
          description: OK
          content:
            application/json:
              schema:
                $ref: "#/components/schemas/AlertPage_Public"
    post:
      tags:
      - Alerts
      summary: Create alert
      description: Create alert
      operationId: createAlert
      requestBody:
        content:
          application/json:
            schema:
              $ref: "#/components/schemas/Alert_Write"
      responses:
        "201":
          description: Created
          headers:
            Location:
              required: true
              style: simple
              schema:
                type: string
              example: "${basePath}/v1/private/alerts/{alertId}"
        "422":
          description: Unprocessable Content
          content:
            application/json:
              schema:
                $ref: "#/components/schemas/ErrorMessage"
        "400":
          description: Bad Request
          content:
            application/json:
              schema:
                $ref: "#/components/schemas/ErrorMessage"
        "409":
          description: Conflict
          content:
            application/json:
              schema:
                $ref: "#/components/schemas/ErrorMessage"
  /v1/private/alerts/delete:
    post:
      tags:
      - Alerts
      summary: Delete alert batch
      description: Delete multiple alerts by their IDs
      operationId: deleteAlertBatch
      requestBody:
        content:
          application/json:
            schema:
              $ref: "#/components/schemas/BatchDelete"
      responses:
        "204":
          description: No Content
        "400":
          description: Bad Request
          content:
            application/json:
              schema:
                $ref: "#/components/schemas/ErrorMessage"
  /v1/private/alerts/{id}:
    get:
      tags:
      - Alerts
      summary: Get Alert by id
      description: Get Alert by id
      operationId: getAlertById
      parameters:
      - name: id
        in: path
        required: true
        schema:
          type: string
          format: uuid
      responses:
        "200":
          description: Alert resource
          content:
            application/json:
              schema:
                $ref: "#/components/schemas/Alert_Public"
        "404":
          description: Not Found
          content:
            application/json:
              schema:
                $ref: "#/components/schemas/ErrorMessage_Public"
    put:
      tags:
      - Alerts
      summary: Update alert
      description: Update alert
      operationId: updateAlert
      parameters:
      - name: id
        in: path
        required: true
        schema:
          type: string
          format: uuid
      requestBody:
        content:
          application/json:
            schema:
              $ref: "#/components/schemas/Alert_Write"
      responses:
        "204":
          description: No Content
        "422":
          description: Unprocessable Content
          content:
            application/json:
              schema:
                $ref: "#/components/schemas/ErrorMessage"
        "400":
          description: Bad Request
          content:
            application/json:
              schema:
                $ref: "#/components/schemas/ErrorMessage"
        "409":
          description: Conflict
          content:
            application/json:
              schema:
                $ref: "#/components/schemas/ErrorMessage"
  /v1/private/alerts/webhooks/examples:
    get:
      tags:
      - Alerts
      summary: Get webhook payload examples
      description: "Get webhook payload examples for all alert event types, optionally\
        \ filtered by alert type"
      operationId: getWebhookExamples
      parameters:
      - name: alert_type
        in: query
        schema:
          type: string
          enum:
          - general
          - slack
          - pagerduty
      responses:
        "200":
          description: Webhook examples
          content:
            application/json:
              schema:
                $ref: "#/components/schemas/WebhookExamples"
  /v1/private/alerts/webhooks/tests:
    post:
      tags:
      - Alerts
      summary: Test alert webhook
      description: Test alert webhook
      operationId: testWebhook
      requestBody:
        content:
          application/json:
            schema:
              $ref: "#/components/schemas/Alert_Write"
      responses:
        "200":
          description: Webhook test
          content:
            application/json:
              schema:
                $ref: "#/components/schemas/WebhookTestResult"
        "422":
          description: Unprocessable Content
          content:
            application/json:
              schema:
                $ref: "#/components/schemas/ErrorMessage"
  /v1/private/annotation-queues/{id}/items/add:
    post:
      tags:
      - Annotation Queues
      summary: Add items to annotation queue
      description: Add traces or threads to annotation queue
      operationId: addItemsToAnnotationQueue
      parameters:
      - name: id
        in: path
        required: true
        schema:
          type: string
          format: uuid
      requestBody:
        content:
          application/json:
            schema:
              $ref: "#/components/schemas/AnnotationQueueItemIds"
      responses:
        "204":
          description: No content
        "404":
          description: Not Found
          content:
            application/json:
              schema:
                $ref: "#/components/schemas/ErrorMessage"
  /v1/private/annotation-queues:
    get:
      tags:
      - Annotation Queues
      summary: Find annotation queues
      description: Find annotation queues with filtering and sorting
      operationId: findAnnotationQueues
      parameters:
      - name: page
        in: query
        schema:
          minimum: 1
          type: integer
          format: int32
          default: 1
      - name: size
        in: query
        schema:
          minimum: 1
          type: integer
          format: int32
          default: 10
      - name: name
        in: query
        schema:
          type: string
          description: "Filter annotation queues by name (partial match, case insensitive)"
      - name: filters
        in: query
        schema:
          type: string
      - name: sorting
        in: query
        schema:
          type: string
      responses:
        "200":
          description: Annotation queues page
          content:
            application/json:
              schema:
                $ref: "#/components/schemas/AnnotationQueuePage_Public"
    post:
      tags:
      - Annotation Queues
      summary: Create annotation queue
      description: Create annotation queue for human annotation workflows
      operationId: createAnnotationQueue
      requestBody:
        content:
          application/json:
            schema:
              $ref: "#/components/schemas/AnnotationQueue_Write"
      responses:
        "201":
          description: Created
          headers:
            Location:
              required: true
              style: simple
              schema:
                type: string
              example: "${basePath}/v1/private/traces/{annotationId}"
        "422":
          description: Unprocessable Content
          content:
            application/json:
              schema:
                $ref: "#/components/schemas/ErrorMessage"
        "400":
          description: Bad Request
          content:
            application/json:
              schema:
                $ref: "#/components/schemas/ErrorMessage"
  /v1/private/annotation-queues/batch:
    post:
      tags:
      - Annotation Queues
      summary: Create annotation queue batch
      description: Create multiple annotation queues for human annotation workflows
      operationId: createAnnotationQueueBatch
      requestBody:
        content:
          application/json:
            schema:
              $ref: "#/components/schemas/AnnotationQueueBatch_Write"
      responses:
        "204":
          description: No Content
        "422":
          description: Unprocessable Content
          content:
            application/json:
              schema:
                $ref: "#/components/schemas/ErrorMessage"
        "400":
          description: Bad Request
          content:
            application/json:
              schema:
                $ref: "#/components/schemas/ErrorMessage"
        "409":
          description: Conflict
          content:
            application/json:
              schema:
                $ref: "#/components/schemas/ErrorMessage"
  /v1/private/annotation-queues/delete:
    post:
      tags:
      - Annotation Queues
      summary: Delete annotation queue batch
      description: Delete multiple annotation queues by their IDs
      operationId: deleteAnnotationQueueBatch
      requestBody:
        content:
          application/json:
            schema:
              $ref: "#/components/schemas/BatchDelete"
      responses:
        "204":
          description: No Content
        "400":
          description: Bad Request
          content:
            application/json:
              schema:
                $ref: "#/components/schemas/ErrorMessage"
  /v1/private/annotation-queues/{id}:
    get:
      tags:
      - Annotation Queues
      summary: Get annotation queue by id
      description: Get annotation queue by id
      operationId: getAnnotationQueueById
      parameters:
      - name: id
        in: path
        required: true
        schema:
          type: string
          format: uuid
      responses:
        "200":
          description: Annotation queue resource
          content:
            application/json:
              schema:
                $ref: "#/components/schemas/AnnotationQueue_Public"
        "404":
          description: Not Found
          content:
            application/json:
              schema:
                $ref: "#/components/schemas/ErrorMessage_Public"
    patch:
      tags:
      - Annotation Queues
      summary: Update annotation queue
      description: Update annotation queue by id
      operationId: updateAnnotationQueue
      parameters:
      - name: id
        in: path
        required: true
        schema:
          type: string
          format: uuid
      requestBody:
        content:
          application/json:
            schema:
              $ref: "#/components/schemas/AnnotationQueueUpdate"
      responses:
        "204":
          description: No Content
        "400":
          description: Bad Request
          content:
            application/json:
              schema:
                $ref: "#/components/schemas/ErrorMessage"
  /v1/private/annotation-queues/{id}/items/delete:
    post:
      tags:
      - Annotation Queues
      summary: Remove items from annotation queue
      description: Remove items from annotation queue
      operationId: removeItemsFromAnnotationQueue
      parameters:
      - name: id
        in: path
        required: true
        schema:
          type: string
          format: uuid
      requestBody:
        content:
          application/json:
            schema:
              $ref: "#/components/schemas/AnnotationQueueItemIds"
      responses:
        "204":
          description: No content
        "404":
          description: Not Found
          content:
            application/json:
              schema:
                $ref: "#/components/schemas/ErrorMessage"
  /v1/private/attachment/list:
    get:
      tags:
      - Attachments
      summary: Attachments list for entity
      description: Attachments list for entity
      operationId: attachmentList
      parameters:
      - name: page
        in: query
        schema:
          minimum: 1
          type: integer
          format: int32
          default: 1
      - name: size
        in: query
        schema:
          minimum: 1
          type: integer
          format: int32
          default: 100
      - name: project_id
        in: query
        required: true
        schema:
          type: string
          format: uuid
      - name: entity_type
        in: query
        required: true
        schema:
          type: string
          enum:
          - trace
          - span
      - name: entity_id
        in: query
        required: true
        schema:
          type: string
          format: uuid
      - name: path
        in: query
        required: true
        schema:
          minLength: 1
          type: string
      responses:
        "200":
          description: Attachment Resource
          content:
            application/json:
              schema:
                $ref: "#/components/schemas/AttachmentPage"
        "401":
          description: Bad Request
          content:
            application/json:
              schema:
                $ref: "#/components/schemas/ErrorMessage"
        "403":
          description: Access forbidden
          content:
            application/json:
              schema:
                $ref: "#/components/schemas/ErrorMessage"
  /v1/private/attachment/upload-complete:
    post:
      tags:
      - Attachments
      summary: Complete multipart attachment upload
      description: Complete multipart attachment upload
      operationId: completeMultiPartUpload
      requestBody:
        content:
          application/json:
            schema:
              $ref: "#/components/schemas/CompleteMultipartUploadRequest"
      responses:
        "204":
          description: No content
        "401":
          description: Bad Request
          content:
            application/json:
              schema:
                $ref: "#/components/schemas/ErrorMessage"
        "403":
          description: Access forbidden
          content:
            application/json:
              schema:
                $ref: "#/components/schemas/ErrorMessage"
  /v1/private/attachment/delete:
    post:
      tags:
      - Attachments
      summary: Delete attachments
      description: Delete attachments
      operationId: deleteAttachments
      requestBody:
        content:
          application/json:
            schema:
              $ref: "#/components/schemas/CompleteMultipartUploadRequest"
      responses:
        "204":
          description: No content
        "401":
          description: Bad Request
          content:
            application/json:
              schema:
                $ref: "#/components/schemas/ErrorMessage"
        "403":
          description: Access forbidden
          content:
            application/json:
              schema:
                $ref: "#/components/schemas/ErrorMessage"
  /v1/private/attachment/download:
    get:
      tags:
      - Attachments
      summary: Download attachment from MinIO
      description: Download attachment from MinIO
      operationId: downloadAttachment
      parameters:
      - name: workspace_name
        in: query
        schema:
          type: string
      - name: container_id
        in: query
        required: true
        schema:
          type: string
          format: uuid
      - name: entity_type
        in: query
        required: true
        schema:
          type: string
          enum:
          - trace
          - span
      - name: entity_id
        in: query
        required: true
        schema:
          type: string
          format: uuid
      - name: file_name
        in: query
        required: true
        schema:
          minLength: 1
          type: string
      - name: mime_type
        in: query
        required: true
        schema:
          minLength: 1
          type: string
      responses:
        "200":
          description: Attachment Resource
          content:
            '*/*':
              schema:
                type: string
                format: binary
        "401":
          description: Bad Request
          content:
            '*/*':
              schema:
                $ref: "#/components/schemas/ErrorMessage"
        "403":
          description: Access forbidden
          content:
            '*/*':
              schema:
                $ref: "#/components/schemas/ErrorMessage"
  /v1/private/attachment/upload-start:
    post:
      tags:
      - Attachments
      summary: Start multipart attachment upload
      description: Start multipart attachment upload
      operationId: startMultiPartUpload
      requestBody:
        content:
          application/json:
            schema:
              $ref: "#/components/schemas/StartMultipartUploadRequest"
      responses:
        "200":
          description: MultipartUploadResponse
          content:
            application/json:
              schema:
                $ref: "#/components/schemas/StartMultipartUploadResponse"
        "401":
          description: Bad Request
          content:
            application/json:
              schema:
                $ref: "#/components/schemas/ErrorMessage"
        "403":
          description: Access forbidden
          content:
            application/json:
              schema:
                $ref: "#/components/schemas/ErrorMessage"
  /v1/private/attachment/upload:
    put:
      tags:
      - Attachments
      summary: Upload attachment to MinIO
      description: Upload attachment to MinIO
      operationId: uploadAttachment
      parameters:
      - name: file_name
        in: query
        required: true
        schema:
          type: string
      - name: project_name
        in: query
        schema:
          pattern: (?s)^\s*(\S.*\S|\S)\s*$
          type: string
          description: "If null, the default project is used"
      - name: mime_type
        in: query
        schema:
          type: string
      - name: entity_type
        in: query
        required: true
        schema:
          type: string
          enum:
          - trace
          - span
      - name: entity_id
        in: query
        required: true
        schema:
          type: string
          format: uuid
      requestBody:
        content:
          '*/*':
            schema:
              type: object
      responses:
        "204":
          description: No content
        "401":
          description: Bad Request
          content:
            application/json:
              schema:
                $ref: "#/components/schemas/ErrorMessage"
        "403":
          description: Access forbidden
          content:
            application/json:
              schema:
                $ref: "#/components/schemas/ErrorMessage"
  /v1/private/auth:
    post:
      tags:
      - Check
      summary: Check user access to workspace
      description: Check user access to workspace
      operationId: checkAccess
      requestBody:
        content:
          application/json:
            schema:
              $ref: "#/components/schemas/AuthDetailsHolder"
      responses:
        "204":
          description: No Content
        "401":
          description: Bad Request
          content:
            application/json:
              schema:
                $ref: "#/components/schemas/ErrorMessage"
        "403":
          description: Access forbidden
          content:
            application/json:
              schema:
                $ref: "#/components/schemas/ErrorMessage"
  /v1/private/auth/workspace:
    get:
      tags:
      - Check
      summary: User's default workspace name
      description: User's default workspace name
      operationId: getWorkspaceName
      responses:
        "200":
          description: Authentication resource
          content:
            application/json:
              schema:
                $ref: "#/components/schemas/WorkspaceNameHolder"
        "401":
          description: Bad Request
          content:
            application/json:
              schema:
                $ref: "#/components/schemas/ErrorMessage"
        "403":
          description: Access forbidden
          content:
            application/json:
              schema:
                $ref: "#/components/schemas/ErrorMessage"
  /v1/private/automations/evaluators:
    get:
      tags:
      - Automation rule evaluators
      summary: Find project Evaluators
      description: Find project Evaluators
      operationId: findEvaluators
      parameters:
      - name: project_id
        in: query
        schema:
          type: string
          format: uuid
      - name: id
        in: query
        schema:
          type: string
          description: "Filter automation rules with rule ID containing this value\
            \ (partial match, like %id%)"
      - name: name
        in: query
        schema:
          type: string
          description: "Filter automation rule evaluators by name (partial match,\
            \ case insensitive)"
      - name: filters
        in: query
        schema:
          type: string
      - name: sorting
        in: query
        schema:
          type: string
      - name: page
        in: query
        schema:
          minimum: 1
          type: integer
          format: int32
          default: 1
      - name: size
        in: query
        schema:
          minimum: 1
          type: integer
          format: int32
          default: 10
      responses:
        "200":
          description: Evaluators resource
          content:
            application/json:
              schema:
                $ref: "#/components/schemas/AutomationRuleEvaluatorPage_Public"
    post:
      tags:
      - Automation rule evaluators
      summary: Create automation rule evaluator
      description: Create automation rule evaluator
      operationId: createAutomationRuleEvaluator
      requestBody:
        content:
          application/json:
            schema:
              $ref: "#/components/schemas/AutomationRuleEvaluator_Write"
      responses:
        "201":
          description: Created
          headers:
            Location:
              required: true
              style: simple
              schema:
                type: string
              example: "${basePath}/v1/private/automations/projects/{projectId}/evaluators/{evaluatorId}"
  /v1/private/automations/evaluators/delete:
    post:
      tags:
      - Automation rule evaluators
      summary: Delete automation rule evaluators
      description: Delete automation rule evaluators batch
      operationId: deleteAutomationRuleEvaluatorBatch
      parameters:
      - name: project_id
        in: query
        schema:
          type: string
          format: uuid
      requestBody:
        content:
          application/json:
            schema:
              $ref: "#/components/schemas/BatchDelete"
      responses:
        "204":
          description: No Content
  /v1/private/automations/evaluators/{id}:
    get:
      tags:
      - Automation rule evaluators
      summary: Get automation rule evaluator by id
      description: Get automation rule by id
      operationId: getEvaluatorById
      parameters:
      - name: project_id
        in: query
        schema:
          type: string
          format: uuid
      - name: id
        in: path
        required: true
        schema:
          type: string
          format: uuid
      responses:
        "200":
          description: Automation Rule resource
          content:
            application/json:
              schema:
                $ref: "#/components/schemas/AutomationRuleEvaluator_Public"
    patch:
      tags:
      - Automation rule evaluators
      summary: Update Automation Rule Evaluator by id
      description: Update Automation Rule Evaluator by id
      operationId: updateAutomationRuleEvaluator
      parameters:
      - name: id
        in: path
        required: true
        schema:
          type: string
          format: uuid
      requestBody:
        content:
          application/json:
            schema:
              $ref: "#/components/schemas/AutomationRuleEvaluatorUpdate"
      responses:
        "204":
          description: No content
  /v1/private/automations/evaluators/{id}/logs:
    get:
      tags:
      - Automation rule evaluators
      summary: Get automation rule evaluator logs by id
      description: Get automation rule evaluator logs by id
      operationId: getEvaluatorLogsById
      parameters:
      - name: id
        in: path
        required: true
        schema:
          type: string
          format: uuid
      - name: size
        in: query
        schema:
          minimum: 1
          type: integer
          format: int32
          default: 1000
      responses:
        "200":
          description: Automation rule evaluator logs resource
          content:
            application/json:
              schema:
                $ref: "#/components/schemas/LogPage"
  /v1/private/chat/completions:
    post:
      tags:
      - Chat Completions
      summary: Create chat completions
      description: Create chat completions
      operationId: createChatCompletions
      requestBody:
        content:
          application/json:
            schema:
              $ref: "#/components/schemas/ChatCompletionRequest"
      responses:
        "200":
          description: Chat completions response
          content:
            text/event-stream:
              schema:
                type: array
                items:
                  type: object
                  anyOf:
                  - $ref: "#/components/schemas/ChatCompletionResponse"
                  - $ref: "#/components/schemas/ErrorMessage"
            application/json:
              schema:
                $ref: "#/components/schemas/ChatCompletionResponse"
  /v1/private/dashboards:
    get:
      tags:
      - Dashboards
      summary: Find dashboards
      description: Find dashboards in a workspace
      operationId: findDashboards
      parameters:
      - name: page
        in: query
        schema:
          minimum: 1
          type: integer
          format: int32
          default: 1
      - name: size
        in: query
        schema:
          minimum: 1
          type: integer
          format: int32
          default: 10
      - name: name
        in: query
        schema:
          type: string
          description: "Filter dashboards by name (partial match, case insensitive)"
      responses:
        "200":
          description: Dashboard page
          content:
            application/json:
              schema:
                $ref: "#/components/schemas/DashboardPage_Public"
    post:
      tags:
      - Dashboards
      summary: Create dashboard
      description: Create a new dashboard in a workspace
      operationId: createDashboard
      requestBody:
        content:
          application/json:
            schema:
              $ref: "#/components/schemas/Dashboard_Write"
      responses:
        "201":
          description: Created
          headers:
            Location:
              required: true
              style: simple
              schema:
                type: string
              example: "${basePath}/v1/private/dashboards/{dashboardId}"
          content:
            application/json:
              schema:
                $ref: "#/components/schemas/Dashboard_Public"
  /v1/private/dashboards/{dashboardId}:
    get:
      tags:
      - Dashboards
      summary: Get dashboard by id
      description: Get dashboard by id
      operationId: getDashboardById
      parameters:
      - name: dashboardId
        in: path
        required: true
        schema:
          type: string
          format: uuid
      responses:
        "200":
          description: Dashboard resource
          content:
            application/json:
              schema:
                $ref: "#/components/schemas/Dashboard_Public"
        "404":
          description: Dashboard not found
    delete:
      tags:
      - Dashboards
      summary: Delete dashboard
      description: Delete dashboard by id
      operationId: deleteDashboard
      parameters:
      - name: dashboardId
        in: path
        required: true
        schema:
          type: string
          format: uuid
      responses:
        "204":
          description: No content
    patch:
      tags:
      - Dashboards
      summary: Update dashboard
      description: Update dashboard by id. Partial updates are supported - only provided
        fields will be updated.
      operationId: updateDashboard
      parameters:
      - name: dashboardId
        in: path
        required: true
        schema:
          type: string
          format: uuid
      requestBody:
        content:
          application/json:
            schema:
              $ref: "#/components/schemas/DashboardUpdate_Public"
      responses:
        "200":
          description: Updated dashboard
          content:
            application/json:
              schema:
                $ref: "#/components/schemas/Dashboard_Public"
        "404":
          description: Dashboard not found
        "409":
          description: Conflict - dashboard with this name already exists
  /v1/private/datasets/items/batch:
    patch:
      tags:
      - Datasets
      summary: Batch update dataset items
      description: Update multiple dataset items
      operationId: batchUpdateDatasetItems
      requestBody:
        content:
          application/json:
            schema:
              $ref: "#/components/schemas/DatasetItemBatchUpdate"
      responses:
        "204":
          description: No Content
        "400":
          description: Bad Request
          content:
            application/json:
              schema:
                $ref: "#/components/schemas/ErrorMessage"
  /v1/private/datasets:
    get:
      tags:
      - Datasets
      summary: Find datasets
      description: Find datasets
      operationId: findDatasets
      parameters:
      - name: page
        in: query
        schema:
          minimum: 1
          type: integer
          format: int32
          default: 1
      - name: size
        in: query
        schema:
          minimum: 1
          type: integer
          format: int32
          default: 10
      - name: with_experiments_only
        in: query
        schema:
          type: boolean
      - name: with_optimizations_only
        in: query
        schema:
          type: boolean
      - name: prompt_id
        in: query
        schema:
          type: string
          format: uuid
      - name: name
        in: query
        schema:
          type: string
          description: "Filter datasets by name (partial match, case insensitive)"
      - name: sorting
        in: query
        schema:
          type: string
      - name: filters
        in: query
        schema:
          type: string
      responses:
        "200":
          description: Dataset resource
          content:
            application/json:
              schema:
                $ref: "#/components/schemas/DatasetPage_Public"
    post:
      tags:
      - Datasets
      summary: Create dataset
      description: Create dataset
      operationId: createDataset
      requestBody:
        content:
          application/json:
            schema:
              $ref: "#/components/schemas/Dataset_Write"
      responses:
        "201":
          description: Created
          headers:
            Location:
              required: true
              style: simple
              schema:
                type: string
              example: "${basePath}/api/v1/private/datasets/{id}"
  /v1/private/datasets/items:
    put:
      tags:
      - Datasets
      summary: Create/update dataset items
      description: Create/update dataset items based on dataset item id
      operationId: createOrUpdateDatasetItems
      requestBody:
        content:
          application/json:
            schema:
              $ref: "#/components/schemas/DatasetItemBatch_Write"
      responses:
        "204":
          description: No content
  /v1/private/datasets/items/from-csv:
    post:
      tags:
      - Datasets
      summary: Create dataset items from CSV file
      description: Create dataset items from uploaded CSV file. CSV should have headers
        in the first row. Processing happens asynchronously in batches.
      operationId: createDatasetItemsFromCsv
      requestBody:
        content:
          multipart/form-data:
            schema:
              required:
              - dataset_id
              - file
              type: object
              properties:
                file:
                  type: object
                dataset_id:
                  type: string
                  format: uuid
      responses:
        "202":
          description: Accepted - CSV processing started
        "400":
          description: Bad Request
          content:
            application/json:
              schema:
                $ref: "#/components/schemas/ErrorMessage"
        "404":
          description: Not Found - CSV upload feature is disabled
          content:
            application/json:
              schema:
                $ref: "#/components/schemas/ErrorMessage"
  /v1/private/datasets/{dataset_id}/items/from-spans:
    post:
      tags:
      - Datasets
      summary: Create dataset items from spans
      description: Create dataset items from spans with enriched metadata
      operationId: createDatasetItemsFromSpans
      parameters:
      - name: dataset_id
        in: path
        required: true
        schema:
          type: string
          format: uuid
      requestBody:
        content:
          application/json:
            schema:
              $ref: "#/components/schemas/CreateDatasetItemsFromSpansRequest"
      responses:
        "204":
          description: No content
  /v1/private/datasets/{dataset_id}/items/from-traces:
    post:
      tags:
      - Datasets
      summary: Create dataset items from traces
      description: Create dataset items from traces with enriched metadata
      operationId: createDatasetItemsFromTraces
      parameters:
      - name: dataset_id
        in: path
        required: true
        schema:
          type: string
          format: uuid
      requestBody:
        content:
          application/json:
            schema:
              $ref: "#/components/schemas/CreateDatasetItemsFromTracesRequest"
      responses:
        "204":
          description: No content
  /v1/private/datasets/{id}:
    get:
      tags:
      - Datasets
      summary: Get dataset by id
      description: Get dataset by id
      operationId: getDatasetById
      parameters:
      - name: id
        in: path
        required: true
        schema:
          type: string
          format: uuid
      responses:
        "200":
          description: Dataset resource
          content:
            application/json:
              schema:
                $ref: "#/components/schemas/Dataset_Public"
    put:
      tags:
      - Datasets
      summary: Update dataset by id
      description: Update dataset by id
      operationId: updateDataset
      parameters:
      - name: id
        in: path
        required: true
        schema:
          type: string
          format: uuid
      requestBody:
        content:
          application/json:
            schema:
              $ref: "#/components/schemas/DatasetUpdate"
      responses:
        "204":
          description: No content
    delete:
      tags:
      - Datasets
      summary: Delete dataset by id
      description: Delete dataset by id
      operationId: deleteDataset
      parameters:
      - name: id
        in: path
        required: true
        schema:
          type: string
          format: uuid
      responses:
        "204":
          description: No content
  /v1/private/datasets/delete:
    post:
      tags:
      - Datasets
      summary: Delete dataset by name
      description: Delete dataset by name
      operationId: deleteDatasetByName
      requestBody:
        content:
          application/json:
            schema:
              $ref: "#/components/schemas/DatasetIdentifier"
      responses:
        "204":
          description: No content
  /v1/private/datasets/items/delete:
    post:
      tags:
      - Datasets
      summary: Delete dataset items
      description: Delete dataset items
      operationId: deleteDatasetItems
      requestBody:
        content:
          application/json:
            schema:
              $ref: "#/components/schemas/DatasetItemsDelete"
      responses:
        "204":
          description: No content
  /v1/private/datasets/delete-batch:
    post:
      tags:
      - Datasets
      summary: Delete datasets
      description: Delete datasets batch
      operationId: deleteDatasetsBatch
      requestBody:
        content:
          application/json:
            schema:
              $ref: "#/components/schemas/BatchDelete"
      responses:
        "204":
          description: No content
  /v1/private/datasets/{id}/expansions:
    post:
      tags:
      - Datasets
      summary: Expand dataset with synthetic samples
      description: Generate synthetic dataset samples using LLM based on existing
        data patterns
      operationId: expandDataset
      parameters:
      - name: id
        in: path
        required: true
        schema:
          type: string
          format: uuid
      requestBody:
        content:
          application/json:
            schema:
              $ref: "#/components/schemas/DatasetExpansion_Write"
      responses:
        "200":
          description: Generated synthetic samples
          content:
            application/json:
              schema:
                $ref: "#/components/schemas/DatasetExpansionResponse"
  /v1/private/datasets/{id}/items/experiments/items:
    get:
      tags:
      - Datasets
      summary: Find dataset items with experiment items
      description: Find dataset items with experiment items
      operationId: findDatasetItemsWithExperimentItems
      parameters:
      - name: id
        in: path
        required: true
        schema:
          type: string
          format: uuid
      - name: page
        in: query
        schema:
          minimum: 1
          type: integer
          format: int32
          default: 1
      - name: size
        in: query
        schema:
          minimum: 1
          type: integer
          format: int32
          default: 10
      - name: experiment_ids
        in: query
        required: true
        schema:
          type: string
      - name: filters
        in: query
        schema:
          type: string
      - name: sorting
        in: query
        schema:
          type: string
      - name: search
        in: query
        schema:
          type: string
      - name: truncate
        in: query
        schema:
          type: boolean
          description: "Truncate image included in either input, output or metadata"
      responses:
        "200":
          description: Dataset item resource
          content:
            application/json:
              schema:
                $ref: "#/components/schemas/DatasetItemPage_Compare"
  /v1/private/datasets/retrieve:
    post:
      tags:
      - Datasets
      summary: Get dataset by name
      description: Get dataset by name
      operationId: getDatasetByIdentifier
      requestBody:
        content:
          application/json:
            schema:
              $ref: "#/components/schemas/DatasetIdentifier_Public"
      responses:
        "200":
          description: Dataset resource
          content:
            application/json:
              schema:
                $ref: "#/components/schemas/Dataset_Public"
  /v1/private/datasets/{id}/items/experiments/items/stats:
    get:
      tags:
      - Datasets
      summary: Get experiment items stats for dataset
      description: Get experiment items stats for dataset
      operationId: getDatasetExperimentItemsStats
      parameters:
      - name: id
        in: path
        required: true
        schema:
          type: string
          format: uuid
      - name: experiment_ids
        in: query
        required: true
        schema:
          type: string
      - name: filters
        in: query
        schema:
          type: string
      responses:
        "200":
          description: Experiment items stats resource
          content:
            application/json:
              schema:
                $ref: "#/components/schemas/ProjectStats_Public"
  /v1/private/datasets/items/{itemId}:
    get:
      tags:
      - Datasets
      summary: Get dataset item by id
      description: Get dataset item by id
      operationId: getDatasetItemById
      parameters:
      - name: itemId
        in: path
        required: true
        schema:
          type: string
          format: uuid
      responses:
        "200":
          description: Dataset item resource
          content:
            application/json:
              schema:
                $ref: "#/components/schemas/DatasetItem_Public"
    patch:
      tags:
      - Datasets
      summary: Partially update dataset item by id
      description: Partially update dataset item by id. Only provided fields will
        be updated.
      operationId: patchDatasetItem
      parameters:
      - name: itemId
        in: path
        required: true
        schema:
          type: string
          format: uuid
      requestBody:
        content:
          application/json:
            schema:
              $ref: "#/components/schemas/DatasetItem_Write"
      responses:
        "204":
          description: No content
        "404":
          description: Dataset item not found
  /v1/private/datasets/{id}/items:
    get:
      tags:
      - Datasets
      summary: Get dataset items
      description: Get dataset items
      operationId: getDatasetItems
      parameters:
      - name: id
        in: path
        required: true
        schema:
          type: string
          format: uuid
      - name: page
        in: query
        schema:
          minimum: 1
          type: integer
          format: int32
          default: 1
      - name: size
        in: query
        schema:
          minimum: 1
          type: integer
          format: int32
          default: 10
      - name: version
        in: query
        schema:
          type: string
          description: Version hash or tag to fetch specific dataset version
      - name: filters
        in: query
        schema:
          type: string
      - name: truncate
        in: query
        schema:
          type: boolean
          description: "Truncate image included in either input, output or metadata"
      responses:
        "200":
          description: Dataset items resource
          content:
            application/json:
              schema:
                $ref: "#/components/schemas/DatasetItemPage_Public"
  /v1/private/datasets/{id}/items/experiments/items/output/columns:
    get:
      tags:
      - Datasets
      summary: Get dataset items output columns
      description: Get dataset items output columns
      operationId: getDatasetItemsOutputColumns
      parameters:
      - name: id
        in: path
        required: true
        schema:
          type: string
          format: uuid
      - name: experiment_ids
        in: query
        schema:
          type: string
      responses:
        "200":
          description: Dataset item output columns
          content:
            application/json:
              schema:
                $ref: "#/components/schemas/PageColumns"
  /v1/private/datasets/items/stream:
    post:
      tags:
      - Datasets
      summary: Stream dataset items
      description: Stream dataset items
      operationId: streamDatasetItems
      requestBody:
        content:
          application/json:
            schema:
              $ref: "#/components/schemas/DatasetItemStreamRequest"
      responses:
        "200":
          description: Dataset items stream or error during process
          content:
            application/octet-stream:
              schema:
                maxItems: 2000
                type: array
                items:
                  type: string
                  anyOf:
                  - $ref: "#/components/schemas/DatasetItem"
                  - $ref: "#/components/schemas/ErrorMessage"
  /v1/private/datasets/{id}/versions/diff:
    get:
      tags:
      - Datasets
      summary: Compare latest version with draft
      description: "Compare the latest committed dataset version with the current\
        \ draft state. This endpoint provides insights into changes made since the\
        \ last version was committed. The comparison calculates additions, modifications,\
        \ deletions, and unchanged items between the latest version snapshot and current\
        \ draft."
      operationId: compareDatasetVersions
      parameters:
      - name: id
        in: path
        required: true
        schema:
          type: string
          format: uuid
      responses:
        "200":
          description: Diff computed successfully
          content:
            application/json:
              schema:
                $ref: "#/components/schemas/DatasetVersionDiff"
        "404":
          description: Version not found
  /v1/private/datasets/{id}/versions/hash/{versionHash}/tags:
    post:
      tags:
      - Datasets
      summary: Create version tag
      description: "Add a tag to a specific dataset version for easy reference (e.g.,\
        \ 'baseline', 'v1.0', 'production')"
      operationId: createVersionTag
      parameters:
      - name: versionHash
        in: path
        required: true
        schema:
          type: string
      - name: id
        in: path
        required: true
        schema:
          type: string
          format: uuid
      requestBody:
        content:
          application/json:
            schema:
              $ref: "#/components/schemas/DatasetVersionTag"
      responses:
        "204":
          description: Tag created successfully
        "400":
          description: Bad Request
          content:
            application/json:
              schema:
                $ref: "#/components/schemas/ErrorMessage"
        "404":
          description: Not Found - Version not found
          content:
            application/json:
              schema:
                $ref: "#/components/schemas/ErrorMessage"
        "409":
          description: Conflict - Tag already exists
          content:
            application/json:
              schema:
                $ref: "#/components/schemas/ErrorMessage"
  /v1/private/datasets/{id}/versions:
    get:
      tags:
      - Datasets
      summary: List dataset versions
      description: "Get paginated list of versions for a dataset, ordered by creation\
        \ time (newest first)"
      operationId: listDatasetVersions
      parameters:
      - name: page
        in: query
        schema:
          minimum: 1
          type: integer
          format: int32
          default: 1
      - name: size
        in: query
        schema:
          minimum: 1
          type: integer
          format: int32
          default: 10
      - name: id
        in: path
        required: true
        schema:
          type: string
          format: uuid
      responses:
        "200":
          description: Dataset versions
          content:
            application/json:
              schema:
                $ref: "#/components/schemas/DatasetVersionPage_Public"
        "400":
          description: Bad Request
          content:
            application/json:
              schema:
                $ref: "#/components/schemas/ErrorMessage_Public"
    post:
      tags:
      - Datasets
      summary: Create dataset version
      description: Create a new immutable version of the dataset by snapshotting the
        current state
      operationId: createDatasetVersion
      parameters:
      - name: id
        in: path
        required: true
        schema:
          type: string
          format: uuid
      requestBody:
        content:
          application/json:
            schema:
              $ref: "#/components/schemas/DatasetVersionCreate_Public"
      responses:
        "201":
          description: Created
          headers:
            Location:
              required: true
              style: simple
              schema:
                type: string
              example: "${basePath}/v1/private/datasets/{datasetId}/versions"
        "400":
          description: Bad Request
          content:
            application/json:
              schema:
                $ref: "#/components/schemas/ErrorMessage_Public"
        "409":
          description: Conflict - Tag already exists
          content:
            application/json:
              schema:
                $ref: "#/components/schemas/ErrorMessage_Public"
  /v1/private/datasets/{id}/versions/{versionHash}/tags/{tag}:
    delete:
      tags:
      - Datasets
      summary: Delete version tag
      description: "Remove a tag from a dataset version. The version itself is not\
        \ deleted, only the tag reference."
      operationId: deleteVersionTag
      parameters:
      - name: versionHash
        in: path
        required: true
        schema:
          type: string
      - name: tag
        in: path
        required: true
        schema:
          type: string
      - name: id
        in: path
        required: true
        schema:
          type: string
          format: uuid
      responses:
        "204":
          description: Tag deleted successfully
  /v1/private/experiments:
    get:
      tags:
      - Experiments
      summary: Find experiments
      description: Find experiments
      operationId: findExperiments
      parameters:
      - name: page
        in: query
        schema:
          minimum: 1
          type: integer
          format: int32
          default: 1
      - name: size
        in: query
        schema:
          minimum: 1
          type: integer
          format: int32
          default: 10
      - name: datasetId
        in: query
        schema:
          type: string
          format: uuid
      - name: optimization_id
        in: query
        schema:
          type: string
          format: uuid
      - name: types
        in: query
        schema:
          type: string
      - name: name
        in: query
        schema:
          type: string
          description: "Filter experiments by name (partial match, case insensitive)"
      - name: dataset_deleted
        in: query
        schema:
          type: boolean
      - name: prompt_id
        in: query
        schema:
          type: string
          format: uuid
      - name: sorting
        in: query
        schema:
          type: string
      - name: filters
        in: query
        schema:
          type: string
      responses:
        "200":
          description: Experiments resource
          content:
            application/json:
              schema:
                $ref: "#/components/schemas/ExperimentPage_Public"
        "400":
          description: Bad Request
          content:
            application/json:
              schema:
                $ref: "#/components/schemas/ErrorMessage_Public"
    post:
      tags:
      - Experiments
      summary: Create experiment
      description: Create experiment
      operationId: createExperiment
      requestBody:
        content:
          application/json:
            schema:
              $ref: "#/components/schemas/Experiment_Write"
      responses:
        "201":
          description: Created
          headers:
            Location:
              required: true
              style: simple
              schema:
                type: string
              example: "${basePath}/v1/private/experiments/{id}"
  /v1/private/experiments/items:
    post:
      tags:
      - Experiments
      summary: Create experiment items
      description: Create experiment items
      operationId: createExperimentItems
      requestBody:
        content:
          application/json:
            schema:
              $ref: "#/components/schemas/ExperimentItemsBatch"
      responses:
        "204":
          description: No content
  /v1/private/experiments/items/delete:
    post:
      tags:
      - Experiments
      summary: Delete experiment items
      description: Delete experiment items
      operationId: deleteExperimentItems
      requestBody:
        content:
          application/json:
            schema:
              $ref: "#/components/schemas/ExperimentItemsDelete"
      responses:
        "204":
          description: No content
  /v1/private/experiments/delete:
    post:
      tags:
      - Experiments
      summary: Delete experiments by id
      description: Delete experiments by id
      operationId: deleteExperimentsById
      requestBody:
        content:
          application/json:
            schema:
              $ref: "#/components/schemas/DeleteIdsHolder"
      responses:
        "204":
          description: No content
  /v1/private/experiments/items/bulk:
    put:
      tags:
      - Experiments
      summary: Record experiment items in bulk
      description: "Record experiment items in bulk with traces, spans, and feedback\
        \ scores. Maximum request size is 4MB."
      operationId: experimentItemsBulk
      requestBody:
        content:
          application/json:
            schema:
              $ref: "#/components/schemas/ExperimentItemBulkUpload_ExperimentItemBulkWriteView"
      responses:
        "204":
          description: No content
        "400":
          description: Bad Request
          content:
            application/json:
              schema:
                $ref: "#/components/schemas/ErrorMessage"
        "409":
          description: Experiment dataset mismatch
          content:
            application/json:
              schema:
                $ref: "#/components/schemas/ErrorMessage"
        "422":
          description: Unprocessable Content
          content:
            application/json:
              schema:
                $ref: "#/components/schemas/ErrorMessage"
  /v1/private/experiments/feedback-scores/names:
    get:
      tags:
      - Experiments
      summary: Find Feedback Score names
      description: Find Feedback Score names
      operationId: findFeedbackScoreNames
      parameters:
      - name: experiment_ids
        in: query
        schema:
          type: string
      responses:
        "200":
          description: Feedback Scores resource
          content:
            application/json:
              schema:
                type: array
                items:
                  type: string
  /v1/private/experiments/groups:
    get:
      tags:
      - Experiments
      summary: Find experiment groups
      description: Find experiments grouped by specified fields
      operationId: findExperimentGroups
      parameters:
      - name: groups
        in: query
        schema:
          type: string
      - name: types
        in: query
        schema:
          type: string
      - name: name
        in: query
        schema:
          type: string
          description: "Filter experiments by name (partial match, case insensitive)"
      - name: filters
        in: query
        schema:
          type: string
      responses:
        "200":
          description: Experiment groups
          content:
            application/json:
              schema:
                $ref: "#/components/schemas/ExperimentGroupResponse"
        "400":
          description: Bad Request
          content:
            application/json:
              schema:
                $ref: "#/components/schemas/ErrorMessage"
  /v1/private/experiments/groups/aggregations:
    get:
      tags:
      - Experiments
      summary: Find experiment groups with aggregations
      description: Find experiments grouped by specified fields with aggregation metrics
      operationId: findExperimentGroupsAggregations
      parameters:
      - name: groups
        in: query
        schema:
          type: string
      - name: types
        in: query
        schema:
          type: string
      - name: name
        in: query
        schema:
          type: string
          description: "Filter experiments by name (partial match, case insensitive)"
      - name: filters
        in: query
        schema:
          type: string
      responses:
        "200":
          description: Experiment groups with aggregations
          content:
            application/json:
              schema:
                $ref: "#/components/schemas/ExperimentGroupAggregationsResponse"
        "400":
          description: Bad Request
          content:
            application/json:
              schema:
                $ref: "#/components/schemas/ErrorMessage"
  /v1/private/experiments/finish:
    post:
      tags:
      - Experiments
      summary: Finish experiments
      description: Finish experiments and trigger alert events
      operationId: finishExperiments
      requestBody:
        content:
          application/json:
            schema:
              $ref: "#/components/schemas/DeleteIdsHolder"
      responses:
        "204":
          description: No content
        "400":
          description: Bad Request
          content:
            application/json:
              schema:
                $ref: "#/components/schemas/ErrorMessage"
  /v1/private/experiments/{id}:
    get:
      tags:
      - Experiments
      summary: Get experiment by id
      description: Get experiment by id
      operationId: getExperimentById
      parameters:
      - name: id
        in: path
        required: true
        schema:
          type: string
          format: uuid
      responses:
        "200":
          description: Experiment resource
          content:
            application/json:
              schema:
                $ref: "#/components/schemas/Experiment_Public"
        "404":
          description: Not found
          content:
            application/json:
              schema:
                $ref: "#/components/schemas/ErrorMessage_Public"
    patch:
      tags:
      - Experiments
      summary: Update experiment by id
      description: Update experiment by id
      operationId: updateExperiment
      parameters:
      - name: id
        in: path
        required: true
        schema:
          type: string
          format: uuid
      requestBody:
        content:
          application/json:
            schema:
              $ref: "#/components/schemas/ExperimentUpdate"
      responses:
        "204":
          description: No Content
        "404":
          description: Not found
          content:
            application/json:
              schema:
                $ref: "#/components/schemas/ErrorMessage"
        "400":
          description: Bad Request
          content:
            application/json:
              schema:
                $ref: "#/components/schemas/ErrorMessage"
  /v1/private/experiments/items/{id}:
    get:
      tags:
      - Experiments
      summary: Get experiment item by id
      description: Get experiment item by id
      operationId: getExperimentItemById
      parameters:
      - name: id
        in: path
        required: true
        schema:
          type: string
          format: uuid
      responses:
        "200":
          description: Experiment item resource
          content:
            application/json:
              schema:
                $ref: "#/components/schemas/ExperimentItem_Public"
        "404":
          description: Not found
          content:
            application/json:
              schema:
                $ref: "#/components/schemas/ErrorMessage_Public"
  /v1/private/experiments/items/stream:
    post:
      tags:
      - Experiments
      summary: Stream experiment items
      description: Stream experiment items
      operationId: streamExperimentItems
      requestBody:
        content:
          application/json:
            schema:
              $ref: "#/components/schemas/ExperimentItemStreamRequest"
      responses:
        "200":
          description: Experiment items stream or error during process
          content:
            application/octet-stream:
              schema:
                maxItems: 2000
                type: array
                items:
                  type: string
                  anyOf:
                  - $ref: "#/components/schemas/ExperimentItem"
                  - $ref: "#/components/schemas/ErrorMessage"
  /v1/private/experiments/stream:
    post:
      tags:
      - Experiments
      summary: Stream experiments
      description: Stream experiments
      operationId: streamExperiments
      requestBody:
        content:
          application/json:
            schema:
              $ref: "#/components/schemas/ExperimentStreamRequest_Public"
      responses:
        "200":
          description: Experiments stream or error during process
          content:
            application/octet-stream:
              schema:
                maxItems: 2000
                type: array
                items:
                  type: string
                  anyOf:
                  - $ref: "#/components/schemas/Experiment_Public"
                  - $ref: "#/components/schemas/ErrorMessage_Public"
  /v1/private/feedback-definitions:
    get:
      tags:
      - Feedback-definitions
      summary: Find Feedback definitions
      description: Find Feedback definitions
      operationId: findFeedbackDefinitions
      parameters:
      - name: page
        in: query
        schema:
          minimum: 1
          type: integer
          format: int32
          default: 1
      - name: size
        in: query
        schema:
          minimum: 1
          type: integer
          format: int32
          default: 10
      - name: name
        in: query
        schema:
          type: string
          description: "Filter feedback definitions by name (partial match, case insensitive)"
      - name: type
        in: query
        schema:
          type: string
          enum:
          - numerical
          - categorical
          - boolean
      responses:
        "200":
          description: Feedback definitions resource
          content:
            application/json:
              schema:
                $ref: "#/components/schemas/FeedbackDefinitionPage_Public"
    post:
      tags:
      - Feedback-definitions
      summary: Create feedback definition
      description: Get feedback definition
      operationId: createFeedbackDefinition
      requestBody:
        content:
          application/json:
            schema:
              $ref: "#/components/schemas/Feedback_Create"
      responses:
        "201":
          description: Created
          headers:
            Location:
              required: true
              style: simple
              schema:
                type: string
              example: "${basePath}/v1/private/feedback-definitions/{feedbackId}"
  /v1/private/feedback-definitions/{id}:
    get:
      tags:
      - Feedback-definitions
      summary: Get feedback definition by id
      description: Get feedback definition by id
      operationId: getFeedbackDefinitionById
      parameters:
      - name: id
        in: path
        required: true
        schema:
          type: string
          format: uuid
      responses:
        "200":
          description: Feedback definition resource
          content:
            application/json:
              schema:
                $ref: "#/components/schemas/Feedback_Public"
    put:
      tags:
      - Feedback-definitions
      summary: Update feedback definition by id
      description: Update feedback definition by id
      operationId: updateFeedbackDefinition
      parameters:
      - name: id
        in: path
        required: true
        schema:
          type: string
          format: uuid
      requestBody:
        content:
          application/json:
            schema:
              $ref: "#/components/schemas/Feedback_Update"
      responses:
        "204":
          description: No Content
    delete:
      tags:
      - Feedback-definitions
      summary: Delete feedback definition by id
      description: Delete feedback definition by id
      operationId: deleteFeedbackDefinitionById
      parameters:
      - name: id
        in: path
        required: true
        schema:
          type: string
          format: uuid
      responses:
        "204":
          description: No Content
        "409":
          description: Conflict
          content:
            application/json:
              schema:
                $ref: "#/components/schemas/ErrorMessage"
  /v1/private/feedback-definitions/delete:
    post:
      tags:
      - Feedback-definitions
      summary: Delete feedback definitions
      description: Delete feedback definitions batch
      operationId: deleteFeedbackDefinitionsBatch
      requestBody:
        content:
          application/json:
            schema:
              $ref: "#/components/schemas/BatchDelete"
      responses:
        "204":
          description: No Content
        "409":
          description: Conflict
          content:
            application/json:
              schema:
                $ref: "#/components/schemas/ErrorMessage"
  /v1/private/guardrails:
    post:
      tags:
      - Guardrails
      summary: Create guardrails for traces in a batch
      description: Batch guardrails for traces
      operationId: createGuardrails
      requestBody:
        content:
          application/json:
            schema:
              $ref: "#/components/schemas/GuardrailBatch_Write"
      responses:
        "204":
          description: No Content
  /v1/private/llm-provider-key/delete:
    post:
      tags:
      - LlmProviderKey
      summary: Delete LLM Provider's ApiKeys
      description: Delete LLM Provider's ApiKeys batch
      operationId: deleteLlmProviderApiKeysBatch
      requestBody:
        content:
          application/json:
            schema:
              $ref: "#/components/schemas/BatchDelete"
      responses:
        "204":
          description: No Content
  /v1/private/llm-provider-key:
    get:
      tags:
      - LlmProviderKey
      summary: Find LLM Provider's ApiKeys
      description: Find LLM Provider's ApiKeys
      operationId: findLlmProviderKeys
      responses:
        "200":
          description: LLMProviderApiKey resource
          content:
            application/json:
              schema:
                $ref: "#/components/schemas/ProviderApiKeyPage_Public"
    post:
      tags:
      - LlmProviderKey
      summary: Store LLM Provider's ApiKey
      description: Store LLM Provider's ApiKey
      operationId: storeLlmProviderApiKey
      requestBody:
        content:
          application/json:
            schema:
              $ref: "#/components/schemas/ProviderApiKey_Write"
      responses:
        "201":
          description: Created
          headers:
            Location:
              required: true
              style: simple
              schema:
                type: string
              example: "${basePath}/v1/private/proxy/api_key/{apiKeyId}"
        "401":
          description: Bad Request
          content:
            application/json:
              schema:
                $ref: "#/components/schemas/ErrorMessage"
        "403":
          description: Access forbidden
          content:
            application/json:
              schema:
                $ref: "#/components/schemas/ErrorMessage"
  /v1/private/llm-provider-key/{id}:
    get:
      tags:
      - LlmProviderKey
      summary: Get LLM Provider's ApiKey by id
      description: Get LLM Provider's ApiKey by id
      operationId: getLlmProviderApiKeyById
      parameters:
      - name: id
        in: path
        required: true
        schema:
          type: string
          format: uuid
      responses:
        "200":
          description: LLMProviderApiKey resource
          content:
            application/json:
              schema:
                $ref: "#/components/schemas/ProviderApiKey_Public"
        "404":
          description: Not found
          content:
            application/json:
              schema:
                $ref: "#/components/schemas/ErrorMessage_Public"
    patch:
      tags:
      - LlmProviderKey
      summary: Update LLM Provider's ApiKey
      description: Update LLM Provider's ApiKey
      operationId: updateLlmProviderApiKey
      parameters:
      - name: id
        in: path
        required: true
        schema:
          type: string
          format: uuid
      requestBody:
        content:
          application/json:
            schema:
              $ref: "#/components/schemas/ProviderApiKeyUpdate"
      responses:
        "204":
          description: No Content
        "401":
          description: Bad Request
          content:
            application/json:
              schema:
                $ref: "#/components/schemas/ErrorMessage"
        "403":
          description: Access forbidden
          content:
            application/json:
              schema:
                $ref: "#/components/schemas/ErrorMessage"
        "404":
          description: Not found
          content:
            application/json:
              schema:
                $ref: "#/components/schemas/ErrorMessage"
  /v1/private/manual-evaluation/threads:
    post:
      tags:
      - Manual Evaluation
      summary: Manually evaluate threads
      description: Manually trigger evaluation rules on selected threads. Bypasses
        sampling and enqueues all specified threads for evaluation.
      operationId: evaluateThreads
      requestBody:
        content:
          application/json:
            schema:
              $ref: "#/components/schemas/ManualEvaluationRequest"
      responses:
        "202":
          description: Accepted - Evaluation request queued successfully
          content:
            application/json:
              schema:
                $ref: "#/components/schemas/ManualEvaluationResponse"
        "400":
          description: Bad Request - Invalid request or missing automation rules
          content:
            application/json:
              schema:
                $ref: "#/components/schemas/ErrorMessage"
        "404":
          description: Not Found - Project not found
          content:
            application/json:
              schema:
                $ref: "#/components/schemas/ErrorMessage"
  /v1/private/manual-evaluation/traces:
    post:
      tags:
      - Manual Evaluation
      summary: Manually evaluate traces
      description: Manually trigger evaluation rules on selected traces. Bypasses
        sampling and enqueues all specified traces for evaluation.
      operationId: evaluateTraces
      requestBody:
        content:
          application/json:
            schema:
              $ref: "#/components/schemas/ManualEvaluationRequest"
      responses:
        "202":
          description: Accepted - Evaluation request queued successfully
          content:
            application/json:
              schema:
                $ref: "#/components/schemas/ManualEvaluationResponse"
        "400":
          description: Bad Request - Invalid request or missing automation rules
          content:
            application/json:
              schema:
                $ref: "#/components/schemas/ErrorMessage"
        "404":
          description: Not Found - Project not found
          content:
            application/json:
              schema:
                $ref: "#/components/schemas/ErrorMessage"
  /v1/private/otel/v1/traces:
    post:
      tags:
      - OpenTelemetry Ingestion
      operationId: receiveProtobufTraces
      requestBody:
        content:
          application/x-protobuf:
            schema:
              $ref: "#/components/schemas/JsonNode"
      responses:
        default:
          description: default response
          content:
            '*/*': {}
  /v1/private/optimizations/studio/{id}/cancel:
    get:
      tags:
      - Optimizations
      summary: Cancel Studio optimizations
      description: Cancel Studio optimizations by id
      operationId: cancelStudioOptimizations
      parameters:
      - name: id
        in: path
        required: true
        schema:
          type: string
          format: uuid
      responses:
        "501":
          description: Not Implemented
  /v1/private/optimizations:
    get:
      tags:
      - Optimizations
      summary: Find optimizations
      description: Find optimizations
      operationId: findOptimizations
      parameters:
      - name: page
        in: query
        schema:
          minimum: 1
          type: integer
          format: int32
          default: 1
      - name: size
        in: query
        schema:
          minimum: 1
          type: integer
          format: int32
          default: 10
      - name: dataset_id
        in: query
        schema:
          type: string
          format: uuid
      - name: name
        in: query
        schema:
          type: string
          description: "Filter optimizations by name (partial match, case insensitive)"
      - name: dataset_deleted
        in: query
        schema:
          type: boolean
      - name: filters
        in: query
        schema:
          type: string
      responses:
        "200":
          description: Optimizations resource
          content:
            application/json:
              schema:
                $ref: "#/components/schemas/OptimizationPage_Public"
        "400":
          description: Bad Request
          content:
            application/json:
              schema:
                $ref: "#/components/schemas/ErrorMessage_Public"
    put:
      tags:
      - Optimizations
      summary: Upsert optimization
      description: Upsert optimization
      operationId: upsertOptimization
      requestBody:
        content:
          application/json:
            schema:
              $ref: "#/components/schemas/Optimization_Write"
      responses:
        "201":
          description: Created
          headers:
            Location:
              required: true
              style: simple
              schema:
                type: string
              example: "${basePath}/v1/private/optimizations/{id}"
    post:
      tags:
      - Optimizations
      summary: Create optimization
      description: Create optimization
      operationId: createOptimization
      requestBody:
        content:
          application/json:
            schema:
              $ref: "#/components/schemas/Optimization_Write"
      responses:
        "201":
          description: Created
          headers:
            Location:
              required: true
              style: simple
              schema:
                type: string
              example: "${basePath}/v1/private/optimizations/{id}"
  /v1/private/optimizations/delete:
    post:
      tags:
      - Optimizations
      summary: Delete optimizations by id
      description: Delete optimizations by id
      operationId: deleteOptimizationsById
      requestBody:
        content:
          application/json:
            schema:
              $ref: "#/components/schemas/DeleteIdsHolder"
      responses:
        "204":
          description: No content
  /v1/private/optimizations/studio:
    get:
      tags:
      - Optimizations
      summary: Find Studio optimizations
      description: Find Studio optimizations
      operationId: findStudioOptimizations
      parameters:
      - name: page
        in: query
        schema:
          minimum: 1
          type: integer
          format: int32
          default: 1
      - name: size
        in: query
        schema:
          minimum: 1
          type: integer
          format: int32
          default: 10
      - name: dataset_id
        in: query
        schema:
          type: string
          format: uuid
      - name: name
        in: query
        schema:
          type: string
      - name: dataset_deleted
        in: query
        schema:
          type: boolean
      - name: filters
        in: query
        schema:
          type: string
      responses:
        "200":
          description: Studio optimizations resource
          content:
            application/json:
              schema:
                $ref: "#/components/schemas/OptimizationPage_Public"
        "400":
          description: Bad Request
          content:
            application/json:
              schema:
                $ref: "#/components/schemas/ErrorMessage_Public"
  /v1/private/optimizations/{id}:
    get:
      tags:
      - Optimizations
      summary: Get optimization by id
      description: Get optimization by id
      operationId: getOptimizationById
      parameters:
      - name: id
        in: path
        required: true
        schema:
          type: string
          format: uuid
      responses:
        "200":
          description: Optimization resource
          content:
            application/json:
              schema:
                $ref: "#/components/schemas/Optimization_Public"
        "404":
          description: Not found
          content:
            application/json:
              schema:
                $ref: "#/components/schemas/ErrorMessage_Public"
    put:
      tags:
      - Optimizations
      summary: Update optimization by id
      description: Update optimization by id
      operationId: updateOptimizationsById
      parameters:
      - name: id
        in: path
        required: true
        schema:
          type: string
          format: uuid
      requestBody:
        content:
          application/json:
            schema:
              $ref: "#/components/schemas/OptimizationUpdate"
      responses:
        "204":
          description: No content
  /v1/private/optimizations/studio/{id}:
    get:
      tags:
      - Optimizations
      summary: Get Studio optimization by id
      description: Get Studio optimization with config included
      operationId: getStudioOptimizationById
      parameters:
      - name: id
        in: path
        required: true
        schema:
          type: string
          format: uuid
      responses:
        "200":
          description: Studio optimization resource
          content:
            application/json:
              schema:
                $ref: "#/components/schemas/Optimization_Public"
        "404":
          description: Not found
          content:
            application/json:
              schema:
                $ref: "#/components/schemas/ErrorMessage_Public"
  /v1/private/optimizations/studio/{id}/logs:
    get:
      tags:
      - Optimizations
      summary: Get Studio optimization logs
      description: Get presigned S3 URL for downloading optimization logs
      operationId: getStudioOptimizationLogs
      parameters:
      - name: id
        in: path
        required: true
        schema:
          type: string
          format: uuid
      responses:
        "200":
          description: Logs response
          content:
            application/json:
              schema:
                $ref: "#/components/schemas/OptimizationStudioLog"
        "404":
          description: Not found
          content:
            application/json:
              schema:
                $ref: "#/components/schemas/ErrorMessage"
  /v1/private/projects:
    get:
      tags:
      - Projects
      summary: Find projects
      description: Find projects
      operationId: findProjects
      parameters:
      - name: page
        in: query
        schema:
          minimum: 1
          type: integer
          format: int32
          default: 1
      - name: size
        in: query
        schema:
          minimum: 1
          type: integer
          format: int32
          default: 10
      - name: name
        in: query
        schema:
          type: string
          description: "Filter projects by name (partial match, case insensitive)"
      - name: sorting
        in: query
        schema:
          type: string
      responses:
        "200":
          description: Project resource
          content:
            application/json:
              schema:
                $ref: "#/components/schemas/ProjectPage_Public"
    post:
      tags:
      - Projects
      summary: Create project
      description: Create project
      operationId: createProject
      requestBody:
        content:
          application/json:
            schema:
              $ref: "#/components/schemas/Project_Write"
      responses:
        "201":
          description: Created
          headers:
            Location:
              required: true
              style: simple
              schema:
                type: string
              example: "${basePath}/v1/private/projects/{projectId}"
        "422":
          description: Unprocessable Content
          content:
            application/json:
              schema:
                $ref: "#/components/schemas/ErrorMessage"
        "400":
          description: Bad Request
          content:
            application/json:
              schema:
                $ref: "#/components/schemas/ErrorMessage"
  /v1/private/projects/{id}:
    get:
      tags:
      - Projects
      summary: Get project by id
      description: Get project by id
      operationId: getProjectById
      parameters:
      - name: id
        in: path
        required: true
        schema:
          type: string
          format: uuid
      responses:
        "200":
          description: Project resource
          content:
            application/json:
              schema:
                $ref: "#/components/schemas/Project_Public"
    delete:
      tags:
      - Projects
      summary: Delete project by id
      description: Delete project by id
      operationId: deleteProjectById
      parameters:
      - name: id
        in: path
        required: true
        schema:
          type: string
          format: uuid
      responses:
        "204":
          description: No Content
        "409":
          description: Conflict
          content:
            application/json:
              schema:
                $ref: "#/components/schemas/ErrorMessage"
    patch:
      tags:
      - Projects
      summary: Update project by id
      description: Update project by id
      operationId: updateProject
      parameters:
      - name: id
        in: path
        required: true
        schema:
          type: string
          format: uuid
      requestBody:
        content:
          application/json:
            schema:
              $ref: "#/components/schemas/ProjectUpdate"
      responses:
        "204":
          description: No Content
        "422":
          description: Unprocessable Content
          content:
            application/json:
              schema:
                $ref: "#/components/schemas/ErrorMessage"
        "400":
          description: Bad Request
          content:
            application/json:
              schema:
                $ref: "#/components/schemas/ErrorMessage"
  /v1/private/projects/delete:
    post:
      tags:
      - Projects
      summary: Delete projects
      description: Delete projects batch
      operationId: deleteProjectsBatch
      requestBody:
        content:
          application/json:
            schema:
              $ref: "#/components/schemas/BatchDelete"
      responses:
        "204":
          description: No Content
  /v1/private/projects/feedback-scores/names:
    get:
      tags:
      - Projects
      summary: Find Feedback Score names By Project Ids
      description: Find Feedback Score names By Project Ids
      operationId: findFeedbackScoreNamesByProjectIds
      parameters:
      - name: project_ids
        in: query
        schema:
          type: string
      responses:
        "200":
          description: Feedback Scores resource
          content:
            application/json:
              schema:
                $ref: "#/components/schemas/FeedbackScoreNames"
  /v1/private/projects/{id}/metrics:
    post:
      tags:
      - Projects
      summary: Get Project Metrics
      description: Gets specified metrics for a project
      operationId: getProjectMetrics
      parameters:
      - name: id
        in: path
        required: true
        schema:
          type: string
          format: uuid
      requestBody:
        content:
          application/json:
            schema:
              $ref: "#/components/schemas/ProjectMetricRequest_Public"
      responses:
        "200":
          description: Project Metrics
          content:
            application/json:
              schema:
                $ref: "#/components/schemas/ProjectMetricResponse_Public"
        "400":
          description: Bad Request
          content:
            application/json:
              schema:
                $ref: "#/components/schemas/ErrorMessage_Public"
        "404":
          description: Not Found
          content:
            application/json:
              schema:
                $ref: "#/components/schemas/ErrorMessage_Public"
  /v1/private/projects/stats:
    get:
      tags:
      - Projects
      summary: Get Project Stats
      description: Get Project Stats
      operationId: getProjectStats
      parameters:
      - name: page
        in: query
        schema:
          minimum: 1
          type: integer
          format: int32
          default: 1
      - name: size
        in: query
        schema:
          minimum: 1
          type: integer
          format: int32
          default: 10
      - name: name
        in: query
        schema:
          type: string
          description: "Filter projects by name (partial match, case insensitive)"
      - name: sorting
        in: query
        schema:
          type: string
      responses:
        "200":
          description: Project Stats
          content:
            application/json:
              schema:
                $ref: "#/components/schemas/ProjectStatsSummary"
  /v1/private/projects/retrieve:
    post:
      tags:
      - Projects
      summary: Retrieve project
      description: Retrieve project
      operationId: retrieveProject
      requestBody:
        content:
          application/json:
            schema:
              $ref: "#/components/schemas/ProjectRetrieve_Detailed"
      responses:
        "200":
          description: Project resource
          content:
            application/json:
              schema:
                $ref: "#/components/schemas/Project_Detailed"
        "422":
          description: Unprocessable Content
          content:
            application/json:
              schema:
                $ref: "#/components/schemas/ErrorMessage_Detailed"
        "400":
          description: Bad Request
          content:
            application/json:
              schema:
                $ref: "#/components/schemas/ErrorMessage_Detailed"
        "404":
          description: Not Found
          content:
            application/json:
              schema:
                $ref: "#/components/schemas/ErrorMessage_Detailed"
  /v1/private/prompts:
    get:
      tags:
      - Prompts
      summary: Get prompts
      description: Get prompts
      operationId: getPrompts
      parameters:
      - name: page
        in: query
        schema:
          minimum: 1
          type: integer
          format: int32
          default: 1
      - name: size
        in: query
        schema:
          minimum: 1
          type: integer
          format: int32
          default: 10
      - name: name
        in: query
        schema:
          type: string
          description: "Filter prompts by name (partial match, case insensitive)"
      - name: sorting
        in: query
        schema:
          type: string
      - name: filters
        in: query
        schema:
          type: string
      responses:
        "200":
          description: OK
          content:
            application/json:
              schema:
                $ref: "#/components/schemas/PromptPage_Public"
    post:
      tags:
      - Prompts
      summary: Create prompt
      description: Create prompt
      operationId: createPrompt
      requestBody:
        content:
          application/json:
            schema:
              $ref: "#/components/schemas/Prompt_Write"
      responses:
        "201":
          description: Created
          headers:
            Location:
              required: true
              style: simple
              schema:
                type: string
              example: "${basePath}/v1/private/prompts/{promptId}"
        "422":
          description: Unprocessable Content
          content:
            application/json:
              schema:
                $ref: "#/components/schemas/ErrorMessage"
        "400":
          description: Bad Request
          content:
            application/json:
              schema:
                $ref: "#/components/schemas/ErrorMessage"
        "409":
          description: Conflict
          content:
            application/json:
              schema:
                $ref: "#/components/schemas/ErrorMessage"
  /v1/private/prompts/versions:
    post:
      tags:
      - Prompts
      summary: Create prompt version
      description: Create prompt version
      operationId: createPromptVersion
      requestBody:
        content:
          application/json:
            schema:
              $ref: "#/components/schemas/CreatePromptVersion_Detail"
      responses:
        "200":
          description: OK
          content:
            application/json:
              schema:
                $ref: "#/components/schemas/PromptVersion_Detail"
        "422":
          description: Unprocessable Content
          content:
            application/json:
              schema:
                $ref: "#/components/schemas/ErrorMessage_Detail"
        "400":
          description: Bad Request
          content:
            application/json:
              schema:
                $ref: "#/components/schemas/ErrorMessage_Detail"
        "409":
          description: Conflict
          content:
            application/json:
              schema:
                $ref: "#/components/schemas/ErrorMessage_Detail"
  /v1/private/prompts/{id}:
    get:
      tags:
      - Prompts
      summary: Get prompt by id
      description: Get prompt by id
      operationId: getPromptById
      parameters:
      - name: id
        in: path
        required: true
        schema:
          type: string
          format: uuid
      responses:
        "200":
          description: Prompt resource
          content:
            application/json:
              schema:
                $ref: "#/components/schemas/Prompt_Detail"
        "404":
          description: Not Found
          content:
            application/json:
              schema:
                $ref: "#/components/schemas/ErrorMessage_Detail"
    put:
      tags:
      - Prompts
      summary: Update prompt
      description: Update prompt
      operationId: updatePrompt
      parameters:
      - name: id
        in: path
        required: true
        schema:
          type: string
          format: uuid
      requestBody:
        content:
          application/json:
            schema:
              $ref: "#/components/schemas/Prompt_Updatable"
      responses:
        "204":
          description: No content
        "422":
          description: Unprocessable Content
          content:
            application/json:
              schema:
                $ref: "#/components/schemas/ErrorMessage"
        "400":
          description: Bad Request
          content:
            application/json:
              schema:
                $ref: "#/components/schemas/ErrorMessage"
        "404":
          description: Not Found
          content:
            application/json:
              schema:
                $ref: "#/components/schemas/ErrorMessage"
        "409":
          description: Conflict
          content:
            application/json:
              schema:
                $ref: "#/components/schemas/ErrorMessage"
    delete:
      tags:
      - Prompts
      summary: Delete prompt
      description: Delete prompt
      operationId: deletePrompt
      parameters:
      - name: id
        in: path
        required: true
        schema:
          type: string
          format: uuid
      responses:
        "204":
          description: No content
  /v1/private/prompts/delete:
    post:
      tags:
      - Prompts
      summary: Delete prompts
      description: Delete prompts batch
      operationId: deletePromptsBatch
      requestBody:
        content:
          application/json:
            schema:
              $ref: "#/components/schemas/BatchDelete"
      responses:
        "204":
          description: No Content
  /v1/private/prompts/versions/{versionId}:
    get:
      tags:
      - Prompts
      summary: Get prompt version by id
      description: Get prompt version by id
      operationId: getPromptVersionById
      parameters:
      - name: versionId
        in: path
        required: true
        schema:
          type: string
          format: uuid
      responses:
        "200":
          description: Prompt version resource
          content:
            application/json:
              schema:
                $ref: "#/components/schemas/PromptVersion_Detail"
        "404":
          description: Not Found
          content:
            application/json:
              schema:
                $ref: "#/components/schemas/ErrorMessage_Detail"
  /v1/private/prompts/{id}/versions:
    get:
      tags:
      - Prompts
      summary: Get prompt versions
      description: Get prompt versions
      operationId: getPromptVersions
      parameters:
      - name: id
        in: path
        required: true
        schema:
          type: string
          format: uuid
      - name: page
        in: query
        schema:
          minimum: 1
          type: integer
          format: int32
          default: 1
      - name: size
        in: query
        schema:
          minimum: 1
          type: integer
          format: int32
          default: 10
      responses:
        "200":
          description: OK
          content:
            application/json:
              schema:
                $ref: "#/components/schemas/PromptVersionPage_Public"
  /v1/private/prompts/{promptId}/versions/{versionId}/restore:
    post:
      tags:
      - Prompts
      summary: Restore prompt version
      description: Restore a prompt version by creating a new version with the content
        from the specified version
      operationId: restorePromptVersion
      parameters:
      - name: promptId
        in: path
        required: true
        schema:
          type: string
          format: uuid
      - name: versionId
        in: path
        required: true
        schema:
          type: string
          format: uuid
      responses:
        "200":
          description: OK
          content:
            application/json:
              schema:
                $ref: "#/components/schemas/PromptVersion_Detail"
        "404":
          description: Not Found
          content:
            application/json:
              schema:
                $ref: "#/components/schemas/ErrorMessage_Detail"
        "400":
          description: Bad Request
          content:
            application/json:
              schema:
                $ref: "#/components/schemas/ErrorMessage_Detail"
  /v1/private/prompts/versions/retrieve:
    post:
      tags:
      - Prompts
      summary: Retrieve prompt version
      description: Retrieve prompt version
      operationId: retrievePromptVersion
      requestBody:
        content:
          application/json:
            schema:
              $ref: "#/components/schemas/PromptVersionRetrieve_Detail"
      responses:
        "200":
          description: OK
          content:
            application/json:
              schema:
                $ref: "#/components/schemas/PromptVersion_Detail"
        "422":
          description: Unprocessable Content
          content:
            application/json:
              schema:
                $ref: "#/components/schemas/ErrorMessage_Detail"
        "400":
          description: Bad Request
          content:
            application/json:
              schema:
                $ref: "#/components/schemas/ErrorMessage_Detail"
        "404":
          description: Not Found
          content:
            application/json:
              schema:
                $ref: "#/components/schemas/ErrorMessage_Detail"
  /v1/private/toggles:
    get:
      tags:
      - Service Toggles
      summary: Get Service Toggles
      description: Get Service Toggles
      operationId: getServiceToggles
      responses:
        "200":
          description: Service Toggles
          content:
            application/json:
              schema:
                $ref: "#/components/schemas/ServiceTogglesConfig"
  /v1/private/spans/{id}/comments:
    post:
      tags:
      - Spans
      summary: Add span comment
      description: Add span comment
      operationId: addSpanComment
      parameters:
      - name: id
        in: path
        required: true
        schema:
          type: string
          format: uuid
      requestBody:
        content:
          application/json:
            schema:
              $ref: "#/components/schemas/Comment"
      responses:
        "201":
          description: Created
          headers:
            Location:
              required: true
              style: simple
              schema:
                type: string
              example: "${basePath}/v1/private/spans/{spanId}/comments/{commentId}"
  /v1/private/spans/{id}/feedback-scores:
    put:
      tags:
      - Spans
      summary: Add span feedback score
      description: Add span feedback score
      operationId: addSpanFeedbackScore
      parameters:
      - name: id
        in: path
        required: true
        schema:
          type: string
          format: uuid
      requestBody:
        content:
          application/json:
            schema:
              $ref: "#/components/schemas/FeedbackScore"
      responses:
        "204":
          description: No Content
  /v1/private/spans/batch:
    post:
      tags:
      - Spans
      summary: Create spans
      description: Create spans
      operationId: createSpans
      requestBody:
        content:
          application/json:
            schema:
              $ref: "#/components/schemas/SpanBatch_Write"
      responses:
        "204":
          description: No Content
    patch:
      tags:
      - Spans
      summary: Batch update spans
      description: Update multiple spans
      operationId: batchUpdateSpans
      requestBody:
        content:
          application/json:
            schema:
              $ref: "#/components/schemas/SpanBatchUpdate"
      responses:
        "204":
          description: No Content
        "400":
          description: Bad Request
          content:
            application/json:
              schema:
                $ref: "#/components/schemas/ErrorMessage"
  /v1/private/spans:
    get:
      tags:
      - Spans
      summary: Get spans by project_name or project_id and optionally by trace_id
        and/or type
      description: Get spans by project_name or project_id and optionally by trace_id
        and/or type
      operationId: getSpansByProject
      parameters:
      - name: page
        in: query
        schema:
          minimum: 1
          type: integer
          format: int32
          default: 1
      - name: size
        in: query
        schema:
          minimum: 1
          type: integer
          format: int32
          default: 10
      - name: project_name
        in: query
        schema:
          type: string
      - name: project_id
        in: query
        schema:
          type: string
          format: uuid
      - name: trace_id
        in: query
        schema:
          type: string
          format: uuid
      - name: type
        in: query
        schema:
          type: string
          enum:
          - general
          - tool
          - llm
          - guardrail
      - name: filters
        in: query
        schema:
          type: string
      - name: truncate
        in: query
        schema:
          type: boolean
          description: "Truncate input, output and metadata to slim payloads"
          default: false
      - name: strip_attachments
        in: query
        schema:
          type: boolean
          description: "If true, returns attachment references like [file.png]; if\
            \ false, downloads and reinjects stripped attachments"
          default: false
      - name: sorting
        in: query
        schema:
          type: string
      - name: exclude
        in: query
        schema:
          type: string
      - name: from_time
        in: query
        schema:
          type: string
          description: Filter spans created from this time (ISO-8601 format).
          format: date-time
      - name: to_time
        in: query
        schema:
          type: string
          description: "Filter spans created up to this time (ISO-8601 format). If\
            \ not provided, defaults to current time. Must be after 'from_time'."
          format: date-time
      responses:
        "200":
          description: Spans resource
          content:
            application/json:
              schema:
                $ref: "#/components/schemas/SpanPage_Public"
    post:
      tags:
      - Spans
      summary: Create span
      description: Create span
      operationId: createSpan
      requestBody:
        content:
          application/json:
            schema:
              $ref: "#/components/schemas/Span_Write"
      responses:
        "201":
          description: Created
          headers:
            Location:
              required: true
              style: simple
              schema:
                type: string
              example: "${basePath}/v1/private/spans/{spanId}"
        "409":
          description: Conflict
          content:
            application/json:
              schema:
                $ref: "#/components/schemas/ErrorMessage"
  /v1/private/spans/{id}:
    get:
      tags:
      - Spans
      summary: Get span by id
      description: Get span by id
      operationId: getSpanById
      parameters:
      - name: id
        in: path
        required: true
        schema:
          type: string
          format: uuid
      - name: strip_attachments
        in: query
        schema:
          type: boolean
          description: "If true, returns attachment references like [file.png]; if\
            \ false, downloads and reinjects attachment content from S3 (default:\
            \ false for backward compatibility)"
          default: false
      responses:
        "200":
          description: Span resource
          content:
            application/json:
              schema:
                $ref: "#/components/schemas/Span_Public"
        "404":
          description: Not found
          content:
            application/json:
              schema:
                $ref: "#/components/schemas/Span_Public"
    delete:
      tags:
      - Spans
      summary: Delete span by id
      description: Delete span by id
      operationId: deleteSpanById
      parameters:
      - name: id
        in: path
        required: true
        schema:
          type: string
      responses:
        "501":
          description: Not implemented
        "204":
          description: No Content
    patch:
      tags:
      - Spans
      summary: Update span by id
      description: Update span by id
      operationId: updateSpan
      parameters:
      - name: id
        in: path
        required: true
        schema:
          type: string
          format: uuid
      requestBody:
        content:
          application/json:
            schema:
              $ref: "#/components/schemas/SpanUpdate"
      responses:
        "204":
          description: No Content
        "404":
          description: Not found
  /v1/private/spans/comments/delete:
    post:
      tags:
      - Spans
      summary: Delete span comments
      description: Delete span comments
      operationId: deleteSpanComments
      requestBody:
        content:
          application/json:
            schema:
              $ref: "#/components/schemas/BatchDelete"
      responses:
        "204":
          description: No Content
  /v1/private/spans/{id}/feedback-scores/delete:
    post:
      tags:
      - Spans
      summary: Delete span feedback score
      description: Delete span feedback score
      operationId: deleteSpanFeedbackScore
      parameters:
      - name: id
        in: path
        required: true
        schema:
          type: string
          format: uuid
      requestBody:
        content:
          application/json:
            schema:
              $ref: "#/components/schemas/DeleteFeedbackScore"
      responses:
        "204":
          description: No Content
  /v1/private/spans/feedback-scores/names:
    get:
      tags:
      - Spans
      summary: Find Feedback Score names
      description: Find Feedback Score names
      operationId: findFeedbackScoreNames_1
      parameters:
      - name: project_id
        in: query
        schema:
          type: string
          format: uuid
      - name: type
        in: query
        schema:
          type: string
          enum:
          - general
          - tool
          - llm
          - guardrail
      responses:
        "200":
          description: Feedback Scores resource
          content:
            application/json:
              schema:
                type: array
                items:
                  type: string
  /v1/private/spans/{spanId}/comments/{commentId}:
    get:
      tags:
      - Spans
      summary: Get span comment
      description: Get span comment
      operationId: getSpanComment
      parameters:
      - name: commentId
        in: path
        required: true
        schema:
          type: string
          format: uuid
      - name: spanId
        in: path
        required: true
        schema:
          type: string
          format: uuid
      responses:
        "200":
          description: Comment resource
          content:
            application/json:
              schema:
                $ref: "#/components/schemas/Comment"
        "404":
          description: Not found
          content:
            application/json:
              schema:
                $ref: "#/components/schemas/ErrorMessage"
  /v1/private/spans/stats:
    get:
      tags:
      - Spans
      summary: Get span stats
      description: Get span stats
      operationId: getSpanStats
      parameters:
      - name: project_id
        in: query
        schema:
          type: string
          format: uuid
      - name: project_name
        in: query
        schema:
          type: string
      - name: trace_id
        in: query
        schema:
          type: string
          format: uuid
      - name: type
        in: query
        schema:
          type: string
          enum:
          - general
          - tool
          - llm
          - guardrail
      - name: filters
        in: query
        schema:
          type: string
      - name: from_time
        in: query
        schema:
          type: string
          description: Filter spans created from this time (ISO-8601 format).
          format: date-time
      - name: to_time
        in: query
        schema:
          type: string
          description: "Filter spans created up to this time (ISO-8601 format). If\
            \ not provided, defaults to current time. Must be after 'from_time'."
          format: date-time
      responses:
        "200":
          description: Span stats resource
          content:
            application/json:
              schema:
                $ref: "#/components/schemas/ProjectStats_Public"
  /v1/private/spans/feedback-scores:
    put:
      tags:
      - Spans
      summary: Batch feedback scoring for spans
      description: Batch feedback scoring for spans
      operationId: scoreBatchOfSpans
      requestBody:
        content:
          application/json:
            schema:
              $ref: "#/components/schemas/FeedbackScoreBatch"
      responses:
        "204":
          description: No Content
  /v1/private/spans/search:
    post:
      tags:
      - Spans
      summary: Search spans
      description: Search spans
      operationId: searchSpans
      requestBody:
        content:
          application/json:
            schema:
              $ref: "#/components/schemas/SpanSearchStreamRequest_Public"
      responses:
        "200":
          description: Spans stream or error during process
          content:
            application/octet-stream:
              schema:
                maxItems: 2000
                type: array
                items:
                  type: string
                  anyOf:
                  - $ref: "#/components/schemas/Span_Public"
                  - $ref: "#/components/schemas/ErrorMessage_Public"
        "400":
          description: Bad Request
          content:
            application/octet-stream:
              schema:
                $ref: "#/components/schemas/ErrorMessage_Public"
  /v1/private/spans/comments/{commentId}:
    patch:
      tags:
      - Spans
      summary: Update span comment by id
      description: Update span comment by id
      operationId: updateSpanComment
      parameters:
      - name: commentId
        in: path
        required: true
        schema:
          type: string
          format: uuid
      requestBody:
        content:
          application/json:
            schema:
              $ref: "#/components/schemas/Comment"
      responses:
        "204":
          description: No Content
        "404":
          description: Not found
  /v1/private/traces/threads/{id}/comments:
    post:
      tags:
      - Traces
      summary: Add thread comment
      description: Add thread comment
      operationId: addThreadComment
      parameters:
      - name: id
        in: path
        required: true
        schema:
          type: string
          format: uuid
      requestBody:
        content:
          application/json:
            schema:
              $ref: "#/components/schemas/Comment"
      responses:
        "201":
          description: Created
          headers:
            Location:
              required: true
              style: simple
              schema:
                type: string
              example: "${basePath}/v1/private/traces/threads/{threadId}/comments/{commentId}"
  /v1/private/traces/{id}/comments:
    post:
      tags:
      - Traces
      summary: Add trace comment
      description: Add trace comment
      operationId: addTraceComment
      parameters:
      - name: id
        in: path
        required: true
        schema:
          type: string
          format: uuid
      requestBody:
        content:
          application/json:
            schema:
              $ref: "#/components/schemas/Comment"
      responses:
        "201":
          description: Created
          headers:
            Location:
              required: true
              style: simple
              schema:
                type: string
              example: "${basePath}/v1/private/traces/{traceId}/comments/{commentId}"
  /v1/private/traces/{id}/feedback-scores:
    put:
      tags:
      - Traces
      summary: Add trace feedback score
      description: Add trace feedback score
      operationId: addTraceFeedbackScore
      parameters:
      - name: id
        in: path
        required: true
        schema:
          type: string
          format: uuid
      requestBody:
        content:
          application/json:
            schema:
              $ref: "#/components/schemas/FeedbackScore"
      responses:
        "204":
          description: No Content
  /v1/private/traces/batch:
    post:
      tags:
      - Traces
      summary: Create traces
      description: Create traces
      operationId: createTraces
      requestBody:
        content:
          application/json:
            schema:
              $ref: "#/components/schemas/TraceBatch_Write"
      responses:
        "204":
          description: No Content
    patch:
      tags:
      - Traces
      summary: Batch update traces
      description: Update multiple traces
      operationId: batchUpdateTraces
      requestBody:
        content:
          application/json:
            schema:
              $ref: "#/components/schemas/TraceBatchUpdate"
      responses:
        "204":
          description: No Content
        "400":
          description: Bad Request
          content:
            application/json:
              schema:
                $ref: "#/components/schemas/ErrorMessage"
  /v1/private/traces/threads/batch:
    patch:
      tags:
      - Traces
      summary: Batch update threads
      description: Update multiple threads
      operationId: batchUpdateThreads
      requestBody:
        content:
          application/json:
            schema:
              $ref: "#/components/schemas/TraceThreadBatchUpdate"
      responses:
        "204":
          description: No Content
        "400":
          description: Bad Request
          content:
            application/json:
              schema:
                $ref: "#/components/schemas/ErrorMessage"
  /v1/private/traces/threads/close:
    put:
      tags:
      - Traces
      summary: Close trace thread(s)
      description: Close one or multiple trace threads. Supports both single thread_id
        and multiple thread_ids for batch operations.
      operationId: closeTraceThread
      requestBody:
        content:
          application/json:
            schema:
              $ref: "#/components/schemas/TraceThreadBatchIdentifier"
      responses:
        "204":
          description: No Content
        "404":
          description: Not found
          content:
            application/json:
              schema:
                $ref: "#/components/schemas/ErrorMessage"
  /v1/private/traces:
    get:
      tags:
      - Traces
      summary: Get traces by project_name or project_id
      description: Get traces by project_name or project_id
      operationId: getTracesByProject
      parameters:
      - name: page
        in: query
        schema:
          minimum: 1
          type: integer
          format: int32
          default: 1
      - name: size
        in: query
        schema:
          minimum: 1
          type: integer
          format: int32
          default: 10
      - name: project_name
        in: query
        schema:
          type: string
      - name: project_id
        in: query
        schema:
          type: string
          format: uuid
      - name: filters
        in: query
        schema:
          type: string
      - name: truncate
        in: query
        schema:
          type: boolean
          description: "Truncate input, output and metadata to slim payloads"
          default: false
      - name: strip_attachments
        in: query
        schema:
          type: boolean
          description: "If true, returns attachment references like [file.png]; if\
            \ false, downloads and reinjects stripped attachments"
          default: false
      - name: sorting
        in: query
        schema:
          type: string
      - name: exclude
        in: query
        schema:
          type: string
      - name: from_time
        in: query
        schema:
          type: string
          description: Filter traces created from this time (ISO-8601 format).
          format: date-time
      - name: to_time
        in: query
        schema:
          type: string
          description: "Filter traces created up to this time (ISO-8601 format). If\
            \ not provided, defaults to current time. Must be after 'from_time'."
          format: date-time
      responses:
        "200":
          description: Trace resource
          content:
            application/json:
              schema:
                $ref: "#/components/schemas/TracePage_Public"
    post:
      tags:
      - Traces
      summary: Create trace
      description: Get trace
      operationId: createTrace
      requestBody:
        content:
          application/json:
            schema:
              $ref: "#/components/schemas/Trace_Write"
      responses:
        "201":
          description: Created
          headers:
            Location:
              required: true
              style: simple
              schema:
                type: string
              example: "${basePath}/v1/private/traces/{traceId}"
  /v1/private/traces/{id}:
    get:
      tags:
      - Traces
      summary: Get trace by id
      description: Get trace by id
      operationId: getTraceById
      parameters:
      - name: id
        in: path
        required: true
        schema:
          type: string
          format: uuid
      - name: strip_attachments
        in: query
        schema:
          type: boolean
          description: "If true, returns attachment references like [file.png]; if\
            \ false, downloads and reinjects attachment content from S3 (default:\
            \ false for backward compatibility)"
          default: false
      responses:
        "200":
          description: Trace resource
          content:
            application/json:
              schema:
                $ref: "#/components/schemas/Trace_Public"
    delete:
      tags:
      - Traces
      summary: Delete trace by id
      description: Delete trace by id
      operationId: deleteTraceById
      parameters:
      - name: id
        in: path
        required: true
        schema:
          type: string
          format: uuid
      responses:
        "204":
          description: No Content
    patch:
      tags:
      - Traces
      summary: Update trace by id
      description: Update trace by id
      operationId: updateTrace
      parameters:
      - name: id
        in: path
        required: true
        schema:
          type: string
          format: uuid
      requestBody:
        content:
          application/json:
            schema:
              $ref: "#/components/schemas/TraceUpdate"
      responses:
        "204":
          description: No Content
  /v1/private/traces/threads/comments/delete:
    post:
      tags:
      - Traces
      summary: Delete thread comments
      description: Delete thread comments
      operationId: deleteThreadComments
      requestBody:
        content:
          application/json:
            schema:
              $ref: "#/components/schemas/BatchDelete"
      responses:
        "204":
          description: No Content
  /v1/private/traces/threads/feedback-scores/delete:
    post:
      tags:
      - Traces
      summary: Delete thread feedback scores
      description: Delete thread feedback scores
      operationId: deleteThreadFeedbackScores
      requestBody:
        content:
          application/json:
            schema:
              $ref: "#/components/schemas/DeleteThreadFeedbackScores"
      responses:
        "204":
          description: No Content
  /v1/private/traces/comments/delete:
    post:
      tags:
      - Traces
      summary: Delete trace comments
      description: Delete trace comments
      operationId: deleteTraceComments
      requestBody:
        content:
          application/json:
            schema:
              $ref: "#/components/schemas/BatchDelete"
      responses:
        "204":
          description: No Content
  /v1/private/traces/{id}/feedback-scores/delete:
    post:
      tags:
      - Traces
      summary: Delete trace feedback score
      description: Delete trace feedback score
      operationId: deleteTraceFeedbackScore
      parameters:
      - name: id
        in: path
        required: true
        schema:
          type: string
          format: uuid
      requestBody:
        content:
          application/json:
            schema:
              $ref: "#/components/schemas/DeleteFeedbackScore"
      responses:
        "204":
          description: No Content
  /v1/private/traces/threads/delete:
    post:
      tags:
      - Traces
      summary: Delete trace threads
      description: Delete trace threads
      operationId: deleteTraceThreads
      requestBody:
        content:
          application/json:
            schema:
              $ref: "#/components/schemas/DeleteTraceThreads"
      responses:
        "204":
          description: No Content
  /v1/private/traces/delete:
    post:
      tags:
      - Traces
      summary: Delete traces
      description: Delete traces
      operationId: deleteTraces
      requestBody:
        content:
          application/json:
            schema:
              $ref: "#/components/schemas/BatchDelete"
      responses:
        "204":
          description: No Content
  /v1/private/traces/feedback-scores/names:
    get:
      tags:
      - Traces
      summary: Find Feedback Score names
      description: Find Feedback Score names
      operationId: findFeedbackScoreNames_2
      parameters:
      - name: project_id
        in: query
        schema:
          type: string
          format: uuid
      responses:
        "200":
          description: Feedback Scores resource
          content:
            application/json:
              schema:
                type: array
                items:
                  type: string
  /v1/private/traces/threads/feedback-scores/names:
    get:
      tags:
      - Traces
      summary: Find Trace Threads Feedback Score names
      description: Find Trace Threads Feedback Score names
      operationId: findTraceThreadsFeedbackScoreNames
      parameters:
      - name: project_id
        in: query
        schema:
          type: string
          format: uuid
      responses:
        "200":
          description: Find Trace Threads Feedback Score names
          content:
            application/json:
              schema:
                type: array
                items:
                  type: string
  /v1/private/traces/stats:
    get:
      tags:
      - Traces
      summary: Get trace stats
      description: Get trace stats
      operationId: getTraceStats
      parameters:
      - name: project_id
        in: query
        schema:
          type: string
          format: uuid
      - name: project_name
        in: query
        schema:
          type: string
      - name: filters
        in: query
        schema:
          type: string
      - name: from_time
        in: query
        schema:
          type: string
          description: Filter traces created from this time (ISO-8601 format).
          format: date-time
      - name: to_time
        in: query
        schema:
          type: string
          description: "Filter traces created up to this time (ISO-8601 format). If\
            \ not provided, defaults to current time. Must be after 'from_time'."
          format: date-time
      responses:
        "200":
          description: Trace stats resource
          content:
            application/json:
              schema:
                $ref: "#/components/schemas/ProjectStats_Public"
  /v1/private/traces/threads/{threadId}/comments/{commentId}:
    get:
      tags:
      - Traces
      summary: Get thread comment
      description: Get thread comment
      operationId: getThreadComment
      parameters:
      - name: commentId
        in: path
        required: true
        schema:
          type: string
          format: uuid
      - name: threadId
        in: path
        required: true
        schema:
          type: string
          format: uuid
      responses:
        "200":
          description: Comment resource
          content:
            application/json:
              schema:
                $ref: "#/components/schemas/Comment"
        "404":
          description: Not found
          content:
            application/json:
              schema:
                $ref: "#/components/schemas/ErrorMessage"
  /v1/private/traces/{traceId}/comments/{commentId}:
    get:
      tags:
      - Traces
      summary: Get trace comment
      description: Get trace comment
      operationId: getTraceComment
      parameters:
      - name: commentId
        in: path
        required: true
        schema:
          type: string
          format: uuid
      - name: traceId
        in: path
        required: true
        schema:
          type: string
          format: uuid
      responses:
        "200":
          description: Comment resource
          content:
            application/json:
              schema:
                $ref: "#/components/schemas/Comment"
        "404":
          description: Not found
          content:
            application/json:
              schema:
                $ref: "#/components/schemas/ErrorMessage"
  /v1/private/traces/threads/retrieve:
    post:
      tags:
      - Traces
      summary: Get trace thread
      description: Get trace thread
      operationId: getTraceThread
      requestBody:
        content:
          application/json:
            schema:
              $ref: "#/components/schemas/TraceThreadIdentifier"
      responses:
        "200":
          description: Trace thread resource
          content:
            application/json:
              schema:
                $ref: "#/components/schemas/TraceThread"
        "404":
          description: Not found
          content:
            application/json:
              schema:
                $ref: "#/components/schemas/ErrorMessage"
  /v1/private/traces/threads:
    get:
      tags:
      - Traces
      summary: Get trace threads
      description: Get trace threads
      operationId: getTraceThreads
      parameters:
      - name: page
        in: query
        schema:
          minimum: 1
          type: integer
          format: int32
          default: 1
      - name: size
        in: query
        schema:
          minimum: 1
          type: integer
          format: int32
          default: 10
      - name: project_name
        in: query
        schema:
          type: string
      - name: project_id
        in: query
        schema:
          type: string
          format: uuid
      - name: truncate
        in: query
        schema:
          type: boolean
          description: "Truncate input, output and metadata to slim payloads"
          default: false
      - name: strip_attachments
        in: query
        schema:
          type: boolean
          description: "If true, returns attachment references like [file.png]; if\
            \ false, downloads and reinjects stripped attachments"
          default: false
      - name: filters
        in: query
        schema:
          type: string
      - name: sorting
        in: query
        schema:
          type: string
      - name: from_time
        in: query
        schema:
          type: string
          description: Filter trace threads created from this time (ISO-8601 format).
          format: date-time
      - name: to_time
        in: query
        schema:
          type: string
          description: "Filter trace threads created up to this time (ISO-8601 format).\
            \ If not provided, defaults to current time. Must be after 'from_time'."
          format: date-time
      responses:
        "200":
          description: Trace threads resource
          content:
            application/json:
              schema:
                $ref: "#/components/schemas/TraceThreadPage"
  /v1/private/traces/threads/open:
    put:
      tags:
      - Traces
      summary: Open trace thread
      description: Open trace thread
      operationId: openTraceThread
      requestBody:
        content:
          application/json:
            schema:
              $ref: "#/components/schemas/TraceThreadIdentifier"
      responses:
        "204":
          description: No Content
  /v1/private/traces/threads/feedback-scores:
    put:
      tags:
      - Traces
      summary: Batch feedback scoring for threads
      description: Batch feedback scoring for threads
      operationId: scoreBatchOfThreads
      requestBody:
        content:
          application/json:
            schema:
              $ref: "#/components/schemas/FeedbackScoreBatchThread"
      responses:
        "204":
          description: No Content
  /v1/private/traces/feedback-scores:
    put:
      tags:
      - Traces
      summary: Batch feedback scoring for traces
      description: Batch feedback scoring for traces
      operationId: scoreBatchOfTraces
      requestBody:
        content:
          application/json:
            schema:
              $ref: "#/components/schemas/FeedbackScoreBatch"
      responses:
        "204":
          description: No Content
  /v1/private/traces/threads/search:
    post:
      tags:
      - Traces
      summary: Search trace threads
      description: Search trace threads
      operationId: searchTraceThreads
      requestBody:
        content:
          application/json:
            schema:
              $ref: "#/components/schemas/TraceThreadSearchStreamRequest"
      responses:
        "200":
          description: Trace threads stream or error during process
          content:
            application/octet-stream:
              schema:
                maxItems: 2000
                type: array
                items:
                  type: string
                  anyOf:
                  - $ref: "#/components/schemas/TraceThread"
                  - $ref: "#/components/schemas/ErrorMessage"
        "400":
          description: Bad Request
          content:
            application/octet-stream:
              schema:
                $ref: "#/components/schemas/ErrorMessage"
  /v1/private/traces/search:
    post:
      tags:
      - Traces
      summary: Search traces
      description: Search traces
      operationId: searchTraces
      requestBody:
        content:
          application/json:
            schema:
              $ref: "#/components/schemas/TraceSearchStreamRequest_Public"
      responses:
        "200":
          description: Traces stream or error during process
          content:
            application/octet-stream:
              schema:
                maxItems: 2000
                type: array
                items:
                  type: string
                  anyOf:
                  - $ref: "#/components/schemas/Trace_Public"
                  - $ref: "#/components/schemas/ErrorMessage_Public"
        "400":
          description: Bad Request
          content:
            application/octet-stream:
              schema:
                $ref: "#/components/schemas/ErrorMessage_Public"
        "401":
          description: Unauthorized
          content:
            application/octet-stream:
              schema:
                $ref: "#/components/schemas/ErrorMessage_Public"
  /v1/private/traces/threads/{threadModelId}:
    patch:
      tags:
      - Traces
      summary: Update thread
      description: Update thread
      operationId: updateThread
      parameters:
      - name: threadModelId
        in: path
        required: true
        schema:
          type: string
          format: uuid
      requestBody:
        content:
          application/json:
            schema:
              $ref: "#/components/schemas/TraceThreadUpdate"
      responses:
        "204":
          description: No Content
        "404":
          description: Not found
  /v1/private/traces/threads/comments/{commentId}:
    patch:
      tags:
      - Traces
      summary: Update thread comment by id
      description: Update thread comment by id
      operationId: updateThreadComment
      parameters:
      - name: commentId
        in: path
        required: true
        schema:
          type: string
          format: uuid
      requestBody:
        content:
          application/json:
            schema:
              $ref: "#/components/schemas/Comment"
      responses:
        "204":
          description: No Content
        "404":
          description: Not found
  /v1/private/traces/comments/{commentId}:
    patch:
      tags:
      - Traces
      summary: Update trace comment by id
      description: Update trace comment by id
      operationId: updateTraceComment
      parameters:
      - name: commentId
        in: path
        required: true
        schema:
          type: string
          format: uuid
      requestBody:
        content:
          application/json:
            schema:
              $ref: "#/components/schemas/Comment"
      responses:
        "204":
          description: No Content
        "404":
          description: Not found
  /v1/private/welcome-wizard:
    get:
      tags:
      - Welcome Wizard
      summary: Get welcome wizard tracking status
      description: Get welcome wizard tracking status for the current workspace
      operationId: getWelcomeWizardStatus
      responses:
        "200":
          description: Welcome wizard tracking status
          content:
            application/json:
              schema:
                $ref: "#/components/schemas/WelcomeWizardTracking"
    post:
      tags:
      - Welcome Wizard
      summary: Submit welcome wizard
      description: Submit welcome wizard with user information
      operationId: submitWelcomeWizard
      requestBody:
        content:
          application/json:
            schema:
              $ref: "#/components/schemas/WelcomeWizardSubmission"
      responses:
        "204":
          description: Welcome wizard submitted successfully
  /v1/private/workspaces/costs/summaries:
    post:
      tags:
      - Workspaces
      summary: Get costs summary
      description: Get costs summary
      operationId: costsSummary
      requestBody:
        content:
          application/json:
            schema:
              $ref: "#/components/schemas/WorkspaceMetricsSummaryRequest"
      responses:
        "200":
          description: Workspace Metrics
          content:
            application/json:
              schema:
                $ref: "#/components/schemas/Result"
        "400":
          description: Bad Request
          content:
            application/json:
              schema:
                $ref: "#/components/schemas/ErrorMessage"
  /v1/private/workspaces/configurations:
    get:
      tags:
      - Workspaces
      summary: Get workspace configuration
      description: Get workspace configuration
      operationId: getWorkspaceConfiguration
      responses:
        "200":
          description: Workspace Configuration
          content:
            application/json:
              schema:
                $ref: "#/components/schemas/WorkspaceConfiguration"
        "404":
          description: Configuration Not Found
          content:
            application/json:
              schema:
                $ref: "#/components/schemas/ErrorMessage"
    put:
      tags:
      - Workspaces
      summary: Upsert workspace configuration
      description: Upsert workspace configuration
      operationId: upsertWorkspaceConfiguration
      requestBody:
        content:
          application/json:
            schema:
              $ref: "#/components/schemas/WorkspaceConfiguration"
      responses:
        "200":
          description: Configuration Updated
          content:
            application/json:
              schema:
                $ref: "#/components/schemas/WorkspaceConfiguration"
        "400":
          description: Bad Request
          content:
            application/json:
              schema:
                $ref: "#/components/schemas/ErrorMessage"
        "422":
          description: Unprocessable Content
          content:
            application/json:
              schema:
                $ref: "#/components/schemas/ErrorMessage"
    delete:
      tags:
      - Workspaces
      summary: Delete workspace configuration
      description: Delete workspace configuration
      operationId: deleteWorkspaceConfiguration
      responses:
        "204":
          description: Configuration Deleted
        "404":
          description: Configuration Not Found
          content:
            application/json:
              schema:
                $ref: "#/components/schemas/ErrorMessage"
  /v1/private/workspaces/costs:
    post:
      tags:
      - Workspaces
      summary: Get cost daily data
      description: Get cost daily data
      operationId: getCost
      requestBody:
        content:
          application/json:
            schema:
              $ref: "#/components/schemas/WorkspaceMetricsSummaryRequest"
      responses:
        "200":
          description: Workspace cost data by days
          content:
            application/json:
              schema:
                $ref: "#/components/schemas/WorkspaceMetricResponse"
        "400":
          description: Bad Request
          content:
            application/json:
              schema:
                $ref: "#/components/schemas/ErrorMessage"
  /v1/private/workspaces/metrics:
    post:
      tags:
      - Workspaces
      summary: Get metric daily data
      description: Get metric daily data
      operationId: getMetric
      requestBody:
        content:
          application/json:
            schema:
              $ref: "#/components/schemas/WorkspaceMetricsSummaryRequest"
      responses:
        "200":
          description: Workspace metric data by days
          content:
            application/json:
              schema:
                $ref: "#/components/schemas/WorkspaceMetricResponse"
        "400":
          description: Bad Request
          content:
            application/json:
              schema:
                $ref: "#/components/schemas/ErrorMessage"
      deprecated: true
  /v1/private/workspaces/metrics/summaries:
    post:
      tags:
      - Workspaces
      summary: Get metrics summary
      description: Get metrics summary
      operationId: metricsSummary
      requestBody:
        content:
          application/json:
            schema:
              $ref: "#/components/schemas/WorkspaceMetricsSummaryRequest"
      responses:
        "200":
          description: Workspace Metrics
          content:
            application/json:
              schema:
                $ref: "#/components/schemas/WorkspaceMetricsSummaryResponse"
        "400":
          description: Bad Request
          content:
            application/json:
              schema:
                $ref: "#/components/schemas/ErrorMessage"
      deprecated: true
  /v1/session/redirect/datasets:
    get:
      tags:
      - Redirect
      summary: Create dataset redirect url
      description: Create dataset redirect url
      operationId: datasetsRedirect
      parameters:
      - name: dataset_id
        in: query
        required: true
        schema:
          type: string
          format: uuid
      - name: workspace_name
        in: query
        schema:
          type: string
      - name: path
        in: query
        required: true
        schema:
          type: string
      responses:
        "303":
          description: Redirect
        "400":
          description: Bad Request
          content:
            '*/*':
              schema:
                $ref: "#/components/schemas/ErrorMessage"
        "404":
          description: Not Found
          content:
            '*/*':
              schema:
                $ref: "#/components/schemas/ErrorMessage"
  /v1/session/redirect/experiments:
    get:
      tags:
      - Redirect
      summary: Create experiment redirect url
      description: Create experiment redirect url
      operationId: experimentsRedirect
      parameters:
      - name: dataset_id
        in: query
        required: true
        schema:
          type: string
          format: uuid
      - name: experiment_id
        in: query
        required: true
        schema:
          type: string
          format: uuid
      - name: workspace_name
        in: query
        schema:
          type: string
      - name: path
        in: query
        required: true
        schema:
          type: string
      responses:
        "303":
          description: Redirect
        "400":
          description: Bad Request
          content:
            '*/*':
              schema:
                $ref: "#/components/schemas/ErrorMessage"
        "404":
          description: Not Found
          content:
            '*/*':
              schema:
                $ref: "#/components/schemas/ErrorMessage"
  /v1/session/redirect/optimizations:
    get:
      tags:
      - Redirect
      summary: Create optimization redirect url
      description: Create optimization redirect url
      operationId: optimizationsRedirect
      parameters:
      - name: dataset_id
        in: query
        required: true
        schema:
          type: string
          format: uuid
      - name: optimization_id
        in: query
        required: true
        schema:
          type: string
          format: uuid
      - name: workspace_name
        in: query
        schema:
          type: string
      - name: path
        in: query
        required: true
        schema:
          type: string
      responses:
        "303":
          description: Redirect
        "400":
          description: Bad Request
          content:
            '*/*':
              schema:
                $ref: "#/components/schemas/ErrorMessage"
        "404":
          description: Not Found
          content:
            '*/*':
              schema:
                $ref: "#/components/schemas/ErrorMessage"
  /v1/session/redirect/projects:
    get:
      tags:
      - Redirect
      summary: Create project redirect url
      description: Create project redirect url
      operationId: projectsRedirect
      parameters:
      - name: trace_id
        in: query
        required: true
        schema:
          type: string
          format: uuid
      - name: workspace_name
        in: query
        schema:
          type: string
      - name: path
        in: query
        required: true
        schema:
          type: string
      responses:
        "303":
          description: Redirect
        "400":
          description: Bad Request
          content:
            '*/*':
              schema:
                $ref: "#/components/schemas/ErrorMessage"
        "404":
          description: Not Found
          content:
            '*/*':
              schema:
                $ref: "#/components/schemas/ErrorMessage"
  /is-alive/ping:
    get:
      operationId: isAlive
      responses:
        default:
          description: default response
          content:
            application/json: {}
  /is-alive/ver:
    get:
      operationId: version
      responses:
        default:
          description: default response
          content:
            application/json: {}
components:
  schemas:
    BiInformation:
      type: object
      properties:
        workspace_id:
          type: string
        user:
          type: string
        count:
          type: integer
          format: int64
    BiInformationResponse:
      type: object
      properties:
        bi_information:
          type: array
          items:
            $ref: "#/components/schemas/BiInformation"
    SpansCountResponse:
      type: object
      properties:
        workspaces_spans_count:
          type: array
          items:
            $ref: "#/components/schemas/WorkspaceSpansCount"
    WorkspaceSpansCount:
      type: object
      properties:
        workspace:
          type: string
        span_count:
          type: integer
          format: int32
    TraceCountResponse:
      type: object
      properties:
        workspaces_traces_count:
          type: array
          items:
            $ref: "#/components/schemas/WorkspaceTraceCount"
    WorkspaceTraceCount:
      type: object
      properties:
        workspace:
          type: string
        trace_count:
          type: integer
          format: int32
    ErrorMessage:
      type: object
      properties:
        code:
          type: integer
          format: int32
        message:
          type: string
        details:
          type: string
    Alert:
      required:
      - webhook
      type: object
      properties:
        id:
          type: string
          format: uuid
        name:
          maxLength: 255
          minLength: 0
          type: string
        enabled:
          type: boolean
        alert_type:
          type: string
          enum:
          - general
          - slack
          - pagerduty
        metadata:
          type: object
          additionalProperties:
            type: string
        webhook:
          $ref: "#/components/schemas/Webhook"
        triggers:
          type: array
          items:
            $ref: "#/components/schemas/AlertTrigger"
        created_at:
          type: string
          format: date-time
          readOnly: true
        created_by:
          type: string
          readOnly: true
        last_updated_at:
          type: string
          format: date-time
          readOnly: true
        last_updated_by:
          type: string
          readOnly: true
    AlertTrigger:
      required:
      - event_type
      type: object
      properties:
        id:
          type: string
          format: uuid
        alert_id:
          type: string
          format: uuid
          readOnly: true
        event_type:
          type: string
          enum:
          - trace:errors
          - trace:feedback_score
          - trace_thread:feedback_score
          - prompt:created
          - prompt:committed
          - trace:guardrails_triggered
          - prompt:deleted
          - experiment:finished
          - trace:cost
          - trace:latency
        trigger_configs:
          type: array
          items:
            $ref: "#/components/schemas/AlertTriggerConfig"
        created_at:
          type: string
          format: date-time
          readOnly: true
        created_by:
          type: string
          readOnly: true
    AlertTriggerConfig:
      required:
      - type
      type: object
      properties:
        id:
          type: string
          format: uuid
        alert_trigger_id:
          type: string
          format: uuid
          readOnly: true
        type:
          type: string
          enum:
          - scope:project
          - threshold:feedback_score
          - threshold:cost
          - threshold:latency
          - threshold:errors
        config_value:
          type: object
          additionalProperties:
            type: string
        created_at:
          type: string
          format: date-time
          readOnly: true
        created_by:
          type: string
          readOnly: true
        last_updated_at:
          type: string
          format: date-time
          readOnly: true
        last_updated_by:
          type: string
          readOnly: true
    Webhook:
      required:
      - url
      type: object
      properties:
        id:
          type: string
          format: uuid
        name:
          type: string
        url:
          minLength: 1
          type: string
        secret_token:
          maxLength: 250
          minLength: 0
          type: string
        headers:
          type: object
          additionalProperties:
            type: string
        created_at:
          type: string
          format: date-time
          readOnly: true
        created_by:
          type: string
          readOnly: true
        last_updated_at:
          type: string
          format: date-time
          readOnly: true
        last_updated_by:
          type: string
          readOnly: true
    AlertTriggerConfig_Write:
      required:
      - type
      type: object
      properties:
        id:
          type: string
          format: uuid
        type:
          type: string
          enum:
          - scope:project
          - threshold:feedback_score
          - threshold:cost
          - threshold:latency
          - threshold:errors
        config_value:
          type: object
          additionalProperties:
            type: string
    AlertTrigger_Write:
      required:
      - event_type
      type: object
      properties:
        id:
          type: string
          format: uuid
        event_type:
          type: string
          enum:
          - trace:errors
          - trace:feedback_score
          - trace_thread:feedback_score
          - prompt:created
          - prompt:committed
          - trace:guardrails_triggered
          - prompt:deleted
          - experiment:finished
          - trace:cost
          - trace:latency
        trigger_configs:
          type: array
          items:
            $ref: "#/components/schemas/AlertTriggerConfig_Write"
    Alert_Write:
      required:
      - webhook
      type: object
      properties:
        id:
          type: string
          format: uuid
        name:
          maxLength: 255
          minLength: 0
          type: string
        enabled:
          type: boolean
        alert_type:
          type: string
          enum:
          - general
          - slack
          - pagerduty
        metadata:
          type: object
          additionalProperties:
            type: string
        webhook:
          $ref: "#/components/schemas/Webhook_Write"
        triggers:
          type: array
          items:
            $ref: "#/components/schemas/AlertTrigger_Write"
    Webhook_Write:
      required:
      - url
      type: object
      properties:
        id:
          type: string
          format: uuid
        name:
          type: string
        url:
          minLength: 1
          type: string
        secret_token:
          maxLength: 250
          minLength: 0
          type: string
        headers:
          type: object
          additionalProperties:
            type: string
    BatchDelete:
      required:
      - ids
      type: object
      properties:
        ids:
          maxItems: 1000
          minItems: 1
          uniqueItems: true
          type: array
          items:
            type: string
            format: uuid
    AlertPage_Public:
      type: object
      properties:
        page:
          type: integer
          format: int32
        size:
          type: integer
          format: int32
        total:
          type: integer
          format: int64
        content:
          type: array
          items:
            $ref: "#/components/schemas/Alert_Public"
        sortable_by:
          type: array
          items:
            type: string
    AlertTriggerConfig_Public:
      required:
      - type
      type: object
      properties:
        id:
          type: string
          format: uuid
        alert_trigger_id:
          type: string
          format: uuid
          readOnly: true
        type:
          type: string
          enum:
          - scope:project
          - threshold:feedback_score
          - threshold:cost
          - threshold:latency
          - threshold:errors
        config_value:
          type: object
          additionalProperties:
            type: string
        created_at:
          type: string
          format: date-time
          readOnly: true
        created_by:
          type: string
          readOnly: true
        last_updated_at:
          type: string
          format: date-time
          readOnly: true
        last_updated_by:
          type: string
          readOnly: true
    AlertTrigger_Public:
      required:
      - event_type
      type: object
      properties:
        id:
          type: string
          format: uuid
        alert_id:
          type: string
          format: uuid
          readOnly: true
        event_type:
          type: string
          enum:
          - trace:errors
          - trace:feedback_score
          - trace_thread:feedback_score
          - prompt:created
          - prompt:committed
          - trace:guardrails_triggered
          - prompt:deleted
          - experiment:finished
          - trace:cost
          - trace:latency
        trigger_configs:
          type: array
          items:
            $ref: "#/components/schemas/AlertTriggerConfig_Public"
        created_at:
          type: string
          format: date-time
          readOnly: true
        created_by:
          type: string
          readOnly: true
    Alert_Public:
      required:
      - webhook
      type: object
      properties:
        id:
          type: string
          format: uuid
        name:
          maxLength: 255
          minLength: 0
          type: string
        enabled:
          type: boolean
        alert_type:
          type: string
          enum:
          - general
          - slack
          - pagerduty
        metadata:
          type: object
          additionalProperties:
            type: string
        webhook:
          $ref: "#/components/schemas/Webhook_Public"
        triggers:
          type: array
          items:
            $ref: "#/components/schemas/AlertTrigger_Public"
        created_at:
          type: string
          format: date-time
          readOnly: true
        created_by:
          type: string
          readOnly: true
        last_updated_at:
          type: string
          format: date-time
          readOnly: true
        last_updated_by:
          type: string
          readOnly: true
    Webhook_Public:
      required:
      - url
      type: object
      properties:
        id:
          type: string
          format: uuid
        name:
          type: string
        url:
          minLength: 1
          type: string
        secret_token:
          maxLength: 250
          minLength: 0
          type: string
        headers:
          type: object
          additionalProperties:
            type: string
        created_at:
          type: string
          format: date-time
          readOnly: true
        created_by:
          type: string
          readOnly: true
        last_updated_at:
          type: string
          format: date-time
          readOnly: true
        last_updated_by:
          type: string
          readOnly: true
    ErrorMessage_Public:
      type: object
      properties:
        code:
          type: integer
          format: int32
        message:
          type: string
        details:
          type: string
    WebhookExamples:
      type: object
      properties:
        response_examples:
          type: object
          additionalProperties:
            type: object
    WebhookTestResult:
      type: object
      properties:
        status:
          type: string
          enum:
          - success
          - failure
        status_code:
          type: integer
          format: int32
        request_body:
          type: string
        error_message:
          type: string
    AnnotationQueueItemIds:
      required:
      - ids
      type: object
      properties:
        ids:
          maxItems: 1000
          minItems: 1
          uniqueItems: true
          type: array
          items:
            type: string
            format: uuid
    AnnotationQueue:
      required:
      - name
      - project_id
      - scope
      type: object
      properties:
        id:
          type: string
          format: uuid
        project_id:
          type: string
          format: uuid
        project_name:
          type: string
          readOnly: true
        name:
          minLength: 1
          type: string
        description:
          type: string
        instructions:
          type: string
        scope:
          type: string
          enum:
          - trace
          - thread
        comments_enabled:
          type: boolean
        feedback_definition_names:
          type: array
          items:
            type: string
        reviewers:
          type: array
          readOnly: true
          items:
            $ref: "#/components/schemas/AnnotationQueueReviewer"
        feedback_scores:
          type: array
          readOnly: true
          items:
            $ref: "#/components/schemas/FeedbackScoreAverage"
        items_count:
          type: integer
          format: int64
          readOnly: true
        created_at:
          type: string
          format: date-time
          readOnly: true
        created_by:
          type: string
          readOnly: true
        last_updated_at:
          type: string
          format: date-time
          readOnly: true
        last_updated_by:
          type: string
          readOnly: true
      description: List of annotation queues to create
    AnnotationQueueReviewer:
      type: object
      properties:
        username:
          type: string
        status:
          type: integer
          format: int64
      readOnly: true
    FeedbackScoreAverage:
      required:
      - name
      - value
      type: object
      properties:
        name:
          minLength: 1
          type: string
        value:
          type: number
    AnnotationQueue_Write:
      required:
      - name
      - project_id
      - scope
      type: object
      properties:
        id:
          type: string
          format: uuid
        project_id:
          type: string
          format: uuid
        name:
          minLength: 1
          type: string
        description:
          type: string
        instructions:
          type: string
        scope:
          type: string
          enum:
          - trace
          - thread
        comments_enabled:
          type: boolean
        feedback_definition_names:
          type: array
          items:
            type: string
      description: List of annotation queues to create
    AnnotationQueueBatch:
      required:
      - annotation_queues
      type: object
      properties:
        annotation_queues:
          maxItems: 1000
          minItems: 1
          uniqueItems: true
          type: array
          description: List of annotation queues to create
          items:
            $ref: "#/components/schemas/AnnotationQueue"
      description: Batch of annotation queues to create
    AnnotationQueueBatch_Write:
      required:
      - annotation_queues
      type: object
      properties:
        annotation_queues:
          maxItems: 1000
          minItems: 1
          uniqueItems: true
          type: array
          description: List of annotation queues to create
          items:
            $ref: "#/components/schemas/AnnotationQueue_Write"
      description: Batch of annotation queues to create
    AnnotationQueuePage_Public:
      type: object
      properties:
        page:
          type: integer
          format: int32
        size:
          type: integer
          format: int32
        total:
          type: integer
          format: int64
        content:
          type: array
          items:
            $ref: "#/components/schemas/AnnotationQueue_Public"
        sortableBy:
          type: array
          items:
            type: string
    AnnotationQueueReviewer_Public:
      type: object
      properties:
        username:
          type: string
        status:
          type: integer
          format: int64
      readOnly: true
    AnnotationQueue_Public:
      required:
      - name
      - project_id
      - scope
      type: object
      properties:
        id:
          type: string
          format: uuid
        project_id:
          type: string
          format: uuid
        project_name:
          type: string
          readOnly: true
        name:
          minLength: 1
          type: string
        description:
          type: string
        instructions:
          type: string
        scope:
          type: string
          enum:
          - trace
          - thread
        comments_enabled:
          type: boolean
        feedback_definition_names:
          type: array
          items:
            type: string
        reviewers:
          type: array
          readOnly: true
          items:
            $ref: "#/components/schemas/AnnotationQueueReviewer_Public"
        feedback_scores:
          type: array
          readOnly: true
          items:
            $ref: "#/components/schemas/FeedbackScoreAverage_Public"
        items_count:
          type: integer
          format: int64
          readOnly: true
        created_at:
          type: string
          format: date-time
          readOnly: true
        created_by:
          type: string
          readOnly: true
        last_updated_at:
          type: string
          format: date-time
          readOnly: true
        last_updated_by:
          type: string
          readOnly: true
    FeedbackScoreAverage_Public:
      required:
      - name
      - value
      type: object
      properties:
        name:
          minLength: 1
          type: string
        value:
          type: number
      readOnly: true
    AnnotationQueueUpdate:
      type: object
      properties:
        name:
          pattern: (?s)^\s*(\S.*\S|\S)\s*$
          type: string
        description:
          type: string
        instructions:
          type: string
        comments_enabled:
          type: boolean
        feedback_definition_names:
          type: array
          items:
            minLength: 1
            type: string
    Attachment:
      required:
      - file_name
      - file_size
      - mime_type
      type: object
      properties:
        link:
          type: string
        file_name:
          type: string
        file_size:
          type: integer
          format: int64
        mime_type:
          type: string
    AttachmentPage:
      type: object
      properties:
        page:
          type: integer
          format: int32
        size:
          type: integer
          format: int32
        total:
          type: integer
          format: int64
        content:
          type: array
          items:
            $ref: "#/components/schemas/Attachment"
        sortableBy:
          type: array
          items:
            type: string
    CompleteMultipartUploadRequest:
      required:
      - entity_id
      - entity_type
      - file_name
      - file_size
      - upload_id
      - uploaded_file_parts
      type: object
      properties:
        file_name:
          minLength: 1
          type: string
        project_name:
          pattern: (?s)^\s*(\S.*\S|\S)\s*$
          type: string
          description: "If null, the default project is used"
        entity_type:
          type: string
          enum:
          - trace
          - span
        entity_id:
          type: string
          format: uuid
        container_id:
          type: string
          format: uuid
          readOnly: true
        file_size:
          type: integer
          format: int64
        mime_type:
          type: string
        upload_id:
          minLength: 1
          type: string
        uploaded_file_parts:
          type: array
          items:
            $ref: "#/components/schemas/MultipartUploadPart"
    MultipartUploadPart:
      required:
      - e_tag
      - part_number
      type: object
      properties:
        e_tag:
          minLength: 1
          type: string
        part_number:
          type: integer
          format: int32
    DeleteAttachmentsRequest:
      required:
      - container_id
      - entity_id
      - entity_type
      - file_names
      type: object
      properties:
        file_names:
          uniqueItems: true
          type: array
          items:
            type: string
        entity_type:
          type: string
          enum:
          - trace
          - span
        entity_id:
          type: string
          format: uuid
        container_id:
          type: string
          format: uuid
    StartMultipartUploadResponse:
      required:
      - pre_sign_urls
      - upload_id
      type: object
      properties:
        upload_id:
          minLength: 1
          type: string
        pre_sign_urls:
          type: array
          items:
            type: string
    StartMultipartUploadRequest:
      required:
      - entity_id
      - entity_type
      - file_name
      - num_of_file_parts
      - path
      type: object
      properties:
        file_name:
          minLength: 1
          type: string
        num_of_file_parts:
          type: integer
          format: int32
        mime_type:
          type: string
        project_name:
          pattern: (?s)^\s*(\S.*\S|\S)\s*$
          type: string
          description: "If null, the default project is used"
        entity_type:
          type: string
          enum:
          - trace
          - span
        entity_id:
          type: string
          format: uuid
        container_id:
          type: string
          format: uuid
          readOnly: true
        path:
          minLength: 1
          type: string
    AuthDetailsHolder:
      type: object
    WorkspaceNameHolder:
      type: object
      properties:
        workspace_name:
          type: string
    AutomationRuleEvaluator:
      required:
      - action
      - name
      - project_id
      - type
      type: object
      properties:
        id:
          type: string
          format: uuid
          readOnly: true
        project_id:
          type: string
          format: uuid
        project_name:
          type: string
          readOnly: true
        name:
          minLength: 1
          type: string
        sampling_rate:
          type: number
          format: float
        enabled:
          type: boolean
        created_at:
          type: string
          format: date-time
          readOnly: true
        created_by:
          type: string
          readOnly: true
        last_updated_at:
          type: string
          format: date-time
          readOnly: true
        last_updated_by:
          type: string
          readOnly: true
<<<<<<< HEAD
        filters:
          type: array
          items:
            type: object
        action:
          type: string
          enum:
          - evaluator
=======
>>>>>>> 6cefba3a
        type:
          type: string
          enum:
          - llm_as_judge
          - user_defined_metric_python
          - trace_thread_llm_as_judge
          - trace_thread_user_defined_metric_python
          - span_llm_as_judge
      discriminator:
        propertyName: type
        mapping:
          llm_as_judge: "#/components/schemas/AutomationRuleEvaluatorLlmAsJudge"
          user_defined_metric_python: "#/components/schemas/AutomationRuleEvaluatorUserDefinedMetricPython"
          trace_thread_llm_as_judge: "#/components/schemas/AutomationRuleEvaluatorTraceThreadLlmAsJudge"
          trace_thread_user_defined_metric_python: "#/components/schemas/AutomationRuleEvaluatorTraceThreadUserDefinedMetricPython"
          span_llm_as_judge: "#/components/schemas/AutomationRuleEvaluatorSpanLlmAsJudge"
    AutomationRuleEvaluatorLlmAsJudge:
      required:
      - action
      - code
      - name
      - project_id
      - type
      type: object
      allOf:
      - $ref: "#/components/schemas/AutomationRuleEvaluator"
      - type: object
        properties:
          filters:
            type: array
            items:
              $ref: "#/components/schemas/TraceFilter"
          code:
            $ref: "#/components/schemas/LlmAsJudgeCode"
    AutomationRuleEvaluatorSpanLlmAsJudge:
      required:
      - action
      - code
      - name
      - project_id
      - type
      type: object
      allOf:
      - $ref: "#/components/schemas/AutomationRuleEvaluator"
      - type: object
        properties:
          filters:
            type: array
            items:
              $ref: "#/components/schemas/SpanFilter"
          code:
            $ref: "#/components/schemas/SpanLlmAsJudgeCode"
    AutomationRuleEvaluatorTraceThreadLlmAsJudge:
      required:
      - action
      - code
      - name
      - project_id
      - type
      type: object
      allOf:
      - $ref: "#/components/schemas/AutomationRuleEvaluator"
      - type: object
        properties:
          filters:
            type: array
            items:
              $ref: "#/components/schemas/TraceThreadFilter"
          code:
            $ref: "#/components/schemas/TraceThreadLlmAsJudgeCode"
    AutomationRuleEvaluatorTraceThreadUserDefinedMetricPython:
      required:
      - action
      - code
      - name
      - project_id
      - type
      type: object
      allOf:
      - $ref: "#/components/schemas/AutomationRuleEvaluator"
      - type: object
        properties:
          filters:
            type: array
            items:
              $ref: "#/components/schemas/TraceThreadFilter"
          code:
            $ref: "#/components/schemas/TraceThreadUserDefinedMetricPythonCode"
    AutomationRuleEvaluatorUserDefinedMetricPython:
      required:
      - action
      - code
      - name
      - project_id
      - type
      type: object
      allOf:
      - $ref: "#/components/schemas/AutomationRuleEvaluator"
      - type: object
        properties:
          filters:
            type: array
            items:
              $ref: "#/components/schemas/TraceFilter"
          code:
            $ref: "#/components/schemas/UserDefinedMetricPythonCode"
    ImageUrl:
      required:
      - url
      type: object
      properties:
        url:
          type: string
        detail:
          type: string
    JsonNode:
      type: object
    LlmAsJudgeCode:
      required:
      - messages
      - model
      - schema
      - variables
      type: object
      properties:
        model:
          $ref: "#/components/schemas/LlmAsJudgeModelParameters"
        messages:
          type: array
          items:
            $ref: "#/components/schemas/LlmAsJudgeMessage"
        variables:
          type: object
          additionalProperties:
            type: string
        schema:
          type: array
          items:
            $ref: "#/components/schemas/LlmAsJudgeOutputSchema"
    LlmAsJudgeMessage:
      required:
      - role
      type: object
      properties:
        role:
          type: string
          enum:
          - SYSTEM
          - USER
          - AI
          - TOOL_EXECUTION_RESULT
          - CUSTOM
        content:
          type: string
        content_array:
          type: array
          items:
            $ref: "#/components/schemas/LlmAsJudgeMessageContent"
        string_content:
          type: boolean
        structured_content:
          type: boolean
    LlmAsJudgeMessageContent:
      required:
      - type
      type: object
      properties:
        type:
          type: string
        text:
          type: string
        image_url:
          $ref: "#/components/schemas/ImageUrl"
        video_url:
          $ref: "#/components/schemas/VideoUrl"
    LlmAsJudgeModelParameters:
      required:
      - name
      - temperature
      type: object
      properties:
        name:
          type: string
        temperature:
          type: number
          format: double
        seed:
          type: integer
          format: int32
        custom_parameters:
          $ref: "#/components/schemas/JsonNode"
    LlmAsJudgeOutputSchema:
      required:
      - description
      - name
      - type
      type: object
      properties:
        name:
          type: string
        type:
          type: string
          enum:
          - BOOLEAN
          - INTEGER
          - DOUBLE
        description:
          type: string
    SpanFilter:
      type: object
      properties:
        field:
          type: string
        operator:
          type: string
          enum:
          - contains
          - not_contains
          - starts_with
          - ends_with
          - =
          - '!='
          - '>'
          - '>='
          - <
          - <=
          - is_empty
          - is_not_empty
        key:
          type: string
        value:
          type: string
    SpanLlmAsJudgeCode:
      required:
      - messages
      - model
      - schema
      - variables
      type: object
      properties:
        model:
          $ref: "#/components/schemas/LlmAsJudgeModelParameters"
        messages:
          type: array
          items:
            $ref: "#/components/schemas/LlmAsJudgeMessage"
        variables:
          type: object
          additionalProperties:
            type: string
        schema:
          type: array
          items:
            $ref: "#/components/schemas/LlmAsJudgeOutputSchema"
    TraceFilter:
      type: object
      properties:
        field:
          type: string
        operator:
          type: string
          enum:
          - contains
          - not_contains
          - starts_with
          - ends_with
          - =
          - '!='
          - '>'
          - '>='
          - <
          - <=
          - is_empty
          - is_not_empty
        key:
          type: string
        value:
          type: string
    TraceThreadFilter:
      type: object
      properties:
        field:
          type: string
        operator:
          type: string
          enum:
          - contains
          - not_contains
          - starts_with
          - ends_with
          - =
          - '!='
          - '>'
          - '>='
          - <
          - <=
          - is_empty
          - is_not_empty
        key:
          type: string
        value:
          type: string
    TraceThreadLlmAsJudgeCode:
      required:
      - messages
      - model
      - schema
      type: object
      properties:
        model:
          $ref: "#/components/schemas/LlmAsJudgeModelParameters"
        messages:
          type: array
          items:
            $ref: "#/components/schemas/LlmAsJudgeMessage"
        schema:
          type: array
          items:
            $ref: "#/components/schemas/LlmAsJudgeOutputSchema"
    TraceThreadUserDefinedMetricPythonCode:
      required:
      - metric
      type: object
      properties:
        metric:
          type: string
    UserDefinedMetricPythonCode:
      required:
      - arguments
      - metric
      type: object
      properties:
        metric:
          type: string
        arguments:
          minProperties: 1
          type: object
          additionalProperties:
            type: string
    VideoUrl:
      required:
      - url
      type: object
      properties:
        url:
          type: string
    AutomationRuleEvaluatorLlmAsJudge_Write:
      required:
      - action
      - code
      - name
      - project_id
      - type
      type: object
      allOf:
      - $ref: "#/components/schemas/AutomationRuleEvaluator_Write"
      - type: object
        properties:
          filters:
            type: array
            items:
              $ref: "#/components/schemas/TraceFilter_Write"
          code:
            $ref: "#/components/schemas/LlmAsJudgeCode_Write"
    AutomationRuleEvaluatorSpanLlmAsJudge_Write:
      required:
      - action
      - code
      - name
      - project_id
      - type
      type: object
      allOf:
      - $ref: "#/components/schemas/AutomationRuleEvaluator_Write"
      - type: object
        properties:
          filters:
            type: array
            items:
              $ref: "#/components/schemas/SpanFilter_Write"
          code:
            $ref: "#/components/schemas/SpanLlmAsJudgeCode_Write"
    AutomationRuleEvaluatorTraceThreadLlmAsJudge_Write:
      required:
      - action
      - code
      - name
      - project_id
      - type
      type: object
      allOf:
      - $ref: "#/components/schemas/AutomationRuleEvaluator_Write"
      - type: object
        properties:
          filters:
            type: array
            items:
              $ref: "#/components/schemas/TraceThreadFilter_Write"
          code:
            $ref: "#/components/schemas/TraceThreadLlmAsJudgeCode_Write"
    AutomationRuleEvaluatorTraceThreadUserDefinedMetricPython_Write:
      required:
      - action
      - code
      - name
      - project_id
      - type
      type: object
      allOf:
      - $ref: "#/components/schemas/AutomationRuleEvaluator_Write"
      - type: object
        properties:
          filters:
            type: array
            items:
              $ref: "#/components/schemas/TraceThreadFilter_Write"
          code:
            $ref: "#/components/schemas/TraceThreadUserDefinedMetricPythonCode_Write"
    AutomationRuleEvaluatorUserDefinedMetricPython_Write:
      required:
      - action
      - code
      - name
      - project_id
      - type
      type: object
      allOf:
      - $ref: "#/components/schemas/AutomationRuleEvaluator_Write"
      - type: object
        properties:
          filters:
            type: array
            items:
              $ref: "#/components/schemas/TraceFilter_Write"
          code:
            $ref: "#/components/schemas/UserDefinedMetricPythonCode_Write"
    AutomationRuleEvaluator_Write:
      required:
      - action
      - name
      - project_id
      - type
      type: object
      properties:
        project_id:
          type: string
          format: uuid
        name:
          minLength: 1
          type: string
        sampling_rate:
          type: number
          format: float
        enabled:
          type: boolean
<<<<<<< HEAD
        filters:
          type: array
          items:
            $ref: "#/components/schemas/Filter_Write"
        action:
          type: string
          enum:
          - evaluator
=======
>>>>>>> 6cefba3a
        type:
          type: string
          enum:
          - llm_as_judge
          - user_defined_metric_python
          - trace_thread_llm_as_judge
          - trace_thread_user_defined_metric_python
          - span_llm_as_judge
      discriminator:
        propertyName: type
        mapping:
          llm_as_judge: "#/components/schemas/AutomationRuleEvaluatorLlmAsJudge_Write"
          user_defined_metric_python: "#/components/schemas/AutomationRuleEvaluatorUserDefinedMetricPython_Write"
          trace_thread_llm_as_judge: "#/components/schemas/AutomationRuleEvaluatorTraceThreadLlmAsJudge_Write"
          trace_thread_user_defined_metric_python: "#/components/schemas/AutomationRuleEvaluatorTraceThreadUserDefinedMetricPython_Write"
          span_llm_as_judge: "#/components/schemas/AutomationRuleEvaluatorSpanLlmAsJudge_Write"
    ImageUrl_Write:
      required:
      - url
      type: object
      properties:
        url:
          type: string
        detail:
          type: string
    JsonNode_Write:
      type: object
    LlmAsJudgeCode_Write:
      required:
      - messages
      - model
      - schema
      - variables
      type: object
      properties:
        model:
          $ref: "#/components/schemas/LlmAsJudgeModelParameters_Write"
        messages:
          type: array
          items:
            $ref: "#/components/schemas/LlmAsJudgeMessage_Write"
        variables:
          type: object
          additionalProperties:
            type: string
        schema:
          type: array
          items:
            $ref: "#/components/schemas/LlmAsJudgeOutputSchema_Write"
    LlmAsJudgeMessageContent_Write:
      required:
      - type
      type: object
      properties:
        type:
          type: string
        text:
          type: string
        image_url:
          $ref: "#/components/schemas/ImageUrl_Write"
        video_url:
          $ref: "#/components/schemas/VideoUrl_Write"
    LlmAsJudgeMessage_Write:
      required:
      - role
      type: object
      properties:
        role:
          type: string
          enum:
          - SYSTEM
          - USER
          - AI
          - TOOL_EXECUTION_RESULT
          - CUSTOM
        content:
          type: string
        content_array:
          type: array
          items:
            $ref: "#/components/schemas/LlmAsJudgeMessageContent_Write"
        string_content:
          type: boolean
        structured_content:
          type: boolean
    LlmAsJudgeModelParameters_Write:
      required:
      - name
      - temperature
      type: object
      properties:
        name:
          type: string
        temperature:
          type: number
          format: double
        seed:
          type: integer
          format: int32
        custom_parameters:
          $ref: "#/components/schemas/JsonNode_Write"
    LlmAsJudgeOutputSchema_Write:
      required:
      - description
      - name
      - type
      type: object
      properties:
        name:
          type: string
        type:
          type: string
          enum:
          - BOOLEAN
          - INTEGER
          - DOUBLE
        description:
          type: string
    SpanFilter_Write:
      type: object
      properties:
        field:
          type: string
        operator:
          type: string
          enum:
          - contains
          - not_contains
          - starts_with
          - ends_with
          - =
          - '!='
          - '>'
          - '>='
          - <
          - <=
          - is_empty
          - is_not_empty
        key:
          type: string
        value:
          type: string
    SpanLlmAsJudgeCode_Write:
      required:
      - messages
      - model
      - schema
      - variables
      type: object
      properties:
        model:
          $ref: "#/components/schemas/LlmAsJudgeModelParameters_Write"
        messages:
          type: array
          items:
            $ref: "#/components/schemas/LlmAsJudgeMessage_Write"
        variables:
          type: object
          additionalProperties:
            type: string
        schema:
          type: array
          items:
            $ref: "#/components/schemas/LlmAsJudgeOutputSchema_Write"
    TraceFilter_Write:
      type: object
      properties:
        field:
          type: string
        operator:
          type: string
          enum:
          - contains
          - not_contains
          - starts_with
          - ends_with
          - =
          - '!='
          - '>'
          - '>='
          - <
          - <=
          - is_empty
          - is_not_empty
        key:
          type: string
        value:
          type: string
    TraceThreadFilter_Write:
      type: object
      properties:
        field:
          type: string
        operator:
          type: string
          enum:
          - contains
          - not_contains
          - starts_with
          - ends_with
          - =
          - '!='
          - '>'
          - '>='
          - <
          - <=
          - is_empty
          - is_not_empty
        key:
          type: string
        value:
          type: string
    TraceThreadLlmAsJudgeCode_Write:
      required:
      - messages
      - model
      - schema
      type: object
      properties:
        model:
          $ref: "#/components/schemas/LlmAsJudgeModelParameters_Write"
        messages:
          type: array
          items:
            $ref: "#/components/schemas/LlmAsJudgeMessage_Write"
        schema:
          type: array
          items:
            $ref: "#/components/schemas/LlmAsJudgeOutputSchema_Write"
    TraceThreadUserDefinedMetricPythonCode_Write:
      required:
      - metric
      type: object
      properties:
        metric:
          type: string
    UserDefinedMetricPythonCode_Write:
      required:
      - arguments
      - metric
      type: object
      properties:
        metric:
          type: string
        arguments:
          minProperties: 1
          type: object
          additionalProperties:
            type: string
    VideoUrl_Write:
      required:
      - url
      type: object
      properties:
        url:
          type: string
    AutomationRuleEvaluatorLlmAsJudge_Public:
      required:
      - action
      - code
      - name
      - project_id
      - type
      type: object
      allOf:
      - $ref: "#/components/schemas/AutomationRuleEvaluator_Public"
      - type: object
        properties:
          filters:
            type: array
            items:
              $ref: "#/components/schemas/TraceFilter_Public"
          code:
            $ref: "#/components/schemas/LlmAsJudgeCode_Public"
    AutomationRuleEvaluatorObjectObject_Public:
      required:
      - action
      - name
      - project_id
      - type
      type: object
      properties:
        id:
          type: string
          format: uuid
          readOnly: true
        project_id:
          type: string
          format: uuid
        project_name:
          type: string
          readOnly: true
        name:
          minLength: 1
          type: string
        sampling_rate:
          type: number
          format: float
        enabled:
          type: boolean
        created_at:
          type: string
          format: date-time
          readOnly: true
        created_by:
          type: string
          readOnly: true
        last_updated_at:
          type: string
          format: date-time
          readOnly: true
        last_updated_by:
          type: string
          readOnly: true
<<<<<<< HEAD
        filters:
          type: array
          items:
            type: object
        action:
          type: string
          enum:
          - evaluator
=======
>>>>>>> 6cefba3a
        type:
          type: string
          enum:
          - llm_as_judge
          - user_defined_metric_python
          - trace_thread_llm_as_judge
          - trace_thread_user_defined_metric_python
          - span_llm_as_judge
      discriminator:
        propertyName: type
        mapping:
          llm_as_judge: "#/components/schemas/AutomationRuleEvaluatorLlmAsJudge_Public"
          user_defined_metric_python: "#/components/schemas/AutomationRuleEvaluatorUserDefinedMetricPython_Public"
          trace_thread_llm_as_judge: "#/components/schemas/AutomationRuleEvaluatorTraceThreadLlmAsJudge_Public"
          trace_thread_user_defined_metric_python: "#/components/schemas/AutomationRuleEvaluatorTraceThreadUserDefinedMetricPython_Public"
          span_llm_as_judge: "#/components/schemas/AutomationRuleEvaluatorSpanLlmAsJudge_Public"
    AutomationRuleEvaluatorPage_Public:
      type: object
      properties:
        page:
          type: integer
          format: int32
        size:
          type: integer
          format: int32
        total:
          type: integer
          format: int64
        content:
          type: array
          items:
            $ref: "#/components/schemas/AutomationRuleEvaluatorObjectObject_Public"
        sortable_by:
          type: array
          items:
            type: string
    AutomationRuleEvaluatorSpanLlmAsJudge_Public:
      required:
      - action
      - code
      - name
      - project_id
      - type
      type: object
      allOf:
      - $ref: "#/components/schemas/AutomationRuleEvaluator_Public"
      - type: object
        properties:
          filters:
            type: array
            items:
              $ref: "#/components/schemas/SpanFilter_Public"
          code:
            $ref: "#/components/schemas/SpanLlmAsJudgeCode_Public"
    AutomationRuleEvaluatorTraceThreadLlmAsJudge_Public:
      required:
      - action
      - code
      - name
      - project_id
      - type
      type: object
      allOf:
      - $ref: "#/components/schemas/AutomationRuleEvaluator_Public"
      - type: object
        properties:
          filters:
            type: array
            items:
              $ref: "#/components/schemas/TraceThreadFilter_Public"
          code:
            $ref: "#/components/schemas/TraceThreadLlmAsJudgeCode_Public"
    AutomationRuleEvaluatorTraceThreadUserDefinedMetricPython_Public:
      required:
      - action
      - code
      - name
      - project_id
      - type
      type: object
      allOf:
      - $ref: "#/components/schemas/AutomationRuleEvaluator_Public"
      - type: object
        properties:
          filters:
            type: array
            items:
              $ref: "#/components/schemas/TraceThreadFilter_Public"
          code:
            $ref: "#/components/schemas/TraceThreadUserDefinedMetricPythonCode_Public"
    AutomationRuleEvaluatorUserDefinedMetricPython_Public:
      required:
      - action
      - code
      - name
      - project_id
      - type
      type: object
      allOf:
      - $ref: "#/components/schemas/AutomationRuleEvaluator_Public"
      - type: object
        properties:
          filters:
            type: array
            items:
              $ref: "#/components/schemas/TraceFilter_Public"
          code:
            $ref: "#/components/schemas/UserDefinedMetricPythonCode_Public"
    ImageUrl_Public:
      required:
      - url
      type: object
      properties:
        url:
          type: string
        detail:
          type: string
    JsonNode_Public:
      type: object
    LlmAsJudgeCode_Public:
      required:
      - messages
      - model
      - schema
      - variables
      type: object
      properties:
        model:
          $ref: "#/components/schemas/LlmAsJudgeModelParameters_Public"
        messages:
          type: array
          items:
            $ref: "#/components/schemas/LlmAsJudgeMessage_Public"
        variables:
          type: object
          additionalProperties:
            type: string
        schema:
          type: array
          items:
            $ref: "#/components/schemas/LlmAsJudgeOutputSchema_Public"
    LlmAsJudgeMessageContent_Public:
      required:
      - type
      type: object
      properties:
        type:
          type: string
        text:
          type: string
        image_url:
          $ref: "#/components/schemas/ImageUrl_Public"
        video_url:
          $ref: "#/components/schemas/VideoUrl_Public"
    LlmAsJudgeMessage_Public:
      required:
      - role
      type: object
      properties:
        role:
          type: string
          enum:
          - SYSTEM
          - USER
          - AI
          - TOOL_EXECUTION_RESULT
          - CUSTOM
        content:
          type: string
        content_array:
          type: array
          items:
            $ref: "#/components/schemas/LlmAsJudgeMessageContent_Public"
        string_content:
          type: boolean
        structured_content:
          type: boolean
    LlmAsJudgeModelParameters_Public:
      required:
      - name
      - temperature
      type: object
      properties:
        name:
          type: string
        temperature:
          type: number
          format: double
        seed:
          type: integer
          format: int32
        custom_parameters:
          $ref: "#/components/schemas/JsonNode_Public"
    LlmAsJudgeOutputSchema_Public:
      required:
      - description
      - name
      - type
      type: object
      properties:
        name:
          type: string
        type:
          type: string
          enum:
          - BOOLEAN
          - INTEGER
          - DOUBLE
        description:
          type: string
    SpanFilter_Public:
      type: object
      properties:
        field:
          type: string
        operator:
          type: string
          enum:
          - contains
          - not_contains
          - starts_with
          - ends_with
          - =
          - '!='
          - '>'
          - '>='
          - <
          - <=
          - is_empty
          - is_not_empty
        key:
          type: string
        value:
          type: string
    SpanLlmAsJudgeCode_Public:
      required:
      - messages
      - model
      - schema
      - variables
      type: object
      properties:
        model:
          $ref: "#/components/schemas/LlmAsJudgeModelParameters_Public"
        messages:
          type: array
          items:
            $ref: "#/components/schemas/LlmAsJudgeMessage_Public"
        variables:
          type: object
          additionalProperties:
            type: string
        schema:
          type: array
          items:
            $ref: "#/components/schemas/LlmAsJudgeOutputSchema_Public"
    TraceFilter_Public:
      type: object
      properties:
        field:
          type: string
        operator:
          type: string
          enum:
          - contains
          - not_contains
          - starts_with
          - ends_with
          - =
          - '!='
          - '>'
          - '>='
          - <
          - <=
          - is_empty
          - is_not_empty
        key:
          type: string
        value:
          type: string
    TraceThreadFilter_Public:
      type: object
      properties:
        field:
          type: string
        operator:
          type: string
          enum:
          - contains
          - not_contains
          - starts_with
          - ends_with
          - =
          - '!='
          - '>'
          - '>='
          - <
          - <=
          - is_empty
          - is_not_empty
        key:
          type: string
        value:
          type: string
    TraceThreadLlmAsJudgeCode_Public:
      required:
      - messages
      - model
      - schema
      type: object
      properties:
        model:
          $ref: "#/components/schemas/LlmAsJudgeModelParameters_Public"
        messages:
          type: array
          items:
            $ref: "#/components/schemas/LlmAsJudgeMessage_Public"
        schema:
          type: array
          items:
            $ref: "#/components/schemas/LlmAsJudgeOutputSchema_Public"
    TraceThreadUserDefinedMetricPythonCode_Public:
      required:
      - metric
      type: object
      properties:
        metric:
          type: string
    UserDefinedMetricPythonCode_Public:
      required:
      - arguments
      - metric
      type: object
      properties:
        metric:
          type: string
        arguments:
          minProperties: 1
          type: object
          additionalProperties:
            type: string
    VideoUrl_Public:
      required:
      - url
      type: object
      properties:
        url:
          type: string
    AutomationRuleEvaluator_Public:
      required:
      - action
      - name
      - project_id
      - type
      type: object
      properties:
        id:
          type: string
          format: uuid
          readOnly: true
        project_id:
          type: string
          format: uuid
        project_name:
          type: string
          readOnly: true
        name:
          minLength: 1
          type: string
        sampling_rate:
          type: number
          format: float
        enabled:
          type: boolean
        created_at:
          type: string
          format: date-time
          readOnly: true
        created_by:
          type: string
          readOnly: true
        last_updated_at:
          type: string
          format: date-time
          readOnly: true
        last_updated_by:
          type: string
          readOnly: true
<<<<<<< HEAD
        filters:
          type: array
          items:
            $ref: "#/components/schemas/Filter_Public"
        action:
          type: string
          enum:
          - evaluator
=======
>>>>>>> 6cefba3a
        type:
          type: string
          enum:
          - llm_as_judge
          - user_defined_metric_python
          - trace_thread_llm_as_judge
          - trace_thread_user_defined_metric_python
          - span_llm_as_judge
      discriminator:
        propertyName: type
        mapping:
          llm_as_judge: "#/components/schemas/AutomationRuleEvaluatorLlmAsJudge_Public"
          user_defined_metric_python: "#/components/schemas/AutomationRuleEvaluatorUserDefinedMetricPython_Public"
          trace_thread_llm_as_judge: "#/components/schemas/AutomationRuleEvaluatorTraceThreadLlmAsJudge_Public"
          trace_thread_user_defined_metric_python: "#/components/schemas/AutomationRuleEvaluatorTraceThreadUserDefinedMetricPython_Public"
          span_llm_as_judge: "#/components/schemas/AutomationRuleEvaluatorSpanLlmAsJudge_Public"
    LogItem:
      type: object
      properties:
        timestamp:
          type: string
          format: date-time
          readOnly: true
        rule_id:
          type: string
          format: uuid
          readOnly: true
        level:
          type: string
          readOnly: true
          enum:
          - INFO
          - WARN
          - ERROR
          - DEBUG
          - TRACE
        message:
          type: string
          readOnly: true
        markers:
          type: object
          additionalProperties:
            type: string
            readOnly: true
          readOnly: true
    LogPage:
      type: object
      properties:
        content:
          type: array
          items:
            $ref: "#/components/schemas/LogItem"
        page:
          type: integer
          format: int32
        size:
          type: integer
          format: int32
        total:
          type: integer
          format: int64
    AutomationRuleEvaluatorUpdate:
      required:
      - action
      - name
      - project_id
      type: object
      properties:
        name:
          minLength: 1
          type: string
        sampling_rate:
          type: number
          format: float
        enabled:
          type: boolean
        project_id:
          type: string
          format: uuid
        action:
          type: string
          enum:
          - evaluator
        type:
          type: string
          enum:
          - llm_as_judge
          - user_defined_metric_python
          - trace_thread_llm_as_judge
          - trace_thread_user_defined_metric_python
          - span_llm_as_judge
      discriminator:
        propertyName: type
        mapping:
          llm_as_judge: "#/components/schemas/AutomationRuleEvaluatorUpdateLlmAsJudge"
          user_defined_metric_python: "#/components/schemas/AutomationRuleEvaluatorUpdateUserDefinedMetricPython"
          trace_thread_llm_as_judge: "#/components/schemas/AutomationRuleEvaluatorUpdateTraceThreadLlmAsJudge"
          trace_thread_user_defined_metric_python: "#/components/schemas/AutomationRuleEvaluatorUpdateTraceThreadUserDefinedMetricPython"
          span_llm_as_judge: "#/components/schemas/AutomationRuleEvaluatorUpdateSpanLlmAsJudge"
    AutomationRuleEvaluatorUpdateLlmAsJudge:
      required:
      - action
      - code
      - name
      - project_id
      type: object
      allOf:
      - $ref: "#/components/schemas/AutomationRuleEvaluatorUpdate"
      - type: object
        properties:
          filters:
            type: array
            items:
              $ref: "#/components/schemas/TraceFilter"
          code:
            $ref: "#/components/schemas/LlmAsJudgeCode"
    AutomationRuleEvaluatorUpdateSpanLlmAsJudge:
      required:
      - action
      - code
      - name
      - project_id
      type: object
      allOf:
      - $ref: "#/components/schemas/AutomationRuleEvaluatorUpdate"
      - type: object
        properties:
          filters:
            type: array
            items:
              $ref: "#/components/schemas/SpanFilter"
          code:
            $ref: "#/components/schemas/SpanLlmAsJudgeCode"
    AutomationRuleEvaluatorUpdateTraceThreadLlmAsJudge:
      required:
      - action
      - code
      - name
      - project_id
      type: object
      allOf:
      - $ref: "#/components/schemas/AutomationRuleEvaluatorUpdate"
      - type: object
        properties:
          filters:
            type: array
            items:
              $ref: "#/components/schemas/TraceThreadFilter"
          code:
            $ref: "#/components/schemas/TraceThreadLlmAsJudgeCode"
    AutomationRuleEvaluatorUpdateTraceThreadUserDefinedMetricPython:
      required:
      - action
      - code
      - name
      - project_id
      type: object
      allOf:
      - $ref: "#/components/schemas/AutomationRuleEvaluatorUpdate"
      - type: object
        properties:
          filters:
            type: array
            items:
              $ref: "#/components/schemas/TraceThreadFilter"
          code:
            $ref: "#/components/schemas/TraceThreadUserDefinedMetricPythonCode"
    AutomationRuleEvaluatorUpdateUserDefinedMetricPython:
      required:
      - action
      - code
      - name
      - project_id
      type: object
      allOf:
      - $ref: "#/components/schemas/AutomationRuleEvaluatorUpdate"
      - type: object
        properties:
          filters:
            type: array
            items:
              $ref: "#/components/schemas/TraceFilter"
          code:
            $ref: "#/components/schemas/UserDefinedMetricPythonCode"
    AssistantMessage:
      type: object
      properties:
        role:
          type: string
          enum:
          - system
          - user
          - assistant
          - tool
          - function
        content:
          type: string
        reasoning_content:
          type: string
        name:
          type: string
        tool_calls:
          type: array
          items:
            $ref: "#/components/schemas/ToolCall"
        refusal:
          type: string
        function_call:
          $ref: "#/components/schemas/FunctionCall"
    ChatCompletionChoice:
      type: object
      properties:
        index:
          type: integer
          format: int32
        message:
          $ref: "#/components/schemas/AssistantMessage"
        delta:
          $ref: "#/components/schemas/Delta"
        finish_reason:
          type: string
    ChatCompletionResponse:
      type: object
      properties:
        id:
          type: string
        created:
          type: integer
          format: int64
        model:
          type: string
        choices:
          type: array
          items:
            $ref: "#/components/schemas/ChatCompletionChoice"
        usage:
          $ref: "#/components/schemas/Usage"
        system_fingerprint:
          type: string
        service_tier:
          type: string
    CompletionTokensDetails:
      type: object
      properties:
        reasoning_tokens:
          type: integer
          format: int32
    Delta:
      type: object
      properties:
        role:
          type: string
        content:
          type: string
        reasoning_content:
          type: string
        tool_calls:
          type: array
          items:
            $ref: "#/components/schemas/ToolCall"
        function_call:
          $ref: "#/components/schemas/FunctionCall"
    FunctionCall:
      type: object
      properties:
        name:
          type: string
        arguments:
          type: string
    PromptTokensDetails:
      type: object
      properties:
        cached_tokens:
          type: integer
          format: int32
    ToolCall:
      type: object
      properties:
        id:
          type: string
        index:
          type: integer
          format: int32
        type:
          type: string
          enum:
          - function
        function:
          $ref: "#/components/schemas/FunctionCall"
    Usage:
      type: object
      properties:
        total_tokens:
          type: integer
          format: int32
        prompt_tokens:
          type: integer
          format: int32
        prompt_tokens_details:
          $ref: "#/components/schemas/PromptTokensDetails"
        completion_tokens:
          type: integer
          format: int32
        completion_tokens_details:
          $ref: "#/components/schemas/CompletionTokensDetails"
    ChatCompletionRequest:
      type: object
      properties:
        model:
          type: string
        messages:
          type: array
          items:
            $ref: "#/components/schemas/Message"
        temperature:
          type: number
          format: double
        top_p:
          type: number
          format: double
        "n":
          type: integer
          format: int32
        stream:
          type: boolean
        stream_options:
          $ref: "#/components/schemas/StreamOptions"
        stop:
          type: array
          items:
            type: string
        max_tokens:
          type: integer
          format: int32
        max_completion_tokens:
          type: integer
          format: int32
        presence_penalty:
          type: number
          format: double
        frequency_penalty:
          type: number
          format: double
        logit_bias:
          type: object
          additionalProperties:
            type: integer
            format: int32
        user:
          type: string
        response_format:
          $ref: "#/components/schemas/ResponseFormat"
        seed:
          type: integer
          format: int32
        tools:
          type: array
          items:
            $ref: "#/components/schemas/Tool"
        tool_choice:
          type: object
        parallel_tool_calls:
          type: boolean
        store:
          type: boolean
        metadata:
          type: object
          additionalProperties:
            type: string
        reasoning_effort:
          type: string
        service_tier:
          type: string
        functions:
          type: array
          items:
            $ref: "#/components/schemas/Function"
        function_call:
          $ref: "#/components/schemas/FunctionCall"
    Function:
      type: object
      properties:
        name:
          type: string
        description:
          type: string
        strict:
          type: boolean
        parameters:
          type: object
          additionalProperties:
            type: object
    JsonSchema:
      type: object
      properties:
        name:
          type: string
        strict:
          type: boolean
        schema:
          type: object
          additionalProperties:
            type: object
    Message:
      type: object
    ResponseFormat:
      type: object
      properties:
        type:
          type: string
          enum:
          - text
          - json_object
          - json_schema
        json_schema:
          $ref: "#/components/schemas/JsonSchema"
    StreamOptions:
      type: object
      properties:
        include_usage:
          type: boolean
    Tool:
      type: object
      properties:
        type:
          type: string
          enum:
          - function
        function:
          $ref: "#/components/schemas/Function"
    Dashboard_Public:
      required:
      - config
      - name
      type: object
      properties:
        id:
          type: string
          format: uuid
          readOnly: true
        workspace_id:
          type: string
          readOnly: true
        name:
          maxLength: 120
          minLength: 1
          type: string
        slug:
          type: string
          readOnly: true
        description:
          maxLength: 1000
          minLength: 0
          type: string
        config:
          $ref: "#/components/schemas/JsonNode_Public"
        created_by:
          type: string
          readOnly: true
        last_updated_by:
          type: string
          readOnly: true
        created_at:
          type: string
          format: date-time
          readOnly: true
        last_updated_at:
          type: string
          format: date-time
          readOnly: true
    Dashboard_Write:
      required:
      - config
      - name
      type: object
      properties:
        name:
          maxLength: 120
          minLength: 1
          type: string
        description:
          maxLength: 1000
          minLength: 0
          type: string
        config:
          $ref: "#/components/schemas/JsonNode_Write"
    DashboardPage_Public:
      type: object
      properties:
        content:
          type: array
          items:
            $ref: "#/components/schemas/Dashboard_Public"
        page:
          type: integer
          format: int32
        size:
          type: integer
          format: int32
        total:
          type: integer
          format: int64
    DashboardUpdate_Public:
      type: object
      properties:
        name:
          maxLength: 120
          minLength: 1
          pattern: (?s)^\s*(\S.*\S|\S)\s*$
          type: string
        description:
          maxLength: 1000
          minLength: 0
          type: string
        config:
          $ref: "#/components/schemas/JsonNode_Public"
    DatasetItemBatchUpdate:
      required:
      - update
      type: object
      properties:
        ids:
          maxItems: 1000
          minItems: 1
          uniqueItems: true
          type: array
          description: List of dataset item IDs to update (max 1000). Mutually exclusive
            with 'filters'.
          items:
            type: string
            description: List of dataset item IDs to update (max 1000). Mutually exclusive
              with 'filters'.
            format: uuid
        filters:
          type: array
          items:
            $ref: "#/components/schemas/DatasetItemFilter"
        update:
          $ref: "#/components/schemas/DatasetItemUpdate"
        merge_tags:
          type: boolean
          description: "If true, merge tags with existing tags instead of replacing\
            \ them. Default: false. When using 'filters', this is automatically set\
            \ to true."
      description: Request to batch update multiple dataset items
    DatasetItemFilter:
      type: object
      properties:
        field:
          type: string
        operator:
          type: string
          enum:
          - contains
          - not_contains
          - starts_with
          - ends_with
          - =
          - '!='
          - '>'
          - '>='
          - <
          - <=
          - is_empty
          - is_not_empty
        key:
          type: string
        value:
          type: string
    DatasetItemUpdate:
      type: object
      properties:
        input:
          pattern: (?s)^\s*(\S.*\S|\S)\s*$
          type: string
          description: Dataset item input
        expected_output:
          pattern: (?s)^\s*(\S.*\S|\S)\s*$
          type: string
          description: Dataset item expected output
        metadata:
          $ref: "#/components/schemas/JsonNode"
        data:
          $ref: "#/components/schemas/JsonNode"
        tags:
          uniqueItems: true
          type: array
          description: Tags
          items:
            type: string
            description: Tags
      description: Dataset item update request
    Dataset:
      required:
      - name
      type: object
      properties:
        id:
          type: string
          format: uuid
        name:
          minLength: 1
          type: string
        visibility:
          type: string
          enum:
          - private
          - public
        tags:
          uniqueItems: true
          type: array
          items:
            type: string
        description:
          maxLength: 255
          minLength: 0
          pattern: (?s)^\s*(\S.*\S|\S)\s*$
          type: string
        created_at:
          type: string
          format: date-time
          readOnly: true
        created_by:
          type: string
          readOnly: true
        last_updated_at:
          type: string
          format: date-time
          readOnly: true
        last_updated_by:
          type: string
          readOnly: true
        experiment_count:
          type: integer
          format: int64
          readOnly: true
        dataset_items_count:
          type: integer
          format: int64
          readOnly: true
        optimization_count:
          type: integer
          format: int64
          readOnly: true
        most_recent_experiment_at:
          type: string
          format: date-time
          readOnly: true
        last_created_experiment_at:
          type: string
          format: date-time
          readOnly: true
        most_recent_optimization_at:
          type: string
          format: date-time
          readOnly: true
        last_created_optimization_at:
          type: string
          format: date-time
          readOnly: true
        status:
          type: string
          readOnly: true
          enum:
          - unknown
          - processing
          - completed
          - failed
    Dataset_Write:
      required:
      - name
      type: object
      properties:
        id:
          type: string
          format: uuid
        name:
          minLength: 1
          type: string
        visibility:
          type: string
          enum:
          - private
          - public
        tags:
          uniqueItems: true
          type: array
          items:
            type: string
        description:
          maxLength: 255
          minLength: 0
          pattern: (?s)^\s*(\S.*\S|\S)\s*$
          type: string
    Comment:
      required:
      - text
      type: object
      properties:
        id:
          type: string
          format: uuid
          readOnly: true
        text:
          minLength: 1
          type: string
        created_at:
          type: string
          format: date-time
          readOnly: true
        last_updated_at:
          type: string
          format: date-time
          readOnly: true
        created_by:
          type: string
          readOnly: true
        last_updated_by:
          type: string
          readOnly: true
    DatasetItem:
      required:
      - data
      - source
      type: object
      properties:
        id:
          type: string
          format: uuid
        draft_item_id:
          type: string
          format: uuid
          readOnly: true
        trace_id:
          type: string
          format: uuid
        span_id:
          type: string
          format: uuid
        source:
          type: string
          enum:
          - manual
          - trace
          - span
          - sdk
        data:
          $ref: "#/components/schemas/JsonNode"
        tags:
          uniqueItems: true
          type: array
          items:
            type: string
        experiment_items:
          type: array
          readOnly: true
          items:
            $ref: "#/components/schemas/ExperimentItem"
        dataset_id:
          type: string
          format: uuid
          readOnly: true
        created_at:
          type: string
          format: date-time
          readOnly: true
        last_updated_at:
          type: string
          format: date-time
          readOnly: true
        created_by:
          type: string
          readOnly: true
        last_updated_by:
          type: string
          readOnly: true
    DatasetItemBatch:
      required:
      - items
      type: object
      properties:
        dataset_name:
          pattern: (?s)^\s*(\S.*\S|\S)\s*$
          type: string
          description: "If null, dataset_id must be provided"
        dataset_id:
          type: string
          description: "If null, dataset_name must be provided"
          format: uuid
        items:
          maxItems: 1000
          minItems: 1
          type: array
          items:
            $ref: "#/components/schemas/DatasetItem"
    ExperimentItem:
      required:
      - dataset_item_id
      - experiment_id
      - trace_id
      type: object
      properties:
        id:
          type: string
          format: uuid
        experiment_id:
          type: string
          format: uuid
        dataset_item_id:
          type: string
          format: uuid
        trace_id:
          type: string
          format: uuid
        input:
          $ref: "#/components/schemas/JsonListString"
        output:
          $ref: "#/components/schemas/JsonListString"
        feedback_scores:
          type: array
          readOnly: true
          items:
            $ref: "#/components/schemas/FeedbackScore"
        comments:
          type: array
          readOnly: true
          items:
            $ref: "#/components/schemas/Comment"
        total_estimated_cost:
          type: number
          readOnly: true
        duration:
          type: number
          format: double
          readOnly: true
        usage:
          type: object
          additionalProperties:
            type: integer
            format: int64
            readOnly: true
          readOnly: true
        created_at:
          type: string
          format: date-time
          readOnly: true
        last_updated_at:
          type: string
          format: date-time
          readOnly: true
        created_by:
          type: string
          readOnly: true
        last_updated_by:
          type: string
          readOnly: true
        trace_visibility_mode:
          type: string
          readOnly: true
          enum:
          - default
          - hidden
    FeedbackScore:
      required:
      - name
      - source
      - value
      type: object
      properties:
        name:
          minLength: 1
          type: string
        category_name:
          type: string
        value:
          maximum: 999999999.999999999
          exclusiveMaximum: false
          minimum: -999999999.999999999
          exclusiveMinimum: false
          type: number
        reason:
          type: string
        source:
          type: string
          enum:
          - ui
          - sdk
          - online_scoring
        created_at:
          type: string
          format: date-time
          readOnly: true
        last_updated_at:
          type: string
          format: date-time
          readOnly: true
        created_by:
          type: string
          readOnly: true
        last_updated_by:
          type: string
          readOnly: true
        value_by_author:
          type: object
          additionalProperties:
            $ref: "#/components/schemas/ValueEntry"
          readOnly: true
    JsonListString:
      type: object
      anyOf:
      - type: object
      - type: array
        items:
          type: object
      - type: string
    ValueEntry:
      type: object
      properties:
        value:
          type: number
        reason:
          type: string
        category_name:
          type: string
        source:
          type: string
          enum:
          - ui
          - sdk
          - online_scoring
        last_updated_at:
          type: string
          format: date-time
        span_type:
          type: string
        span_id:
          type: string
      readOnly: true
    DatasetItemBatch_Write:
      required:
      - items
      type: object
      properties:
        dataset_name:
          pattern: (?s)^\s*(\S.*\S|\S)\s*$
          type: string
          description: "If null, dataset_id must be provided"
        dataset_id:
          type: string
          description: "If null, dataset_name must be provided"
          format: uuid
        items:
          maxItems: 1000
          minItems: 1
          type: array
          items:
            $ref: "#/components/schemas/DatasetItem_Write"
    DatasetItem_Write:
      required:
      - data
      - source
      type: object
      properties:
        id:
          type: string
          format: uuid
        trace_id:
          type: string
          format: uuid
        span_id:
          type: string
          format: uuid
        source:
          type: string
          enum:
          - manual
          - trace
          - span
          - sdk
        data:
          $ref: "#/components/schemas/JsonNode"
        tags:
          uniqueItems: true
          type: array
          items:
            type: string
    CreateDatasetItemsFromSpansRequest:
      required:
      - enrichment_options
      - span_ids
      type: object
      properties:
        span_ids:
          minItems: 1
          uniqueItems: true
          type: array
          description: Set of span IDs to add to the dataset
          items:
            type: string
            description: Set of span IDs to add to the dataset
            format: uuid
        enrichment_options:
          $ref: "#/components/schemas/SpanEnrichmentOptions"
    SpanEnrichmentOptions:
      type: object
      properties:
        includeTags:
          type: boolean
        includeFeedbackScores:
          type: boolean
        includeComments:
          type: boolean
        includeUsage:
          type: boolean
        includeMetadata:
          type: boolean
      description: Options for enriching span data
    CreateDatasetItemsFromTracesRequest:
      required:
      - enrichment_options
      - trace_ids
      type: object
      properties:
        trace_ids:
          minItems: 1
          uniqueItems: true
          type: array
          description: Set of trace IDs to add to the dataset
          items:
            type: string
            description: Set of trace IDs to add to the dataset
            format: uuid
        enrichment_options:
          $ref: "#/components/schemas/TraceEnrichmentOptions"
    TraceEnrichmentOptions:
      type: object
      properties:
        includeSpans:
          type: boolean
        includeTags:
          type: boolean
        includeFeedbackScores:
          type: boolean
        includeComments:
          type: boolean
        includeUsage:
          type: boolean
        includeMetadata:
          type: boolean
      description: Options for enriching trace data
    DatasetIdentifier:
      required:
      - dataset_name
      type: object
      properties:
        dataset_name:
          minLength: 1
          type: string
    DatasetItemsDelete:
      required:
      - item_ids
      type: object
      properties:
        item_ids:
          maxItems: 1000
          minItems: 1
          type: array
          items:
            type: string
            format: uuid
    DatasetExpansionResponse:
      type: object
      properties:
        generated_samples:
          type: array
          description: List of generated synthetic dataset items
          items:
            $ref: "#/components/schemas/DatasetItem"
        model:
          type: string
          description: Model used for generation
          example: gpt-4
        total_generated:
          type: integer
          description: Total number of samples generated
          format: int32
          example: 10
        generation_time:
          type: string
          description: Generation timestamp
          format: date-time
          readOnly: true
    DatasetExpansion:
      required:
      - model
      type: object
      properties:
        model:
          minLength: 1
          type: string
          description: The model to use for synthetic data generation
          example: gpt-4
        sample_count:
          maximum: 200
          minimum: 1
          type: integer
          description: Number of synthetic samples to generate
          format: int32
          example: 10
        preserve_fields:
          type: array
          description: Fields to preserve patterns from original data
          example:
          - input
          - expected_output
          items:
            type: string
            description: Fields to preserve patterns from original data
            example: "[\"input\",\"expected_output\"]"
        variation_instructions:
          type: string
          description: Additional instructions for data variation
          example: Create variations that test edge cases
        custom_prompt:
          type: string
          description: Custom prompt to use for generation instead of auto-generated
            one
    DatasetExpansion_Write:
      required:
      - model
      type: object
      properties:
        model:
          minLength: 1
          type: string
          description: The model to use for synthetic data generation
          example: gpt-4
        sample_count:
          maximum: 200
          minimum: 1
          type: integer
          description: Number of synthetic samples to generate
          format: int32
          example: 10
        preserve_fields:
          type: array
          description: Fields to preserve patterns from original data
          example:
          - input
          - expected_output
          items:
            type: string
            description: Fields to preserve patterns from original data
            example: "[\"input\",\"expected_output\"]"
        variation_instructions:
          type: string
          description: Additional instructions for data variation
          example: Create variations that test edge cases
        custom_prompt:
          type: string
          description: Custom prompt to use for generation instead of auto-generated
            one
    Column_Compare:
      type: object
      properties:
        name:
          type: string
        types:
          uniqueItems: true
          type: array
          items:
            type: string
            enum:
            - string
            - number
            - object
            - boolean
            - array
            - "null"
        filter_field_prefix:
          type: string
        filterField:
          type: string
          description: The field to use for filtering
          readOnly: true
    Comment_Compare:
      required:
      - text
      type: object
      properties:
        id:
          type: string
          format: uuid
          readOnly: true
        text:
          minLength: 1
          type: string
        created_at:
          type: string
          format: date-time
          readOnly: true
        last_updated_at:
          type: string
          format: date-time
          readOnly: true
        created_by:
          type: string
          readOnly: true
        last_updated_by:
          type: string
          readOnly: true
      readOnly: true
    DatasetItemPage_Compare:
      type: object
      properties:
        content:
          type: array
          items:
            $ref: "#/components/schemas/DatasetItem_Compare"
        page:
          type: integer
          format: int32
        size:
          type: integer
          format: int32
        total:
          type: integer
          format: int64
        columns:
          uniqueItems: true
          type: array
          items:
            $ref: "#/components/schemas/Column_Compare"
        sortableBy:
          type: array
          items:
            type: string
    DatasetItem_Compare:
      required:
      - data
      - source
      type: object
      properties:
        id:
          type: string
          format: uuid
        draft_item_id:
          type: string
          format: uuid
          readOnly: true
        trace_id:
          type: string
          format: uuid
        span_id:
          type: string
          format: uuid
        source:
          type: string
          enum:
          - manual
          - trace
          - span
          - sdk
        data:
          $ref: "#/components/schemas/JsonNode"
        tags:
          uniqueItems: true
          type: array
          items:
            type: string
        experiment_items:
          type: array
          readOnly: true
          items:
            $ref: "#/components/schemas/ExperimentItem_Compare"
        dataset_id:
          type: string
          format: uuid
          readOnly: true
        created_at:
          type: string
          format: date-time
          readOnly: true
        last_updated_at:
          type: string
          format: date-time
          readOnly: true
        created_by:
          type: string
          readOnly: true
        last_updated_by:
          type: string
          readOnly: true
    ExperimentItem_Compare:
      required:
      - dataset_item_id
      - experiment_id
      - trace_id
      type: object
      properties:
        id:
          type: string
          format: uuid
        experiment_id:
          type: string
          format: uuid
        dataset_item_id:
          type: string
          format: uuid
        trace_id:
          type: string
          format: uuid
        input:
          $ref: "#/components/schemas/JsonListString_Compare"
        output:
          $ref: "#/components/schemas/JsonListString_Compare"
        feedback_scores:
          type: array
          readOnly: true
          items:
            $ref: "#/components/schemas/FeedbackScore_Compare"
        comments:
          type: array
          readOnly: true
          items:
            $ref: "#/components/schemas/Comment_Compare"
        total_estimated_cost:
          type: number
          readOnly: true
        duration:
          type: number
          format: double
          readOnly: true
        usage:
          type: object
          additionalProperties:
            type: integer
            format: int64
            readOnly: true
          readOnly: true
        created_at:
          type: string
          format: date-time
          readOnly: true
        last_updated_at:
          type: string
          format: date-time
          readOnly: true
        created_by:
          type: string
          readOnly: true
        last_updated_by:
          type: string
          readOnly: true
        trace_visibility_mode:
          type: string
          readOnly: true
          enum:
          - default
          - hidden
      readOnly: true
    FeedbackScore_Compare:
      required:
      - name
      - source
      - value
      type: object
      properties:
        name:
          minLength: 1
          type: string
        category_name:
          type: string
        value:
          maximum: 999999999.999999999
          exclusiveMaximum: false
          minimum: -999999999.999999999
          exclusiveMinimum: false
          type: number
        reason:
          type: string
        source:
          type: string
          enum:
          - ui
          - sdk
          - online_scoring
        created_at:
          type: string
          format: date-time
          readOnly: true
        last_updated_at:
          type: string
          format: date-time
          readOnly: true
        created_by:
          type: string
          readOnly: true
        last_updated_by:
          type: string
          readOnly: true
        value_by_author:
          type: object
          additionalProperties:
            $ref: "#/components/schemas/ValueEntry_Compare"
          readOnly: true
      readOnly: true
    JsonListString_Compare:
      type: object
      readOnly: true
      anyOf:
      - type: object
      - type: array
        items:
          type: object
      - type: string
    ValueEntry_Compare:
      type: object
      properties:
        value:
          type: number
        reason:
          type: string
        category_name:
          type: string
        source:
          type: string
          enum:
          - ui
          - sdk
          - online_scoring
        last_updated_at:
          type: string
          format: date-time
        span_type:
          type: string
        span_id:
          type: string
      readOnly: true
    DatasetPage_Public:
      type: object
      properties:
        content:
          type: array
          items:
            $ref: "#/components/schemas/Dataset_Public"
        page:
          type: integer
          format: int32
        size:
          type: integer
          format: int32
        total:
          type: integer
          format: int64
        sortableBy:
          type: array
          items:
            type: string
    Dataset_Public:
      required:
      - name
      type: object
      properties:
        id:
          type: string
          format: uuid
        name:
          minLength: 1
          type: string
        visibility:
          type: string
          enum:
          - private
          - public
        tags:
          uniqueItems: true
          type: array
          items:
            type: string
        description:
          maxLength: 255
          minLength: 0
          pattern: (?s)^\s*(\S.*\S|\S)\s*$
          type: string
        created_at:
          type: string
          format: date-time
          readOnly: true
        created_by:
          type: string
          readOnly: true
        last_updated_at:
          type: string
          format: date-time
          readOnly: true
        last_updated_by:
          type: string
          readOnly: true
        experiment_count:
          type: integer
          format: int64
          readOnly: true
        dataset_items_count:
          type: integer
          format: int64
          readOnly: true
        optimization_count:
          type: integer
          format: int64
          readOnly: true
        most_recent_experiment_at:
          type: string
          format: date-time
          readOnly: true
        last_created_experiment_at:
          type: string
          format: date-time
          readOnly: true
        most_recent_optimization_at:
          type: string
          format: date-time
          readOnly: true
        last_created_optimization_at:
          type: string
          format: date-time
          readOnly: true
        status:
          type: string
          readOnly: true
          enum:
          - unknown
          - processing
          - completed
          - failed
    DatasetIdentifier_Public:
      required:
      - dataset_name
      type: object
      properties:
        dataset_name:
          minLength: 1
          type: string
    AvgValueStat_Public:
      type: object
      allOf:
      - $ref: "#/components/schemas/ProjectStatItemObject_Public"
      - type: object
        properties:
          value:
            type: number
            format: double
    CountValueStat_Public:
      type: object
      allOf:
      - $ref: "#/components/schemas/ProjectStatItemObject_Public"
      - type: object
        properties:
          value:
            type: integer
            format: int64
    PercentageValueStat_Public:
      type: object
      allOf:
      - $ref: "#/components/schemas/ProjectStatItemObject_Public"
      - type: object
        properties:
          value:
            $ref: "#/components/schemas/PercentageValues_Public"
    PercentageValues_Public:
      type: object
      properties:
        p50:
          type: number
        p90:
          type: number
        p99:
          type: number
    ProjectStatItemObject_Public:
      type: object
      properties:
        name:
          type: string
        type:
          type: string
          enum:
          - COUNT
          - PERCENTAGE
          - AVG
      discriminator:
        propertyName: type
        mapping:
          PERCENTAGE: "#/components/schemas/PercentageValueStat_Public"
          COUNT: "#/components/schemas/CountValueStat_Public"
          AVG: "#/components/schemas/AvgValueStat_Public"
    ProjectStats_Public:
      type: object
      properties:
        stats:
          type: array
          items:
            $ref: "#/components/schemas/ProjectStatItemObject_Public"
    DatasetItem_Public:
      required:
      - data
      - source
      type: object
      properties:
        id:
          type: string
          format: uuid
        draft_item_id:
          type: string
          format: uuid
          readOnly: true
        trace_id:
          type: string
          format: uuid
        span_id:
          type: string
          format: uuid
        source:
          type: string
          enum:
          - manual
          - trace
          - span
          - sdk
        data:
          $ref: "#/components/schemas/JsonNode"
        tags:
          uniqueItems: true
          type: array
          items:
            type: string
        experiment_items:
          type: array
          readOnly: true
          items:
            $ref: "#/components/schemas/ExperimentItem_Public"
        dataset_id:
          type: string
          format: uuid
          readOnly: true
        created_at:
          type: string
          format: date-time
          readOnly: true
        last_updated_at:
          type: string
          format: date-time
          readOnly: true
        created_by:
          type: string
          readOnly: true
        last_updated_by:
          type: string
          readOnly: true
    ExperimentItem_Public:
      required:
      - dataset_item_id
      - experiment_id
      - trace_id
      type: object
      properties:
        id:
          type: string
          format: uuid
        experiment_id:
          type: string
          format: uuid
        dataset_item_id:
          type: string
          format: uuid
        trace_id:
          type: string
          format: uuid
        created_at:
          type: string
          format: date-time
          readOnly: true
        last_updated_at:
          type: string
          format: date-time
          readOnly: true
        created_by:
          type: string
          readOnly: true
        last_updated_by:
          type: string
          readOnly: true
        trace_visibility_mode:
          type: string
          readOnly: true
          enum:
          - default
          - hidden
    Column_Public:
      type: object
      properties:
        name:
          type: string
        types:
          uniqueItems: true
          type: array
          items:
            type: string
            enum:
            - string
            - number
            - object
            - boolean
            - array
            - "null"
        filter_field_prefix:
          type: string
        filterField:
          type: string
          description: The field to use for filtering
          readOnly: true
    DatasetItemPage_Public:
      type: object
      properties:
        content:
          type: array
          items:
            $ref: "#/components/schemas/DatasetItem_Public"
        page:
          type: integer
          format: int32
        size:
          type: integer
          format: int32
        total:
          type: integer
          format: int64
        columns:
          uniqueItems: true
          type: array
          items:
            $ref: "#/components/schemas/Column_Public"
        sortableBy:
          type: array
          items:
            type: string
    Column:
      type: object
      properties:
        name:
          type: string
        types:
          uniqueItems: true
          type: array
          items:
            type: string
            enum:
            - string
            - number
            - object
            - boolean
            - array
            - "null"
        filter_field_prefix:
          type: string
        filterField:
          type: string
          description: The field to use for filtering
          readOnly: true
    PageColumns:
      type: object
      properties:
        columns:
          type: array
          items:
            $ref: "#/components/schemas/Column"
    ChunkedOutputJsonNode:
      type: object
      properties:
        type:
          type: object
          properties:
            typeName:
              type: string
        closed:
          type: boolean
    DatasetItemStreamRequest:
      required:
      - dataset_name
      type: object
      properties:
        dataset_name:
          minLength: 1
          type: string
        last_retrieved_id:
          type: string
          format: uuid
        steam_limit:
          maximum: 2000
          minimum: 1
          type: integer
          format: int32
    DatasetUpdate:
      required:
      - name
      type: object
      properties:
        name:
          minLength: 1
          type: string
        description:
          maxLength: 255
          minLength: 0
          pattern: (?s)^\s*(\S.*\S|\S)\s*$
          type: string
        visibility:
          type: string
          enum:
          - private
          - public
        tags:
          uniqueItems: true
          type: array
          items:
            type: string
    DatasetVersionDiff:
      type: object
      properties:
        from_version:
          type: string
        to_version:
          type: string
        statistics:
          $ref: "#/components/schemas/DatasetVersionDiffStats"
    DatasetVersionDiffStats:
      type: object
      properties:
        itemsAdded:
          type: integer
          format: int32
        itemsModified:
          type: integer
          format: int32
        itemsDeleted:
          type: integer
          format: int32
        itemsUnchanged:
          type: integer
          format: int32
    DatasetVersionTag:
      required:
      - tag
      type: object
      properties:
        tag:
          maxLength: 100
          minLength: 0
          type: string
    DatasetVersionCreate_Public:
      type: object
      properties:
        tag:
          maxLength: 100
          minLength: 0
          type: string
          description: Optional tag for this version
        change_description:
          type: string
          description: Optional description of changes in this version
          example: Initial baseline version with production data
        metadata:
          type: object
          additionalProperties:
            type: string
            description: Optional user-defined metadata
          description: Optional user-defined metadata
    DatasetVersionPage_Public:
      type: object
      properties:
        content:
          type: array
          items:
            $ref: "#/components/schemas/DatasetVersion_Public"
        page:
          type: integer
          format: int32
        size:
          type: integer
          format: int32
        total:
          type: integer
          format: int64
    DatasetVersion_Public:
      type: object
      properties:
        id:
          type: string
          format: uuid
          readOnly: true
        dataset_id:
          type: string
          format: uuid
          readOnly: true
        version_hash:
          type: string
          readOnly: true
        tags:
          uniqueItems: true
          type: array
          readOnly: true
          items:
            type: string
            readOnly: true
        items_total:
          type: integer
          description: Total number of items in this version
          format: int32
          readOnly: true
        items_added:
          type: integer
          description: Number of items added since last version
          format: int32
          readOnly: true
        items_modified:
          type: integer
          description: Number of items modified since last version
          format: int32
          readOnly: true
        items_deleted:
          type: integer
          description: Number of items deleted since last version
          format: int32
          readOnly: true
        change_description:
          type: string
          readOnly: true
        metadata:
          type: object
          additionalProperties:
            type: string
            readOnly: true
          readOnly: true
        created_at:
          type: string
          format: date-time
          readOnly: true
        created_by:
          type: string
          readOnly: true
        last_updated_at:
          type: string
          format: date-time
          readOnly: true
        last_updated_by:
          type: string
          readOnly: true
    Experiment:
      required:
      - dataset_name
      type: object
      properties:
        id:
          type: string
          format: uuid
        dataset_name:
          minLength: 1
          type: string
        dataset_id:
          type: string
          format: uuid
          readOnly: true
        name:
          type: string
        metadata:
          $ref: "#/components/schemas/JsonListString"
        type:
          type: string
          enum:
          - regular
          - trial
          - mini-batch
        optimization_id:
          type: string
          format: uuid
        feedback_scores:
          type: array
          readOnly: true
          items:
            $ref: "#/components/schemas/FeedbackScoreAverage"
        comments:
          type: array
          readOnly: true
          items:
            $ref: "#/components/schemas/Comment"
        trace_count:
          type: integer
          format: int64
          readOnly: true
        created_at:
          type: string
          format: date-time
          readOnly: true
        duration:
          $ref: "#/components/schemas/PercentageValues"
        total_estimated_cost:
          type: number
          readOnly: true
        total_estimated_cost_avg:
          type: number
          readOnly: true
        usage:
          type: object
          additionalProperties:
            type: number
            format: double
            readOnly: true
          readOnly: true
        last_updated_at:
          type: string
          format: date-time
          readOnly: true
        created_by:
          type: string
          readOnly: true
        last_updated_by:
          type: string
          readOnly: true
        status:
          type: string
          enum:
          - running
          - completed
          - cancelled
        experiment_scores:
          type: array
          items:
            $ref: "#/components/schemas/ExperimentScore"
        prompt_version:
          $ref: "#/components/schemas/PromptVersionLink"
        prompt_versions:
          type: array
          items:
            $ref: "#/components/schemas/PromptVersionLink"
    ExperimentScore:
      required:
      - name
      - value
      type: object
      properties:
        name:
          minLength: 1
          type: string
        value:
          type: number
    PercentageValues:
      type: object
      properties:
        p50:
          type: number
        p90:
          type: number
        p99:
          type: number
    PromptVersionLink:
      required:
      - id
      type: object
      properties:
        id:
          type: string
          format: uuid
        commit:
          type: string
          readOnly: true
        prompt_id:
          type: string
          format: uuid
          readOnly: true
        prompt_name:
          type: string
          readOnly: true
    ExperimentScore_Write:
      required:
      - name
      - value
      type: object
      properties:
        name:
          minLength: 1
          type: string
        value:
          type: number
    Experiment_Write:
      required:
      - dataset_name
      type: object
      properties:
        id:
          type: string
          format: uuid
        dataset_name:
          minLength: 1
          type: string
        name:
          type: string
        metadata:
          $ref: "#/components/schemas/JsonListString_Write"
        type:
          type: string
          enum:
          - regular
          - trial
          - mini-batch
        optimization_id:
          type: string
          format: uuid
        status:
          type: string
          enum:
          - running
          - completed
          - cancelled
        experiment_scores:
          type: array
          items:
            $ref: "#/components/schemas/ExperimentScore_Write"
        prompt_version:
          $ref: "#/components/schemas/PromptVersionLink_Write"
        prompt_versions:
          type: array
          items:
            $ref: "#/components/schemas/PromptVersionLink_Write"
    JsonListString_Write:
      type: object
      anyOf:
      - type: object
      - type: array
        items:
          type: object
      - type: string
    PromptVersionLink_Write:
      required:
      - id
      type: object
      properties:
        id:
          type: string
          format: uuid
    ExperimentItemsBatch:
      required:
      - experiment_items
      type: object
      properties:
        experiment_items:
          maxItems: 1000
          minItems: 1
          uniqueItems: true
          type: array
          items:
            $ref: "#/components/schemas/ExperimentItem"
    ExperimentItemsDelete:
      required:
      - ids
      type: object
      properties:
        ids:
          maxItems: 1000
          minItems: 1
          uniqueItems: true
          type: array
          items:
            type: string
            format: uuid
    DeleteIdsHolder:
      required:
      - ids
      type: object
      properties:
        ids:
          maxItems: 1000
          minItems: 1
          uniqueItems: true
          type: array
          items:
            type: string
            format: uuid
    Check:
      type: object
      properties:
        name:
          type: string
          enum:
          - TOPIC
          - PII
        result:
          type: string
          enum:
          - passed
          - failed
    ErrorInfo:
      required:
      - exception_type
      - traceback
      type: object
      properties:
        exception_type:
          minLength: 1
          type: string
        message:
          type: string
        traceback:
          minLength: 1
          type: string
    ExperimentItemBulkRecord:
      required:
      - dataset_item_id
      type: object
      properties:
        dataset_item_id:
          type: string
          format: uuid
        evaluate_task_result:
          $ref: "#/components/schemas/JsonListString"
        trace:
          $ref: "#/components/schemas/Trace"
        spans:
          maxItems: 100
          minItems: 0
          type: array
          items:
            $ref: "#/components/schemas/Span"
        feedback_scores:
          maxItems: 100
          minItems: 0
          type: array
          items:
            $ref: "#/components/schemas/FeedbackScore"
    ExperimentItemBulkUpload:
      required:
      - dataset_name
      - experiment_name
      - items
      type: object
      properties:
        experiment_name:
          minLength: 1
          type: string
        dataset_name:
          minLength: 1
          type: string
        experiment_id:
          type: string
          description: "Optional experiment ID. If provided, items will be added to\
            \ the existing experiment and experimentName will be ignored. If not provided\
            \ or experiment with that ID doesn't exist, a new experiment will be created\
            \ with the given experimentName"
          format: uuid
        items:
          maxItems: 250
          minItems: 1
          type: array
          items:
            $ref: "#/components/schemas/ExperimentItemBulkRecord"
    GuardrailsValidation:
      type: object
      properties:
        span_id:
          type: string
          format: uuid
        checks:
          type: array
          items:
            $ref: "#/components/schemas/Check"
      readOnly: true
    Span:
      required:
      - start_time
      type: object
      properties:
        id:
          type: string
          format: uuid
        project_name:
          pattern: (?s)^\s*(\S.*\S|\S)\s*$
          type: string
          description: "If null, the default project is used"
        project_id:
          type: string
          format: uuid
          readOnly: true
        trace_id:
          type: string
          format: uuid
        parent_span_id:
          type: string
          format: uuid
        name:
          type: string
        type:
          type: string
          enum:
          - general
          - tool
          - llm
          - guardrail
        start_time:
          type: string
          format: date-time
        end_time:
          type: string
          format: date-time
        input:
          $ref: "#/components/schemas/JsonListString"
        output:
          $ref: "#/components/schemas/JsonListString"
        metadata:
          $ref: "#/components/schemas/JsonListString"
        model:
          type: string
        provider:
          type: string
        tags:
          uniqueItems: true
          type: array
          items:
            type: string
        usage:
          type: object
          additionalProperties:
            type: integer
            format: int32
        error_info:
          $ref: "#/components/schemas/ErrorInfo"
        created_at:
          type: string
          format: date-time
          readOnly: true
        last_updated_at:
          type: string
          format: date-time
        created_by:
          type: string
          readOnly: true
        last_updated_by:
          type: string
          readOnly: true
        feedback_scores:
          type: array
          readOnly: true
          items:
            $ref: "#/components/schemas/FeedbackScore"
        comments:
          type: array
          readOnly: true
          items:
            $ref: "#/components/schemas/Comment"
        total_estimated_cost:
          minimum: 0.0
          exclusiveMinimum: false
          type: number
        total_estimated_cost_version:
          type: string
        duration:
          type: number
          description: Duration in milliseconds as a decimal number to support sub-millisecond
            precision
          format: double
          readOnly: true
    Trace:
      required:
      - start_time
      type: object
      properties:
        id:
          type: string
          format: uuid
        project_name:
          pattern: (?s)^\s*(\S.*\S|\S)\s*$
          type: string
          description: "If null, the default project is used"
        project_id:
          type: string
          format: uuid
          readOnly: true
        name:
          type: string
        start_time:
          type: string
          format: date-time
        end_time:
          type: string
          format: date-time
        input:
          $ref: "#/components/schemas/JsonListString"
        output:
          $ref: "#/components/schemas/JsonListString"
        metadata:
          $ref: "#/components/schemas/JsonListString"
        tags:
          uniqueItems: true
          type: array
          items:
            type: string
        error_info:
          $ref: "#/components/schemas/ErrorInfo"
        usage:
          type: object
          additionalProperties:
            type: integer
            format: int64
            readOnly: true
          readOnly: true
        created_at:
          type: string
          format: date-time
          readOnly: true
        last_updated_at:
          type: string
          format: date-time
        created_by:
          type: string
          readOnly: true
        last_updated_by:
          type: string
          readOnly: true
        feedback_scores:
          type: array
          readOnly: true
          items:
            $ref: "#/components/schemas/FeedbackScore"
        span_feedback_scores:
          type: array
          description: "Aggregated feedback scores from all spans in this trace, averaged\
            \ by score name"
          readOnly: true
          items:
            $ref: "#/components/schemas/FeedbackScore"
        comments:
          type: array
          readOnly: true
          items:
            $ref: "#/components/schemas/Comment"
        guardrails_validations:
          type: array
          readOnly: true
          items:
            $ref: "#/components/schemas/GuardrailsValidation"
        total_estimated_cost:
          type: number
          readOnly: true
        span_count:
          type: integer
          format: int32
          readOnly: true
        duration:
          type: number
          description: Duration in milliseconds as a decimal number to support sub-millisecond
            precision
          format: double
          readOnly: true
        thread_id:
          type: string
        visibility_mode:
          type: string
          readOnly: true
          enum:
          - default
          - hidden
        llm_span_count:
          type: integer
          format: int32
          readOnly: true
        has_tool_spans:
          type: boolean
          readOnly: true
        providers:
          type: array
          description: "List of unique provider names from all spans in this trace,\
            \ sorted alphabetically"
          readOnly: true
          items:
            type: string
            description: "List of unique provider names from all spans in this trace,\
              \ sorted alphabetically"
            readOnly: true
    ErrorInfo_ExperimentItemBulkWriteView:
      required:
      - exception_type
      - traceback
      type: object
      properties:
        exception_type:
          minLength: 1
          type: string
        message:
          type: string
        traceback:
          minLength: 1
          type: string
    ExperimentItemBulkRecord_ExperimentItemBulkWriteView:
      required:
      - dataset_item_id
      type: object
      properties:
        dataset_item_id:
          type: string
          format: uuid
        evaluate_task_result:
          $ref: "#/components/schemas/JsonListString_ExperimentItemBulkWriteView"
        trace:
          $ref: "#/components/schemas/Trace_ExperimentItemBulkWriteView"
        spans:
          maxItems: 100
          minItems: 0
          type: array
          items:
            $ref: "#/components/schemas/Span_ExperimentItemBulkWriteView"
        feedback_scores:
          maxItems: 100
          minItems: 0
          type: array
          items:
            $ref: "#/components/schemas/FeedbackScore_ExperimentItemBulkWriteView"
    ExperimentItemBulkUpload_ExperimentItemBulkWriteView:
      required:
      - dataset_name
      - experiment_name
      - items
      type: object
      properties:
        experiment_name:
          minLength: 1
          type: string
        dataset_name:
          minLength: 1
          type: string
        experiment_id:
          type: string
          description: "Optional experiment ID. If provided, items will be added to\
            \ the existing experiment and experimentName will be ignored. If not provided\
            \ or experiment with that ID doesn't exist, a new experiment will be created\
            \ with the given experimentName"
          format: uuid
        items:
          maxItems: 250
          minItems: 1
          type: array
          items:
            $ref: "#/components/schemas/ExperimentItemBulkRecord_ExperimentItemBulkWriteView"
    FeedbackScore_ExperimentItemBulkWriteView:
      required:
      - name
      - source
      - value
      type: object
      properties:
        name:
          minLength: 1
          type: string
        category_name:
          type: string
        value:
          maximum: 999999999.999999999
          exclusiveMaximum: false
          minimum: -999999999.999999999
          exclusiveMinimum: false
          type: number
        reason:
          type: string
        source:
          type: string
          enum:
          - ui
          - sdk
          - online_scoring
        created_at:
          type: string
          format: date-time
          readOnly: true
        last_updated_at:
          type: string
          format: date-time
          readOnly: true
        created_by:
          type: string
          readOnly: true
        last_updated_by:
          type: string
          readOnly: true
        value_by_author:
          type: object
          additionalProperties:
            $ref: "#/components/schemas/ValueEntry_ExperimentItemBulkWriteView"
          readOnly: true
    JsonListString_ExperimentItemBulkWriteView:
      type: object
      anyOf:
      - type: object
      - type: array
        items:
          type: object
      - type: string
    Span_ExperimentItemBulkWriteView:
      required:
      - start_time
      type: object
      properties:
        id:
          type: string
          format: uuid
        parent_span_id:
          type: string
          format: uuid
        name:
          type: string
        type:
          type: string
          enum:
          - general
          - tool
          - llm
          - guardrail
        start_time:
          type: string
          format: date-time
        end_time:
          type: string
          format: date-time
        input:
          $ref: "#/components/schemas/JsonListString_ExperimentItemBulkWriteView"
        output:
          $ref: "#/components/schemas/JsonListString_ExperimentItemBulkWriteView"
        metadata:
          $ref: "#/components/schemas/JsonListString_ExperimentItemBulkWriteView"
        model:
          type: string
        provider:
          type: string
        tags:
          uniqueItems: true
          type: array
          items:
            type: string
        usage:
          type: object
          additionalProperties:
            type: integer
            format: int32
        error_info:
          $ref: "#/components/schemas/ErrorInfo_ExperimentItemBulkWriteView"
        last_updated_at:
          type: string
          format: date-time
        total_estimated_cost:
          minimum: 0.0
          exclusiveMinimum: false
          type: number
        total_estimated_cost_version:
          type: string
    Trace_ExperimentItemBulkWriteView:
      required:
      - start_time
      type: object
      properties:
        id:
          type: string
          format: uuid
        project_name:
          pattern: (?s)^\s*(\S.*\S|\S)\s*$
          type: string
          description: "If null, the default project is used"
        name:
          type: string
        start_time:
          type: string
          format: date-time
        end_time:
          type: string
          format: date-time
        input:
          $ref: "#/components/schemas/JsonListString_ExperimentItemBulkWriteView"
        output:
          $ref: "#/components/schemas/JsonListString_ExperimentItemBulkWriteView"
        metadata:
          $ref: "#/components/schemas/JsonListString_ExperimentItemBulkWriteView"
        tags:
          uniqueItems: true
          type: array
          items:
            type: string
        error_info:
          $ref: "#/components/schemas/ErrorInfo_ExperimentItemBulkWriteView"
        last_updated_at:
          type: string
          format: date-time
        thread_id:
          type: string
      description: "Please provide either none, only one of evaluate_task_result or\
        \ trace, but never both"
    ValueEntry_ExperimentItemBulkWriteView:
      type: object
      properties:
        value:
          type: number
        reason:
          type: string
        category_name:
          type: string
        source:
          type: string
          enum:
          - ui
          - sdk
          - online_scoring
        last_updated_at:
          type: string
          format: date-time
        span_type:
          type: string
        span_id:
          type: string
      readOnly: true
    Comment_Public:
      required:
      - text
      type: object
      properties:
        id:
          type: string
          format: uuid
          readOnly: true
        text:
          minLength: 1
          type: string
        created_at:
          type: string
          format: date-time
          readOnly: true
        last_updated_at:
          type: string
          format: date-time
          readOnly: true
        created_by:
          type: string
          readOnly: true
        last_updated_by:
          type: string
          readOnly: true
      readOnly: true
    ExperimentPage_Public:
      type: object
      properties:
        page:
          type: integer
          format: int32
        size:
          type: integer
          format: int32
        total:
          type: integer
          format: int64
        content:
          type: array
          items:
            $ref: "#/components/schemas/Experiment_Public"
        sortableBy:
          type: array
          items:
            type: string
    ExperimentScore_Public:
      required:
      - name
      - value
      type: object
      properties:
        name:
          minLength: 1
          type: string
        value:
          type: number
    Experiment_Public:
      required:
      - dataset_name
      type: object
      properties:
        id:
          type: string
          format: uuid
        dataset_name:
          minLength: 1
          type: string
        dataset_id:
          type: string
          format: uuid
          readOnly: true
        name:
          type: string
        metadata:
          $ref: "#/components/schemas/JsonListString_Public"
        type:
          type: string
          enum:
          - regular
          - trial
          - mini-batch
        optimization_id:
          type: string
          format: uuid
        feedback_scores:
          type: array
          readOnly: true
          items:
            $ref: "#/components/schemas/FeedbackScoreAverage_Public"
        comments:
          type: array
          readOnly: true
          items:
            $ref: "#/components/schemas/Comment_Public"
        trace_count:
          type: integer
          format: int64
          readOnly: true
        created_at:
          type: string
          format: date-time
          readOnly: true
        duration:
          $ref: "#/components/schemas/PercentageValues_Public"
        total_estimated_cost:
          type: number
          readOnly: true
        total_estimated_cost_avg:
          type: number
          readOnly: true
        usage:
          type: object
          additionalProperties:
            type: number
            format: double
            readOnly: true
          readOnly: true
        last_updated_at:
          type: string
          format: date-time
          readOnly: true
        created_by:
          type: string
          readOnly: true
        last_updated_by:
          type: string
          readOnly: true
        status:
          type: string
          enum:
          - running
          - completed
          - cancelled
        experiment_scores:
          type: array
          items:
            $ref: "#/components/schemas/ExperimentScore_Public"
        prompt_version:
          $ref: "#/components/schemas/PromptVersionLink_Public"
        prompt_versions:
          type: array
          items:
            $ref: "#/components/schemas/PromptVersionLink_Public"
    JsonListString_Public:
      type: object
      anyOf:
      - type: object
      - type: array
        items:
          type: object
      - type: string
    PromptVersionLink_Public:
      required:
      - id
      type: object
      properties:
        id:
          type: string
          format: uuid
        commit:
          type: string
          readOnly: true
        prompt_id:
          type: string
          format: uuid
          readOnly: true
        prompt_name:
          type: string
          readOnly: true
    ExperimentGroupResponse:
      type: object
      properties:
        content:
          type: object
          additionalProperties:
            $ref: "#/components/schemas/GroupContent"
        details:
          $ref: "#/components/schemas/GroupDetails"
    GroupContent:
      type: object
      properties:
        label:
          type: string
    GroupDetail:
      type: object
      properties:
        group_sorting:
          type: array
          items:
            type: string
    GroupDetails:
      type: object
      properties:
        groups_details:
          type: array
          items:
            $ref: "#/components/schemas/GroupDetail"
    AggregationData:
      type: object
      properties:
        experiment_count:
          type: integer
          format: int64
        trace_count:
          type: integer
          format: int64
        total_estimated_cost:
          type: number
        total_estimated_cost_avg:
          type: number
        duration:
          $ref: "#/components/schemas/PercentageValues"
        feedback_scores:
          type: array
          items:
            $ref: "#/components/schemas/FeedbackScoreAverage"
        experiment_scores:
          type: array
          items:
            $ref: "#/components/schemas/FeedbackScoreAverage"
    ExperimentGroupAggregationsResponse:
      type: object
      properties:
        content:
          type: object
          additionalProperties:
            $ref: "#/components/schemas/GroupContentWithAggregations"
    GroupContentWithAggregations:
      type: object
      properties:
        aggregations:
          $ref: "#/components/schemas/AggregationData"
    IdsHolder:
      required:
      - ids
      type: object
      properties:
        ids:
          maxItems: 1000
          minItems: 1
          uniqueItems: true
          type: array
          items:
            type: string
            format: uuid
    ExperimentItemStreamRequest:
      required:
      - experiment_name
      type: object
      properties:
        experiment_name:
          minLength: 1
          type: string
        limit:
          maximum: 2000
          minimum: 1
          type: integer
          format: int32
        last_retrieved_id:
          type: string
          format: uuid
        truncate:
          type: boolean
          description: "Truncate image included in either input, output or metadata"
          default: true
    ChunkedOutputJsonNode_Public:
      type: object
      properties:
        type:
          type: object
          properties:
            typeName:
              type: string
        closed:
          type: boolean
    ExperimentStreamRequest_Public:
      required:
      - name
      type: object
      properties:
        name:
          minLength: 1
          type: string
        limit:
          maximum: 2000
          minimum: 1
          type: integer
          format: int32
        last_retrieved_id:
          type: string
          format: uuid
    ExperimentUpdate:
      type: object
      properties:
        name:
          pattern: (?s)^\s*(\S.*\S|\S)\s*$
          type: string
        metadata:
          $ref: "#/components/schemas/JsonNode"
        type:
          type: string
          enum:
          - regular
          - trial
          - mini-batch
        status:
          type: string
          description: The status of the experiment
          enum:
          - running
          - completed
          - cancelled
        experiment_scores:
          type: array
          items:
            $ref: "#/components/schemas/ExperimentScore"
    BooleanFeedbackDefinition:
      required:
      - details
      - name
      - type
      type: object
      allOf:
      - $ref: "#/components/schemas/Feedback"
      - type: object
        properties:
          details:
            $ref: "#/components/schemas/BooleanFeedbackDetail"
          created_at:
            type: string
            format: date-time
            readOnly: true
          created_by:
            type: string
            readOnly: true
          last_updated_at:
            type: string
            format: date-time
            readOnly: true
          last_updated_by:
            type: string
            readOnly: true
    BooleanFeedbackDetail:
      required:
      - falseLabel
      - trueLabel
      type: object
      properties:
        trueLabel:
          minLength: 1
          type: string
          description: Label for true/1 value
          example: Pass
        falseLabel:
          minLength: 1
          type: string
          description: Label for false/0 value
          example: Fail
    CategoricalFeedbackDefinition:
      required:
      - details
      - name
      - type
      type: object
      allOf:
      - $ref: "#/components/schemas/Feedback"
      - type: object
        properties:
          details:
            $ref: "#/components/schemas/CategoricalFeedbackDetail"
          created_at:
            type: string
            format: date-time
            readOnly: true
          created_by:
            type: string
            readOnly: true
          last_updated_at:
            type: string
            format: date-time
            readOnly: true
          last_updated_by:
            type: string
            readOnly: true
    CategoricalFeedbackDetail:
      required:
      - categories
      type: object
      properties:
        categories:
          type: object
          additionalProperties:
            type: number
            format: double
    Feedback:
      required:
      - name
      - type
      type: object
      properties:
        id:
          type: string
          format: uuid
          readOnly: true
        name:
          minLength: 1
          type: string
        description:
          maxLength: 255
          minLength: 0
          type: string
          description: Optional description for the feedback definition
          example: This feedback definition is used to rate response quality
        createdAt:
          type: string
          format: date-time
          readOnly: true
        createdBy:
          type: string
          readOnly: true
        lastUpdatedAt:
          type: string
          format: date-time
          readOnly: true
        lastUpdatedBy:
          type: string
          readOnly: true
        type:
          type: string
          enum:
          - numerical
          - categorical
          - boolean
      discriminator:
        propertyName: type
        mapping:
          numerical: "#/components/schemas/NumericalFeedbackDefinition"
          categorical: "#/components/schemas/CategoricalFeedbackDefinition"
          boolean: "#/components/schemas/BooleanFeedbackDefinition"
    NumericalFeedbackDefinition:
      required:
      - details
      - name
      - type
      type: object
      allOf:
      - $ref: "#/components/schemas/Feedback"
      - type: object
        properties:
          details:
            $ref: "#/components/schemas/NumericalFeedbackDetail"
          created_at:
            type: string
            format: date-time
            readOnly: true
          created_by:
            type: string
            readOnly: true
          last_updated_at:
            type: string
            format: date-time
            readOnly: true
          last_updated_by:
            type: string
            readOnly: true
    NumericalFeedbackDetail:
      required:
      - max
      - min
      type: object
      properties:
        max:
          type: number
        min:
          type: number
    BooleanFeedbackDefinition_Create:
      required:
      - details
      - name
      - type
      type: object
      allOf:
      - $ref: "#/components/schemas/Feedback_Create"
      - type: object
        properties:
          details:
            $ref: "#/components/schemas/BooleanFeedbackDetail_Create"
    BooleanFeedbackDetail_Create:
      required:
      - falseLabel
      - trueLabel
      type: object
      properties:
        trueLabel:
          minLength: 1
          type: string
          description: Label for true/1 value
          example: Pass
        falseLabel:
          minLength: 1
          type: string
          description: Label for false/0 value
          example: Fail
    CategoricalFeedbackDefinition_Create:
      required:
      - details
      - name
      - type
      type: object
      allOf:
      - $ref: "#/components/schemas/Feedback_Create"
      - type: object
        properties:
          details:
            $ref: "#/components/schemas/CategoricalFeedbackDetail_Create"
    CategoricalFeedbackDetail_Create:
      required:
      - categories
      type: object
      properties:
        categories:
          type: object
          additionalProperties:
            type: number
            format: double
    Feedback_Create:
      required:
      - name
      - type
      type: object
      properties:
        id:
          type: string
          format: uuid
          readOnly: true
        name:
          minLength: 1
          type: string
        description:
          maxLength: 255
          minLength: 0
          type: string
          description: Optional description for the feedback definition
          example: This feedback definition is used to rate response quality
        type:
          type: string
          enum:
          - numerical
          - categorical
          - boolean
      discriminator:
        propertyName: type
        mapping:
          numerical: "#/components/schemas/NumericalFeedbackDefinition_Create"
          categorical: "#/components/schemas/CategoricalFeedbackDefinition_Create"
          boolean: "#/components/schemas/BooleanFeedbackDefinition_Create"
    NumericalFeedbackDefinition_Create:
      required:
      - details
      - name
      - type
      type: object
      allOf:
      - $ref: "#/components/schemas/Feedback_Create"
      - type: object
        properties:
          details:
            $ref: "#/components/schemas/NumericalFeedbackDetail_Create"
    NumericalFeedbackDetail_Create:
      required:
      - max
      - min
      type: object
      properties:
        max:
          type: number
        min:
          type: number
    BooleanFeedbackDefinition_Public:
      required:
      - details
      - name
      - type
      type: object
      allOf:
      - $ref: "#/components/schemas/Feedback_Public"
      - type: object
        properties:
          details:
            $ref: "#/components/schemas/BooleanFeedbackDetail_Public"
          created_at:
            type: string
            format: date-time
            readOnly: true
          created_by:
            type: string
            readOnly: true
          last_updated_at:
            type: string
            format: date-time
            readOnly: true
          last_updated_by:
            type: string
            readOnly: true
    BooleanFeedbackDetail_Public:
      required:
      - falseLabel
      - trueLabel
      type: object
      properties:
        trueLabel:
          minLength: 1
          type: string
          description: Label for true/1 value
          example: Pass
        falseLabel:
          minLength: 1
          type: string
          description: Label for false/0 value
          example: Fail
    CategoricalFeedbackDefinition_Public:
      required:
      - details
      - name
      - type
      type: object
      allOf:
      - $ref: "#/components/schemas/Feedback_Public"
      - type: object
        properties:
          details:
            $ref: "#/components/schemas/CategoricalFeedbackDetail_Public"
          created_at:
            type: string
            format: date-time
            readOnly: true
          created_by:
            type: string
            readOnly: true
          last_updated_at:
            type: string
            format: date-time
            readOnly: true
          last_updated_by:
            type: string
            readOnly: true
    CategoricalFeedbackDetail_Public:
      required:
      - categories
      type: object
      properties:
        categories:
          type: object
          additionalProperties:
            type: number
            format: double
    FeedbackDefinitionPage_Public:
      type: object
      properties:
        page:
          type: integer
          format: int32
        size:
          type: integer
          format: int32
        total:
          type: integer
          format: int64
        content:
          type: array
          items:
            $ref: "#/components/schemas/FeedbackObject_Public"
    FeedbackObject_Public:
      required:
      - name
      - type
      type: object
      properties:
        id:
          type: string
          format: uuid
          readOnly: true
        name:
          minLength: 1
          type: string
        description:
          maxLength: 255
          minLength: 0
          type: string
          description: Optional description for the feedback definition
          example: This feedback definition is used to rate response quality
        createdAt:
          type: string
          format: date-time
          readOnly: true
        createdBy:
          type: string
          readOnly: true
        lastUpdatedAt:
          type: string
          format: date-time
          readOnly: true
        lastUpdatedBy:
          type: string
          readOnly: true
        type:
          type: string
          enum:
          - numerical
          - categorical
          - boolean
      discriminator:
        propertyName: type
        mapping:
          numerical: "#/components/schemas/NumericalFeedbackDefinition_Public"
          categorical: "#/components/schemas/CategoricalFeedbackDefinition_Public"
          boolean: "#/components/schemas/BooleanFeedbackDefinition_Public"
    NumericalFeedbackDefinition_Public:
      required:
      - details
      - name
      - type
      type: object
      allOf:
      - $ref: "#/components/schemas/Feedback_Public"
      - type: object
        properties:
          details:
            $ref: "#/components/schemas/NumericalFeedbackDetail_Public"
          created_at:
            type: string
            format: date-time
            readOnly: true
          created_by:
            type: string
            readOnly: true
          last_updated_at:
            type: string
            format: date-time
            readOnly: true
          last_updated_by:
            type: string
            readOnly: true
    NumericalFeedbackDetail_Public:
      required:
      - max
      - min
      type: object
      properties:
        max:
          type: number
        min:
          type: number
    Feedback_Public:
      required:
      - name
      - type
      type: object
      properties:
        id:
          type: string
          format: uuid
          readOnly: true
        name:
          minLength: 1
          type: string
        description:
          maxLength: 255
          minLength: 0
          type: string
          description: Optional description for the feedback definition
          example: This feedback definition is used to rate response quality
        createdAt:
          type: string
          format: date-time
          readOnly: true
        createdBy:
          type: string
          readOnly: true
        lastUpdatedAt:
          type: string
          format: date-time
          readOnly: true
        lastUpdatedBy:
          type: string
          readOnly: true
        type:
          type: string
          enum:
          - numerical
          - categorical
          - boolean
      discriminator:
        propertyName: type
        mapping:
          numerical: "#/components/schemas/NumericalFeedbackDefinition_Public"
          categorical: "#/components/schemas/CategoricalFeedbackDefinition_Public"
          boolean: "#/components/schemas/BooleanFeedbackDefinition_Public"
    BooleanFeedbackDefinition_Update:
      required:
      - details
      - name
      - type
      type: object
      allOf:
      - $ref: "#/components/schemas/Feedback_Update"
      - type: object
        properties:
          details:
            $ref: "#/components/schemas/BooleanFeedbackDetail_Update"
    BooleanFeedbackDetail_Update:
      required:
      - falseLabel
      - trueLabel
      type: object
      properties:
        trueLabel:
          minLength: 1
          type: string
          description: Label for true/1 value
          example: Pass
        falseLabel:
          minLength: 1
          type: string
          description: Label for false/0 value
          example: Fail
    CategoricalFeedbackDefinition_Update:
      required:
      - details
      - name
      - type
      type: object
      allOf:
      - $ref: "#/components/schemas/Feedback_Update"
      - type: object
        properties:
          details:
            $ref: "#/components/schemas/CategoricalFeedbackDetail_Update"
    CategoricalFeedbackDetail_Update:
      required:
      - categories
      type: object
      properties:
        categories:
          type: object
          additionalProperties:
            type: number
            format: double
    Feedback_Update:
      required:
      - name
      - type
      type: object
      properties:
        id:
          type: string
          format: uuid
          readOnly: true
        name:
          minLength: 1
          type: string
        description:
          maxLength: 255
          minLength: 0
          type: string
          description: Optional description for the feedback definition
          example: This feedback definition is used to rate response quality
        type:
          type: string
          enum:
          - numerical
          - categorical
          - boolean
      discriminator:
        propertyName: type
        mapping:
          numerical: "#/components/schemas/NumericalFeedbackDefinition_Update"
          categorical: "#/components/schemas/CategoricalFeedbackDefinition_Update"
          boolean: "#/components/schemas/BooleanFeedbackDefinition_Update"
    NumericalFeedbackDefinition_Update:
      required:
      - details
      - name
      - type
      type: object
      allOf:
      - $ref: "#/components/schemas/Feedback_Update"
      - type: object
        properties:
          details:
            $ref: "#/components/schemas/NumericalFeedbackDetail_Update"
    NumericalFeedbackDetail_Update:
      required:
      - max
      - min
      type: object
      properties:
        max:
          type: number
        min:
          type: number
    Guardrail:
      required:
      - config
      - details
      - entity_id
      - name
      - result
      - secondary_id
      type: object
      properties:
        id:
          type: string
          format: uuid
          readOnly: true
        entity_id:
          type: string
          format: uuid
        secondary_id:
          type: string
          format: uuid
        project_name:
          pattern: (?s)^\s*(\S.*\S|\S)\s*$
          type: string
          description: "If null, the default project is used"
        project_id:
          type: string
          format: uuid
        name:
          type: string
          enum:
          - TOPIC
          - PII
        result:
          type: string
          enum:
          - passed
          - failed
        config:
          $ref: "#/components/schemas/JsonNode"
        details:
          $ref: "#/components/schemas/JsonNode"
    GuardrailBatch:
      required:
      - guardrails
      type: object
      properties:
        guardrails:
          maxItems: 1000
          minItems: 1
          type: array
          items:
            $ref: "#/components/schemas/Guardrail"
    GuardrailBatch_Write:
      required:
      - guardrails
      type: object
      properties:
        guardrails:
          maxItems: 1000
          minItems: 1
          type: array
          items:
            $ref: "#/components/schemas/Guardrail_Write"
    Guardrail_Write:
      required:
      - config
      - details
      - entity_id
      - name
      - result
      - secondary_id
      type: object
      properties:
        entity_id:
          type: string
          format: uuid
        secondary_id:
          type: string
          format: uuid
        project_name:
          pattern: (?s)^\s*(\S.*\S|\S)\s*$
          type: string
          description: "If null, the default project is used"
        project_id:
          type: string
          format: uuid
        name:
          type: string
          enum:
          - TOPIC
          - PII
        result:
          type: string
          enum:
          - passed
          - failed
        config:
          $ref: "#/components/schemas/JsonNode"
        details:
          $ref: "#/components/schemas/JsonNode"
    ProviderApiKeyPage_Public:
      type: object
      properties:
        size:
          type: integer
          format: int32
        total:
          type: integer
          format: int64
        content:
          type: array
          items:
            $ref: "#/components/schemas/ProviderApiKey_Public"
        sortableBy:
          type: array
          items:
            type: string
    ProviderApiKey_Public:
      required:
      - provider
      type: object
      properties:
        id:
          type: string
          format: uuid
          readOnly: true
        provider:
          type: string
          enum:
          - openai
          - anthropic
          - gemini
          - openrouter
          - vertex-ai
          - custom-llm
        api_key:
          type: string
        name:
          maxLength: 150
          minLength: 0
          type: string
        provider_name:
          maxLength: 150
          minLength: 0
          type: string
          description: "Provider name - required for custom LLM providers to uniquely\
            \ identify them (e.g., 'ollama', 'vllm'). Must not be blank for custom\
            \ providers. Should not be set for standard providers (OpenAI, Anthropic,\
            \ etc.). This requirement is conditional and validation is enforced programmatically."
          example: ollama
        headers:
          type: object
          additionalProperties:
            type: string
        configuration:
          type: object
          additionalProperties:
            type: string
        base_url:
          pattern: (?s)^\s*(\S.*\S|\S)\s*$
          type: string
        created_at:
          type: string
          format: date-time
          readOnly: true
        created_by:
          type: string
          readOnly: true
        last_updated_at:
          type: string
          format: date-time
          readOnly: true
        last_updated_by:
          type: string
          readOnly: true
    ProviderApiKey:
      required:
      - provider
      type: object
      properties:
        id:
          type: string
          format: uuid
          readOnly: true
        provider:
          type: string
          enum:
          - openai
          - anthropic
          - gemini
          - openrouter
          - vertex-ai
          - custom-llm
        api_key:
          type: string
        name:
          maxLength: 150
          minLength: 0
          type: string
        provider_name:
          maxLength: 150
          minLength: 0
          type: string
          description: "Provider name - required for custom LLM providers to uniquely\
            \ identify them (e.g., 'ollama', 'vllm'). Must not be blank for custom\
            \ providers. Should not be set for standard providers (OpenAI, Anthropic,\
            \ etc.). This requirement is conditional and validation is enforced programmatically."
          example: ollama
        headers:
          type: object
          additionalProperties:
            type: string
        configuration:
          type: object
          additionalProperties:
            type: string
        base_url:
          pattern: (?s)^\s*(\S.*\S|\S)\s*$
          type: string
        created_at:
          type: string
          format: date-time
          readOnly: true
        created_by:
          type: string
          readOnly: true
        last_updated_at:
          type: string
          format: date-time
          readOnly: true
        last_updated_by:
          type: string
          readOnly: true
    ProviderApiKey_Write:
      required:
      - provider
      type: object
      properties:
        provider:
          type: string
          enum:
          - openai
          - anthropic
          - gemini
          - openrouter
          - vertex-ai
          - custom-llm
        api_key:
          type: string
        name:
          maxLength: 150
          minLength: 0
          type: string
        provider_name:
          maxLength: 150
          minLength: 0
          type: string
          description: "Provider name - required for custom LLM providers to uniquely\
            \ identify them (e.g., 'ollama', 'vllm'). Must not be blank for custom\
            \ providers. Should not be set for standard providers (OpenAI, Anthropic,\
            \ etc.). This requirement is conditional and validation is enforced programmatically."
          example: ollama
        headers:
          type: object
          additionalProperties:
            type: string
        configuration:
          type: object
          additionalProperties:
            type: string
        base_url:
          pattern: (?s)^\s*(\S.*\S|\S)\s*$
          type: string
    ProviderApiKeyUpdate:
      type: object
      properties:
        api_key:
          type: string
        name:
          maxLength: 150
          minLength: 0
          type: string
        provider_name:
          maxLength: 150
          minLength: 0
          type: string
          description: "Provider name - can be set to migrate legacy custom LLM providers\
            \ to the new multi-provider format. Once set, it cannot be changed. Should\
            \ only be set for custom LLM providers."
          example: ollama
        headers:
          type: object
          additionalProperties:
            type: string
        configuration:
          type: object
          additionalProperties:
            type: string
        base_url:
          type: string
    ManualEvaluationResponse:
      type: object
      properties:
        entities_queued:
          type: integer
          description: Number of entities queued for evaluation
          format: int32
          example: 5
        rules_applied:
          type: integer
          description: Number of rules that will be applied
          format: int32
          example: 2
    ManualEvaluationRequest:
      required:
      - entity_ids
      - entity_type
      - project_id
      - rule_ids
      type: object
      properties:
        project_id:
          type: string
          description: Project ID
          format: uuid
          example: 550e8400-e29b-41d4-a716-446655440000
        entity_ids:
          minItems: 1
          type: array
          description: List of entity IDs (trace IDs or thread IDs) to evaluate
          example:
          - 550e8400-e29b-41d4-a716-446655440000
          - 550e8400-e29b-41d4-a716-446655440001
          items:
            type: string
            description: List of entity IDs (trace IDs or thread IDs) to evaluate
            format: uuid
        rule_ids:
          minItems: 1
          type: array
          description: List of automation rule IDs to apply
          example:
          - 660e8400-e29b-41d4-a716-446655440000
          items:
            type: string
            description: List of automation rule IDs to apply
            format: uuid
        entity_type:
          type: string
          description: Type of entity to evaluate (trace or thread)
          example: trace
          enum:
          - trace
          - thread
    ExportTraceServiceRequest:
      $ref: "#/components/schemas/JsonNode"
    Optimization:
      required:
      - dataset_name
      - objective_name
      - status
      type: object
      properties:
        id:
          type: string
          format: uuid
        name:
          type: string
        dataset_name:
          minLength: 1
          type: string
        objective_name:
          minLength: 1
          type: string
        status:
          type: string
          enum:
          - running
          - completed
          - cancelled
          - initialized
          - error
        metadata:
          $ref: "#/components/schemas/JsonListString"
        studio_config:
          $ref: "#/components/schemas/OptimizationStudioConfig"
        dataset_id:
          type: string
          format: uuid
          readOnly: true
        num_trials:
          type: integer
          format: int64
          readOnly: true
        feedback_scores:
          type: array
          readOnly: true
          items:
            $ref: "#/components/schemas/FeedbackScoreAverage"
        created_at:
          type: string
          format: date-time
          readOnly: true
        created_by:
          type: string
          readOnly: true
        last_updated_at:
          type: string
          format: date-time
        last_updated_by:
          type: string
          readOnly: true
    OptimizationStudioConfig:
      required:
      - dataset_name
      - evaluation
      - llm_model
      - optimizer
      - prompt
      type: object
      properties:
        dataset_name:
          minLength: 1
          type: string
        prompt:
          $ref: "#/components/schemas/StudioPrompt"
        llm_model:
          $ref: "#/components/schemas/StudioLlmModel"
        evaluation:
          $ref: "#/components/schemas/StudioEvaluation"
        optimizer:
          $ref: "#/components/schemas/StudioOptimizer"
    StudioEvaluation:
      required:
      - metrics
      type: object
      properties:
        metrics:
          minItems: 1
          type: array
          items:
            $ref: "#/components/schemas/StudioMetric"
    StudioLlmModel:
      required:
      - model
      type: object
      properties:
        model:
          minLength: 1
          type: string
        parameters:
          $ref: "#/components/schemas/JsonNode"
    StudioMessage:
      required:
      - content
      - role
      type: object
      properties:
        role:
          minLength: 1
          type: string
        content:
          minLength: 1
          type: string
    StudioMetric:
      required:
      - type
      type: object
      properties:
        type:
          minLength: 1
          type: string
        parameters:
          $ref: "#/components/schemas/JsonNode"
    StudioOptimizer:
      required:
      - type
      type: object
      properties:
        type:
          minLength: 1
          type: string
        parameters:
          $ref: "#/components/schemas/JsonNode"
    StudioPrompt:
      required:
      - messages
      type: object
      properties:
        messages:
          minItems: 1
          type: array
          items:
            $ref: "#/components/schemas/StudioMessage"
    OptimizationStudioConfig_Write:
      required:
      - dataset_name
      - evaluation
      - llm_model
      - optimizer
      - prompt
      type: object
      properties:
        dataset_name:
          minLength: 1
          type: string
        prompt:
          $ref: "#/components/schemas/StudioPrompt_Write"
        llm_model:
          $ref: "#/components/schemas/StudioLlmModel_Write"
        evaluation:
          $ref: "#/components/schemas/StudioEvaluation_Write"
        optimizer:
          $ref: "#/components/schemas/StudioOptimizer_Write"
    Optimization_Write:
      required:
      - dataset_name
      - objective_name
      - status
      type: object
      properties:
        id:
          type: string
          format: uuid
        name:
          type: string
        dataset_name:
          minLength: 1
          type: string
        objective_name:
          minLength: 1
          type: string
        status:
          type: string
          enum:
          - running
          - completed
          - cancelled
          - initialized
          - error
        metadata:
          $ref: "#/components/schemas/JsonListString_Write"
        studio_config:
          $ref: "#/components/schemas/OptimizationStudioConfig_Write"
        last_updated_at:
          type: string
          format: date-time
    StudioEvaluation_Write:
      required:
      - metrics
      type: object
      properties:
        metrics:
          minItems: 1
          type: array
          items:
            $ref: "#/components/schemas/StudioMetric_Write"
    StudioLlmModel_Write:
      required:
      - model
      type: object
      properties:
        model:
          minLength: 1
          type: string
        parameters:
          $ref: "#/components/schemas/JsonNode_Write"
    StudioMessage_Write:
      required:
      - content
      - role
      type: object
      properties:
        role:
          minLength: 1
          type: string
        content:
          minLength: 1
          type: string
    StudioMetric_Write:
      required:
      - type
      type: object
      properties:
        type:
          minLength: 1
          type: string
        parameters:
          $ref: "#/components/schemas/JsonNode_Write"
    StudioOptimizer_Write:
      required:
      - type
      type: object
      properties:
        type:
          minLength: 1
          type: string
        parameters:
          $ref: "#/components/schemas/JsonNode_Write"
    StudioPrompt_Write:
      required:
      - messages
      type: object
      properties:
        messages:
          minItems: 1
          type: array
          items:
            $ref: "#/components/schemas/StudioMessage_Write"
    OptimizationPage_Public:
      type: object
      properties:
        page:
          type: integer
          format: int32
        size:
          type: integer
          format: int32
        total:
          type: integer
          format: int64
        content:
          type: array
          items:
            $ref: "#/components/schemas/Optimization_Public"
        sortableBy:
          type: array
          items:
            type: string
    OptimizationStudioConfig_Public:
      required:
      - dataset_name
      - evaluation
      - llm_model
      - optimizer
      - prompt
      type: object
      properties:
        dataset_name:
          minLength: 1
          type: string
        prompt:
          $ref: "#/components/schemas/StudioPrompt_Public"
        llm_model:
          $ref: "#/components/schemas/StudioLlmModel_Public"
        evaluation:
          $ref: "#/components/schemas/StudioEvaluation_Public"
        optimizer:
          $ref: "#/components/schemas/StudioOptimizer_Public"
    Optimization_Public:
      required:
      - dataset_name
      - objective_name
      - status
      type: object
      properties:
        id:
          type: string
          format: uuid
        name:
          type: string
        dataset_name:
          minLength: 1
          type: string
        objective_name:
          minLength: 1
          type: string
        status:
          type: string
          enum:
          - running
          - completed
          - cancelled
          - initialized
          - error
        metadata:
          $ref: "#/components/schemas/JsonListString_Public"
        studio_config:
          $ref: "#/components/schemas/OptimizationStudioConfig_Public"
        dataset_id:
          type: string
          format: uuid
          readOnly: true
        num_trials:
          type: integer
          format: int64
          readOnly: true
        feedback_scores:
          type: array
          readOnly: true
          items:
            $ref: "#/components/schemas/FeedbackScoreAverage_Public"
        created_at:
          type: string
          format: date-time
          readOnly: true
        created_by:
          type: string
          readOnly: true
        last_updated_at:
          type: string
          format: date-time
        last_updated_by:
          type: string
          readOnly: true
    StudioEvaluation_Public:
      required:
      - metrics
      type: object
      properties:
        metrics:
          minItems: 1
          type: array
          items:
            $ref: "#/components/schemas/StudioMetric_Public"
    StudioLlmModel_Public:
      required:
      - model
      type: object
      properties:
        model:
          minLength: 1
          type: string
        parameters:
          $ref: "#/components/schemas/JsonNode_Public"
    StudioMessage_Public:
      required:
      - content
      - role
      type: object
      properties:
        role:
          minLength: 1
          type: string
        content:
          minLength: 1
          type: string
    StudioMetric_Public:
      required:
      - type
      type: object
      properties:
        type:
          minLength: 1
          type: string
        parameters:
          $ref: "#/components/schemas/JsonNode_Public"
    StudioOptimizer_Public:
      required:
      - type
      type: object
      properties:
        type:
          minLength: 1
          type: string
        parameters:
          $ref: "#/components/schemas/JsonNode_Public"
    StudioPrompt_Public:
      required:
      - messages
      type: object
      properties:
        messages:
          minItems: 1
          type: array
          items:
            $ref: "#/components/schemas/StudioMessage_Public"
    OptimizationStudioLog:
      type: object
      properties:
        url:
          type: string
        last_modified:
          type: string
          format: date-time
        expires_at:
          type: string
          format: date-time
    OptimizationUpdate:
      type: object
      properties:
        name:
          type: string
        status:
          type: string
          enum:
          - running
          - completed
          - cancelled
          - initialized
          - error
    ErrorCountWithDeviation:
      type: object
      properties:
        count:
          type: integer
          format: int64
        deviation:
          type: integer
          format: int64
        deviation_percentage:
          type: integer
          format: int64
    Project:
      required:
      - name
      type: object
      properties:
        id:
          type: string
          format: uuid
          readOnly: true
        name:
          minLength: 1
          type: string
        visibility:
          type: string
          enum:
          - private
          - public
        description:
          maxLength: 255
          minLength: 0
          type: string
        created_at:
          type: string
          format: date-time
          readOnly: true
        created_by:
          type: string
          readOnly: true
        last_updated_at:
          type: string
          format: date-time
          readOnly: true
        last_updated_by:
          type: string
          readOnly: true
        last_updated_trace_at:
          type: string
          format: date-time
          readOnly: true
        feedback_scores:
          type: array
          readOnly: true
          items:
            $ref: "#/components/schemas/FeedbackScoreAverage"
        duration:
          $ref: "#/components/schemas/PercentageValues"
        total_estimated_cost:
          type: number
          format: double
          readOnly: true
        total_estimated_cost_sum:
          type: number
          format: double
          readOnly: true
        usage:
          type: object
          additionalProperties:
            type: number
            format: double
            readOnly: true
          readOnly: true
        trace_count:
          type: integer
          format: int64
          readOnly: true
        guardrails_failed_count:
          type: integer
          format: int64
          readOnly: true
        error_count:
          $ref: "#/components/schemas/ErrorCountWithDeviation"
    Project_Write:
      required:
      - name
      type: object
      properties:
        name:
          minLength: 1
          type: string
        visibility:
          type: string
          enum:
          - private
          - public
        description:
          maxLength: 255
          minLength: 0
          type: string
    ProjectPage_Public:
      type: object
      properties:
        page:
          type: integer
          format: int32
        size:
          type: integer
          format: int32
        total:
          type: integer
          format: int64
        content:
          type: array
          items:
            $ref: "#/components/schemas/Project_Public"
        sortableBy:
          type: array
          items:
            type: string
    Project_Public:
      required:
      - name
      type: object
      properties:
        id:
          type: string
          format: uuid
          readOnly: true
        name:
          minLength: 1
          type: string
        visibility:
          type: string
          enum:
          - private
          - public
        description:
          maxLength: 255
          minLength: 0
          type: string
        created_at:
          type: string
          format: date-time
          readOnly: true
        created_by:
          type: string
          readOnly: true
        last_updated_at:
          type: string
          format: date-time
          readOnly: true
        last_updated_by:
          type: string
          readOnly: true
        last_updated_trace_at:
          type: string
          format: date-time
          readOnly: true
    FeedbackScoreNames:
      type: object
      properties:
        scores:
          type: array
          items:
            $ref: "#/components/schemas/ScoreName"
    ScoreName:
      type: object
      properties:
        name:
          type: string
        type:
          type: string
    DataPointNumber_Public:
      required:
      - time
      type: object
      properties:
        time:
          type: string
          format: date-time
        value:
          type: number
    ProjectMetricResponse_Public:
      type: object
      properties:
        project_id:
          type: string
          format: uuid
        metric_type:
          type: string
          enum:
          - FEEDBACK_SCORES
          - TRACE_COUNT
          - TOKEN_USAGE
          - DURATION
          - COST
          - GUARDRAILS_FAILED_COUNT
          - THREAD_COUNT
          - THREAD_DURATION
          - THREAD_FEEDBACK_SCORES
        interval:
          type: string
          enum:
          - HOURLY
          - DAILY
          - WEEKLY
        results:
          type: array
          items:
            $ref: "#/components/schemas/ResultsNumber_Public"
    ResultsNumber_Public:
      type: object
      properties:
        name:
          type: string
        data:
          type: array
          items:
            $ref: "#/components/schemas/DataPointNumber_Public"
    ProjectMetricRequest_Public:
      type: object
      properties:
        metric_type:
          type: string
          enum:
          - FEEDBACK_SCORES
          - TRACE_COUNT
          - TOKEN_USAGE
          - DURATION
          - COST
          - GUARDRAILS_FAILED_COUNT
          - THREAD_COUNT
          - THREAD_DURATION
          - THREAD_FEEDBACK_SCORES
        interval:
          type: string
          enum:
          - HOURLY
          - DAILY
          - WEEKLY
        interval_start:
          type: string
          format: date-time
        interval_end:
          type: string
          format: date-time
        trace_filters:
          type: array
          items:
            $ref: "#/components/schemas/TraceFilter_Public"
        thread_filters:
          type: array
          items:
            $ref: "#/components/schemas/TraceThreadFilter_Public"
    ProjectStatsSummary:
      type: object
      properties:
        content:
          type: array
          items:
            $ref: "#/components/schemas/ProjectStatsSummaryItem"
    ProjectStatsSummaryItem:
      type: object
      properties:
        project_id:
          type: string
          format: uuid
        feedback_scores:
          type: array
          items:
            $ref: "#/components/schemas/FeedbackScoreAverage"
        duration:
          $ref: "#/components/schemas/PercentageValues"
        total_estimated_cost:
          type: number
          format: double
        total_estimated_cost_sum:
          type: number
          format: double
        usage:
          type: object
          additionalProperties:
            type: number
            format: double
        trace_count:
          type: integer
          format: int64
        guardrails_failed_count:
          type: integer
          format: int64
        error_count:
          $ref: "#/components/schemas/ErrorCountWithDeviation"
    ErrorCountWithDeviation_Detailed:
      type: object
      properties:
        count:
          type: integer
          format: int64
        deviation:
          type: integer
          format: int64
        deviation_percentage:
          type: integer
          format: int64
      readOnly: true
    FeedbackScoreAverage_Detailed:
      required:
      - name
      - value
      type: object
      properties:
        name:
          minLength: 1
          type: string
        value:
          type: number
      readOnly: true
    PercentageValues_Detailed:
      type: object
      properties:
        p50:
          type: number
        p90:
          type: number
        p99:
          type: number
      readOnly: true
    Project_Detailed:
      required:
      - name
      type: object
      properties:
        id:
          type: string
          format: uuid
          readOnly: true
        name:
          minLength: 1
          type: string
        visibility:
          type: string
          enum:
          - private
          - public
        description:
          maxLength: 255
          minLength: 0
          type: string
        created_at:
          type: string
          format: date-time
          readOnly: true
        created_by:
          type: string
          readOnly: true
        last_updated_at:
          type: string
          format: date-time
          readOnly: true
        last_updated_by:
          type: string
          readOnly: true
        last_updated_trace_at:
          type: string
          format: date-time
          readOnly: true
        feedback_scores:
          type: array
          readOnly: true
          items:
            $ref: "#/components/schemas/FeedbackScoreAverage_Detailed"
        duration:
          $ref: "#/components/schemas/PercentageValues_Detailed"
        total_estimated_cost:
          type: number
          format: double
          readOnly: true
        total_estimated_cost_sum:
          type: number
          format: double
          readOnly: true
        usage:
          type: object
          additionalProperties:
            type: number
            format: double
            readOnly: true
          readOnly: true
        trace_count:
          type: integer
          format: int64
          readOnly: true
        guardrails_failed_count:
          type: integer
          format: int64
          readOnly: true
        error_count:
          $ref: "#/components/schemas/ErrorCountWithDeviation_Detailed"
    ErrorMessage_Detailed:
      type: object
      properties:
        errors:
          type: array
          items:
            type: string
    ProjectRetrieve_Detailed:
      required:
      - name
      type: object
      properties:
        name:
          minLength: 1
          type: string
    ProjectUpdate:
      type: object
      properties:
        name:
          pattern: (?s)^\s*(\S.*\S|\S)\s*$
          type: string
        description:
          maxLength: 255
          minLength: 0
          type: string
        visibility:
          type: string
          enum:
          - private
          - public
    Prompt:
      required:
      - name
      type: object
      properties:
        id:
          type: string
          format: uuid
        name:
          minLength: 1
          type: string
        description:
          maxLength: 255
          minLength: 0
          pattern: (?s)^\s*(\S.*\S|\S)\s*$
          type: string
        template:
          pattern: (?s)^\s*(\S.*\S|\S)\s*$
          type: string
        metadata:
          $ref: "#/components/schemas/JsonNode"
        change_description:
          type: string
        type:
          type: string
          enum:
          - mustache
          - jinja2
        template_structure:
          type: string
          description: "Template structure type: 'text' or 'chat'. Immutable after\
            \ creation."
          enum:
          - text
          - chat
          default: text
        tags:
          uniqueItems: true
          type: array
          items:
            type: string
        created_at:
          type: string
          format: date-time
          readOnly: true
        created_by:
          type: string
          readOnly: true
        last_updated_at:
          type: string
          format: date-time
          readOnly: true
        last_updated_by:
          type: string
          readOnly: true
        version_count:
          type: integer
          format: int64
          readOnly: true
        latest_version:
          $ref: "#/components/schemas/PromptVersion"
    PromptVersion:
      required:
      - template
      type: object
      properties:
        id:
          type: string
          description: "version unique identifier, generated if absent"
          format: uuid
        prompt_id:
          type: string
          format: uuid
          readOnly: true
        commit:
          pattern: "^[a-zA-Z0-9]{8}$"
          type: string
          description: "version short unique identifier, generated if absent. it must\
            \ be 8 characters long"
        template:
          minLength: 1
          type: string
        metadata:
          $ref: "#/components/schemas/JsonNode"
        type:
          type: string
          enum:
          - mustache
          - jinja2
        change_description:
          type: string
        variables:
          uniqueItems: true
          type: array
          readOnly: true
          items:
            type: string
            readOnly: true
        template_structure:
          type: string
          readOnly: true
          enum:
          - text
          - chat
        created_at:
          type: string
          format: date-time
          readOnly: true
        created_by:
          type: string
          readOnly: true
      readOnly: true
    Prompt_Write:
      required:
      - name
      type: object
      properties:
        id:
          type: string
          format: uuid
        name:
          minLength: 1
          type: string
        description:
          maxLength: 255
          minLength: 0
          pattern: (?s)^\s*(\S.*\S|\S)\s*$
          type: string
        template:
          pattern: (?s)^\s*(\S.*\S|\S)\s*$
          type: string
        metadata:
          $ref: "#/components/schemas/JsonNode_Write"
        change_description:
          type: string
        type:
          type: string
          enum:
          - mustache
          - jinja2
        template_structure:
          type: string
          description: "Template structure type: 'text' or 'chat'. Immutable after\
            \ creation."
          enum:
          - text
          - chat
          default: text
        tags:
          uniqueItems: true
          type: array
          items:
            type: string
    JsonNode_Detail:
      type: object
    PromptVersion_Detail:
      required:
      - template
      type: object
      properties:
        id:
          type: string
          description: "version unique identifier, generated if absent"
          format: uuid
        prompt_id:
          type: string
          format: uuid
          readOnly: true
        commit:
          pattern: "^[a-zA-Z0-9]{8}$"
          type: string
          description: "version short unique identifier, generated if absent. it must\
            \ be 8 characters long"
        template:
          minLength: 1
          type: string
        metadata:
          $ref: "#/components/schemas/JsonNode_Detail"
        type:
          type: string
          enum:
          - mustache
          - jinja2
        change_description:
          type: string
        variables:
          uniqueItems: true
          type: array
          readOnly: true
          items:
            type: string
            readOnly: true
        template_structure:
          type: string
          readOnly: true
          enum:
          - text
          - chat
        created_at:
          type: string
          format: date-time
          readOnly: true
        created_by:
          type: string
          readOnly: true
    ErrorMessage_Detail:
      type: object
      properties:
        code:
          type: integer
          format: int32
        message:
          type: string
        details:
          type: string
    CreatePromptVersion_Detail:
      required:
      - name
      - version
      type: object
      properties:
        name:
          minLength: 1
          type: string
        version:
          $ref: "#/components/schemas/PromptVersion_Detail"
        template_structure:
          type: string
          description: "Template structure for the prompt: 'text' or 'chat'. Note:\
            \ This field is only used when creating a new prompt. If a prompt with\
            \ the given name already exists, this field is ignored and the existing\
            \ prompt's template structure is used. Template structure is immutable\
            \ after prompt creation."
          enum:
          - text
          - chat
          default: text
    Prompt_Detail:
      required:
      - name
      type: object
      properties:
        id:
          type: string
          format: uuid
        name:
          minLength: 1
          type: string
        description:
          maxLength: 255
          minLength: 0
          pattern: (?s)^\s*(\S.*\S|\S)\s*$
          type: string
        template_structure:
          type: string
          description: "Template structure type: 'text' or 'chat'. Immutable after\
            \ creation."
          enum:
          - text
          - chat
          default: text
        tags:
          uniqueItems: true
          type: array
          items:
            type: string
        created_at:
          type: string
          format: date-time
          readOnly: true
        created_by:
          type: string
          readOnly: true
        last_updated_at:
          type: string
          format: date-time
          readOnly: true
        last_updated_by:
          type: string
          readOnly: true
        version_count:
          type: integer
          format: int64
          readOnly: true
        latest_version:
          $ref: "#/components/schemas/PromptVersion_Detail"
    PromptVersionPage_Public:
      type: object
      properties:
        page:
          type: integer
          format: int32
        size:
          type: integer
          format: int32
        total:
          type: integer
          format: int64
        content:
          type: array
          items:
            $ref: "#/components/schemas/PromptVersion_Public"
    PromptVersion_Public:
      required:
      - template
      type: object
      properties:
        id:
          type: string
          description: "version unique identifier, generated if absent"
          format: uuid
        prompt_id:
          type: string
          format: uuid
          readOnly: true
        commit:
          pattern: "^[a-zA-Z0-9]{8}$"
          type: string
          description: "version short unique identifier, generated if absent. it must\
            \ be 8 characters long"
        template:
          minLength: 1
          type: string
        metadata:
          $ref: "#/components/schemas/JsonNode_Public"
        type:
          type: string
          enum:
          - mustache
          - jinja2
        change_description:
          type: string
        template_structure:
          type: string
          readOnly: true
          enum:
          - text
          - chat
        created_at:
          type: string
          format: date-time
          readOnly: true
        created_by:
          type: string
          readOnly: true
    PromptPage_Public:
      type: object
      properties:
        page:
          type: integer
          format: int32
        size:
          type: integer
          format: int32
        total:
          type: integer
          format: int64
        content:
          type: array
          items:
            $ref: "#/components/schemas/Prompt_Public"
        sortableBy:
          type: array
          items:
            type: string
    Prompt_Public:
      required:
      - name
      type: object
      properties:
        id:
          type: string
          format: uuid
        name:
          minLength: 1
          type: string
        description:
          maxLength: 255
          minLength: 0
          pattern: (?s)^\s*(\S.*\S|\S)\s*$
          type: string
        template_structure:
          type: string
          description: "Template structure type: 'text' or 'chat'. Immutable after\
            \ creation."
          enum:
          - text
          - chat
          default: text
        tags:
          uniqueItems: true
          type: array
          items:
            type: string
        created_at:
          type: string
          format: date-time
          readOnly: true
        created_by:
          type: string
          readOnly: true
        last_updated_at:
          type: string
          format: date-time
          readOnly: true
        last_updated_by:
          type: string
          readOnly: true
        version_count:
          type: integer
          format: int64
          readOnly: true
    PromptVersionRetrieve_Detail:
      required:
      - name
      type: object
      properties:
        name:
          minLength: 1
          type: string
        commit:
          type: string
    Prompt_Updatable:
      required:
      - name
      type: object
      properties:
        name:
          minLength: 1
          type: string
        description:
          maxLength: 255
          minLength: 0
          pattern: (?s)^\s*(\S.*\S|\S)\s*$
          type: string
        tags:
          uniqueItems: true
          type: array
          items:
            type: string
    ServiceTogglesConfig:
      required:
      - alertsEnabled
      - csvUploadEnabled
      - dashboardsEnabled
      - exportEnabled
      - guardrailsEnabled
      - opikAIEnabled
      - pythonEvaluatorEnabled
      - spanLlmAsJudgeEnabled
      - traceThreadPythonEvaluatorEnabled
      - welcomeWizardEnabled
      type: object
      properties:
        pythonEvaluatorEnabled:
          type: boolean
        traceThreadPythonEvaluatorEnabled:
          type: boolean
        spanLlmAsJudgeEnabled:
          type: boolean
        guardrailsEnabled:
          type: boolean
        opikAIEnabled:
          type: boolean
        alertsEnabled:
          type: boolean
        welcomeWizardEnabled:
          type: boolean
        csvUploadEnabled:
          type: boolean
        exportEnabled:
          type: boolean
        dashboardsEnabled:
          type: boolean
    SpanBatchUpdate:
      required:
      - ids
      - update
      type: object
      properties:
        ids:
          maxItems: 1000
          minItems: 1
          uniqueItems: true
          type: array
          description: List of span IDs to update (max 1000)
          items:
            type: string
            description: List of span IDs to update (max 1000)
            format: uuid
        update:
          $ref: "#/components/schemas/SpanUpdate"
        merge_tags:
          type: boolean
          description: "If true, merge tags with existing tags instead of replacing\
            \ them. Default: false"
      description: Request to batch update multiple spans
    SpanUpdate:
      required:
      - trace_id
      type: object
      properties:
        project_name:
          pattern: (?s)^\s*(\S.*\S|\S)\s*$
          type: string
          description: "If null and project_id not specified, Default Project is assumed"
        project_id:
          type: string
          description: "If null and project_name not specified, Default Project is\
            \ assumed"
          format: uuid
        trace_id:
          type: string
          format: uuid
        parent_span_id:
          type: string
          format: uuid
        name:
          type: string
        type:
          type: string
          enum:
          - general
          - tool
          - llm
          - guardrail
        end_time:
          type: string
          format: date-time
        input:
          $ref: "#/components/schemas/JsonListString"
        output:
          $ref: "#/components/schemas/JsonListString"
        metadata:
          $ref: "#/components/schemas/JsonListString"
        model:
          type: string
        provider:
          type: string
        tags:
          uniqueItems: true
          type: array
          items:
            type: string
        usage:
          type: object
          additionalProperties:
            type: integer
            format: int32
        total_estimated_cost:
          minimum: 0.0
          exclusiveMinimum: false
          type: number
        error_info:
          $ref: "#/components/schemas/ErrorInfo"
    ErrorInfo_Write:
      required:
      - exception_type
      - traceback
      type: object
      properties:
        exception_type:
          minLength: 1
          type: string
        message:
          type: string
        traceback:
          minLength: 1
          type: string
    Span_Write:
      required:
      - start_time
      type: object
      properties:
        id:
          type: string
          format: uuid
        project_name:
          pattern: (?s)^\s*(\S.*\S|\S)\s*$
          type: string
          description: "If null, the default project is used"
        trace_id:
          type: string
          format: uuid
        parent_span_id:
          type: string
          format: uuid
        name:
          type: string
        type:
          type: string
          enum:
          - general
          - tool
          - llm
          - guardrail
        start_time:
          type: string
          format: date-time
        end_time:
          type: string
          format: date-time
        input:
          $ref: "#/components/schemas/JsonListString_Write"
        output:
          $ref: "#/components/schemas/JsonListString_Write"
        metadata:
          $ref: "#/components/schemas/JsonListString_Write"
        model:
          type: string
        provider:
          type: string
        tags:
          uniqueItems: true
          type: array
          items:
            type: string
        usage:
          type: object
          additionalProperties:
            type: integer
            format: int32
        error_info:
          $ref: "#/components/schemas/ErrorInfo_Write"
        last_updated_at:
          type: string
          format: date-time
        total_estimated_cost:
          minimum: 0.0
          exclusiveMinimum: false
          type: number
        total_estimated_cost_version:
          type: string
    SpanBatch:
      required:
      - spans
      type: object
      properties:
        spans:
          maxItems: 1000
          minItems: 1
          type: array
          items:
            $ref: "#/components/schemas/Span"
    SpanBatch_Write:
      required:
      - spans
      type: object
      properties:
        spans:
          maxItems: 1000
          minItems: 1
          type: array
          items:
            $ref: "#/components/schemas/Span_Write"
    DeleteFeedbackScore:
      required:
      - name
      type: object
      properties:
        name:
          minLength: 1
          type: string
        author:
          type: string
    ErrorInfo_Public:
      required:
      - exception_type
      - traceback
      type: object
      properties:
        exception_type:
          minLength: 1
          type: string
        message:
          type: string
        traceback:
          minLength: 1
          type: string
    FeedbackScore_Public:
      required:
      - name
      - source
      - value
      type: object
      properties:
        name:
          minLength: 1
          type: string
        category_name:
          type: string
        value:
          maximum: 999999999.999999999
          exclusiveMaximum: false
          minimum: -999999999.999999999
          exclusiveMinimum: false
          type: number
        reason:
          type: string
        source:
          type: string
          enum:
          - ui
          - sdk
          - online_scoring
        created_at:
          type: string
          format: date-time
          readOnly: true
        last_updated_at:
          type: string
          format: date-time
          readOnly: true
        created_by:
          type: string
          readOnly: true
        last_updated_by:
          type: string
          readOnly: true
        value_by_author:
          type: object
          additionalProperties:
            $ref: "#/components/schemas/ValueEntry_Public"
          readOnly: true
      description: "Aggregated feedback scores from all spans in this trace, averaged\
        \ by score name"
      readOnly: true
    Span_Public:
      required:
      - start_time
      type: object
      properties:
        id:
          type: string
          format: uuid
        project_name:
          pattern: (?s)^\s*(\S.*\S|\S)\s*$
          type: string
          description: "If null, the default project is used"
        project_id:
          type: string
          format: uuid
          readOnly: true
        trace_id:
          type: string
          format: uuid
        parent_span_id:
          type: string
          format: uuid
        name:
          type: string
        type:
          type: string
          enum:
          - general
          - tool
          - llm
          - guardrail
        start_time:
          type: string
          format: date-time
        end_time:
          type: string
          format: date-time
        input:
          $ref: "#/components/schemas/JsonListString_Public"
        output:
          $ref: "#/components/schemas/JsonListString_Public"
        metadata:
          $ref: "#/components/schemas/JsonListString_Public"
        model:
          type: string
        provider:
          type: string
        tags:
          uniqueItems: true
          type: array
          items:
            type: string
        usage:
          type: object
          additionalProperties:
            type: integer
            format: int32
        error_info:
          $ref: "#/components/schemas/ErrorInfo_Public"
        created_at:
          type: string
          format: date-time
          readOnly: true
        last_updated_at:
          type: string
          format: date-time
        created_by:
          type: string
          readOnly: true
        last_updated_by:
          type: string
          readOnly: true
        feedback_scores:
          type: array
          readOnly: true
          items:
            $ref: "#/components/schemas/FeedbackScore_Public"
        comments:
          type: array
          readOnly: true
          items:
            $ref: "#/components/schemas/Comment_Public"
        total_estimated_cost:
          minimum: 0.0
          exclusiveMinimum: false
          type: number
        total_estimated_cost_version:
          type: string
        duration:
          type: number
          description: Duration in milliseconds as a decimal number to support sub-millisecond
            precision
          format: double
          readOnly: true
    ValueEntry_Public:
      type: object
      properties:
        value:
          type: number
        reason:
          type: string
        category_name:
          type: string
        source:
          type: string
          enum:
          - ui
          - sdk
          - online_scoring
        last_updated_at:
          type: string
          format: date-time
        span_type:
          type: string
        span_id:
          type: string
      readOnly: true
    SpanPage_Public:
      type: object
      properties:
        page:
          type: integer
          format: int32
        size:
          type: integer
          format: int32
        total:
          type: integer
          format: int64
        content:
          type: array
          items:
            $ref: "#/components/schemas/Span_Public"
        sortableBy:
          type: array
          items:
            type: string
    FeedbackScoreBatch:
      required:
      - scores
      type: object
      properties:
        scores:
          maxItems: 1000
          minItems: 1
          type: array
          items:
            $ref: "#/components/schemas/FeedbackScoreBatchItem"
    FeedbackScoreBatchItem:
      required:
      - id
      - name
      - source
      - value
      type: object
      properties:
        project_name:
          pattern: (?s)^\s*(\S.*\S|\S)\s*$
          type: string
          description: "If null, the default project is used"
        project_id:
          type: string
          format: uuid
        name:
          minLength: 1
          type: string
        category_name:
          type: string
        value:
          maximum: 999999999.999999999
          exclusiveMaximum: false
          minimum: -999999999.999999999
          exclusiveMinimum: false
          type: number
        reason:
          type: string
        source:
          type: string
          enum:
          - ui
          - sdk
          - online_scoring
        author:
          type: string
        id:
          type: string
          format: uuid
    SpanSearchStreamRequest_Public:
      type: object
      properties:
        trace_id:
          type: string
          format: uuid
        project_name:
          type: string
        project_id:
          type: string
          format: uuid
        type:
          type: string
          enum:
          - general
          - tool
          - llm
          - guardrail
        filters:
          type: array
          items:
            $ref: "#/components/schemas/SpanFilter_Public"
        limit:
          maximum: 2000
          minimum: 1
          type: integer
          description: Max number of spans to be streamed
          format: int32
          default: 500
        last_retrieved_id:
          type: string
          format: uuid
        truncate:
          type: boolean
          description: "Truncate image included in either input, output or metadata"
          default: true
        from_time:
          type: string
          description: Filter spans created from this time (ISO-8601 format).
          format: date-time
        to_time:
          type: string
          description: "Filter spans created up to this time (ISO-8601 format). If\
            \ not provided, defaults to current time. Must be after 'from_time'."
          format: date-time
    TraceBatchUpdate:
      required:
      - ids
      - update
      type: object
      properties:
        ids:
          maxItems: 1000
          minItems: 1
          uniqueItems: true
          type: array
          description: List of trace IDs to update (max 1000)
          items:
            type: string
            description: List of trace IDs to update (max 1000)
            format: uuid
        update:
          $ref: "#/components/schemas/TraceUpdate"
        merge_tags:
          type: boolean
          description: "If true, merge tags with existing tags instead of replacing\
            \ them. Default: false"
      description: Request to batch update multiple traces
    TraceUpdate:
      type: object
      properties:
        project_name:
          pattern: (?s)^\s*(\S.*\S|\S)\s*$
          type: string
          description: "If null and project_id not specified, Default Project is assumed"
        project_id:
          type: string
          description: "If null and project_name not specified, Default Project is\
            \ assumed"
          format: uuid
        name:
          type: string
        end_time:
          type: string
          format: date-time
        input:
          $ref: "#/components/schemas/JsonListString"
        output:
          $ref: "#/components/schemas/JsonListString"
        metadata:
          $ref: "#/components/schemas/JsonListString"
        tags:
          uniqueItems: true
          type: array
          items:
            type: string
        error_info:
          $ref: "#/components/schemas/ErrorInfo"
        thread_id:
          type: string
    TraceThreadBatchUpdate:
      required:
      - ids
      - update
      type: object
      properties:
        ids:
          maxItems: 1000
          minItems: 1
          uniqueItems: true
          type: array
          description: List of thread model IDs to update (max 1000)
          items:
            type: string
            description: List of thread model IDs to update (max 1000)
            format: uuid
        update:
          $ref: "#/components/schemas/TraceThreadUpdate"
        merge_tags:
          type: boolean
          description: "If true, merge tags with existing tags instead of replacing\
            \ them. Default: false"
      description: Request to batch update multiple trace threads
    TraceThreadUpdate:
      type: object
      properties:
        tags:
          uniqueItems: true
          type: array
          items:
            type: string
    TraceThreadBatchIdentifier:
      type: object
      properties:
        project_name:
          type: string
        project_id:
          type: string
          format: uuid
        thread_id:
          type: string
        thread_ids:
          maxItems: 1000
          minItems: 1
          uniqueItems: true
          type: array
          items:
            minLength: 1
            type: string
    Trace_Write:
      required:
      - start_time
      type: object
      properties:
        id:
          type: string
          format: uuid
        project_name:
          pattern: (?s)^\s*(\S.*\S|\S)\s*$
          type: string
          description: "If null, the default project is used"
        name:
          type: string
        start_time:
          type: string
          format: date-time
        end_time:
          type: string
          format: date-time
        input:
          $ref: "#/components/schemas/JsonListString_Write"
        output:
          $ref: "#/components/schemas/JsonListString_Write"
        metadata:
          $ref: "#/components/schemas/JsonListString_Write"
        tags:
          uniqueItems: true
          type: array
          items:
            type: string
        error_info:
          $ref: "#/components/schemas/ErrorInfo_Write"
        last_updated_at:
          type: string
          format: date-time
        thread_id:
          type: string
    TraceBatch:
      required:
      - traces
      type: object
      properties:
        traces:
          maxItems: 1000
          minItems: 1
          type: array
          items:
            $ref: "#/components/schemas/Trace"
    TraceBatch_Write:
      required:
      - traces
      type: object
      properties:
        traces:
          maxItems: 1000
          minItems: 1
          type: array
          items:
            $ref: "#/components/schemas/Trace_Write"
    DeleteThreadFeedbackScores:
      required:
      - names
      - project_name
      - thread_id
      type: object
      properties:
        project_name:
          minLength: 1
          type: string
        thread_id:
          minLength: 1
          type: string
        names:
          maxItems: 1000
          minItems: 1
          uniqueItems: true
          type: array
          items:
            minLength: 1
            type: string
        author:
          type: string
    DeleteTraceThreads:
      required:
      - thread_ids
      type: object
      properties:
        project_name:
          pattern: (?s)^\s*(\S.*\S|\S)\s*$
          type: string
          description: "If null, project_id must be provided"
        project_id:
          type: string
          description: "If null, project_name must be provided"
          format: uuid
        thread_ids:
          maxItems: 1000
          minItems: 1
          type: array
          items:
            minLength: 1
            type: string
    BatchDeleteByProject:
      required:
      - ids
      type: object
      properties:
        ids:
          maxItems: 1000
          minItems: 1
          uniqueItems: true
          type: array
          items:
            type: string
            format: uuid
        project_id:
          type: string
          format: uuid
    Check_Public:
      type: object
      properties:
        name:
          type: string
          enum:
          - TOPIC
          - PII
        result:
          type: string
          enum:
          - passed
          - failed
    GuardrailsValidation_Public:
      type: object
      properties:
        span_id:
          type: string
          format: uuid
        checks:
          type: array
          items:
            $ref: "#/components/schemas/Check_Public"
      readOnly: true
    Trace_Public:
      required:
      - start_time
      type: object
      properties:
        id:
          type: string
          format: uuid
        project_id:
          type: string
          format: uuid
          readOnly: true
        name:
          type: string
        start_time:
          type: string
          format: date-time
        end_time:
          type: string
          format: date-time
        input:
          $ref: "#/components/schemas/JsonListString_Public"
        output:
          $ref: "#/components/schemas/JsonListString_Public"
        metadata:
          $ref: "#/components/schemas/JsonListString_Public"
        tags:
          uniqueItems: true
          type: array
          items:
            type: string
        error_info:
          $ref: "#/components/schemas/ErrorInfo_Public"
        usage:
          type: object
          additionalProperties:
            type: integer
            format: int64
            readOnly: true
          readOnly: true
        created_at:
          type: string
          format: date-time
          readOnly: true
        last_updated_at:
          type: string
          format: date-time
        created_by:
          type: string
          readOnly: true
        last_updated_by:
          type: string
          readOnly: true
        feedback_scores:
          type: array
          readOnly: true
          items:
            $ref: "#/components/schemas/FeedbackScore_Public"
        span_feedback_scores:
          type: array
          description: "Aggregated feedback scores from all spans in this trace, averaged\
            \ by score name"
          readOnly: true
          items:
            $ref: "#/components/schemas/FeedbackScore_Public"
        comments:
          type: array
          readOnly: true
          items:
            $ref: "#/components/schemas/Comment_Public"
        guardrails_validations:
          type: array
          readOnly: true
          items:
            $ref: "#/components/schemas/GuardrailsValidation_Public"
        total_estimated_cost:
          type: number
          readOnly: true
        span_count:
          type: integer
          format: int32
          readOnly: true
        duration:
          type: number
          description: Duration in milliseconds as a decimal number to support sub-millisecond
            precision
          format: double
          readOnly: true
        thread_id:
          type: string
        visibility_mode:
          type: string
          readOnly: true
          enum:
          - default
          - hidden
        llm_span_count:
          type: integer
          format: int32
          readOnly: true
        has_tool_spans:
          type: boolean
          readOnly: true
        providers:
          type: array
          description: "List of unique provider names from all spans in this trace,\
            \ sorted alphabetically"
          readOnly: true
          items:
            type: string
            description: "List of unique provider names from all spans in this trace,\
              \ sorted alphabetically"
            readOnly: true
    TraceThread:
      type: object
      properties:
        id:
          type: string
        project_id:
          type: string
          format: uuid
        thread_model_id:
          type: string
          format: uuid
        start_time:
          type: string
          format: date-time
        end_time:
          type: string
          format: date-time
        duration:
          type: number
          format: double
        first_message:
          $ref: "#/components/schemas/JsonListString"
        last_message:
          $ref: "#/components/schemas/JsonListString"
        feedback_scores:
          type: array
          items:
            $ref: "#/components/schemas/FeedbackScore"
        status:
          type: string
          enum:
          - active
          - inactive
        number_of_messages:
          type: integer
          format: int64
        total_estimated_cost:
          type: number
        usage:
          type: object
          additionalProperties:
            type: integer
            format: int64
        comments:
          type: array
          items:
            $ref: "#/components/schemas/Comment"
        tags:
          uniqueItems: true
          type: array
          items:
            type: string
        last_updated_at:
          type: string
          format: date-time
        last_updated_by:
          type: string
        created_by:
          type: string
        created_at:
          type: string
          format: date-time
    TraceThreadIdentifier:
      required:
      - thread_id
      type: object
      properties:
        project_name:
          type: string
        project_id:
          type: string
          format: uuid
        thread_id:
          minLength: 1
          type: string
        truncate:
          type: boolean
    TraceThreadPage:
      type: object
      properties:
        page:
          type: integer
          format: int32
        size:
          type: integer
          format: int32
        total:
          type: integer
          format: int64
        content:
          type: array
          items:
            $ref: "#/components/schemas/TraceThread"
        sortableBy:
          type: array
          items:
            type: string
    TracePage_Public:
      type: object
      properties:
        page:
          type: integer
          format: int32
        size:
          type: integer
          format: int32
        total:
          type: integer
          format: int64
        content:
          type: array
          items:
            $ref: "#/components/schemas/Trace_Public"
        sortableBy:
          type: array
          items:
            type: string
    FeedbackScoreBatchItemThread:
      required:
      - name
      - source
      - thread_id
      - value
      type: object
      properties:
        project_name:
          pattern: (?s)^\s*(\S.*\S|\S)\s*$
          type: string
          description: "If null, the default project is used"
        project_id:
          type: string
          format: uuid
        name:
          minLength: 1
          type: string
        category_name:
          type: string
        value:
          maximum: 999999999.999999999
          exclusiveMaximum: false
          minimum: -999999999.999999999
          exclusiveMinimum: false
          type: number
        reason:
          type: string
        source:
          type: string
          enum:
          - ui
          - sdk
          - online_scoring
        author:
          type: string
        thread_id:
          minLength: 1
          type: string
    FeedbackScoreBatchThread:
      required:
      - scores
      type: object
      properties:
        scores:
          maxItems: 1000
          minItems: 1
          type: array
          items:
            $ref: "#/components/schemas/FeedbackScoreBatchItemThread"
    TraceThreadSearchStreamRequest:
      type: object
      properties:
        project_name:
          type: string
        project_id:
          type: string
          format: uuid
        filters:
          type: array
          items:
            $ref: "#/components/schemas/TraceThreadFilter"
        last_retrieved_thread_model_id:
          type: string
          format: uuid
        limit:
          maximum: 2000
          minimum: 1
          type: integer
          description: Max number of trace thread to be streamed
          format: int32
          default: 500
        truncate:
          type: boolean
          description: "Truncate input, output and metadata to slim payloads"
          default: true
        strip_attachments:
          type: boolean
          description: "If true, returns attachment references like [file.png]; if\
            \ false, downloads and reinjects stripped attachments"
          default: false
        from_time:
          type: string
          description: Filter trace threads created from this time (ISO-8601 format).
          format: date-time
        to_time:
          type: string
          description: "Filter trace threads created up to this time (ISO-8601 format).\
            \ If not provided, defaults to current time. Must be after 'from_time'."
          format: date-time
    TraceSearchStreamRequest_Public:
      type: object
      properties:
        project_name:
          type: string
        project_id:
          type: string
          format: uuid
        filters:
          type: array
          items:
            $ref: "#/components/schemas/TraceFilter_Public"
        last_retrieved_id:
          type: string
          format: uuid
        limit:
          maximum: 2000
          minimum: 1
          type: integer
          description: Max number of traces to be streamed
          format: int32
          default: 500
        truncate:
          type: boolean
          description: "Truncate input, output and metadata to slim payloads"
          default: true
        strip_attachments:
          type: boolean
          description: "If true, returns attachment references like [file.png]; if\
            \ false, downloads and reinjects stripped attachments"
          default: false
        from_time:
          type: string
          description: Filter traces created from this time (ISO-8601 format).
          format: date-time
        to_time:
          type: string
          description: "Filter traces created up to this time (ISO-8601 format). If\
            \ not provided, defaults to current time. Must be after 'from_time'."
          format: date-time
    WelcomeWizardTracking:
      type: object
      properties:
        completed:
          type: boolean
          description: Whether the welcome wizard has been completed
    WelcomeWizardSubmission:
      type: object
      properties:
        role:
          maxLength: 100
          minLength: 0
          type: string
          description: Optional user role
        integrations:
          type: array
          description: List of integrations the user selected
          items:
            type: string
            description: List of integrations the user selected
        email:
          maxLength: 255
          minLength: 0
          type: string
          description: Optional user email
          format: email
        join_beta_program:
          type: boolean
          description: Whether user wants to join beta programs
    Result:
      type: object
      properties:
        name:
          type: string
        current:
          type: number
          format: double
        previous:
          type: number
          format: double
    WorkspaceMetricsSummaryRequest:
      required:
      - interval_end
      - interval_start
      type: object
      properties:
        project_ids:
          uniqueItems: true
          type: array
          items:
            type: string
            format: uuid
        interval_start:
          type: string
          format: date-time
        interval_end:
          type: string
          format: date-time
        start_before_end:
          type: boolean
    DataPointDouble:
      required:
      - time
      type: object
      properties:
        time:
          type: string
          format: date-time
        value:
          type: number
          format: double
    WorkspaceMetricResponse:
      type: object
      properties:
        results:
          type: array
          items:
            $ref: "#/components/schemas/Result"
    WorkspaceMetricRequest:
      required:
      - interval_end
      - interval_start
      type: object
      properties:
        project_ids:
          uniqueItems: true
          type: array
          items:
            type: string
            format: uuid
        name:
          type: string
        interval_start:
          type: string
          format: date-time
        interval_end:
          type: string
          format: date-time
        start_before_end:
          type: boolean
    WorkspaceConfiguration:
      type: object
      properties:
        timeout_to_mark_thread_as_inactive:
          type: string
          description: "Duration in ISO-8601 format (e.g., PT30M for 30 minutes, PT2H\
            \ for 2 hours, P1D for 1 day). Minimum precision supported is seconds,\
            \ please use a duration with seconds precision or higher. Also, the max\
            \ duration allowed is 7 days."
        truncation_on_tables:
          type: boolean
          description: "Enable or disable data truncation in table views. When disabled,\
            \ the frontend will limit pagination to prevent performance issues. Default:\
            \ true (truncation enabled)."
          example: true
    WorkspaceMetricsSummaryResponse:
      type: object
      properties:
        results:
          type: array
          items:
            $ref: "#/components/schemas/Result"<|MERGE_RESOLUTION|>--- conflicted
+++ resolved
@@ -6515,17 +6515,6 @@
         last_updated_by:
           type: string
           readOnly: true
-<<<<<<< HEAD
-        filters:
-          type: array
-          items:
-            type: object
-        action:
-          type: string
-          enum:
-          - evaluator
-=======
->>>>>>> 6cefba3a
         type:
           type: string
           enum:
@@ -6981,17 +6970,6 @@
           format: float
         enabled:
           type: boolean
-<<<<<<< HEAD
-        filters:
-          type: array
-          items:
-            $ref: "#/components/schemas/Filter_Write"
-        action:
-          type: string
-          enum:
-          - evaluator
-=======
->>>>>>> 6cefba3a
         type:
           type: string
           enum:
@@ -7306,17 +7284,6 @@
         last_updated_by:
           type: string
           readOnly: true
-<<<<<<< HEAD
-        filters:
-          type: array
-          items:
-            type: object
-        action:
-          type: string
-          enum:
-          - evaluator
-=======
->>>>>>> 6cefba3a
         type:
           type: string
           enum:
@@ -7705,17 +7672,6 @@
         last_updated_by:
           type: string
           readOnly: true
-<<<<<<< HEAD
-        filters:
-          type: array
-          items:
-            $ref: "#/components/schemas/Filter_Public"
-        action:
-          type: string
-          enum:
-          - evaluator
-=======
->>>>>>> 6cefba3a
         type:
           type: string
           enum:
