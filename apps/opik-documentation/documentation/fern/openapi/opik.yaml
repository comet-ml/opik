--- conflicted
+++ resolved
@@ -6389,17 +6389,10 @@
         last_updated_by:
           type: string
           readOnly: true
-<<<<<<< HEAD
-        action:
-          type: string
-          enum:
-          - evaluator
-=======
         filters:
           type: array
           items:
             type: object
->>>>>>> 4891ed42
         type:
           type: string
           enum:
@@ -6407,14 +6400,11 @@
           - user_defined_metric_python
           - trace_thread_llm_as_judge
           - trace_thread_user_defined_metric_python
-<<<<<<< HEAD
-=======
           - span_llm_as_judge
         action:
           type: string
           enum:
           - evaluator
->>>>>>> 4891ed42
       discriminator:
         propertyName: type
         mapping:
@@ -6876,15 +6866,7 @@
         filters:
           type: array
           items:
-<<<<<<< HEAD
-            $ref: "#/components/schemas/TraceFilter_Write"
-        action:
-          type: string
-          enum:
-          - evaluator
-=======
             $ref: "#/components/schemas/Filter_Write"
->>>>>>> 4891ed42
         type:
           type: string
           enum:
@@ -6892,14 +6874,11 @@
           - user_defined_metric_python
           - trace_thread_llm_as_judge
           - trace_thread_user_defined_metric_python
-<<<<<<< HEAD
-=======
           - span_llm_as_judge
         action:
           type: string
           enum:
           - evaluator
->>>>>>> 4891ed42
       discriminator:
         propertyName: type
         mapping:
@@ -7232,17 +7211,10 @@
         last_updated_by:
           type: string
           readOnly: true
-<<<<<<< HEAD
-        action:
-          type: string
-          enum:
-          - evaluator
-=======
         filters:
           type: array
           items:
             type: object
->>>>>>> 4891ed42
         type:
           type: string
           enum:
@@ -7250,14 +7222,11 @@
           - user_defined_metric_python
           - trace_thread_llm_as_judge
           - trace_thread_user_defined_metric_python
-<<<<<<< HEAD
-=======
           - span_llm_as_judge
         action:
           type: string
           enum:
           - evaluator
->>>>>>> 4891ed42
       discriminator:
         propertyName: type
         mapping:
@@ -7643,17 +7612,10 @@
         last_updated_by:
           type: string
           readOnly: true
-<<<<<<< HEAD
-        action:
-          type: string
-          enum:
-          - evaluator
-=======
         filters:
           type: array
           items:
             $ref: "#/components/schemas/Filter_Public"
->>>>>>> 4891ed42
         type:
           type: string
           enum:
@@ -7661,14 +7623,11 @@
           - user_defined_metric_python
           - trace_thread_llm_as_judge
           - trace_thread_user_defined_metric_python
-<<<<<<< HEAD
-=======
           - span_llm_as_judge
         action:
           type: string
           enum:
           - evaluator
->>>>>>> 4891ed42
       discriminator:
         propertyName: type
         mapping:
@@ -7764,10 +7723,6 @@
         project_id:
           type: string
           format: uuid
-        action:
-          type: string
-          enum:
-          - evaluator
         type:
           type: string
           enum:
@@ -7775,14 +7730,11 @@
           - user_defined_metric_python
           - trace_thread_llm_as_judge
           - trace_thread_user_defined_metric_python
-<<<<<<< HEAD
-=======
           - span_llm_as_judge
         action:
           type: string
           enum:
           - evaluator
->>>>>>> 4891ed42
       discriminator:
         propertyName: type
         mapping:
