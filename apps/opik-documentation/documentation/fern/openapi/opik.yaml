openapi: 3.1.0
info:
  title: Opik REST API
  description: "The Opik REST API is currently in beta and subject to change. If you\
    \ have any questions or feedback about the APIs, please reach out on GitHub: https://github.com/comet-ml/opik.\n\
    \nAll of the methods listed in this documentation are used by either the SDK or\
    \ the UI to interact with the Opik server. As a result,\nthe methods have been\
    \ optimized for these use-cases in mind. If you are looking for a method that\
    \ is not listed above, please create\nand issue on GitHub or raise a PR!\n\nOpik\
    \ includes two main deployment options that results in slightly different API\
    \ usage:\n\n- **Self-hosted Opik instance:** You will simply need to specify the\
    \ URL as `http://localhost:5173/api/<endpoint_path>` or similar. This is the default\
    \ option for the docs.\n- **Opik Cloud:** You will need to specify the Opik API\
    \ Key and Opik Workspace in the header. The format of the header should be:\n\n\
    \  ```\n  {\n    \"Comet-Workspace\": \"your-workspace-name\",\n    \"authorization\"\
    : \"your-api-key\"\n  }\n  ```\n\n  The full payload would therefore look like:\n\
    \  \n  ```\n  curl -X GET 'https://www.comet.com/opik/api/v1/private/projects'\
    \ \\\n  -H 'Accept: application/json' \\\n  -H 'Comet-Workspace: <your-workspace-name>'\
    \ \\\n  -H 'authorization: <your-api-key>'\n  ```\n\n  Do take note here that\
    \ the authorization header value does not include the `Bearer ` prefix. To switch\
    \ to using the Opik Cloud in the documentation, you can\n  click on the edit button\
    \ displayed when hovering over the `Base URL` displayed on the right hand side\
    \ of the docs.\n"
  contact:
    name: Github Repository
    url: https://github.com/comet-ml/opik
  license:
    name: Apache 2.0
    url: http://www.apache.org/licenses/LICENSE-2.0.html
  version: 1.0.0
servers:
- url: http://localhost:5173/api
  description: Local server
- url: https://www.comet.com/opik/api
  description: Opik Cloud
tags:
- name: System usage
  description: System usage related resource
- name: Attachments
  description: Attachments related resources
- name: Check
  description: Access check resources
- name: Automation rule evaluators
  description: Automation rule evaluators resource
- name: Chat Completions
  description: Chat Completions related resources
- name: Datasets
  description: Dataset resources
- name: Experiments
  description: Experiment resources
- name: Feedback-definitions
  description: Feedback definitions related resources
- name: Guardrails
  description: Guardrails related resources
- name: LlmProviderKey
  description: LLM Provider Key
- name: OpenTelemetry Ingestion
  description: Resource to ingest Traces and Spans via OpenTelemetry
- name: Optimizations
  description: Optimization resources
- name: Projects
  description: Project related resources
- name: Prompts
  description: Prompt resources
- name: Service Toggles
  description: Service Toggles resources
- name: Spans
  description: Span related resources
- name: Traces
  description: Trace related resources
- name: Workspaces
  description: Workspace related resources
- name: Redirect
  description: Redirects for SDK generated links
paths:
  /v1/internal/usage/bi-datasets:
    get:
      tags:
      - System usage
      summary: Get datasets information for BI events
      description: Get datasets information for BI events per user per workspace
      operationId: getDatasetBiInfo
      responses:
        "200":
          description: Datasets BiInformationResponse resource
          content:
            application/json:
              schema:
                $ref: "#/components/schemas/BiInformationResponse"
  /v1/internal/usage/bi-experiments:
    get:
      tags:
      - System usage
      summary: Get experiments information for BI events
      description: Get experiments information for BI events per user per workspace
      operationId: getExperimentBiInfo
      responses:
        "200":
          description: Experiments BiInformationResponse resource
          content:
            application/json:
              schema:
                $ref: "#/components/schemas/BiInformationResponse"
  /v1/internal/usage/bi-spans:
    get:
      tags:
      - System usage
      summary: Get spans information for BI events
      description: Get spans information for BI events per user per workspace
      operationId: getSpansBiInfo
      responses:
        "200":
          description: Spans BiInformationResponse resource
          content:
            application/json:
              schema:
                $ref: "#/components/schemas/BiInformationResponse"
  /v1/internal/usage/workspace-span-counts:
    get:
      tags:
      - System usage
      summary: Get spans count on previous day for all available workspaces
      description: Get spans count on previous day for all available workspaces
      operationId: getSpansCountForWorkspaces
      responses:
        "200":
          description: SpanCountResponse resource
          content:
            application/json:
              schema:
                $ref: "#/components/schemas/SpansCountResponse"
  /v1/internal/usage/bi-traces:
    get:
      tags:
      - System usage
      summary: Get traces information for BI events
      description: Get traces information for BI events per user per workspace
      operationId: getTracesBiInfo
      responses:
        "200":
          description: Traces BiInformationResponse resource
          content:
            application/json:
              schema:
                $ref: "#/components/schemas/BiInformationResponse"
  /v1/internal/usage/workspace-trace-counts:
    get:
      tags:
      - System usage
      summary: Get traces count on previous day for all available workspaces
      description: Get traces count on previous day for all available workspaces
      operationId: getTracesCountForWorkspaces
      responses:
        "200":
          description: TraceCountResponse resource
          content:
            application/json:
              schema:
                $ref: "#/components/schemas/TraceCountResponse"
  /v1/private/attachment/list:
    get:
      tags:
      - Attachments
      summary: Attachments list for entity
      description: Attachments list for entity
      operationId: attachmentList
      parameters:
      - name: page
        in: query
        schema:
          minimum: 1
          type: integer
          format: int32
          default: 1
      - name: size
        in: query
        schema:
          minimum: 1
          type: integer
          format: int32
          default: 100
      - name: project_id
        in: query
        required: true
        schema:
          type: string
          format: uuid
      - name: entity_type
        in: query
        required: true
        schema:
          type: string
          enum:
          - trace
          - span
      - name: entity_id
        in: query
        required: true
        schema:
          type: string
          format: uuid
      - name: path
        in: query
        required: true
        schema:
          minLength: 1
          type: string
      responses:
        "200":
          description: Attachment Resource
          content:
            application/json:
              schema:
                $ref: "#/components/schemas/AttachmentPage"
        "401":
          description: Bad Request
          content:
            application/json:
              schema:
                $ref: "#/components/schemas/ErrorMessage"
        "403":
          description: Access forbidden
          content:
            application/json:
              schema:
                $ref: "#/components/schemas/ErrorMessage"
  /v1/private/attachment/upload-complete:
    post:
      tags:
      - Attachments
      summary: Complete multipart attachment upload
      description: Complete multipart attachment upload
      operationId: completeMultiPartUpload
      requestBody:
        content:
          application/json:
            schema:
              $ref: "#/components/schemas/CompleteMultipartUploadRequest"
      responses:
        "204":
          description: No content
        "401":
          description: Bad Request
          content:
            application/json:
              schema:
                $ref: "#/components/schemas/ErrorMessage"
        "403":
          description: Access forbidden
          content:
            application/json:
              schema:
                $ref: "#/components/schemas/ErrorMessage"
  /v1/private/attachment/delete:
    post:
      tags:
      - Attachments
      summary: Delete attachments
      description: Delete attachments
      operationId: deleteAttachments
      requestBody:
        content:
          application/json:
            schema:
              $ref: "#/components/schemas/CompleteMultipartUploadRequest"
      responses:
        "204":
          description: No content
        "401":
          description: Bad Request
          content:
            application/json:
              schema:
                $ref: "#/components/schemas/ErrorMessage"
        "403":
          description: Access forbidden
          content:
            application/json:
              schema:
                $ref: "#/components/schemas/ErrorMessage"
  /v1/private/attachment/download:
    get:
      tags:
      - Attachments
      summary: Download attachment from MinIO
      description: Download attachment from MinIO
      operationId: downloadAttachment
      parameters:
      - name: workspace_name
        in: query
        schema:
          type: string
      - name: container_id
        in: query
        required: true
        schema:
          type: string
          format: uuid
      - name: entity_type
        in: query
        required: true
        schema:
          type: string
          enum:
          - trace
          - span
      - name: entity_id
        in: query
        required: true
        schema:
          type: string
          format: uuid
      - name: file_name
        in: query
        required: true
        schema:
          minLength: 1
          type: string
      - name: mime_type
        in: query
        required: true
        schema:
          minLength: 1
          type: string
      responses:
        "200":
          description: Attachment Resource
          content:
            '*/*':
              schema:
                type: string
                format: binary
        "401":
          description: Bad Request
          content:
            '*/*':
              schema:
                $ref: "#/components/schemas/ErrorMessage"
        "403":
          description: Access forbidden
          content:
            '*/*':
              schema:
                $ref: "#/components/schemas/ErrorMessage"
  /v1/private/attachment/upload-start:
    post:
      tags:
      - Attachments
      summary: Start multipart attachment upload
      description: Start multipart attachment upload
      operationId: startMultiPartUpload
      requestBody:
        content:
          application/json:
            schema:
              $ref: "#/components/schemas/StartMultipartUploadRequest"
      responses:
        "200":
          description: MultipartUploadResponse
          content:
            application/json:
              schema:
                $ref: "#/components/schemas/StartMultipartUploadResponse"
        "401":
          description: Bad Request
          content:
            application/json:
              schema:
                $ref: "#/components/schemas/ErrorMessage"
        "403":
          description: Access forbidden
          content:
            application/json:
              schema:
                $ref: "#/components/schemas/ErrorMessage"
  /v1/private/attachment/upload:
    put:
      tags:
      - Attachments
      summary: Upload attachment to MinIO
      description: Upload attachment to MinIO
      operationId: uploadAttachment
      parameters:
      - name: file_name
        in: query
        required: true
        schema:
          type: string
      - name: project_name
        in: query
        schema:
          pattern: (?s)^\s*(\S.*\S|\S)\s*$
          type: string
          description: "If null, the default project is used"
      - name: mime_type
        in: query
        schema:
          type: string
      - name: entity_type
        in: query
        required: true
        schema:
          type: string
          enum:
          - trace
          - span
      - name: entity_id
        in: query
        required: true
        schema:
          type: string
          format: uuid
      requestBody:
        content:
          '*/*':
            schema:
              type: object
      responses:
        "204":
          description: No content
        "401":
          description: Bad Request
          content:
            application/json:
              schema:
                $ref: "#/components/schemas/ErrorMessage"
        "403":
          description: Access forbidden
          content:
            application/json:
              schema:
                $ref: "#/components/schemas/ErrorMessage"
  /v1/private/auth:
    post:
      tags:
      - Check
      summary: Check user access to workspace
      description: Check user access to workspace
      operationId: checkAccess
      requestBody:
        content:
          application/json:
            schema:
              $ref: "#/components/schemas/AuthDetailsHolder"
      responses:
        "204":
          description: No Content
        "401":
          description: Bad Request
          content:
            application/json:
              schema:
                $ref: "#/components/schemas/ErrorMessage"
        "403":
          description: Access forbidden
          content:
            application/json:
              schema:
                $ref: "#/components/schemas/ErrorMessage"
  /v1/private/auth/workspace:
    get:
      tags:
      - Check
      summary: User's default workspace name
      description: User's default workspace name
      operationId: getWorkspaceName
      responses:
        "200":
          description: Authentication resource
          content:
            application/json:
              schema:
                $ref: "#/components/schemas/WorkspaceNameHolder"
        "401":
          description: Bad Request
          content:
            application/json:
              schema:
                $ref: "#/components/schemas/ErrorMessage"
        "403":
          description: Access forbidden
          content:
            application/json:
              schema:
                $ref: "#/components/schemas/ErrorMessage"
  /v1/private/automations/evaluators:
    get:
      tags:
      - Automation rule evaluators
      summary: Find project Evaluators
      description: Find project Evaluators
      operationId: findEvaluators
      parameters:
      - name: project_id
        in: query
        schema:
          type: string
          format: uuid
      - name: name
        in: query
        schema:
          type: string
      - name: page
        in: query
        schema:
          minimum: 1
          type: integer
          format: int32
          default: 1
      - name: size
        in: query
        schema:
          minimum: 1
          type: integer
          format: int32
          default: 10
      responses:
        "200":
          description: Evaluators resource
          content:
            application/json:
              schema:
                $ref: "#/components/schemas/AutomationRuleEvaluatorPage_Public"
    post:
      tags:
      - Automation rule evaluators
      summary: Create automation rule evaluator
      description: Create automation rule evaluator
      operationId: createAutomationRuleEvaluator
      requestBody:
        content:
          application/json:
            schema:
              $ref: "#/components/schemas/AutomationRuleEvaluator_Write"
      responses:
        "201":
          description: Created
          headers:
            Location:
              required: true
              style: simple
              schema:
                type: string
              example: "${basePath}/v1/private/automations/projects/{projectId}/evaluators/{evaluatorId}"
  /v1/private/automations/evaluators/delete:
    post:
      tags:
      - Automation rule evaluators
      summary: Delete automation rule evaluators
      description: Delete automation rule evaluators batch
      operationId: deleteAutomationRuleEvaluatorBatch
      parameters:
      - name: project_id
        in: query
        schema:
          type: string
          format: uuid
      requestBody:
        content:
          application/json:
            schema:
              $ref: "#/components/schemas/BatchDelete"
      responses:
        "204":
          description: No Content
  /v1/private/automations/evaluators/{id}:
    get:
      tags:
      - Automation rule evaluators
      summary: Get automation rule evaluator by id
      description: Get automation rule by id
      operationId: getEvaluatorById
      parameters:
      - name: project_id
        in: query
        schema:
          type: string
          format: uuid
      - name: id
        in: path
        required: true
        schema:
          type: string
          format: uuid
      responses:
        "200":
          description: Automation Rule resource
          content:
            application/json:
              schema:
                $ref: "#/components/schemas/AutomationRuleEvaluator_Public"
    patch:
      tags:
      - Automation rule evaluators
      summary: Update Automation Rule Evaluator by id
      description: Update Automation Rule Evaluator by id
      operationId: updateAutomationRuleEvaluator
      parameters:
      - name: id
        in: path
        required: true
        schema:
          type: string
          format: uuid
      requestBody:
        content:
          application/json:
            schema:
              $ref: "#/components/schemas/AutomationRuleEvaluatorUpdate"
      responses:
        "204":
          description: No content
  /v1/private/automations/evaluators/{id}/logs:
    get:
      tags:
      - Automation rule evaluators
      summary: Get automation rule evaluator logs by id
      description: Get automation rule evaluator logs by id
      operationId: getEvaluatorLogsById
      parameters:
      - name: id
        in: path
        required: true
        schema:
          type: string
          format: uuid
      - name: size
        in: query
        schema:
          minimum: 1
          type: integer
          format: int32
          default: 1000
      responses:
        "200":
          description: Automation rule evaluator logs resource
          content:
            application/json:
              schema:
                $ref: "#/components/schemas/LogPage"
  /v1/private/chat/completions:
    post:
      tags:
      - Chat Completions
      summary: Create chat completions
      description: Create chat completions
      operationId: createChatCompletions
      requestBody:
        content:
          application/json:
            schema:
              $ref: "#/components/schemas/ChatCompletionRequest"
      responses:
        "200":
          description: Chat completions response
          content:
            text/event-stream:
              schema:
                type: array
                items:
                  type: object
                  anyOf:
                  - $ref: "#/components/schemas/ChatCompletionResponse"
                  - $ref: "#/components/schemas/ErrorMessage"
            application/json:
              schema:
                $ref: "#/components/schemas/ChatCompletionResponse"
  /v1/private/datasets:
    get:
      tags:
      - Datasets
      summary: Find datasets
      description: Find datasets
      operationId: findDatasets
      parameters:
      - name: page
        in: query
        schema:
          minimum: 1
          type: integer
          format: int32
          default: 1
      - name: size
        in: query
        schema:
          minimum: 1
          type: integer
          format: int32
          default: 10
      - name: with_experiments_only
        in: query
        schema:
          type: boolean
      - name: with_optimizations_only
        in: query
        schema:
          type: boolean
      - name: prompt_id
        in: query
        schema:
          type: string
          format: uuid
      - name: name
        in: query
        schema:
          type: string
      - name: sorting
        in: query
        schema:
          type: string
      responses:
        "200":
          description: Dataset resource
          content:
            application/json:
              schema:
                $ref: "#/components/schemas/DatasetPage_Public"
    post:
      tags:
      - Datasets
      summary: Create dataset
      description: Create dataset
      operationId: createDataset
      requestBody:
        content:
          application/json:
            schema:
              $ref: "#/components/schemas/Dataset_Write"
      responses:
        "201":
          description: Created
          headers:
            Location:
              required: true
              style: simple
              schema:
                type: string
              example: "${basePath}/api/v1/private/datasets/{id}"
  /v1/private/datasets/items:
    put:
      tags:
      - Datasets
      summary: Create/update dataset items
      description: Create/update dataset items based on dataset item id
      operationId: createOrUpdateDatasetItems
      requestBody:
        content:
          application/json:
            schema:
              $ref: "#/components/schemas/DatasetItemBatch_Write"
      responses:
        "204":
          description: No content
  /v1/private/datasets/{id}:
    get:
      tags:
      - Datasets
      summary: Get dataset by id
      description: Get dataset by id
      operationId: getDatasetById
      parameters:
      - name: id
        in: path
        required: true
        schema:
          type: string
          format: uuid
      responses:
        "200":
          description: Dataset resource
          content:
            application/json:
              schema:
                $ref: "#/components/schemas/Dataset_Public"
    put:
      tags:
      - Datasets
      summary: Update dataset by id
      description: Update dataset by id
      operationId: updateDataset
      parameters:
      - name: id
        in: path
        required: true
        schema:
          type: string
          format: uuid
      requestBody:
        content:
          application/json:
            schema:
              $ref: "#/components/schemas/DatasetUpdate"
      responses:
        "204":
          description: No content
    delete:
      tags:
      - Datasets
      summary: Delete dataset by id
      description: Delete dataset by id
      operationId: deleteDataset
      parameters:
      - name: id
        in: path
        required: true
        schema:
          type: string
          format: uuid
      responses:
        "204":
          description: No content
  /v1/private/datasets/delete:
    post:
      tags:
      - Datasets
      summary: Delete dataset by name
      description: Delete dataset by name
      operationId: deleteDatasetByName
      requestBody:
        content:
          application/json:
            schema:
              $ref: "#/components/schemas/DatasetIdentifier"
      responses:
        "204":
          description: No content
  /v1/private/datasets/items/delete:
    post:
      tags:
      - Datasets
      summary: Delete dataset items
      description: Delete dataset items
      operationId: deleteDatasetItems
      requestBody:
        content:
          application/json:
            schema:
              $ref: "#/components/schemas/DatasetItemsDelete"
      responses:
        "204":
          description: No content
  /v1/private/datasets/delete-batch:
    post:
      tags:
      - Datasets
      summary: Delete datasets
      description: Delete datasets batch
      operationId: deleteDatasetsBatch
      requestBody:
        content:
          application/json:
            schema:
              $ref: "#/components/schemas/BatchDelete"
      responses:
        "204":
          description: No content
  /v1/private/datasets/{id}/items/experiments/items:
    get:
      tags:
      - Datasets
      summary: Find dataset items with experiment items
      description: Find dataset items with experiment items
      operationId: findDatasetItemsWithExperimentItems
      parameters:
      - name: id
        in: path
        required: true
        schema:
          type: string
          format: uuid
      - name: page
        in: query
        schema:
          minimum: 1
          type: integer
          format: int32
          default: 1
      - name: size
        in: query
        schema:
          minimum: 1
          type: integer
          format: int32
          default: 10
      - name: experiment_ids
        in: query
        required: true
        schema:
          minLength: 1
          type: string
      - name: filters
        in: query
        schema:
          type: string
      - name: truncate
        in: query
        schema:
          type: boolean
          description: "Truncate image included in either input, output or metadata"
      responses:
        "200":
          description: Dataset item resource
          content:
            application/json:
              schema:
                $ref: "#/components/schemas/DatasetItemPage_Compare"
  /v1/private/datasets/retrieve:
    post:
      tags:
      - Datasets
      summary: Get dataset by name
      description: Get dataset by name
      operationId: getDatasetByIdentifier
      requestBody:
        content:
          application/json:
            schema:
              $ref: "#/components/schemas/DatasetIdentifier_Public"
      responses:
        "200":
          description: Dataset resource
          content:
            application/json:
              schema:
                $ref: "#/components/schemas/Dataset_Public"
  /v1/private/datasets/items/{itemId}:
    get:
      tags:
      - Datasets
      summary: Get dataset item by id
      description: Get dataset item by id
      operationId: getDatasetItemById
      parameters:
      - name: itemId
        in: path
        required: true
        schema:
          type: string
          format: uuid
      responses:
        "200":
          description: Dataset item resource
          content:
            application/json:
              schema:
                $ref: "#/components/schemas/DatasetItem_Public"
  /v1/private/datasets/{id}/items:
    get:
      tags:
      - Datasets
      summary: Get dataset items
      description: Get dataset items
      operationId: getDatasetItems
      parameters:
      - name: id
        in: path
        required: true
        schema:
          type: string
          format: uuid
      - name: page
        in: query
        schema:
          minimum: 1
          type: integer
          format: int32
          default: 1
      - name: size
        in: query
        schema:
          minimum: 1
          type: integer
          format: int32
          default: 10
      - name: truncate
        in: query
        schema:
          type: boolean
          description: "Truncate image included in either input, output or metadata"
      responses:
        "200":
          description: Dataset items resource
          content:
            application/json:
              schema:
                $ref: "#/components/schemas/DatasetItemPage_Public"
  /v1/private/datasets/{id}/items/experiments/items/output/columns:
    get:
      tags:
      - Datasets
      summary: Get dataset items output columns
      description: Get dataset items output columns
      operationId: getDatasetItemsOutputColumns
      parameters:
      - name: id
        in: path
        required: true
        schema:
          type: string
          format: uuid
      - name: experiment_ids
        in: query
        schema:
          type: string
      responses:
        "200":
          description: Dataset item output columns
          content:
            application/json:
              schema:
                $ref: "#/components/schemas/PageColumns"
  /v1/private/datasets/items/stream:
    post:
      tags:
      - Datasets
      summary: Stream dataset items
      description: Stream dataset items
      operationId: streamDatasetItems
      requestBody:
        content:
          application/json:
            schema:
              $ref: "#/components/schemas/DatasetItemStreamRequest"
      responses:
        "200":
          description: Dataset items stream or error during process
          content:
            application/octet-stream:
              schema:
                maxItems: 2000
                type: array
                items:
                  type: string
                  anyOf:
                  - $ref: "#/components/schemas/DatasetItem"
                  - $ref: "#/components/schemas/ErrorMessage"
  /v1/private/experiments:
    get:
      tags:
      - Experiments
      summary: Find experiments
      description: Find experiments
      operationId: findExperiments
      parameters:
      - name: page
        in: query
        schema:
          minimum: 1
          type: integer
          format: int32
          default: 1
      - name: size
        in: query
        schema:
          minimum: 1
          type: integer
          format: int32
          default: 10
      - name: datasetId
        in: query
        schema:
          type: string
          format: uuid
      - name: optimization_id
        in: query
        schema:
          type: string
          format: uuid
      - name: types
        in: query
        schema:
          type: string
      - name: name
        in: query
        schema:
          type: string
      - name: dataset_deleted
        in: query
        schema:
          type: boolean
      - name: prompt_id
        in: query
        schema:
          type: string
          format: uuid
      - name: sorting
        in: query
        schema:
          type: string
      - name: filters
        in: query
        schema:
          type: string
      responses:
        "200":
          description: Experiments resource
          content:
            application/json:
              schema:
                $ref: "#/components/schemas/ExperimentPage_Public"
        "400":
          description: Bad Request
          content:
            application/json:
              schema:
                $ref: "#/components/schemas/ErrorMessage_Public"
    post:
      tags:
      - Experiments
      summary: Create experiment
      description: Create experiment
      operationId: createExperiment
      requestBody:
        content:
          application/json:
            schema:
              $ref: "#/components/schemas/Experiment_Write"
      responses:
        "201":
          description: Created
          headers:
            Location:
              required: true
              style: simple
              schema:
                type: string
              example: "${basePath}/v1/private/experiments/{id}"
  /v1/private/experiments/items:
    post:
      tags:
      - Experiments
      summary: Create experiment items
      description: Create experiment items
      operationId: createExperimentItems
      requestBody:
        content:
          application/json:
            schema:
              $ref: "#/components/schemas/ExperimentItemsBatch"
      responses:
        "204":
          description: No content
  /v1/private/experiments/items/delete:
    post:
      tags:
      - Experiments
      summary: Delete experiment items
      description: Delete experiment items
      operationId: deleteExperimentItems
      requestBody:
        content:
          application/json:
            schema:
              $ref: "#/components/schemas/ExperimentItemsDelete"
      responses:
        "204":
          description: No content
  /v1/private/experiments/delete:
    post:
      tags:
      - Experiments
      summary: Delete experiments by id
      description: Delete experiments by id
      operationId: deleteExperimentsById
      requestBody:
        content:
          application/json:
            schema:
              $ref: "#/components/schemas/DeleteIdsHolder"
      responses:
        "204":
          description: No content
  /v1/private/experiments/items/bulk:
    put:
      tags:
      - Experiments
      summary: Record experiment items in bulk
      description: "Record experiment items in bulk with traces, spans, and feedback\
        \ scores. Maximum request size is 4MB."
      operationId: experimentItemsBulk
      requestBody:
        content:
          application/json:
            schema:
              $ref: "#/components/schemas/ExperimentItemBulkUpload_ExperimentItemBulkWriteView"
      responses:
        "204":
          description: No content
        "400":
          description: Bad Request
          content:
            application/json:
              schema:
                $ref: "#/components/schemas/ErrorMessage"
        "422":
          description: Unprocessable Content
          content:
            application/json:
              schema:
                $ref: "#/components/schemas/ErrorMessage"
  /v1/private/experiments/feedback-scores/names:
    get:
      tags:
      - Experiments
      summary: Find Feedback Score names
      description: Find Feedback Score names
      operationId: findFeedbackScoreNames
      parameters:
      - name: experiment_ids
        in: query
        schema:
          type: string
      responses:
        "200":
          description: Feedback Scores resource
          content:
            application/json:
              schema:
                type: array
                items:
                  type: string
  /v1/private/experiments/{id}:
    get:
      tags:
      - Experiments
      summary: Get experiment by id
      description: Get experiment by id
      operationId: getExperimentById
      parameters:
      - name: id
        in: path
        required: true
        schema:
          type: string
          format: uuid
      responses:
        "200":
          description: Experiment resource
          content:
            application/json:
              schema:
                $ref: "#/components/schemas/Experiment_Public"
        "404":
          description: Not found
          content:
            application/json:
              schema:
                $ref: "#/components/schemas/ErrorMessage_Public"
  /v1/private/experiments/items/{id}:
    get:
      tags:
      - Experiments
      summary: Get experiment item by id
      description: Get experiment item by id
      operationId: getExperimentItemById
      parameters:
      - name: id
        in: path
        required: true
        schema:
          type: string
          format: uuid
      responses:
        "200":
          description: Experiment item resource
          content:
            application/json:
              schema:
                $ref: "#/components/schemas/ExperimentItem_Public"
        "404":
          description: Not found
          content:
            application/json:
              schema:
                $ref: "#/components/schemas/ErrorMessage_Public"
  /v1/private/experiments/items/stream:
    post:
      tags:
      - Experiments
      summary: Stream experiment items
      description: Stream experiment items
      operationId: streamExperimentItems
      requestBody:
        content:
          application/json:
            schema:
              $ref: "#/components/schemas/ExperimentItemStreamRequest"
      responses:
        "200":
          description: Experiment items stream or error during process
          content:
            application/octet-stream:
              schema:
                maxItems: 2000
                type: array
                items:
                  type: string
                  anyOf:
                  - $ref: "#/components/schemas/ExperimentItem"
                  - $ref: "#/components/schemas/ErrorMessage"
  /v1/private/experiments/stream:
    post:
      tags:
      - Experiments
      summary: Stream experiments
      description: Stream experiments
      operationId: streamExperiments
      requestBody:
        content:
          application/json:
            schema:
              $ref: "#/components/schemas/ExperimentStreamRequest_Public"
      responses:
        "200":
          description: Experiments stream or error during process
          content:
            application/octet-stream:
              schema:
                maxItems: 2000
                type: array
                items:
                  type: string
                  anyOf:
                  - $ref: "#/components/schemas/Experiment_Public"
                  - $ref: "#/components/schemas/ErrorMessage_Public"
  /v1/private/feedback-definitions:
    get:
      tags:
      - Feedback-definitions
      summary: Find Feedback definitions
      description: Find Feedback definitions
      operationId: findFeedbackDefinitions
      parameters:
      - name: page
        in: query
        schema:
          minimum: 1
          type: integer
          format: int32
          default: 1
      - name: size
        in: query
        schema:
          minimum: 1
          type: integer
          format: int32
          default: 10
      - name: name
        in: query
        schema:
          type: string
      - name: type
        in: query
        schema:
          type: string
          enum:
          - numerical
          - categorical
      responses:
        "200":
          description: Feedback definitions resource
          content:
            application/json:
              schema:
                $ref: "#/components/schemas/FeedbackDefinitionPage_Public"
    post:
      tags:
      - Feedback-definitions
      summary: Create feedback definition
      description: Get feedback definition
      operationId: createFeedbackDefinition
      requestBody:
        content:
          application/json:
            schema:
              $ref: "#/components/schemas/Feedback_Create"
      responses:
        "201":
          description: Created
          headers:
            Location:
              required: true
              style: simple
              schema:
                type: string
              example: "${basePath}/v1/private/feedback-definitions/{feedbackId}"
  /v1/private/feedback-definitions/{id}:
    get:
      tags:
      - Feedback-definitions
      summary: Get feedback definition by id
      description: Get feedback definition by id
      operationId: getFeedbackDefinitionById
      parameters:
      - name: id
        in: path
        required: true
        schema:
          type: string
          format: uuid
      responses:
        "200":
          description: Feedback definition resource
          content:
            application/json:
              schema:
                $ref: "#/components/schemas/Feedback_Public"
    put:
      tags:
      - Feedback-definitions
      summary: Update feedback definition by id
      description: Update feedback definition by id
      operationId: updateFeedbackDefinition
      parameters:
      - name: id
        in: path
        required: true
        schema:
          type: string
          format: uuid
      requestBody:
        content:
          application/json:
            schema:
              $ref: "#/components/schemas/Feedback_Update"
      responses:
        "204":
          description: No Content
    delete:
      tags:
      - Feedback-definitions
      summary: Delete feedback definition by id
      description: Delete feedback definition by id
      operationId: deleteFeedbackDefinitionById
      parameters:
      - name: id
        in: path
        required: true
        schema:
          type: string
          format: uuid
      responses:
        "204":
          description: No Content
        "409":
          description: Conflict
          content:
            application/json:
              schema:
                $ref: "#/components/schemas/ErrorMessage"
  /v1/private/feedback-definitions/delete:
    post:
      tags:
      - Feedback-definitions
      summary: Delete feedback definitions
      description: Delete feedback definitions batch
      operationId: deleteFeedbackDefinitionsBatch
      requestBody:
        content:
          application/json:
            schema:
              $ref: "#/components/schemas/BatchDelete"
      responses:
        "204":
          description: No Content
        "409":
          description: Conflict
          content:
            application/json:
              schema:
                $ref: "#/components/schemas/ErrorMessage"
  /v1/private/guardrails:
    post:
      tags:
      - Guardrails
      summary: Create guardrails for traces in a batch
      description: Batch guardrails for traces
      operationId: createGuardrails
      requestBody:
        content:
          application/json:
            schema:
              $ref: "#/components/schemas/GuardrailBatch_Write"
      responses:
        "204":
          description: No Content
  /v1/private/llm-provider-key/delete:
    post:
      tags:
      - LlmProviderKey
      summary: Delete LLM Provider's ApiKeys
      description: Delete LLM Provider's ApiKeys batch
      operationId: deleteLlmProviderApiKeysBatch
      requestBody:
        content:
          application/json:
            schema:
              $ref: "#/components/schemas/BatchDelete"
      responses:
        "204":
          description: No Content
  /v1/private/llm-provider-key:
    get:
      tags:
      - LlmProviderKey
      summary: Find LLM Provider's ApiKeys
      description: Find LLM Provider's ApiKeys
      operationId: findLlmProviderKeys
      responses:
        "200":
          description: LLMProviderApiKey resource
          content:
            application/json:
              schema:
                $ref: "#/components/schemas/ProviderApiKeyPage_Public"
    post:
      tags:
      - LlmProviderKey
      summary: Store LLM Provider's ApiKey
      description: Store LLM Provider's ApiKey
      operationId: storeLlmProviderApiKey
      requestBody:
        content:
          application/json:
            schema:
              $ref: "#/components/schemas/ProviderApiKey_Write"
      responses:
        "201":
          description: Created
          headers:
            Location:
              required: true
              style: simple
              schema:
                type: string
              example: "${basePath}/v1/private/proxy/api_key/{apiKeyId}"
        "401":
          description: Bad Request
          content:
            application/json:
              schema:
                $ref: "#/components/schemas/ErrorMessage"
        "403":
          description: Access forbidden
          content:
            application/json:
              schema:
                $ref: "#/components/schemas/ErrorMessage"
  /v1/private/llm-provider-key/{id}:
    get:
      tags:
      - LlmProviderKey
      summary: Get LLM Provider's ApiKey by id
      description: Get LLM Provider's ApiKey by id
      operationId: getLlmProviderApiKeyById
      parameters:
      - name: id
        in: path
        required: true
        schema:
          type: string
          format: uuid
      responses:
        "200":
          description: LLMProviderApiKey resource
          content:
            application/json:
              schema:
                $ref: "#/components/schemas/ProviderApiKey_Public"
        "404":
          description: Not found
          content:
            application/json:
              schema:
                $ref: "#/components/schemas/ErrorMessage_Public"
    patch:
      tags:
      - LlmProviderKey
      summary: Update LLM Provider's ApiKey
      description: Update LLM Provider's ApiKey
      operationId: updateLlmProviderApiKey
      parameters:
      - name: id
        in: path
        required: true
        schema:
          type: string
          format: uuid
      requestBody:
        content:
          application/json:
            schema:
              $ref: "#/components/schemas/ProviderApiKeyUpdate"
      responses:
        "204":
          description: No Content
        "401":
          description: Bad Request
          content:
            application/json:
              schema:
                $ref: "#/components/schemas/ErrorMessage"
        "403":
          description: Access forbidden
          content:
            application/json:
              schema:
                $ref: "#/components/schemas/ErrorMessage"
        "404":
          description: Not found
          content:
            application/json:
              schema:
                $ref: "#/components/schemas/ErrorMessage"
  /v1/private/otel/v1/traces:
    post:
      tags:
      - OpenTelemetry Ingestion
      operationId: receiveProtobufTraces
      requestBody:
        content:
          application/x-protobuf:
            schema:
              $ref: "#/components/schemas/JsonNode"
      responses:
        default:
          description: default response
          content:
            '*/*': {}
  /v1/private/optimizations:
    get:
      tags:
      - Optimizations
      summary: Find optimizations
      description: Find optimizations
      operationId: findOptimizations
      parameters:
      - name: page
        in: query
        schema:
          minimum: 1
          type: integer
          format: int32
          default: 1
      - name: size
        in: query
        schema:
          minimum: 1
          type: integer
          format: int32
          default: 10
      - name: dataset_id
        in: query
        schema:
          type: string
          format: uuid
      - name: name
        in: query
        schema:
          type: string
      - name: dataset_deleted
        in: query
        schema:
          type: boolean
      responses:
        "200":
          description: Optimizations resource
          content:
            application/json:
              schema:
                $ref: "#/components/schemas/OptimizationPage_Public"
        "400":
          description: Bad Request
          content:
            application/json:
              schema:
                $ref: "#/components/schemas/ErrorMessage_Public"
    put:
      tags:
      - Optimizations
      summary: Upsert optimization
      description: Upsert optimization
      operationId: upsertOptimization
      requestBody:
        content:
          application/json:
            schema:
              $ref: "#/components/schemas/Optimization_Write"
      responses:
        "201":
          description: Created
          headers:
            Location:
              required: true
              style: simple
              schema:
                type: string
              example: "${basePath}/v1/private/optimizations/{id}"
    post:
      tags:
      - Optimizations
      summary: Create optimization
      description: Create optimization
      operationId: createOptimization
      requestBody:
        content:
          application/json:
            schema:
              $ref: "#/components/schemas/Optimization_Write"
      responses:
        "201":
          description: Created
          headers:
            Location:
              required: true
              style: simple
              schema:
                type: string
              example: "${basePath}/v1/private/optimizations/{id}"
  /v1/private/optimizations/delete:
    post:
      tags:
      - Optimizations
      summary: Delete optimizations by id
      description: Delete optimizations by id
      operationId: deleteOptimizationsById
      requestBody:
        content:
          application/json:
            schema:
              $ref: "#/components/schemas/DeleteIdsHolder"
      responses:
        "204":
          description: No content
  /v1/private/optimizations/{id}:
    get:
      tags:
      - Optimizations
      summary: Get optimization by id
      description: Get optimization by id
      operationId: getOptimizationById
      parameters:
      - name: id
        in: path
        required: true
        schema:
          type: string
          format: uuid
      responses:
        "200":
          description: Optimization resource
          content:
            application/json:
              schema:
                $ref: "#/components/schemas/Optimization_Public"
        "404":
          description: Not found
          content:
            application/json:
              schema:
                $ref: "#/components/schemas/ErrorMessage_Public"
    put:
      tags:
      - Optimizations
      summary: Update optimization by id
      description: Update optimization by id
      operationId: updateOptimizationsById
      parameters:
      - name: id
        in: path
        required: true
        schema:
          type: string
          format: uuid
      requestBody:
        content:
          application/json:
            schema:
              $ref: "#/components/schemas/OptimizationUpdate"
      responses:
        "204":
          description: No content
  /v1/private/projects:
    get:
      tags:
      - Projects
      summary: Find projects
      description: Find projects
      operationId: findProjects
      parameters:
      - name: page
        in: query
        schema:
          minimum: 1
          type: integer
          format: int32
          default: 1
      - name: size
        in: query
        schema:
          minimum: 1
          type: integer
          format: int32
          default: 10
      - name: name
        in: query
        schema:
          type: string
      - name: sorting
        in: query
        schema:
          type: string
      responses:
        "200":
          description: Project resource
          content:
            application/json:
              schema:
                $ref: "#/components/schemas/ProjectPage_Public"
    post:
      tags:
      - Projects
      summary: Create project
      description: Create project
      operationId: createProject
      requestBody:
        content:
          application/json:
            schema:
              $ref: "#/components/schemas/Project_Write"
      responses:
        "201":
          description: Created
          headers:
            Location:
              required: true
              style: simple
              schema:
                type: string
              example: "${basePath}/v1/private/projects/{projectId}"
        "422":
          description: Unprocessable Content
          content:
            application/json:
              schema:
                $ref: "#/components/schemas/ErrorMessage"
        "400":
          description: Bad Request
          content:
            application/json:
              schema:
                $ref: "#/components/schemas/ErrorMessage"
  /v1/private/projects/{id}:
    get:
      tags:
      - Projects
      summary: Get project by id
      description: Get project by id
      operationId: getProjectById
      parameters:
      - name: id
        in: path
        required: true
        schema:
          type: string
          format: uuid
      responses:
        "200":
          description: Project resource
          content:
            application/json:
              schema:
                $ref: "#/components/schemas/Project_Public"
    delete:
      tags:
      - Projects
      summary: Delete project by id
      description: Delete project by id
      operationId: deleteProjectById
      parameters:
      - name: id
        in: path
        required: true
        schema:
          type: string
          format: uuid
      responses:
        "204":
          description: No Content
        "409":
          description: Conflict
          content:
            application/json:
              schema:
                $ref: "#/components/schemas/ErrorMessage"
    patch:
      tags:
      - Projects
      summary: Update project by id
      description: Update project by id
      operationId: updateProject
      parameters:
      - name: id
        in: path
        required: true
        schema:
          type: string
          format: uuid
      requestBody:
        content:
          application/json:
            schema:
              $ref: "#/components/schemas/ProjectUpdate"
      responses:
        "204":
          description: No Content
        "422":
          description: Unprocessable Content
          content:
            application/json:
              schema:
                $ref: "#/components/schemas/ErrorMessage"
        "400":
          description: Bad Request
          content:
            application/json:
              schema:
                $ref: "#/components/schemas/ErrorMessage"
  /v1/private/projects/delete:
    post:
      tags:
      - Projects
      summary: Delete projects
      description: Delete projects batch
      operationId: deleteProjectsBatch
      requestBody:
        content:
          application/json:
            schema:
              $ref: "#/components/schemas/BatchDelete"
      responses:
        "204":
          description: No Content
  /v1/private/projects/feedback-scores/names:
    get:
      tags:
      - Projects
      summary: Find Feedback Score names By Project Ids
      description: Find Feedback Score names By Project Ids
      operationId: findFeedbackScoreNamesByProjectIds
      parameters:
      - name: project_ids
        in: query
        schema:
          type: string
      responses:
        "200":
          description: Feedback Scores resource
          content:
            application/json:
              schema:
                $ref: "#/components/schemas/FeedbackScoreNames"
  /v1/private/projects/{id}/metrics:
    post:
      tags:
      - Projects
      summary: Get Project Metrics
      description: Gets specified metrics for a project
      operationId: getProjectMetrics
      parameters:
      - name: id
        in: path
        required: true
        schema:
          type: string
          format: uuid
      requestBody:
        content:
          application/json:
            schema:
              $ref: "#/components/schemas/ProjectMetricRequest_Public"
      responses:
        "200":
          description: Project Metrics
          content:
            application/json:
              schema:
                $ref: "#/components/schemas/ProjectMetricResponse_Public"
        "400":
          description: Bad Request
          content:
            application/json:
              schema:
                $ref: "#/components/schemas/ErrorMessage_Public"
        "404":
          description: Not Found
          content:
            application/json:
              schema:
                $ref: "#/components/schemas/ErrorMessage_Public"
  /v1/private/projects/stats:
    get:
      tags:
      - Projects
      summary: Get Project Stats
      description: Get Project Stats
      operationId: getProjectStats
      parameters:
      - name: page
        in: query
        schema:
          minimum: 1
          type: integer
          format: int32
          default: 1
      - name: size
        in: query
        schema:
          minimum: 1
          type: integer
          format: int32
          default: 10
      - name: name
        in: query
        schema:
          type: string
      - name: sorting
        in: query
        schema:
          type: string
      responses:
        "200":
          description: Project Stats
          content:
            application/json:
              schema:
                $ref: "#/components/schemas/ProjectStatsSummary"
  /v1/private/projects/retrieve:
    post:
      tags:
      - Projects
      summary: Retrieve project
      description: Retrieve project
      operationId: retrieveProject
      requestBody:
        content:
          application/json:
            schema:
              $ref: "#/components/schemas/ProjectRetrieve_Detailed"
      responses:
        "200":
          description: Project resource
          content:
            application/json:
              schema:
                $ref: "#/components/schemas/Project_Detailed"
        "422":
          description: Unprocessable Content
          content:
            application/json:
              schema:
                $ref: "#/components/schemas/ErrorMessage_Detailed"
        "400":
          description: Bad Request
          content:
            application/json:
              schema:
                $ref: "#/components/schemas/ErrorMessage_Detailed"
        "404":
          description: Not Found
          content:
            application/json:
              schema:
                $ref: "#/components/schemas/ErrorMessage_Detailed"
  /v1/private/prompts:
    get:
      tags:
      - Prompts
      summary: Get prompts
      description: Get prompts
      operationId: getPrompts
      parameters:
      - name: page
        in: query
        schema:
          minimum: 1
          type: integer
          format: int32
          default: 1
      - name: size
        in: query
        schema:
          minimum: 1
          type: integer
          format: int32
          default: 10
      - name: name
        in: query
        schema:
          type: string
      responses:
        "200":
          description: OK
          content:
            application/json:
              schema:
                $ref: "#/components/schemas/PromptPage_Public"
    post:
      tags:
      - Prompts
      summary: Create prompt
      description: Create prompt
      operationId: createPrompt
      requestBody:
        content:
          application/json:
            schema:
              $ref: "#/components/schemas/Prompt_Write"
      responses:
        "201":
          description: Created
          headers:
            Location:
              required: true
              style: simple
              schema:
                type: string
              example: "${basePath}/v1/private/prompts/{promptId}"
        "422":
          description: Unprocessable Content
          content:
            application/json:
              schema:
                $ref: "#/components/schemas/ErrorMessage"
        "400":
          description: Bad Request
          content:
            application/json:
              schema:
                $ref: "#/components/schemas/ErrorMessage"
        "409":
          description: Conflict
          content:
            application/json:
              schema:
                $ref: "#/components/schemas/ErrorMessage"
  /v1/private/prompts/versions:
    post:
      tags:
      - Prompts
      summary: Create prompt version
      description: Create prompt version
      operationId: createPromptVersion
      requestBody:
        content:
          application/json:
            schema:
              $ref: "#/components/schemas/CreatePromptVersion_Detail"
      responses:
        "200":
          description: OK
          content:
            application/json:
              schema:
                $ref: "#/components/schemas/PromptVersion_Detail"
        "422":
          description: Unprocessable Content
          content:
            application/json:
              schema:
                $ref: "#/components/schemas/ErrorMessage_Detail"
        "400":
          description: Bad Request
          content:
            application/json:
              schema:
                $ref: "#/components/schemas/ErrorMessage_Detail"
        "409":
          description: Conflict
          content:
            application/json:
              schema:
                $ref: "#/components/schemas/ErrorMessage_Detail"
  /v1/private/prompts/{id}:
    get:
      tags:
      - Prompts
      summary: Get prompt by id
      description: Get prompt by id
      operationId: getPromptById
      parameters:
      - name: id
        in: path
        required: true
        schema:
          type: string
          format: uuid
      responses:
        "200":
          description: Prompt resource
          content:
            application/json:
              schema:
                $ref: "#/components/schemas/Prompt_Detail"
        "404":
          description: Not Found
          content:
            application/json:
              schema:
                $ref: "#/components/schemas/ErrorMessage_Detail"
    put:
      tags:
      - Prompts
      summary: Update prompt
      description: Update prompt
      operationId: updatePrompt
      parameters:
      - name: id
        in: path
        required: true
        schema:
          type: string
          format: uuid
      requestBody:
        content:
          application/json:
            schema:
              $ref: "#/components/schemas/Prompt_Updatable"
      responses:
        "204":
          description: No content
        "422":
          description: Unprocessable Content
          content:
            application/json:
              schema:
                $ref: "#/components/schemas/ErrorMessage"
        "400":
          description: Bad Request
          content:
            application/json:
              schema:
                $ref: "#/components/schemas/ErrorMessage"
        "404":
          description: Not Found
          content:
            application/json:
              schema:
                $ref: "#/components/schemas/ErrorMessage"
        "409":
          description: Conflict
          content:
            application/json:
              schema:
                $ref: "#/components/schemas/ErrorMessage"
    delete:
      tags:
      - Prompts
      summary: Delete prompt
      description: Delete prompt
      operationId: deletePrompt
      parameters:
      - name: id
        in: path
        required: true
        schema:
          type: string
          format: uuid
      responses:
        "204":
          description: No content
  /v1/private/prompts/delete:
    post:
      tags:
      - Prompts
      summary: Delete prompts
      description: Delete prompts batch
      operationId: deletePromptsBatch
      requestBody:
        content:
          application/json:
            schema:
              $ref: "#/components/schemas/BatchDelete"
      responses:
        "204":
          description: No Content
  /v1/private/prompts/versions/{versionId}:
    get:
      tags:
      - Prompts
      summary: Get prompt version by id
      description: Get prompt version by id
      operationId: getPromptVersionById
      parameters:
      - name: versionId
        in: path
        required: true
        schema:
          type: string
          format: uuid
      responses:
        "200":
          description: Prompt version resource
          content:
            application/json:
              schema:
                $ref: "#/components/schemas/PromptVersion_Detail"
        "404":
          description: Not Found
          content:
            application/json:
              schema:
                $ref: "#/components/schemas/ErrorMessage_Detail"
  /v1/private/prompts/{id}/versions:
    get:
      tags:
      - Prompts
      summary: Get prompt versions
      description: Get prompt versions
      operationId: getPromptVersions
      parameters:
      - name: id
        in: path
        required: true
        schema:
          type: string
          format: uuid
      - name: page
        in: query
        schema:
          minimum: 1
          type: integer
          format: int32
          default: 1
      - name: size
        in: query
        schema:
          minimum: 1
          type: integer
          format: int32
          default: 10
      responses:
        "200":
          description: OK
          content:
            application/json:
              schema:
                $ref: "#/components/schemas/PromptVersionPage_Public"
  /v1/private/prompts/versions/retrieve:
    post:
      tags:
      - Prompts
      summary: Retrieve prompt version
      description: Retrieve prompt version
      operationId: retrievePromptVersion
      requestBody:
        content:
          application/json:
            schema:
              $ref: "#/components/schemas/PromptVersionRetrieve_Detail"
      responses:
        "200":
          description: OK
          content:
            application/json:
              schema:
                $ref: "#/components/schemas/PromptVersion_Detail"
        "422":
          description: Unprocessable Content
          content:
            application/json:
              schema:
                $ref: "#/components/schemas/ErrorMessage_Detail"
        "400":
          description: Bad Request
          content:
            application/json:
              schema:
                $ref: "#/components/schemas/ErrorMessage_Detail"
        "404":
          description: Not Found
          content:
            application/json:
              schema:
                $ref: "#/components/schemas/ErrorMessage_Detail"
  /v1/private/toggles:
    get:
      tags:
      - Service Toggles
      summary: Get Service Toggles
      description: Get Service Toggles
      operationId: getServiceToggles
      responses:
        "200":
          description: Service Toggles
          content:
            application/json:
              schema:
                $ref: "#/components/schemas/ServiceTogglesConfig"
  /v1/private/spans/{id}/comments:
    post:
      tags:
      - Spans
      summary: Add span comment
      description: Add span comment
      operationId: addSpanComment
      parameters:
      - name: id
        in: path
        required: true
        schema:
          type: string
          format: uuid
      requestBody:
        content:
          application/json:
            schema:
              $ref: "#/components/schemas/Comment"
      responses:
        "201":
          description: Created
          headers:
            Location:
              required: true
              style: simple
              schema:
                type: string
              example: "${basePath}/v1/private/spans/{spanId}/comments/{commentId}"
  /v1/private/spans/{id}/feedback-scores:
    put:
      tags:
      - Spans
      summary: Add span feedback score
      description: Add span feedback score
      operationId: addSpanFeedbackScore
      parameters:
      - name: id
        in: path
        required: true
        schema:
          type: string
          format: uuid
      requestBody:
        content:
          application/json:
            schema:
              $ref: "#/components/schemas/FeedbackScore"
      responses:
        "204":
          description: No Content
  /v1/private/spans:
    get:
      tags:
      - Spans
      summary: Get spans by project_name or project_id and optionally by trace_id
        and/or type
      description: Get spans by project_name or project_id and optionally by trace_id
        and/or type
      operationId: getSpansByProject
      parameters:
      - name: page
        in: query
        schema:
          minimum: 1
          type: integer
          format: int32
          default: 1
      - name: size
        in: query
        schema:
          minimum: 1
          type: integer
          format: int32
          default: 10
      - name: project_name
        in: query
        schema:
          type: string
      - name: project_id
        in: query
        schema:
          type: string
          format: uuid
      - name: trace_id
        in: query
        schema:
          type: string
          format: uuid
      - name: type
        in: query
        schema:
          type: string
          enum:
          - general
          - tool
          - llm
          - guardrail
      - name: filters
        in: query
        schema:
          type: string
      - name: truncate
        in: query
        schema:
          type: boolean
          description: "Truncate image included in either input, output or metadata"
      - name: sorting
        in: query
        schema:
          type: string
      - name: exclude
        in: query
        schema:
          type: string
      responses:
        "200":
          description: Spans resource
          content:
            application/json:
              schema:
                $ref: "#/components/schemas/SpanPage_Public"
    post:
      tags:
      - Spans
      summary: Create span
      description: Create span
      operationId: createSpan
      requestBody:
        content:
          application/json:
            schema:
              $ref: "#/components/schemas/Span_Write"
      responses:
        "201":
          description: Created
          headers:
            Location:
              required: true
              style: simple
              schema:
                type: string
              example: "${basePath}/v1/private/spans/{spanId}"
        "409":
          description: Conflict
          content:
            application/json:
              schema:
                $ref: "#/components/schemas/ErrorMessage"
  /v1/private/spans/batch:
    post:
      tags:
      - Spans
      summary: Create spans
      description: Create spans
      operationId: createSpans
      requestBody:
        content:
          application/json:
            schema:
              $ref: "#/components/schemas/SpanBatch_Write"
      responses:
        "204":
          description: No Content
  /v1/private/spans/{id}:
    get:
      tags:
      - Spans
      summary: Get span by id
      description: Get span by id
      operationId: getSpanById
      parameters:
      - name: id
        in: path
        required: true
        schema:
          type: string
          format: uuid
      responses:
        "200":
          description: Span resource
          content:
            application/json:
              schema:
                $ref: "#/components/schemas/Span_Public"
        "404":
          description: Not found
          content:
            application/json:
              schema:
                $ref: "#/components/schemas/Span_Public"
    delete:
      tags:
      - Spans
      summary: Delete span by id
      description: Delete span by id
      operationId: deleteSpanById
      parameters:
      - name: id
        in: path
        required: true
        schema:
          type: string
      responses:
        "501":
          description: Not implemented
        "204":
          description: No Content
    patch:
      tags:
      - Spans
      summary: Update span by id
      description: Update span by id
      operationId: updateSpan
      parameters:
      - name: id
        in: path
        required: true
        schema:
          type: string
          format: uuid
      requestBody:
        content:
          application/json:
            schema:
              $ref: "#/components/schemas/SpanUpdate"
      responses:
        "204":
          description: No Content
        "404":
          description: Not found
  /v1/private/spans/comments/delete:
    post:
      tags:
      - Spans
      summary: Delete span comments
      description: Delete span comments
      operationId: deleteSpanComments
      requestBody:
        content:
          application/json:
            schema:
              $ref: "#/components/schemas/BatchDelete"
      responses:
        "204":
          description: No Content
  /v1/private/spans/{id}/feedback-scores/delete:
    post:
      tags:
      - Spans
      summary: Delete span feedback score
      description: Delete span feedback score
      operationId: deleteSpanFeedbackScore
      parameters:
      - name: id
        in: path
        required: true
        schema:
          type: string
          format: uuid
      requestBody:
        content:
          application/json:
            schema:
              $ref: "#/components/schemas/DeleteFeedbackScore"
      responses:
        "204":
          description: No Content
  /v1/private/spans/feedback-scores/names:
    get:
      tags:
      - Spans
      summary: Find Feedback Score names
      description: Find Feedback Score names
      operationId: findFeedbackScoreNames_1
      parameters:
      - name: project_id
        in: query
        schema:
          type: string
          format: uuid
      - name: type
        in: query
        schema:
          type: string
          enum:
          - general
          - tool
          - llm
          - guardrail
      responses:
        "200":
          description: Feedback Scores resource
          content:
            application/json:
              schema:
                type: array
                items:
                  type: string
  /v1/private/spans/{spanId}/comments/{commentId}:
    get:
      tags:
      - Spans
      summary: Get span comment
      description: Get span comment
      operationId: getSpanComment
      parameters:
      - name: commentId
        in: path
        required: true
        schema:
          type: string
          format: uuid
      - name: spanId
        in: path
        required: true
        schema:
          type: string
          format: uuid
      responses:
        "200":
          description: Comment resource
          content:
            application/json:
              schema:
                $ref: "#/components/schemas/Comment"
        "404":
          description: Not found
          content:
            application/json:
              schema:
                $ref: "#/components/schemas/ErrorMessage"
  /v1/private/spans/stats:
    get:
      tags:
      - Spans
      summary: Get span stats
      description: Get span stats
      operationId: getSpanStats
      parameters:
      - name: project_id
        in: query
        schema:
          type: string
          format: uuid
      - name: project_name
        in: query
        schema:
          type: string
      - name: trace_id
        in: query
        schema:
          type: string
          format: uuid
      - name: type
        in: query
        schema:
          type: string
          enum:
          - general
          - tool
          - llm
          - guardrail
      - name: filters
        in: query
        schema:
          type: string
      responses:
        "200":
          description: Span stats resource
          content:
            application/json:
              schema:
                $ref: "#/components/schemas/ProjectStats_Public"
  /v1/private/spans/feedback-scores:
    put:
      tags:
      - Spans
      summary: Batch feedback scoring for spans
      description: Batch feedback scoring for spans
      operationId: scoreBatchOfSpans
      requestBody:
        content:
          application/json:
            schema:
              $ref: "#/components/schemas/FeedbackScoreBatch_Tracing"
      responses:
        "204":
          description: No Content
  /v1/private/spans/search:
    post:
      tags:
      - Spans
      summary: Search spans
      description: Search spans
      operationId: searchSpans
      requestBody:
        content:
          application/json:
            schema:
              $ref: "#/components/schemas/SpanSearchStreamRequest_Public"
      responses:
        "200":
          description: Spans stream or error during process
          content:
            application/octet-stream:
              schema:
                maxItems: 2000
                type: array
                items:
                  type: string
                  anyOf:
                  - $ref: "#/components/schemas/Span_Public"
                  - $ref: "#/components/schemas/ErrorMessage_Public"
        "400":
          description: Bad Request
          content:
            application/octet-stream:
              schema:
                $ref: "#/components/schemas/ErrorMessage_Public"
  /v1/private/spans/comments/{commentId}:
    patch:
      tags:
      - Spans
      summary: Update span comment by id
      description: Update span comment by id
      operationId: updateSpanComment
      parameters:
      - name: commentId
        in: path
        required: true
        schema:
          type: string
          format: uuid
      requestBody:
        content:
          application/json:
            schema:
              $ref: "#/components/schemas/Comment"
      responses:
        "204":
          description: No Content
        "404":
          description: Not found
  /v1/private/traces/{id}/comments:
    post:
      tags:
      - Traces
      summary: Add trace comment
      description: Add trace comment
      operationId: addTraceComment
      parameters:
      - name: id
        in: path
        required: true
        schema:
          type: string
          format: uuid
      requestBody:
        content:
          application/json:
            schema:
              $ref: "#/components/schemas/Comment"
      responses:
        "201":
          description: Created
          headers:
            Location:
              required: true
              style: simple
              schema:
                type: string
              example: "${basePath}/v1/private/traces/{traceId}/comments/{commentId}"
  /v1/private/traces/{id}/feedback-scores:
    put:
      tags:
      - Traces
      summary: Add trace feedback score
      description: Add trace feedback score
      operationId: addTraceFeedbackScore
      parameters:
      - name: id
        in: path
        required: true
        schema:
          type: string
          format: uuid
      requestBody:
        content:
          application/json:
            schema:
              $ref: "#/components/schemas/FeedbackScore"
      responses:
        "204":
          description: No Content
  /v1/private/traces/threads/close:
    put:
      tags:
      - Traces
      summary: Close trace thread
      description: Close trace thread
      operationId: closeTraceThread
      requestBody:
        content:
          application/json:
            schema:
              $ref: "#/components/schemas/TraceThreadIdentifier"
      responses:
        "204":
          description: No Content
        "404":
          description: Not found
          content:
            application/json:
              schema:
                $ref: "#/components/schemas/ErrorMessage"
  /v1/private/traces:
    get:
      tags:
      - Traces
      summary: Get traces by project_name or project_id
      description: Get traces by project_name or project_id
      operationId: getTracesByProject
      parameters:
      - name: page
        in: query
        schema:
          minimum: 1
          type: integer
          format: int32
          default: 1
      - name: size
        in: query
        schema:
          minimum: 1
          type: integer
          format: int32
          default: 10
      - name: project_name
        in: query
        schema:
          type: string
      - name: project_id
        in: query
        schema:
          type: string
          format: uuid
      - name: filters
        in: query
        schema:
          type: string
      - name: truncate
        in: query
        schema:
          type: boolean
          description: "Truncate image included in either input, output or metadata"
      - name: sorting
        in: query
        schema:
          type: string
      - name: exclude
        in: query
        schema:
          type: string
      responses:
        "200":
          description: Trace resource
          content:
            application/json:
              schema:
                $ref: "#/components/schemas/TracePage_Public"
    post:
      tags:
      - Traces
      summary: Create trace
      description: Get trace
      operationId: createTrace
      requestBody:
        content:
          application/json:
            schema:
              $ref: "#/components/schemas/Trace_Write"
      responses:
        "201":
          description: Created
          headers:
            Location:
              required: true
              style: simple
              schema:
                type: string
              example: "${basePath}/v1/private/traces/{traceId}"
  /v1/private/traces/batch:
    post:
      tags:
      - Traces
      summary: Create traces
      description: Create traces
      operationId: createTraces
      requestBody:
        content:
          application/json:
            schema:
              $ref: "#/components/schemas/TraceBatch_Write"
      responses:
        "204":
          description: No Content
  /v1/private/traces/{id}:
    get:
      tags:
      - Traces
      summary: Get trace by id
      description: Get trace by id
      operationId: getTraceById
      parameters:
      - name: id
        in: path
        required: true
        schema:
          type: string
          format: uuid
      responses:
        "200":
          description: Trace resource
          content:
            application/json:
              schema:
                $ref: "#/components/schemas/Trace_Public"
    delete:
      tags:
      - Traces
      summary: Delete trace by id
      description: Delete trace by id
      operationId: deleteTraceById
      parameters:
      - name: id
        in: path
        required: true
        schema:
          type: string
          format: uuid
      responses:
        "204":
          description: No Content
    patch:
      tags:
      - Traces
      summary: Update trace by id
      description: Update trace by id
      operationId: updateTrace
      parameters:
      - name: id
        in: path
        required: true
        schema:
          type: string
          format: uuid
      requestBody:
        content:
          application/json:
            schema:
              $ref: "#/components/schemas/TraceUpdate"
      responses:
        "204":
          description: No Content
  /v1/private/traces/threads/feedback-scores/delete:
    post:
      tags:
      - Traces
      summary: Delete thread feedback scores
      description: Delete thread feedback scores
      operationId: deleteThreadFeedbackScores
      requestBody:
        content:
          application/json:
            schema:
              $ref: "#/components/schemas/DeleteThreadFeedbackScores"
      responses:
        "204":
          description: No Content
  /v1/private/traces/comments/delete:
    post:
      tags:
      - Traces
      summary: Delete trace comments
      description: Delete trace comments
      operationId: deleteTraceComments
      requestBody:
        content:
          application/json:
            schema:
              $ref: "#/components/schemas/BatchDelete"
      responses:
        "204":
          description: No Content
  /v1/private/traces/{id}/feedback-scores/delete:
    post:
      tags:
      - Traces
      summary: Delete trace feedback score
      description: Delete trace feedback score
      operationId: deleteTraceFeedbackScore
      parameters:
      - name: id
        in: path
        required: true
        schema:
          type: string
          format: uuid
      requestBody:
        content:
          application/json:
            schema:
              $ref: "#/components/schemas/DeleteFeedbackScore"
      responses:
        "204":
          description: No Content
  /v1/private/traces/threads/delete:
    post:
      tags:
      - Traces
      summary: Delete trace threads
      description: Delete trace threads
      operationId: deleteTraceThreads
      requestBody:
        content:
          application/json:
            schema:
              $ref: "#/components/schemas/DeleteTraceThreads"
      responses:
        "204":
          description: No Content
  /v1/private/traces/delete:
    post:
      tags:
      - Traces
      summary: Delete traces
      description: Delete traces
      operationId: deleteTraces
      requestBody:
        content:
          application/json:
            schema:
              $ref: "#/components/schemas/BatchDelete"
      responses:
        "204":
          description: No Content
  /v1/private/traces/feedback-scores/names:
    get:
      tags:
      - Traces
      summary: Find Feedback Score names
      description: Find Feedback Score names
      operationId: findFeedbackScoreNames_2
      parameters:
      - name: project_id
        in: query
        schema:
          type: string
          format: uuid
      responses:
        "200":
          description: Feedback Scores resource
          content:
            application/json:
              schema:
                type: array
                items:
                  type: string
  /v1/private/traces/threads/feedback-scores/names:
    get:
      tags:
      - Traces
      summary: Find Trace Threads Feedback Score names
      description: Find Trace Threads Feedback Score names
      operationId: findTraceThreadsFeedbackScoreNames
      parameters:
      - name: project_id
        in: query
        required: true
        schema:
          type: string
          format: uuid
      responses:
        "200":
          description: Find Trace Threads Feedback Score names
          content:
            application/json:
              schema:
                type: array
                items:
                  type: string
  /v1/private/traces/stats:
    get:
      tags:
      - Traces
      summary: Get trace stats
      description: Get trace stats
      operationId: getTraceStats
      parameters:
      - name: project_id
        in: query
        schema:
          type: string
          format: uuid
      - name: project_name
        in: query
        schema:
          type: string
      - name: filters
        in: query
        schema:
          type: string
      responses:
        "200":
          description: Trace stats resource
          content:
            application/json:
              schema:
                $ref: "#/components/schemas/ProjectStats_Public"
  /v1/private/traces/{traceId}/comments/{commentId}:
    get:
      tags:
      - Traces
      summary: Get trace comment
      description: Get trace comment
      operationId: getTraceComment
      parameters:
      - name: commentId
        in: path
        required: true
        schema:
          type: string
          format: uuid
      - name: traceId
        in: path
        required: true
        schema:
          type: string
          format: uuid
      responses:
        "200":
          description: Comment resource
          content:
            application/json:
              schema:
                $ref: "#/components/schemas/Comment"
        "404":
          description: Not found
          content:
            application/json:
              schema:
                $ref: "#/components/schemas/ErrorMessage"
  /v1/private/traces/threads/retrieve:
    post:
      tags:
      - Traces
      summary: Get trace thread
      description: Get trace thread
      operationId: getTraceThread
      requestBody:
        content:
          application/json:
            schema:
              $ref: "#/components/schemas/TraceThreadIdentifier"
      responses:
        "200":
          description: Trace thread resource
          content:
            application/json:
              schema:
                $ref: "#/components/schemas/TraceThread"
        "404":
          description: Not found
          content:
            application/json:
              schema:
                $ref: "#/components/schemas/ErrorMessage"
  /v1/private/traces/threads:
    get:
      tags:
      - Traces
      summary: Get trace threads
      description: Get trace threads
      operationId: getTraceThreads
      parameters:
      - name: page
        in: query
        schema:
          minimum: 1
          type: integer
          format: int32
          default: 1
      - name: size
        in: query
        schema:
          minimum: 1
          type: integer
          format: int32
          default: 10
      - name: project_name
        in: query
        schema:
          type: string
      - name: project_id
        in: query
        schema:
          type: string
          format: uuid
      - name: truncate
        in: query
        schema:
          type: boolean
          description: Truncate image included in the messages
      - name: filters
        in: query
        schema:
          type: string
      - name: sorting
        in: query
        schema:
          type: string
      responses:
        "200":
          description: Trace threads resource
          content:
            application/json:
              schema:
                $ref: "#/components/schemas/TraceThreadPage"
  /v1/private/traces/threads/open:
    put:
      tags:
      - Traces
      summary: Open trace thread
      description: Open trace thread
      operationId: openTraceThread
      requestBody:
        content:
          application/json:
            schema:
              $ref: "#/components/schemas/TraceThreadIdentifier"
      responses:
        "204":
          description: No Content
  /v1/private/traces/threads/feedback-scores:
    put:
      tags:
      - Traces
      summary: Batch feedback scoring for threads
      description: Batch feedback scoring for threads
      operationId: scoreBatchOfThreads
      requestBody:
        content:
          application/json:
            schema:
<<<<<<< HEAD
              $ref: "#/components/schemas/FeedbackScoreBatch_Thread"
=======
              $ref: "#/components/schemas/FeedbackScoreBatchThread"
>>>>>>> 1c28ce13
      responses:
        "204":
          description: No Content
  /v1/private/traces/feedback-scores:
    put:
      tags:
      - Traces
      summary: Batch feedback scoring for traces
      description: Batch feedback scoring for traces
      operationId: scoreBatchOfTraces
      requestBody:
        content:
          application/json:
            schema:
              $ref: "#/components/schemas/FeedbackScoreBatch"
      responses:
        "204":
          description: No Content
  /v1/private/traces/threads/search:
    post:
      tags:
      - Traces
      summary: Search trace threads
      description: Search trace threads
      operationId: searchTraceThreads
      requestBody:
        content:
          application/json:
            schema:
              $ref: "#/components/schemas/TraceThreadSearchStreamRequest"
      responses:
        "200":
          description: Trace threads stream or error during process
          content:
            application/octet-stream:
              schema:
                maxItems: 2000
                type: array
                items:
                  type: string
                  anyOf:
                  - $ref: "#/components/schemas/TraceThread"
                  - $ref: "#/components/schemas/ErrorMessage"
        "400":
          description: Bad Request
          content:
            application/octet-stream:
              schema:
                $ref: "#/components/schemas/ErrorMessage"
  /v1/private/traces/search:
    post:
      tags:
      - Traces
      summary: Search traces
      description: Search traces
      operationId: searchTraces
      requestBody:
        content:
          application/json:
            schema:
              $ref: "#/components/schemas/TraceSearchStreamRequest_Public"
      responses:
        "200":
          description: Traces stream or error during process
          content:
            application/octet-stream:
              schema:
                maxItems: 2000
                type: array
                items:
                  type: string
                  anyOf:
                  - $ref: "#/components/schemas/Trace_Public"
                  - $ref: "#/components/schemas/ErrorMessage_Public"
        "400":
          description: Bad Request
          content:
            application/octet-stream:
              schema:
                $ref: "#/components/schemas/ErrorMessage_Public"
        "401":
          description: Unauthorized
          content:
            application/octet-stream:
              schema:
                $ref: "#/components/schemas/ErrorMessage_Public"
  /v1/private/traces/comments/{commentId}:
    patch:
      tags:
      - Traces
      summary: Update trace comment by id
      description: Update trace comment by id
      operationId: updateTraceComment
      parameters:
      - name: commentId
        in: path
        required: true
        schema:
          type: string
          format: uuid
      requestBody:
        content:
          application/json:
            schema:
              $ref: "#/components/schemas/Comment"
      responses:
        "204":
          description: No Content
        "404":
          description: Not found
  /v1/private/workspaces/costs/summaries:
    post:
      tags:
      - Workspaces
      summary: Get costs summary
      description: Get costs summary
      operationId: costsSummary
      requestBody:
        content:
          application/json:
            schema:
              $ref: "#/components/schemas/WorkspaceMetricsSummaryRequest"
      responses:
        "200":
          description: Workspace Metrics
          content:
            application/json:
              schema:
                $ref: "#/components/schemas/Result"
        "400":
          description: Bad Request
          content:
            application/json:
              schema:
                $ref: "#/components/schemas/ErrorMessage"
  /v1/private/workspaces/costs:
    post:
      tags:
      - Workspaces
      summary: Get cost daily data
      description: Get cost daily data
      operationId: getCost
      requestBody:
        content:
          application/json:
            schema:
              $ref: "#/components/schemas/WorkspaceMetricsSummaryRequest"
      responses:
        "200":
          description: Workspace cost data by days
          content:
            application/json:
              schema:
                $ref: "#/components/schemas/WorkspaceMetricResponse"
        "400":
          description: Bad Request
          content:
            application/json:
              schema:
                $ref: "#/components/schemas/ErrorMessage"
  /v1/private/workspaces/metrics:
    post:
      tags:
      - Workspaces
      summary: Get metric daily data
      description: Get metric daily data
      operationId: getMetric
      requestBody:
        content:
          application/json:
            schema:
              $ref: "#/components/schemas/WorkspaceMetricsSummaryRequest"
      responses:
        "200":
          description: Workspace metric data by days
          content:
            application/json:
              schema:
                $ref: "#/components/schemas/WorkspaceMetricResponse"
        "400":
          description: Bad Request
          content:
            application/json:
              schema:
                $ref: "#/components/schemas/ErrorMessage"
  /v1/private/workspaces/metrics/summaries:
    post:
      tags:
      - Workspaces
      summary: Get metrics summary
      description: Get metrics summary
      operationId: metricsSummary
      requestBody:
        content:
          application/json:
            schema:
              $ref: "#/components/schemas/WorkspaceMetricsSummaryRequest"
      responses:
        "200":
          description: Workspace Metrics
          content:
            application/json:
              schema:
                $ref: "#/components/schemas/WorkspaceMetricsSummaryResponse"
        "400":
          description: Bad Request
          content:
            application/json:
              schema:
                $ref: "#/components/schemas/ErrorMessage"
  /v1/session/redirect/datasets:
    get:
      tags:
      - Redirect
      summary: Create dataset redirect url
      description: Create dataset redirect url
      operationId: datasetsRedirect
      parameters:
      - name: dataset_id
        in: query
        required: true
        schema:
          type: string
          format: uuid
      - name: workspace_name
        in: query
        schema:
          type: string
      - name: path
        in: query
        required: true
        schema:
          type: string
      responses:
        "303":
          description: Redirect
        "400":
          description: Bad Request
          content:
            '*/*':
              schema:
                $ref: "#/components/schemas/ErrorMessage"
        "404":
          description: Not Found
          content:
            '*/*':
              schema:
                $ref: "#/components/schemas/ErrorMessage"
  /v1/session/redirect/experiments:
    get:
      tags:
      - Redirect
      summary: Create experiment redirect url
      description: Create experiment redirect url
      operationId: experimentsRedirect
      parameters:
      - name: dataset_id
        in: query
        required: true
        schema:
          type: string
          format: uuid
      - name: experiment_id
        in: query
        required: true
        schema:
          type: string
          format: uuid
      - name: workspace_name
        in: query
        schema:
          type: string
      - name: path
        in: query
        required: true
        schema:
          type: string
      responses:
        "303":
          description: Redirect
        "400":
          description: Bad Request
          content:
            '*/*':
              schema:
                $ref: "#/components/schemas/ErrorMessage"
        "404":
          description: Not Found
          content:
            '*/*':
              schema:
                $ref: "#/components/schemas/ErrorMessage"
  /v1/session/redirect/optimizations:
    get:
      tags:
      - Redirect
      summary: Create optimization redirect url
      description: Create optimization redirect url
      operationId: optimizationsRedirect
      parameters:
      - name: dataset_id
        in: query
        required: true
        schema:
          type: string
          format: uuid
      - name: optimization_id
        in: query
        required: true
        schema:
          type: string
          format: uuid
      - name: workspace_name
        in: query
        schema:
          type: string
      - name: path
        in: query
        required: true
        schema:
          type: string
      responses:
        "303":
          description: Redirect
        "400":
          description: Bad Request
          content:
            '*/*':
              schema:
                $ref: "#/components/schemas/ErrorMessage"
        "404":
          description: Not Found
          content:
            '*/*':
              schema:
                $ref: "#/components/schemas/ErrorMessage"
  /v1/session/redirect/projects:
    get:
      tags:
      - Redirect
      summary: Create project redirect url
      description: Create project redirect url
      operationId: projectsRedirect
      parameters:
      - name: trace_id
        in: query
        required: true
        schema:
          type: string
          format: uuid
      - name: workspace_name
        in: query
        schema:
          type: string
      - name: path
        in: query
        required: true
        schema:
          type: string
      responses:
        "303":
          description: Redirect
        "400":
          description: Bad Request
          content:
            '*/*':
              schema:
                $ref: "#/components/schemas/ErrorMessage"
        "404":
          description: Not Found
          content:
            '*/*':
              schema:
                $ref: "#/components/schemas/ErrorMessage"
  /is-alive/ping:
    get:
      operationId: isAlive
      responses:
        default:
          description: default response
          content:
            application/json: {}
  /is-alive/ver:
    get:
      operationId: version
      responses:
        default:
          description: default response
          content:
            application/json: {}
components:
  schemas:
    BiInformation:
      type: object
      properties:
        workspace_id:
          type: string
        user:
          type: string
        count:
          type: integer
          format: int64
    BiInformationResponse:
      type: object
      properties:
        bi_information:
          type: array
          items:
            $ref: "#/components/schemas/BiInformation"
    SpansCountResponse:
      type: object
      properties:
        workspaces_spans_count:
          type: array
          items:
            $ref: "#/components/schemas/WorkspaceSpansCount"
    WorkspaceSpansCount:
      type: object
      properties:
        workspace:
          type: string
        span_count:
          type: integer
          format: int32
    TraceCountResponse:
      type: object
      properties:
        workspaces_traces_count:
          type: array
          items:
            $ref: "#/components/schemas/WorkspaceTraceCount"
    WorkspaceTraceCount:
      type: object
      properties:
        workspace:
          type: string
        trace_count:
          type: integer
          format: int32
    Attachment:
      required:
      - file_name
      - file_size
      - mime_type
      type: object
      properties:
        link:
          type: string
        file_name:
          type: string
        file_size:
          type: integer
          format: int64
        mime_type:
          type: string
    AttachmentPage:
      type: object
      properties:
        page:
          type: integer
          format: int32
        size:
          type: integer
          format: int32
        total:
          type: integer
          format: int64
        content:
          type: array
          items:
            $ref: "#/components/schemas/Attachment"
        sortableBy:
          type: array
          items:
            type: string
    ErrorMessage:
      type: object
      properties:
        code:
          type: integer
          format: int32
        message:
          type: string
        details:
          type: string
    CompleteMultipartUploadRequest:
      required:
      - entity_id
      - entity_type
      - file_name
      - file_size
      - upload_id
      - uploaded_file_parts
      type: object
      properties:
        file_name:
          minLength: 1
          type: string
        project_name:
          pattern: (?s)^\s*(\S.*\S|\S)\s*$
          type: string
          description: "If null, the default project is used"
        entity_type:
          type: string
          enum:
          - trace
          - span
        entity_id:
          type: string
          format: uuid
        container_id:
          type: string
          format: uuid
          readOnly: true
        file_size:
          type: integer
          format: int64
        mime_type:
          type: string
        upload_id:
          minLength: 1
          type: string
        uploaded_file_parts:
          type: array
          items:
            $ref: "#/components/schemas/MultipartUploadPart"
    MultipartUploadPart:
      required:
      - e_tag
      - part_number
      type: object
      properties:
        e_tag:
          minLength: 1
          type: string
        part_number:
          type: integer
          format: int32
    DeleteAttachmentsRequest:
      required:
      - container_id
      - entity_id
      - entity_type
      - file_names
      type: object
      properties:
        file_names:
          uniqueItems: true
          type: array
          items:
            type: string
        entity_type:
          type: string
          enum:
          - trace
          - span
        entity_id:
          type: string
          format: uuid
        container_id:
          type: string
          format: uuid
    StartMultipartUploadResponse:
      required:
      - pre_sign_urls
      - upload_id
      type: object
      properties:
        upload_id:
          minLength: 1
          type: string
        pre_sign_urls:
          type: array
          items:
            type: string
    StartMultipartUploadRequest:
      required:
      - entity_id
      - entity_type
      - file_name
      - num_of_file_parts
      - path
      type: object
      properties:
        file_name:
          minLength: 1
          type: string
        num_of_file_parts:
          type: integer
          format: int32
        mime_type:
          type: string
        project_name:
          pattern: (?s)^\s*(\S.*\S|\S)\s*$
          type: string
          description: "If null, the default project is used"
        entity_type:
          type: string
          enum:
          - trace
          - span
        entity_id:
          type: string
          format: uuid
        container_id:
          type: string
          format: uuid
          readOnly: true
        path:
          minLength: 1
          type: string
    AuthDetailsHolder:
      type: object
    WorkspaceNameHolder:
      type: object
      properties:
        workspace_name:
          type: string
    AutomationRuleEvaluator:
      required:
      - name
      - type
      type: object
      properties:
        id:
          type: string
          format: uuid
          readOnly: true
        project_id:
          type: string
          format: uuid
        project_name:
          type: string
          readOnly: true
        name:
          minLength: 1
          type: string
        sampling_rate:
          type: number
          format: float
        created_at:
          type: string
          format: date-time
          readOnly: true
        created_by:
          type: string
          readOnly: true
        last_updated_at:
          type: string
          format: date-time
          readOnly: true
        last_updated_by:
          type: string
          readOnly: true
        action:
          type: string
          enum:
          - evaluator
        type:
          type: string
          enum:
          - llm_as_judge
          - user_defined_metric_python
      discriminator:
        propertyName: type
        mapping:
          llm_as_judge: "#/components/schemas/AutomationRuleEvaluatorLlmAsJudge"
          user_defined_metric_python: "#/components/schemas/AutomationRuleEvaluatorUserDefinedMetricPython"
    AutomationRuleEvaluatorLlmAsJudge:
      required:
      - code
      - name
      - type
      type: object
      allOf:
      - $ref: "#/components/schemas/AutomationRuleEvaluator"
      - type: object
        properties:
          code:
            $ref: "#/components/schemas/LlmAsJudgeCode"
    AutomationRuleEvaluatorUserDefinedMetricPython:
      required:
      - code
      - name
      - type
      type: object
      allOf:
      - $ref: "#/components/schemas/AutomationRuleEvaluator"
      - type: object
        properties:
          code:
            $ref: "#/components/schemas/UserDefinedMetricPythonCode"
    LlmAsJudgeCode:
      required:
      - messages
      - model
      - schema
      - variables
      type: object
      properties:
        model:
          $ref: "#/components/schemas/LlmAsJudgeModelParameters"
        messages:
          type: array
          items:
            $ref: "#/components/schemas/LlmAsJudgeMessage"
        variables:
          type: object
          additionalProperties:
            type: string
        schema:
          type: array
          items:
            $ref: "#/components/schemas/LlmAsJudgeOutputSchema"
    LlmAsJudgeMessage:
      required:
      - content
      - role
      type: object
      properties:
        role:
          type: string
          enum:
          - SYSTEM
          - USER
          - AI
          - TOOL_EXECUTION_RESULT
          - CUSTOM
        content:
          type: string
    LlmAsJudgeModelParameters:
      required:
      - name
      - temperature
      type: object
      properties:
        name:
          type: string
        temperature:
          type: number
          format: double
    LlmAsJudgeOutputSchema:
      required:
      - description
      - name
      - type
      type: object
      properties:
        name:
          type: string
        type:
          type: string
          enum:
          - BOOLEAN
          - INTEGER
          - DOUBLE
        description:
          type: string
    UserDefinedMetricPythonCode:
      required:
      - arguments
      - metric
      type: object
      properties:
        metric:
          type: string
        arguments:
          minProperties: 1
          type: object
          additionalProperties:
            type: string
    AutomationRuleEvaluatorLlmAsJudge_Write:
      required:
      - code
      - name
      - type
      type: object
      allOf:
      - $ref: "#/components/schemas/AutomationRuleEvaluator_Write"
      - type: object
        properties:
          code:
            $ref: "#/components/schemas/LlmAsJudgeCode_Write"
    AutomationRuleEvaluatorUserDefinedMetricPython_Write:
      required:
      - code
      - name
      - type
      type: object
      allOf:
      - $ref: "#/components/schemas/AutomationRuleEvaluator_Write"
      - type: object
        properties:
          code:
            $ref: "#/components/schemas/UserDefinedMetricPythonCode_Write"
    AutomationRuleEvaluator_Write:
      required:
      - name
      - type
      type: object
      properties:
        project_id:
          type: string
          format: uuid
        name:
          minLength: 1
          type: string
        sampling_rate:
          type: number
          format: float
        action:
          type: string
          enum:
          - evaluator
        type:
          type: string
          enum:
          - llm_as_judge
          - user_defined_metric_python
      discriminator:
        propertyName: type
        mapping:
          llm_as_judge: "#/components/schemas/AutomationRuleEvaluatorLlmAsJudge_Write"
          user_defined_metric_python: "#/components/schemas/AutomationRuleEvaluatorUserDefinedMetricPython_Write"
    LlmAsJudgeCode_Write:
      required:
      - messages
      - model
      - schema
      - variables
      type: object
      properties:
        model:
          $ref: "#/components/schemas/LlmAsJudgeModelParameters_Write"
        messages:
          type: array
          items:
            $ref: "#/components/schemas/LlmAsJudgeMessage_Write"
        variables:
          type: object
          additionalProperties:
            type: string
        schema:
          type: array
          items:
            $ref: "#/components/schemas/LlmAsJudgeOutputSchema_Write"
    LlmAsJudgeMessage_Write:
      required:
      - content
      - role
      type: object
      properties:
        role:
          type: string
          enum:
          - SYSTEM
          - USER
          - AI
          - TOOL_EXECUTION_RESULT
          - CUSTOM
        content:
          type: string
    LlmAsJudgeModelParameters_Write:
      required:
      - name
      - temperature
      type: object
      properties:
        name:
          type: string
        temperature:
          type: number
          format: double
    LlmAsJudgeOutputSchema_Write:
      required:
      - description
      - name
      - type
      type: object
      properties:
        name:
          type: string
        type:
          type: string
          enum:
          - BOOLEAN
          - INTEGER
          - DOUBLE
        description:
          type: string
    UserDefinedMetricPythonCode_Write:
      required:
      - arguments
      - metric
      type: object
      properties:
        metric:
          type: string
        arguments:
          minProperties: 1
          type: object
          additionalProperties:
            type: string
    BatchDelete:
      required:
      - ids
      type: object
      properties:
        ids:
          maxItems: 1000
          minItems: 1
          uniqueItems: true
          type: array
          items:
            type: string
            format: uuid
    AutomationRuleEvaluatorLlmAsJudge_Public:
      required:
      - code
      - name
      - type
      type: object
      allOf:
      - $ref: "#/components/schemas/AutomationRuleEvaluator_Public"
      - type: object
        properties:
          code:
            $ref: "#/components/schemas/LlmAsJudgeCode_Public"
    AutomationRuleEvaluatorObject_Public:
      required:
      - name
      - type
      type: object
      properties:
        id:
          type: string
          format: uuid
          readOnly: true
        project_id:
          type: string
          format: uuid
        project_name:
          type: string
          readOnly: true
        name:
          minLength: 1
          type: string
        sampling_rate:
          type: number
          format: float
        created_at:
          type: string
          format: date-time
          readOnly: true
        created_by:
          type: string
          readOnly: true
        last_updated_at:
          type: string
          format: date-time
          readOnly: true
        last_updated_by:
          type: string
          readOnly: true
        action:
          type: string
          enum:
          - evaluator
        type:
          type: string
          enum:
          - llm_as_judge
          - user_defined_metric_python
      discriminator:
        propertyName: type
        mapping:
          llm_as_judge: "#/components/schemas/AutomationRuleEvaluatorLlmAsJudge_Public"
          user_defined_metric_python: "#/components/schemas/AutomationRuleEvaluatorUserDefinedMetricPython_Public"
    AutomationRuleEvaluatorPage_Public:
      type: object
      properties:
        page:
          type: integer
          format: int32
        size:
          type: integer
          format: int32
        total:
          type: integer
          format: int64
        content:
          type: array
          items:
            $ref: "#/components/schemas/AutomationRuleEvaluatorObject_Public"
    AutomationRuleEvaluatorUserDefinedMetricPython_Public:
      required:
      - code
      - name
      - type
      type: object
      allOf:
      - $ref: "#/components/schemas/AutomationRuleEvaluator_Public"
      - type: object
        properties:
          code:
            $ref: "#/components/schemas/UserDefinedMetricPythonCode_Public"
    LlmAsJudgeCode_Public:
      required:
      - messages
      - model
      - schema
      - variables
      type: object
      properties:
        model:
          $ref: "#/components/schemas/LlmAsJudgeModelParameters_Public"
        messages:
          type: array
          items:
            $ref: "#/components/schemas/LlmAsJudgeMessage_Public"
        variables:
          type: object
          additionalProperties:
            type: string
        schema:
          type: array
          items:
            $ref: "#/components/schemas/LlmAsJudgeOutputSchema_Public"
    LlmAsJudgeMessage_Public:
      required:
      - content
      - role
      type: object
      properties:
        role:
          type: string
          enum:
          - SYSTEM
          - USER
          - AI
          - TOOL_EXECUTION_RESULT
          - CUSTOM
        content:
          type: string
    LlmAsJudgeModelParameters_Public:
      required:
      - name
      - temperature
      type: object
      properties:
        name:
          type: string
        temperature:
          type: number
          format: double
    LlmAsJudgeOutputSchema_Public:
      required:
      - description
      - name
      - type
      type: object
      properties:
        name:
          type: string
        type:
          type: string
          enum:
          - BOOLEAN
          - INTEGER
          - DOUBLE
        description:
          type: string
    UserDefinedMetricPythonCode_Public:
      required:
      - arguments
      - metric
      type: object
      properties:
        metric:
          type: string
        arguments:
          minProperties: 1
          type: object
          additionalProperties:
            type: string
    AutomationRuleEvaluator_Public:
      required:
      - name
      - type
      type: object
      properties:
        id:
          type: string
          format: uuid
          readOnly: true
        project_id:
          type: string
          format: uuid
        project_name:
          type: string
          readOnly: true
        name:
          minLength: 1
          type: string
        sampling_rate:
          type: number
          format: float
        created_at:
          type: string
          format: date-time
          readOnly: true
        created_by:
          type: string
          readOnly: true
        last_updated_at:
          type: string
          format: date-time
          readOnly: true
        last_updated_by:
          type: string
          readOnly: true
        action:
          type: string
          enum:
          - evaluator
        type:
          type: string
          enum:
          - llm_as_judge
          - user_defined_metric_python
      discriminator:
        propertyName: type
        mapping:
          llm_as_judge: "#/components/schemas/AutomationRuleEvaluatorLlmAsJudge_Public"
          user_defined_metric_python: "#/components/schemas/AutomationRuleEvaluatorUserDefinedMetricPython_Public"
    LogItem:
      type: object
      properties:
        timestamp:
          type: string
          format: date-time
          readOnly: true
        rule_id:
          type: string
          format: uuid
          readOnly: true
        level:
          type: string
          readOnly: true
          enum:
          - INFO
          - WARN
          - ERROR
          - DEBUG
          - TRACE
        message:
          type: string
          readOnly: true
        markers:
          type: object
          additionalProperties:
            type: string
            readOnly: true
          readOnly: true
    LogPage:
      type: object
      properties:
        content:
          type: array
          items:
            $ref: "#/components/schemas/LogItem"
        page:
          type: integer
          format: int32
        size:
          type: integer
          format: int32
        total:
          type: integer
          format: int64
    AutomationRuleEvaluatorUpdate:
      required:
      - name
      type: object
      properties:
        name:
          minLength: 1
          type: string
        sampling_rate:
          type: number
          format: float
        project_id:
          type: string
          format: uuid
        action:
          type: string
          enum:
          - evaluator
        type:
          type: string
          enum:
          - llm_as_judge
          - user_defined_metric_python
      discriminator:
        propertyName: type
        mapping:
          llm_as_judge: "#/components/schemas/AutomationRuleEvaluatorUpdateLlmAsJudge"
          user_defined_metric_python: "#/components/schemas/AutomationRuleEvaluatorUpdateUserDefinedMetricPython"
    AutomationRuleEvaluatorUpdateLlmAsJudge:
      required:
      - code
      - name
      type: object
      allOf:
      - $ref: "#/components/schemas/AutomationRuleEvaluatorUpdate"
      - type: object
        properties:
          code:
            $ref: "#/components/schemas/LlmAsJudgeCode"
    AutomationRuleEvaluatorUpdateUserDefinedMetricPython:
      required:
      - code
      - name
      type: object
      allOf:
      - $ref: "#/components/schemas/AutomationRuleEvaluatorUpdate"
      - type: object
        properties:
          code:
            $ref: "#/components/schemas/UserDefinedMetricPythonCode"
    AssistantMessage:
      type: object
      properties:
        role:
          type: string
          enum:
          - system
          - user
          - assistant
          - tool
          - function
        content:
          type: string
        name:
          type: string
        tool_calls:
          type: array
          items:
            $ref: "#/components/schemas/ToolCall"
        refusal:
          type: boolean
        function_call:
          $ref: "#/components/schemas/FunctionCall"
    ChatCompletionChoice:
      type: object
      properties:
        index:
          type: integer
          format: int32
        message:
          $ref: "#/components/schemas/AssistantMessage"
        delta:
          $ref: "#/components/schemas/Delta"
        finish_reason:
          type: string
    ChatCompletionResponse:
      type: object
      properties:
        id:
          type: string
        created:
          type: integer
          format: int64
        model:
          type: string
        choices:
          type: array
          items:
            $ref: "#/components/schemas/ChatCompletionChoice"
        usage:
          $ref: "#/components/schemas/Usage"
        system_fingerprint:
          type: string
        service_tier:
          type: string
    CompletionTokensDetails:
      type: object
      properties:
        reasoning_tokens:
          type: integer
          format: int32
    Delta:
      type: object
      properties:
        role:
          type: string
        content:
          type: string
        tool_calls:
          type: array
          items:
            $ref: "#/components/schemas/ToolCall"
        function_call:
          $ref: "#/components/schemas/FunctionCall"
    FunctionCall:
      type: object
      properties:
        name:
          type: string
        arguments:
          type: string
    PromptTokensDetails:
      type: object
      properties:
        cached_tokens:
          type: integer
          format: int32
    ToolCall:
      type: object
      properties:
        id:
          type: string
        index:
          type: integer
          format: int32
        type:
          type: string
          enum:
          - function
        function:
          $ref: "#/components/schemas/FunctionCall"
    Usage:
      type: object
      properties:
        total_tokens:
          type: integer
          format: int32
        prompt_tokens:
          type: integer
          format: int32
        prompt_tokens_details:
          $ref: "#/components/schemas/PromptTokensDetails"
        completion_tokens:
          type: integer
          format: int32
        completion_tokens_details:
          $ref: "#/components/schemas/CompletionTokensDetails"
    ChatCompletionRequest:
      type: object
      properties:
        model:
          type: string
        messages:
          type: array
          items:
            $ref: "#/components/schemas/Message"
        temperature:
          type: number
          format: double
        top_p:
          type: number
          format: double
        "n":
          type: integer
          format: int32
        stream:
          type: boolean
        stream_options:
          $ref: "#/components/schemas/StreamOptions"
        stop:
          type: array
          items:
            type: string
        max_tokens:
          type: integer
          format: int32
        max_completion_tokens:
          type: integer
          format: int32
        presence_penalty:
          type: number
          format: double
        frequency_penalty:
          type: number
          format: double
        logit_bias:
          type: object
          additionalProperties:
            type: integer
            format: int32
        user:
          type: string
        response_format:
          $ref: "#/components/schemas/ResponseFormat"
        seed:
          type: integer
          format: int32
        tools:
          type: array
          items:
            $ref: "#/components/schemas/Tool"
        tool_choice:
          type: object
        parallel_tool_calls:
          type: boolean
        store:
          type: boolean
        metadata:
          type: object
          additionalProperties:
            type: string
        reasoning_effort:
          type: string
        service_tier:
          type: string
        functions:
          type: array
          items:
            $ref: "#/components/schemas/Function"
        function_call:
          $ref: "#/components/schemas/FunctionCall"
    Function:
      type: object
      properties:
        name:
          type: string
        description:
          type: string
        strict:
          type: boolean
        parameters:
          type: object
          additionalProperties:
            type: object
    JsonSchema:
      type: object
      properties:
        name:
          type: string
        strict:
          type: boolean
        schema:
          type: object
          additionalProperties:
            type: object
    Message:
      type: object
    ResponseFormat:
      type: object
      properties:
        type:
          type: string
          enum:
          - text
          - json_object
          - json_schema
        json_schema:
          $ref: "#/components/schemas/JsonSchema"
    StreamOptions:
      type: object
      properties:
        include_usage:
          type: boolean
    Tool:
      type: object
      properties:
        type:
          type: string
          enum:
          - function
        function:
          $ref: "#/components/schemas/Function"
    Dataset:
      required:
      - name
      type: object
      properties:
        id:
          type: string
          format: uuid
        name:
          minLength: 1
          type: string
        visibility:
          type: string
          enum:
          - private
          - public
        description:
          pattern: (?s)^\s*(\S.*\S|\S)\s*$
          type: string
        created_at:
          type: string
          format: date-time
          readOnly: true
        created_by:
          type: string
          readOnly: true
        last_updated_at:
          type: string
          format: date-time
          readOnly: true
        last_updated_by:
          type: string
          readOnly: true
        experiment_count:
          type: integer
          format: int64
          readOnly: true
        dataset_items_count:
          type: integer
          format: int64
          readOnly: true
        optimization_count:
          type: integer
          format: int64
          readOnly: true
        most_recent_experiment_at:
          type: string
          format: date-time
          readOnly: true
        last_created_experiment_at:
          type: string
          format: date-time
          readOnly: true
        most_recent_optimization_at:
          type: string
          format: date-time
          readOnly: true
        last_created_optimization_at:
          type: string
          format: date-time
          readOnly: true
    Dataset_Write:
      required:
      - name
      type: object
      properties:
        id:
          type: string
          format: uuid
        name:
          minLength: 1
          type: string
        visibility:
          type: string
          enum:
          - private
          - public
        description:
          pattern: (?s)^\s*(\S.*\S|\S)\s*$
          type: string
    Comment:
      required:
      - text
      type: object
      properties:
        id:
          type: string
          format: uuid
          readOnly: true
        text:
          minLength: 1
          type: string
        created_at:
          type: string
          format: date-time
          readOnly: true
        last_updated_at:
          type: string
          format: date-time
          readOnly: true
        created_by:
          type: string
          readOnly: true
        last_updated_by:
          type: string
          readOnly: true
    DatasetItem:
      required:
      - data
      - source
      type: object
      properties:
        id:
          type: string
          format: uuid
        trace_id:
          type: string
          format: uuid
        span_id:
          type: string
          format: uuid
        source:
          type: string
          enum:
          - manual
          - trace
          - span
          - sdk
        data:
          $ref: "#/components/schemas/JsonNode"
        experiment_items:
          type: array
          readOnly: true
          items:
            $ref: "#/components/schemas/ExperimentItem"
        dataset_id:
          type: string
          format: uuid
          readOnly: true
        created_at:
          type: string
          format: date-time
          readOnly: true
        last_updated_at:
          type: string
          format: date-time
          readOnly: true
        created_by:
          type: string
          readOnly: true
        last_updated_by:
          type: string
          readOnly: true
    DatasetItemBatch:
      required:
      - items
      type: object
      properties:
        dataset_name:
          pattern: (?s)^\s*(\S.*\S|\S)\s*$
          type: string
          description: "If null, dataset_id must be provided"
        dataset_id:
          type: string
          description: "If null, dataset_name must be provided"
          format: uuid
        items:
          maxItems: 1000
          minItems: 1
          type: array
          items:
            $ref: "#/components/schemas/DatasetItem"
    ExperimentItem:
      required:
      - dataset_item_id
      - experiment_id
      - trace_id
      type: object
      properties:
        id:
          type: string
          format: uuid
        experiment_id:
          type: string
          format: uuid
        dataset_item_id:
          type: string
          format: uuid
        trace_id:
          type: string
          format: uuid
        input:
          $ref: "#/components/schemas/JsonListString"
        output:
          $ref: "#/components/schemas/JsonListString"
        feedback_scores:
          type: array
          readOnly: true
          items:
            $ref: "#/components/schemas/FeedbackScore"
        comments:
          type: array
          readOnly: true
          items:
            $ref: "#/components/schemas/Comment"
        total_estimated_cost:
          type: number
          readOnly: true
        duration:
          type: number
          format: double
          readOnly: true
        usage:
          type: object
          additionalProperties:
            type: integer
            format: int64
            readOnly: true
          readOnly: true
        created_at:
          type: string
          format: date-time
          readOnly: true
        last_updated_at:
          type: string
          format: date-time
          readOnly: true
        created_by:
          type: string
          readOnly: true
        last_updated_by:
          type: string
          readOnly: true
        trace_visibility_mode:
          type: string
          readOnly: true
          enum:
          - default
          - hidden
    FeedbackScore:
      required:
      - name
      - source
      - value
      type: object
      properties:
        name:
          minLength: 1
          type: string
        category_name:
          type: string
        value:
          maximum: 999999999.999999999
          exclusiveMaximum: false
          minimum: -999999999.999999999
          exclusiveMinimum: false
          type: number
        reason:
          type: string
        source:
          type: string
          enum:
          - ui
          - sdk
          - online_scoring
        created_at:
          type: string
          format: date-time
          readOnly: true
        last_updated_at:
          type: string
          format: date-time
          readOnly: true
        created_by:
          type: string
          readOnly: true
        last_updated_by:
          type: string
          readOnly: true
    JsonListString:
      type: object
      anyOf:
      - type: object
      - type: array
        items:
          type: object
      - type: string
    DatasetItemBatch_Write:
      required:
      - items
      type: object
      properties:
        dataset_name:
          pattern: (?s)^\s*(\S.*\S|\S)\s*$
          type: string
          description: "If null, dataset_id must be provided"
        dataset_id:
          type: string
          description: "If null, dataset_name must be provided"
          format: uuid
        items:
          maxItems: 1000
          minItems: 1
          type: array
          items:
            $ref: "#/components/schemas/DatasetItem_Write"
    DatasetItem_Write:
      required:
      - data
      - source
      type: object
      properties:
        id:
          type: string
          format: uuid
        trace_id:
          type: string
          format: uuid
        span_id:
          type: string
          format: uuid
        source:
          type: string
          enum:
          - manual
          - trace
          - span
          - sdk
        data:
          $ref: "#/components/schemas/JsonNode"
    DatasetIdentifier:
      required:
      - dataset_name
      type: object
      properties:
        dataset_name:
          minLength: 1
          type: string
    DatasetItemsDelete:
      required:
      - item_ids
      type: object
      properties:
        item_ids:
          maxItems: 1000
          minItems: 1
          type: array
          items:
            type: string
            format: uuid
    Column_Compare:
      type: object
      properties:
        name:
          type: string
        types:
          uniqueItems: true
          type: array
          items:
            type: string
            enum:
            - string
            - number
            - object
            - boolean
            - array
            - "null"
        filter_field_prefix:
          type: string
        filterField:
          type: string
          description: The field to use for filtering
          readOnly: true
    Comment_Compare:
      required:
      - text
      type: object
      properties:
        id:
          type: string
          format: uuid
          readOnly: true
        text:
          minLength: 1
          type: string
        created_at:
          type: string
          format: date-time
          readOnly: true
        last_updated_at:
          type: string
          format: date-time
          readOnly: true
        created_by:
          type: string
          readOnly: true
        last_updated_by:
          type: string
          readOnly: true
      readOnly: true
    DatasetItemPage_Compare:
      type: object
      properties:
        content:
          type: array
          items:
            $ref: "#/components/schemas/DatasetItem_Compare"
        page:
          type: integer
          format: int32
        size:
          type: integer
          format: int32
        total:
          type: integer
          format: int64
        columns:
          uniqueItems: true
          type: array
          items:
            $ref: "#/components/schemas/Column_Compare"
    DatasetItem_Compare:
      required:
      - data
      - source
      type: object
      properties:
        id:
          type: string
          format: uuid
        trace_id:
          type: string
          format: uuid
        span_id:
          type: string
          format: uuid
        source:
          type: string
          enum:
          - manual
          - trace
          - span
          - sdk
        data:
          $ref: "#/components/schemas/JsonNode"
        experiment_items:
          type: array
          readOnly: true
          items:
            $ref: "#/components/schemas/ExperimentItem_Compare"
        dataset_id:
          type: string
          format: uuid
          readOnly: true
        created_at:
          type: string
          format: date-time
          readOnly: true
        last_updated_at:
          type: string
          format: date-time
          readOnly: true
        created_by:
          type: string
          readOnly: true
        last_updated_by:
          type: string
          readOnly: true
    ExperimentItem_Compare:
      required:
      - dataset_item_id
      - experiment_id
      - trace_id
      type: object
      properties:
        id:
          type: string
          format: uuid
        experiment_id:
          type: string
          format: uuid
        dataset_item_id:
          type: string
          format: uuid
        trace_id:
          type: string
          format: uuid
        input:
          $ref: "#/components/schemas/JsonListString_Compare"
        output:
          $ref: "#/components/schemas/JsonListString_Compare"
        feedback_scores:
          type: array
          readOnly: true
          items:
            $ref: "#/components/schemas/FeedbackScore_Compare"
        comments:
          type: array
          readOnly: true
          items:
            $ref: "#/components/schemas/Comment_Compare"
        total_estimated_cost:
          type: number
          readOnly: true
        duration:
          type: number
          format: double
          readOnly: true
        usage:
          type: object
          additionalProperties:
            type: integer
            format: int64
            readOnly: true
          readOnly: true
        created_at:
          type: string
          format: date-time
          readOnly: true
        last_updated_at:
          type: string
          format: date-time
          readOnly: true
        created_by:
          type: string
          readOnly: true
        last_updated_by:
          type: string
          readOnly: true
        trace_visibility_mode:
          type: string
          readOnly: true
          enum:
          - default
          - hidden
      readOnly: true
    FeedbackScore_Compare:
      required:
      - name
      - source
      - value
      type: object
      properties:
        name:
          minLength: 1
          type: string
        category_name:
          type: string
        value:
          maximum: 999999999.999999999
          exclusiveMaximum: false
          minimum: -999999999.999999999
          exclusiveMinimum: false
          type: number
        reason:
          type: string
        source:
          type: string
          enum:
          - ui
          - sdk
          - online_scoring
        created_at:
          type: string
          format: date-time
          readOnly: true
        last_updated_at:
          type: string
          format: date-time
          readOnly: true
        created_by:
          type: string
          readOnly: true
        last_updated_by:
          type: string
          readOnly: true
      readOnly: true
    JsonListString_Compare:
      type: object
      readOnly: true
      anyOf:
      - type: object
      - type: array
        items:
          type: object
      - type: string
    DatasetPage_Public:
      type: object
      properties:
        content:
          type: array
          items:
            $ref: "#/components/schemas/Dataset_Public"
        page:
          type: integer
          format: int32
        size:
          type: integer
          format: int32
        total:
          type: integer
          format: int64
    Dataset_Public:
      required:
      - name
      type: object
      properties:
        id:
          type: string
          format: uuid
        name:
          minLength: 1
          type: string
        visibility:
          type: string
          enum:
          - private
          - public
        description:
          pattern: (?s)^\s*(\S.*\S|\S)\s*$
          type: string
        created_at:
          type: string
          format: date-time
          readOnly: true
        created_by:
          type: string
          readOnly: true
        last_updated_at:
          type: string
          format: date-time
          readOnly: true
        last_updated_by:
          type: string
          readOnly: true
        experiment_count:
          type: integer
          format: int64
          readOnly: true
        dataset_items_count:
          type: integer
          format: int64
          readOnly: true
        optimization_count:
          type: integer
          format: int64
          readOnly: true
        most_recent_experiment_at:
          type: string
          format: date-time
          readOnly: true
        last_created_experiment_at:
          type: string
          format: date-time
          readOnly: true
        most_recent_optimization_at:
          type: string
          format: date-time
          readOnly: true
        last_created_optimization_at:
          type: string
          format: date-time
          readOnly: true
    DatasetIdentifier_Public:
      required:
      - dataset_name
      type: object
      properties:
        dataset_name:
          minLength: 1
          type: string
    DatasetItem_Public:
      required:
      - data
      - source
      type: object
      properties:
        id:
          type: string
          format: uuid
        trace_id:
          type: string
          format: uuid
        span_id:
          type: string
          format: uuid
        source:
          type: string
          enum:
          - manual
          - trace
          - span
          - sdk
        data:
          $ref: "#/components/schemas/JsonNode"
        experiment_items:
          type: array
          readOnly: true
          items:
            $ref: "#/components/schemas/ExperimentItem_Public"
        dataset_id:
          type: string
          format: uuid
          readOnly: true
        created_at:
          type: string
          format: date-time
          readOnly: true
        last_updated_at:
          type: string
          format: date-time
          readOnly: true
        created_by:
          type: string
          readOnly: true
        last_updated_by:
          type: string
          readOnly: true
    ExperimentItem_Public:
      required:
      - dataset_item_id
      - experiment_id
      - trace_id
      type: object
      properties:
        id:
          type: string
          format: uuid
        experiment_id:
          type: string
          format: uuid
        dataset_item_id:
          type: string
          format: uuid
        trace_id:
          type: string
          format: uuid
        created_at:
          type: string
          format: date-time
          readOnly: true
        last_updated_at:
          type: string
          format: date-time
          readOnly: true
        created_by:
          type: string
          readOnly: true
        last_updated_by:
          type: string
          readOnly: true
        trace_visibility_mode:
          type: string
          readOnly: true
          enum:
          - default
          - hidden
    Column_Public:
      type: object
      properties:
        name:
          type: string
        types:
          uniqueItems: true
          type: array
          items:
            type: string
            enum:
            - string
            - number
            - object
            - boolean
            - array
            - "null"
        filter_field_prefix:
          type: string
        filterField:
          type: string
          description: The field to use for filtering
          readOnly: true
    DatasetItemPage_Public:
      type: object
      properties:
        content:
          type: array
          items:
            $ref: "#/components/schemas/DatasetItem_Public"
        page:
          type: integer
          format: int32
        size:
          type: integer
          format: int32
        total:
          type: integer
          format: int64
        columns:
          uniqueItems: true
          type: array
          items:
            $ref: "#/components/schemas/Column_Public"
    Column:
      type: object
      properties:
        name:
          type: string
        types:
          uniqueItems: true
          type: array
          items:
            type: string
            enum:
            - string
            - number
            - object
            - boolean
            - array
            - "null"
        filter_field_prefix:
          type: string
        filterField:
          type: string
          description: The field to use for filtering
          readOnly: true
    PageColumns:
      type: object
      properties:
        columns:
          type: array
          items:
            $ref: "#/components/schemas/Column"
    ChunkedOutputJsonNode:
      type: object
      properties:
        type:
          type: object
          properties:
            typeName:
              type: string
        closed:
          type: boolean
    DatasetItemStreamRequest:
      required:
      - dataset_name
      type: object
      properties:
        dataset_name:
          minLength: 1
          type: string
        last_retrieved_id:
          type: string
          format: uuid
        steam_limit:
          maximum: 2000
          minimum: 1
          type: integer
          format: int32
    DatasetUpdate:
      required:
      - name
      type: object
      properties:
        name:
          minLength: 1
          type: string
        description:
          pattern: (?s)^\s*(\S.*\S|\S)\s*$
          type: string
        visibility:
          type: string
          enum:
          - private
          - public
    Experiment:
      required:
      - dataset_name
      type: object
      properties:
        id:
          type: string
          format: uuid
        dataset_name:
          minLength: 1
          type: string
        dataset_id:
          type: string
          format: uuid
          readOnly: true
        name:
          type: string
        metadata:
          $ref: "#/components/schemas/JsonNode"
        type:
          type: string
          enum:
          - regular
          - trial
          - mini-batch
        optimization_id:
          type: string
          format: uuid
        feedback_scores:
          type: array
          readOnly: true
          items:
            $ref: "#/components/schemas/FeedbackScoreAverage"
        comments:
          type: array
          readOnly: true
          items:
            $ref: "#/components/schemas/Comment"
        trace_count:
          type: integer
          format: int64
          readOnly: true
        created_at:
          type: string
          format: date-time
          readOnly: true
        duration:
          $ref: "#/components/schemas/PercentageValues"
        total_estimated_cost:
          type: number
          readOnly: true
        total_estimated_cost_avg:
          type: number
          readOnly: true
        usage:
          type: object
          additionalProperties:
            type: number
            format: double
            readOnly: true
          readOnly: true
        last_updated_at:
          type: string
          format: date-time
          readOnly: true
        created_by:
          type: string
          readOnly: true
        last_updated_by:
          type: string
          readOnly: true
        prompt_version:
          $ref: "#/components/schemas/PromptVersionLink"
        prompt_versions:
          type: array
          items:
            $ref: "#/components/schemas/PromptVersionLink"
    FeedbackScoreAverage:
      required:
      - name
      - value
      type: object
      properties:
        name:
          minLength: 1
          type: string
        value:
          type: number
    JsonNode:
      type: object
    PercentageValues:
      type: object
      properties:
        p50:
          type: number
        p90:
          type: number
        p99:
          type: number
    PromptVersionLink:
      required:
      - id
      type: object
      properties:
        id:
          type: string
          format: uuid
        commit:
          type: string
          readOnly: true
        prompt_id:
          type: string
          format: uuid
          readOnly: true
    Experiment_Write:
      required:
      - dataset_name
      type: object
      properties:
        id:
          type: string
          format: uuid
        dataset_name:
          minLength: 1
          type: string
        name:
          type: string
        metadata:
          $ref: "#/components/schemas/JsonNode_Write"
        type:
          type: string
          enum:
          - regular
          - trial
          - mini-batch
        optimization_id:
          type: string
          format: uuid
        prompt_version:
          $ref: "#/components/schemas/PromptVersionLink_Write"
        prompt_versions:
          type: array
          items:
            $ref: "#/components/schemas/PromptVersionLink_Write"
    JsonNode_Write:
      type: object
    PromptVersionLink_Write:
      required:
      - id
      type: object
      properties:
        id:
          type: string
          format: uuid
    ExperimentItemsBatch:
      required:
      - experiment_items
      type: object
      properties:
        experiment_items:
          maxItems: 1000
          minItems: 1
          uniqueItems: true
          type: array
          items:
            $ref: "#/components/schemas/ExperimentItem"
    ExperimentItemsDelete:
      required:
      - ids
      type: object
      properties:
        ids:
          maxItems: 1000
          minItems: 1
          uniqueItems: true
          type: array
          items:
            type: string
            format: uuid
    DeleteIdsHolder:
      required:
      - ids
      type: object
      properties:
        ids:
          maxItems: 1000
          minItems: 1
          uniqueItems: true
          type: array
          items:
            type: string
            format: uuid
    Check:
      type: object
      properties:
        name:
          type: string
          enum:
          - TOPIC
          - PII
        result:
          type: string
          enum:
          - passed
          - failed
    ErrorInfo:
      required:
      - exception_type
      - traceback
      type: object
      properties:
        exception_type:
          minLength: 1
          type: string
        message:
          type: string
        traceback:
          minLength: 1
          type: string
    ExperimentItemBulkRecord:
      required:
      - dataset_item_id
      type: object
      properties:
        dataset_item_id:
          type: string
          format: uuid
        evaluate_task_result:
          $ref: "#/components/schemas/JsonListString"
        trace:
          $ref: "#/components/schemas/Trace"
        spans:
          maxItems: 100
          minItems: 0
          type: array
          items:
            $ref: "#/components/schemas/Span"
        feedback_scores:
          maxItems: 100
          minItems: 0
          type: array
          items:
            $ref: "#/components/schemas/FeedbackScore"
    ExperimentItemBulkUpload:
      required:
      - dataset_name
      - experiment_name
      - items
      type: object
      properties:
        experiment_name:
          minLength: 1
          type: string
        dataset_name:
          minLength: 1
          type: string
        items:
          maxItems: 250
          minItems: 1
          type: array
          items:
            $ref: "#/components/schemas/ExperimentItemBulkRecord"
    GuardrailsValidation:
      type: object
      properties:
        span_id:
          type: string
          format: uuid
        checks:
          type: array
          items:
            $ref: "#/components/schemas/Check"
      readOnly: true
    Span:
      required:
      - start_time
      type: object
      properties:
        id:
          type: string
          format: uuid
        project_name:
          pattern: (?s)^\s*(\S.*\S|\S)\s*$
          type: string
          description: "If null, the default project is used"
        project_id:
          type: string
          format: uuid
          readOnly: true
        trace_id:
          type: string
          format: uuid
        parent_span_id:
          type: string
          format: uuid
        name:
          type: string
        type:
          type: string
          enum:
          - general
          - tool
          - llm
          - guardrail
        start_time:
          type: string
          format: date-time
        end_time:
          type: string
          format: date-time
        input:
          $ref: "#/components/schemas/JsonListString"
        output:
          $ref: "#/components/schemas/JsonListString"
        metadata:
          $ref: "#/components/schemas/JsonNode"
        model:
          type: string
        provider:
          type: string
        tags:
          uniqueItems: true
          type: array
          items:
            type: string
        usage:
          type: object
          additionalProperties:
            type: integer
            format: int32
        error_info:
          $ref: "#/components/schemas/ErrorInfo"
        created_at:
          type: string
          format: date-time
          readOnly: true
        last_updated_at:
          type: string
          format: date-time
        created_by:
          type: string
          readOnly: true
        last_updated_by:
          type: string
          readOnly: true
        feedback_scores:
          type: array
          readOnly: true
          items:
            $ref: "#/components/schemas/FeedbackScore"
        comments:
          type: array
          readOnly: true
          items:
            $ref: "#/components/schemas/Comment"
        total_estimated_cost:
          minimum: 0.0
          exclusiveMinimum: false
          type: number
        total_estimated_cost_version:
          type: string
        duration:
          type: number
          description: Duration in milliseconds as a decimal number to support sub-millisecond
            precision
          format: double
          readOnly: true
    Trace:
      required:
      - start_time
      type: object
      properties:
        id:
          type: string
          format: uuid
        project_name:
          pattern: (?s)^\s*(\S.*\S|\S)\s*$
          type: string
          description: "If null, the default project is used"
        project_id:
          type: string
          format: uuid
          readOnly: true
        name:
          type: string
        start_time:
          type: string
          format: date-time
        end_time:
          type: string
          format: date-time
        input:
          $ref: "#/components/schemas/JsonListString"
        output:
          $ref: "#/components/schemas/JsonListString"
        metadata:
          $ref: "#/components/schemas/JsonNode"
        tags:
          uniqueItems: true
          type: array
          items:
            type: string
        error_info:
          $ref: "#/components/schemas/ErrorInfo"
        usage:
          type: object
          additionalProperties:
            type: integer
            format: int64
            readOnly: true
          readOnly: true
        created_at:
          type: string
          format: date-time
          readOnly: true
        last_updated_at:
          type: string
          format: date-time
        created_by:
          type: string
          readOnly: true
        last_updated_by:
          type: string
          readOnly: true
        feedback_scores:
          type: array
          readOnly: true
          items:
            $ref: "#/components/schemas/FeedbackScore"
        comments:
          type: array
          readOnly: true
          items:
            $ref: "#/components/schemas/Comment"
        guardrails_validations:
          type: array
          readOnly: true
          items:
            $ref: "#/components/schemas/GuardrailsValidation"
        total_estimated_cost:
          type: number
          readOnly: true
        span_count:
          type: integer
          format: int32
          readOnly: true
        duration:
          type: number
          description: Duration in milliseconds as a decimal number to support sub-millisecond
            precision
          format: double
          readOnly: true
        thread_id:
          type: string
        visibility_mode:
          type: string
          readOnly: true
          enum:
          - default
          - hidden
        llm_span_count:
          type: integer
          format: int32
          readOnly: true
    ErrorInfo_ExperimentItemBulkWriteView:
      required:
      - exception_type
      - traceback
      type: object
      properties:
        exception_type:
          minLength: 1
          type: string
        message:
          type: string
        traceback:
          minLength: 1
          type: string
    ExperimentItemBulkRecord_ExperimentItemBulkWriteView:
      required:
      - dataset_item_id
      type: object
      properties:
        dataset_item_id:
          type: string
          format: uuid
        evaluate_task_result:
          $ref: "#/components/schemas/JsonListString_ExperimentItemBulkWriteView"
        trace:
          $ref: "#/components/schemas/Trace_ExperimentItemBulkWriteView"
        spans:
          maxItems: 100
          minItems: 0
          type: array
          items:
            $ref: "#/components/schemas/Span_ExperimentItemBulkWriteView"
        feedback_scores:
          maxItems: 100
          minItems: 0
          type: array
          items:
            $ref: "#/components/schemas/FeedbackScore_ExperimentItemBulkWriteView"
    ExperimentItemBulkUpload_ExperimentItemBulkWriteView:
      required:
      - dataset_name
      - experiment_name
      - items
      type: object
      properties:
        experiment_name:
          minLength: 1
          type: string
        dataset_name:
          minLength: 1
          type: string
        items:
          maxItems: 250
          minItems: 1
          type: array
          items:
            $ref: "#/components/schemas/ExperimentItemBulkRecord_ExperimentItemBulkWriteView"
    FeedbackScore_ExperimentItemBulkWriteView:
      required:
      - name
      - source
      - value
      type: object
      properties:
        name:
          minLength: 1
          type: string
        category_name:
          type: string
        value:
          maximum: 999999999.999999999
          exclusiveMaximum: false
          minimum: -999999999.999999999
          exclusiveMinimum: false
          type: number
        reason:
          type: string
        source:
          type: string
          enum:
          - ui
          - sdk
          - online_scoring
        created_at:
          type: string
          format: date-time
          readOnly: true
        last_updated_at:
          type: string
          format: date-time
          readOnly: true
        created_by:
          type: string
          readOnly: true
        last_updated_by:
          type: string
          readOnly: true
    JsonListString_ExperimentItemBulkWriteView:
      type: object
      anyOf:
      - type: object
      - type: array
        items:
          type: object
      - type: string
    JsonNode_ExperimentItemBulkWriteView:
      type: object
    Span_ExperimentItemBulkWriteView:
      required:
      - start_time
      type: object
      properties:
        id:
          type: string
          format: uuid
        parent_span_id:
          type: string
          format: uuid
        name:
          type: string
        type:
          type: string
          enum:
          - general
          - tool
          - llm
          - guardrail
        start_time:
          type: string
          format: date-time
        end_time:
          type: string
          format: date-time
        input:
          $ref: "#/components/schemas/JsonListString_ExperimentItemBulkWriteView"
        output:
          $ref: "#/components/schemas/JsonListString_ExperimentItemBulkWriteView"
        metadata:
          $ref: "#/components/schemas/JsonNode_ExperimentItemBulkWriteView"
        model:
          type: string
        provider:
          type: string
        tags:
          uniqueItems: true
          type: array
          items:
            type: string
        usage:
          type: object
          additionalProperties:
            type: integer
            format: int32
        error_info:
          $ref: "#/components/schemas/ErrorInfo_ExperimentItemBulkWriteView"
        last_updated_at:
          type: string
          format: date-time
        total_estimated_cost:
          minimum: 0.0
          exclusiveMinimum: false
          type: number
        total_estimated_cost_version:
          type: string
    Trace_ExperimentItemBulkWriteView:
      required:
      - start_time
      type: object
      properties:
        id:
          type: string
          format: uuid
        project_name:
          pattern: (?s)^\s*(\S.*\S|\S)\s*$
          type: string
          description: "If null, the default project is used"
        name:
          type: string
        start_time:
          type: string
          format: date-time
        end_time:
          type: string
          format: date-time
        input:
          $ref: "#/components/schemas/JsonListString_ExperimentItemBulkWriteView"
        output:
          $ref: "#/components/schemas/JsonListString_ExperimentItemBulkWriteView"
        metadata:
          $ref: "#/components/schemas/JsonNode_ExperimentItemBulkWriteView"
        tags:
          uniqueItems: true
          type: array
          items:
            type: string
        error_info:
          $ref: "#/components/schemas/ErrorInfo_ExperimentItemBulkWriteView"
        last_updated_at:
          type: string
          format: date-time
        thread_id:
          type: string
      description: "Please provide either none, only one of evaluate_task_result or\
        \ trace, but never both"
    Comment_Public:
      required:
      - text
      type: object
      properties:
        id:
          type: string
          format: uuid
          readOnly: true
        text:
          minLength: 1
          type: string
        created_at:
          type: string
          format: date-time
          readOnly: true
        last_updated_at:
          type: string
          format: date-time
          readOnly: true
        created_by:
          type: string
          readOnly: true
        last_updated_by:
          type: string
          readOnly: true
      readOnly: true
    ExperimentPage_Public:
      type: object
      properties:
        page:
          type: integer
          format: int32
        size:
          type: integer
          format: int32
        total:
          type: integer
          format: int64
        content:
          type: array
          items:
            $ref: "#/components/schemas/Experiment_Public"
        sortableBy:
          type: array
          items:
            type: string
    Experiment_Public:
      required:
      - dataset_name
      type: object
      properties:
        id:
          type: string
          format: uuid
        dataset_name:
          minLength: 1
          type: string
        dataset_id:
          type: string
          format: uuid
          readOnly: true
        name:
          type: string
        metadata:
          $ref: "#/components/schemas/JsonNode_Public"
        type:
          type: string
          enum:
          - regular
          - trial
          - mini-batch
        optimization_id:
          type: string
          format: uuid
        feedback_scores:
          type: array
          readOnly: true
          items:
            $ref: "#/components/schemas/FeedbackScoreAverage_Public"
        comments:
          type: array
          readOnly: true
          items:
            $ref: "#/components/schemas/Comment_Public"
        trace_count:
          type: integer
          format: int64
          readOnly: true
        created_at:
          type: string
          format: date-time
          readOnly: true
        duration:
          $ref: "#/components/schemas/PercentageValues_Public"
        total_estimated_cost:
          type: number
          readOnly: true
        total_estimated_cost_avg:
          type: number
          readOnly: true
        usage:
          type: object
          additionalProperties:
            type: number
            format: double
            readOnly: true
          readOnly: true
        last_updated_at:
          type: string
          format: date-time
          readOnly: true
        created_by:
          type: string
          readOnly: true
        last_updated_by:
          type: string
          readOnly: true
        prompt_version:
          $ref: "#/components/schemas/PromptVersionLink_Public"
        prompt_versions:
          type: array
          items:
            $ref: "#/components/schemas/PromptVersionLink_Public"
    FeedbackScoreAverage_Public:
      required:
      - name
      - value
      type: object
      properties:
        name:
          minLength: 1
          type: string
        value:
          type: number
      readOnly: true
    JsonNode_Public:
      type: object
    PercentageValues_Public:
      type: object
      properties:
        p50:
          type: number
        p90:
          type: number
        p99:
          type: number
    PromptVersionLink_Public:
      required:
      - id
      type: object
      properties:
        id:
          type: string
          format: uuid
        commit:
          type: string
          readOnly: true
        prompt_id:
          type: string
          format: uuid
          readOnly: true
    ErrorMessage_Public:
      type: object
      properties:
        code:
          type: integer
          format: int32
        message:
          type: string
        details:
          type: string
    ExperimentItemStreamRequest:
      required:
      - experiment_name
      type: object
      properties:
        experiment_name:
          minLength: 1
          type: string
        limit:
          maximum: 2000
          minimum: 1
          type: integer
          format: int32
        last_retrieved_id:
          type: string
          format: uuid
        truncate:
          type: boolean
          description: "Truncate image included in either input, output or metadata"
          default: true
    ChunkedOutputJsonNode_Public:
      type: object
      properties:
        type:
          type: object
          properties:
            typeName:
              type: string
        closed:
          type: boolean
    ExperimentStreamRequest_Public:
      required:
      - name
      type: object
      properties:
        name:
          minLength: 1
          type: string
        limit:
          maximum: 2000
          minimum: 1
          type: integer
          format: int32
        last_retrieved_id:
          type: string
          format: uuid
    CategoricalFeedbackDefinition:
      required:
      - details
      - name
      - type
      type: object
      allOf:
      - $ref: "#/components/schemas/Feedback"
      - type: object
        properties:
          details:
            $ref: "#/components/schemas/CategoricalFeedbackDetail"
          created_at:
            type: string
            format: date-time
            readOnly: true
          created_by:
            type: string
            readOnly: true
          last_updated_at:
            type: string
            format: date-time
            readOnly: true
          last_updated_by:
            type: string
            readOnly: true
    CategoricalFeedbackDetail:
      required:
      - categories
      type: object
      properties:
        categories:
          type: object
          additionalProperties:
            type: number
            format: double
    Feedback:
      required:
      - name
      - type
      type: object
      properties:
        id:
          type: string
          format: uuid
          readOnly: true
        name:
          minLength: 1
          type: string
        createdAt:
          type: string
          format: date-time
          readOnly: true
        createdBy:
          type: string
          readOnly: true
        lastUpdatedAt:
          type: string
          format: date-time
          readOnly: true
        lastUpdatedBy:
          type: string
          readOnly: true
        type:
          type: string
          enum:
          - numerical
          - categorical
      discriminator:
        propertyName: type
        mapping:
          numerical: "#/components/schemas/NumericalFeedbackDefinition"
          categorical: "#/components/schemas/CategoricalFeedbackDefinition"
    NumericalFeedbackDefinition:
      required:
      - details
      - name
      - type
      type: object
      allOf:
      - $ref: "#/components/schemas/Feedback"
      - type: object
        properties:
          details:
            $ref: "#/components/schemas/NumericalFeedbackDetail"
          created_at:
            type: string
            format: date-time
            readOnly: true
          created_by:
            type: string
            readOnly: true
          last_updated_at:
            type: string
            format: date-time
            readOnly: true
          last_updated_by:
            type: string
            readOnly: true
    NumericalFeedbackDetail:
      required:
      - max
      - min
      type: object
      properties:
        max:
          type: number
        min:
          type: number
    CategoricalFeedbackDefinition_Create:
      required:
      - details
      - name
      - type
      type: object
      allOf:
      - $ref: "#/components/schemas/Feedback_Create"
      - type: object
        properties:
          details:
            $ref: "#/components/schemas/CategoricalFeedbackDetail_Create"
    CategoricalFeedbackDetail_Create:
      required:
      - categories
      type: object
      properties:
        categories:
          type: object
          additionalProperties:
            type: number
            format: double
    Feedback_Create:
      required:
      - name
      - type
      type: object
      properties:
        id:
          type: string
          format: uuid
          readOnly: true
        name:
          minLength: 1
          type: string
        type:
          type: string
          enum:
          - numerical
          - categorical
      discriminator:
        propertyName: type
        mapping:
          numerical: "#/components/schemas/NumericalFeedbackDefinition_Create"
          categorical: "#/components/schemas/CategoricalFeedbackDefinition_Create"
    NumericalFeedbackDefinition_Create:
      required:
      - details
      - name
      - type
      type: object
      allOf:
      - $ref: "#/components/schemas/Feedback_Create"
      - type: object
        properties:
          details:
            $ref: "#/components/schemas/NumericalFeedbackDetail_Create"
    NumericalFeedbackDetail_Create:
      required:
      - max
      - min
      type: object
      properties:
        max:
          type: number
        min:
          type: number
    CategoricalFeedbackDefinition_Public:
      required:
      - details
      - name
      - type
      type: object
      allOf:
      - $ref: "#/components/schemas/Feedback_Public"
      - type: object
        properties:
          details:
            $ref: "#/components/schemas/CategoricalFeedbackDetail_Public"
          created_at:
            type: string
            format: date-time
            readOnly: true
          created_by:
            type: string
            readOnly: true
          last_updated_at:
            type: string
            format: date-time
            readOnly: true
          last_updated_by:
            type: string
            readOnly: true
    CategoricalFeedbackDetail_Public:
      required:
      - categories
      type: object
      properties:
        categories:
          type: object
          additionalProperties:
            type: number
            format: double
    FeedbackDefinitionPage_Public:
      type: object
      properties:
        page:
          type: integer
          format: int32
        size:
          type: integer
          format: int32
        total:
          type: integer
          format: int64
        content:
          type: array
          items:
            $ref: "#/components/schemas/FeedbackObject_Public"
    FeedbackObject_Public:
      required:
      - name
      - type
      type: object
      properties:
        id:
          type: string
          format: uuid
          readOnly: true
        name:
          minLength: 1
          type: string
        createdAt:
          type: string
          format: date-time
          readOnly: true
        createdBy:
          type: string
          readOnly: true
        lastUpdatedAt:
          type: string
          format: date-time
          readOnly: true
        lastUpdatedBy:
          type: string
          readOnly: true
        type:
          type: string
          enum:
          - numerical
          - categorical
      discriminator:
        propertyName: type
        mapping:
          numerical: "#/components/schemas/NumericalFeedbackDefinition_Public"
          categorical: "#/components/schemas/CategoricalFeedbackDefinition_Public"
    NumericalFeedbackDefinition_Public:
      required:
      - details
      - name
      - type
      type: object
      allOf:
      - $ref: "#/components/schemas/Feedback_Public"
      - type: object
        properties:
          details:
            $ref: "#/components/schemas/NumericalFeedbackDetail_Public"
          created_at:
            type: string
            format: date-time
            readOnly: true
          created_by:
            type: string
            readOnly: true
          last_updated_at:
            type: string
            format: date-time
            readOnly: true
          last_updated_by:
            type: string
            readOnly: true
    NumericalFeedbackDetail_Public:
      required:
      - max
      - min
      type: object
      properties:
        max:
          type: number
        min:
          type: number
    Feedback_Public:
      required:
      - name
      - type
      type: object
      properties:
        id:
          type: string
          format: uuid
          readOnly: true
        name:
          minLength: 1
          type: string
        createdAt:
          type: string
          format: date-time
          readOnly: true
        createdBy:
          type: string
          readOnly: true
        lastUpdatedAt:
          type: string
          format: date-time
          readOnly: true
        lastUpdatedBy:
          type: string
          readOnly: true
        type:
          type: string
          enum:
          - numerical
          - categorical
      discriminator:
        propertyName: type
        mapping:
          numerical: "#/components/schemas/NumericalFeedbackDefinition_Public"
          categorical: "#/components/schemas/CategoricalFeedbackDefinition_Public"
    CategoricalFeedbackDefinition_Update:
      required:
      - details
      - name
      - type
      type: object
      allOf:
      - $ref: "#/components/schemas/Feedback_Update"
      - type: object
        properties:
          details:
            $ref: "#/components/schemas/CategoricalFeedbackDetail_Update"
    CategoricalFeedbackDetail_Update:
      required:
      - categories
      type: object
      properties:
        categories:
          type: object
          additionalProperties:
            type: number
            format: double
    Feedback_Update:
      required:
      - name
      - type
      type: object
      properties:
        id:
          type: string
          format: uuid
          readOnly: true
        name:
          minLength: 1
          type: string
        type:
          type: string
          enum:
          - numerical
          - categorical
      discriminator:
        propertyName: type
        mapping:
          numerical: "#/components/schemas/NumericalFeedbackDefinition_Update"
          categorical: "#/components/schemas/CategoricalFeedbackDefinition_Update"
    NumericalFeedbackDefinition_Update:
      required:
      - details
      - name
      - type
      type: object
      allOf:
      - $ref: "#/components/schemas/Feedback_Update"
      - type: object
        properties:
          details:
            $ref: "#/components/schemas/NumericalFeedbackDetail_Update"
    NumericalFeedbackDetail_Update:
      required:
      - max
      - min
      type: object
      properties:
        max:
          type: number
        min:
          type: number
    Guardrail:
      required:
      - config
      - details
      - entity_id
      - name
      - result
      - secondary_id
      type: object
      properties:
        id:
          type: string
          format: uuid
          readOnly: true
        entity_id:
          type: string
          format: uuid
        secondary_id:
          type: string
          format: uuid
        project_name:
          pattern: (?s)^\s*(\S.*\S|\S)\s*$
          type: string
          description: "If null, the default project is used"
        name:
          type: string
          enum:
          - TOPIC
          - PII
        result:
          type: string
          enum:
          - passed
          - failed
        config:
          $ref: "#/components/schemas/JsonNode"
        details:
          $ref: "#/components/schemas/JsonNode"
    GuardrailBatch:
      required:
      - guardrails
      type: object
      properties:
        guardrails:
          maxItems: 1000
          minItems: 1
          type: array
          items:
            $ref: "#/components/schemas/Guardrail"
    GuardrailBatch_Write:
      required:
      - guardrails
      type: object
      properties:
        guardrails:
          maxItems: 1000
          minItems: 1
          type: array
          items:
            $ref: "#/components/schemas/Guardrail_Write"
    Guardrail_Write:
      required:
      - config
      - details
      - entity_id
      - name
      - result
      - secondary_id
      type: object
      properties:
        entity_id:
          type: string
          format: uuid
        secondary_id:
          type: string
          format: uuid
        project_name:
          pattern: (?s)^\s*(\S.*\S|\S)\s*$
          type: string
          description: "If null, the default project is used"
        name:
          type: string
          enum:
          - TOPIC
          - PII
        result:
          type: string
          enum:
          - passed
          - failed
        config:
          $ref: "#/components/schemas/JsonNode"
        details:
          $ref: "#/components/schemas/JsonNode"
    ProviderApiKeyPage_Public:
      type: object
      properties:
        size:
          type: integer
          format: int32
        total:
          type: integer
          format: int64
        content:
          type: array
          items:
            $ref: "#/components/schemas/ProviderApiKey_Public"
        sortableBy:
          type: array
          items:
            type: string
    ProviderApiKey_Public:
      required:
      - api_key
      - provider
      type: object
      properties:
        id:
          type: string
          format: uuid
          readOnly: true
        provider:
          type: string
          enum:
          - openai
          - anthropic
          - gemini
          - openrouter
          - vertex-ai
        api_key:
          minLength: 1
          type: string
        name:
          maxLength: 150
          minLength: 0
          type: string
        headers:
          type: object
          additionalProperties:
            type: string
        configuration:
          type: object
          additionalProperties:
            type: string
        base_url:
          pattern: (?s)^\s*(\S.*\S|\S)\s*$
          type: string
        created_at:
          type: string
          format: date-time
          readOnly: true
        created_by:
          type: string
          readOnly: true
        last_updated_at:
          type: string
          format: date-time
          readOnly: true
        last_updated_by:
          type: string
          readOnly: true
    ProviderApiKey:
      required:
      - api_key
      - provider
      type: object
      properties:
        id:
          type: string
          format: uuid
          readOnly: true
        provider:
          type: string
          enum:
          - openai
          - anthropic
          - gemini
          - openrouter
          - vertex-ai
        api_key:
          minLength: 1
          type: string
        name:
          maxLength: 150
          minLength: 0
          type: string
        headers:
          type: object
          additionalProperties:
            type: string
        configuration:
          type: object
          additionalProperties:
            type: string
        base_url:
          pattern: (?s)^\s*(\S.*\S|\S)\s*$
          type: string
        created_at:
          type: string
          format: date-time
          readOnly: true
        created_by:
          type: string
          readOnly: true
        last_updated_at:
          type: string
          format: date-time
          readOnly: true
        last_updated_by:
          type: string
          readOnly: true
    ProviderApiKey_Write:
      required:
      - api_key
      - provider
      type: object
      properties:
        provider:
          type: string
          enum:
          - openai
          - anthropic
          - gemini
          - openrouter
          - vertex-ai
        api_key:
          minLength: 1
          type: string
        name:
          maxLength: 150
          minLength: 0
          type: string
        headers:
          type: object
          additionalProperties:
            type: string
        configuration:
          type: object
          additionalProperties:
            type: string
        base_url:
          pattern: (?s)^\s*(\S.*\S|\S)\s*$
          type: string
    ProviderApiKeyUpdate:
      required:
      - api_key
      type: object
      properties:
        api_key:
          minLength: 1
          type: string
        name:
          maxLength: 150
          minLength: 0
          type: string
    ExportTraceServiceRequest:
      $ref: "#/components/schemas/JsonNode"
    Optimization:
      required:
      - dataset_name
      - objective_name
      - status
      type: object
      properties:
        id:
          type: string
          format: uuid
        name:
          type: string
        dataset_name:
          minLength: 1
          type: string
        objective_name:
          minLength: 1
          type: string
        status:
          type: string
          enum:
          - running
          - completed
          - cancelled
        metadata:
          $ref: "#/components/schemas/JsonNode"
        dataset_id:
          type: string
          format: uuid
          readOnly: true
        num_trials:
          type: integer
          format: int64
          readOnly: true
        feedback_scores:
          type: array
          readOnly: true
          items:
            $ref: "#/components/schemas/FeedbackScoreAverage"
        created_at:
          type: string
          format: date-time
          readOnly: true
        created_by:
          type: string
          readOnly: true
        last_updated_at:
          type: string
          format: date-time
        last_updated_by:
          type: string
          readOnly: true
    Optimization_Write:
      required:
      - dataset_name
      - objective_name
      - status
      type: object
      properties:
        id:
          type: string
          format: uuid
        name:
          type: string
        dataset_name:
          minLength: 1
          type: string
        objective_name:
          minLength: 1
          type: string
        status:
          type: string
          enum:
          - running
          - completed
          - cancelled
        metadata:
          $ref: "#/components/schemas/JsonNode_Write"
        last_updated_at:
          type: string
          format: date-time
    OptimizationPage_Public:
      type: object
      properties:
        page:
          type: integer
          format: int32
        size:
          type: integer
          format: int32
        total:
          type: integer
          format: int64
        content:
          type: array
          items:
            $ref: "#/components/schemas/Optimization_Public"
        sortableBy:
          type: array
          items:
            type: string
    Optimization_Public:
      required:
      - dataset_name
      - objective_name
      - status
      type: object
      properties:
        id:
          type: string
          format: uuid
        name:
          type: string
        dataset_name:
          minLength: 1
          type: string
        objective_name:
          minLength: 1
          type: string
        status:
          type: string
          enum:
          - running
          - completed
          - cancelled
        metadata:
          $ref: "#/components/schemas/JsonNode_Public"
        dataset_id:
          type: string
          format: uuid
          readOnly: true
        num_trials:
          type: integer
          format: int64
          readOnly: true
        feedback_scores:
          type: array
          readOnly: true
          items:
            $ref: "#/components/schemas/FeedbackScoreAverage_Public"
        created_at:
          type: string
          format: date-time
          readOnly: true
        created_by:
          type: string
          readOnly: true
        last_updated_at:
          type: string
          format: date-time
        last_updated_by:
          type: string
          readOnly: true
    OptimizationUpdate:
      type: object
      properties:
        name:
          type: string
        status:
          type: string
          enum:
          - running
          - completed
          - cancelled
    ErrorCountWithDeviation:
      type: object
      properties:
        count:
          type: integer
          format: int64
        deviation:
          type: integer
          format: int64
        deviation_percentage:
          type: integer
          format: int64
    Project:
      required:
      - name
      type: object
      properties:
        id:
          type: string
          format: uuid
          readOnly: true
        name:
          minLength: 1
          type: string
        visibility:
          type: string
          enum:
          - private
          - public
        description:
          type: string
        created_at:
          type: string
          format: date-time
          readOnly: true
        created_by:
          type: string
          readOnly: true
        last_updated_at:
          type: string
          format: date-time
          readOnly: true
        last_updated_by:
          type: string
          readOnly: true
        last_updated_trace_at:
          type: string
          format: date-time
          readOnly: true
        feedback_scores:
          type: array
          readOnly: true
          items:
            $ref: "#/components/schemas/FeedbackScoreAverage"
        duration:
          $ref: "#/components/schemas/PercentageValues"
        total_estimated_cost:
          type: number
          format: double
          readOnly: true
        total_estimated_cost_sum:
          type: number
          format: double
          readOnly: true
        usage:
          type: object
          additionalProperties:
            type: number
            format: double
            readOnly: true
          readOnly: true
        trace_count:
          type: integer
          format: int64
          readOnly: true
        guardrails_failed_count:
          type: integer
          format: int64
          readOnly: true
        error_count:
          $ref: "#/components/schemas/ErrorCountWithDeviation"
    Project_Write:
      required:
      - name
      type: object
      properties:
        name:
          minLength: 1
          type: string
        visibility:
          type: string
          enum:
          - private
          - public
        description:
          type: string
    ProjectPage_Public:
      type: object
      properties:
        page:
          type: integer
          format: int32
        size:
          type: integer
          format: int32
        total:
          type: integer
          format: int64
        content:
          type: array
          items:
            $ref: "#/components/schemas/Project_Public"
        sortableBy:
          type: array
          items:
            type: string
    Project_Public:
      required:
      - name
      type: object
      properties:
        id:
          type: string
          format: uuid
          readOnly: true
        name:
          minLength: 1
          type: string
        visibility:
          type: string
          enum:
          - private
          - public
        description:
          type: string
        created_at:
          type: string
          format: date-time
          readOnly: true
        created_by:
          type: string
          readOnly: true
        last_updated_at:
          type: string
          format: date-time
          readOnly: true
        last_updated_by:
          type: string
          readOnly: true
        last_updated_trace_at:
          type: string
          format: date-time
          readOnly: true
    FeedbackScoreNames:
      type: object
      properties:
        scores:
          type: array
          items:
            $ref: "#/components/schemas/ScoreName"
    ScoreName:
      type: object
      properties:
        name:
          type: string
    DataPointNumber_Public:
      required:
      - time
      type: object
      properties:
        time:
          type: string
          format: date-time
        value:
          type: number
    ProjectMetricResponse_Public:
      type: object
      properties:
        project_id:
          type: string
          format: uuid
        metric_type:
          type: string
          enum:
          - FEEDBACK_SCORES
          - TRACE_COUNT
          - TOKEN_USAGE
          - DURATION
          - COST
          - GUARDRAILS_FAILED_COUNT
        interval:
          type: string
          enum:
          - HOURLY
          - DAILY
          - WEEKLY
        results:
          type: array
          items:
            $ref: "#/components/schemas/ResultsNumber_Public"
    ResultsNumber_Public:
      type: object
      properties:
        name:
          type: string
        data:
          type: array
          items:
            $ref: "#/components/schemas/DataPointNumber_Public"
    ProjectMetricRequest_Public:
      type: object
      properties:
        metric_type:
          type: string
          enum:
          - FEEDBACK_SCORES
          - TRACE_COUNT
          - TOKEN_USAGE
          - DURATION
          - COST
          - GUARDRAILS_FAILED_COUNT
        interval:
          type: string
          enum:
          - HOURLY
          - DAILY
          - WEEKLY
        interval_start:
          type: string
          format: date-time
        interval_end:
          type: string
          format: date-time
    ProjectStatsSummary:
      type: object
      properties:
        content:
          type: array
          items:
            $ref: "#/components/schemas/ProjectStatsSummaryItem"
    ProjectStatsSummaryItem:
      type: object
      properties:
        project_id:
          type: string
          format: uuid
        feedback_scores:
          type: array
          items:
            $ref: "#/components/schemas/FeedbackScoreAverage"
        duration:
          $ref: "#/components/schemas/PercentageValues"
        total_estimated_cost:
          type: number
          format: double
        total_estimated_cost_sum:
          type: number
          format: double
        usage:
          type: object
          additionalProperties:
            type: number
            format: double
        trace_count:
          type: integer
          format: int64
        guardrails_failed_count:
          type: integer
          format: int64
        error_count:
          $ref: "#/components/schemas/ErrorCountWithDeviation"
    ErrorCountWithDeviation_Detailed:
      type: object
      properties:
        count:
          type: integer
          format: int64
        deviation:
          type: integer
          format: int64
        deviation_percentage:
          type: integer
          format: int64
      readOnly: true
    FeedbackScoreAverage_Detailed:
      required:
      - name
      - value
      type: object
      properties:
        name:
          minLength: 1
          type: string
        value:
          type: number
      readOnly: true
    PercentageValues_Detailed:
      type: object
      properties:
        p50:
          type: number
        p90:
          type: number
        p99:
          type: number
      readOnly: true
    Project_Detailed:
      required:
      - name
      type: object
      properties:
        id:
          type: string
          format: uuid
          readOnly: true
        name:
          minLength: 1
          type: string
        visibility:
          type: string
          enum:
          - private
          - public
        description:
          type: string
        created_at:
          type: string
          format: date-time
          readOnly: true
        created_by:
          type: string
          readOnly: true
        last_updated_at:
          type: string
          format: date-time
          readOnly: true
        last_updated_by:
          type: string
          readOnly: true
        last_updated_trace_at:
          type: string
          format: date-time
          readOnly: true
        feedback_scores:
          type: array
          readOnly: true
          items:
            $ref: "#/components/schemas/FeedbackScoreAverage_Detailed"
        duration:
          $ref: "#/components/schemas/PercentageValues_Detailed"
        total_estimated_cost:
          type: number
          format: double
          readOnly: true
        total_estimated_cost_sum:
          type: number
          format: double
          readOnly: true
        usage:
          type: object
          additionalProperties:
            type: number
            format: double
            readOnly: true
          readOnly: true
        trace_count:
          type: integer
          format: int64
          readOnly: true
        guardrails_failed_count:
          type: integer
          format: int64
          readOnly: true
        error_count:
          $ref: "#/components/schemas/ErrorCountWithDeviation_Detailed"
    ErrorMessage_Detailed:
      type: object
      properties:
        errors:
          type: array
          items:
            type: string
    ProjectRetrieve_Detailed:
      required:
      - name
      type: object
      properties:
        name:
          minLength: 1
          type: string
    ProjectUpdate:
      type: object
      properties:
        name:
          pattern: (?s)^\s*(\S.*\S|\S)\s*$
          type: string
        description:
          type: string
        visibility:
          type: string
          enum:
          - private
          - public
    Prompt:
      required:
      - name
      type: object
      properties:
        id:
          type: string
          format: uuid
        name:
          minLength: 1
          type: string
        description:
          pattern: (?s)^\s*(\S.*\S|\S)\s*$
          type: string
        template:
          pattern: (?s)^\s*(\S.*\S|\S)\s*$
          type: string
        metadata:
          $ref: "#/components/schemas/JsonNode"
        change_description:
          type: string
        type:
          type: string
          enum:
          - mustache
          - jinja2
        created_at:
          type: string
          format: date-time
          readOnly: true
        created_by:
          type: string
          readOnly: true
        last_updated_at:
          type: string
          format: date-time
          readOnly: true
        last_updated_by:
          type: string
          readOnly: true
        version_count:
          type: integer
          format: int64
          readOnly: true
        latest_version:
          $ref: "#/components/schemas/PromptVersion"
    PromptVersion:
      required:
      - template
      type: object
      properties:
        id:
          type: string
          description: "version unique identifier, generated if absent"
          format: uuid
        prompt_id:
          type: string
          format: uuid
          readOnly: true
        commit:
          pattern: "^[a-zA-Z0-9]{8}$"
          type: string
          description: "version short unique identifier, generated if absent. it must\
            \ be 8 characters long"
        template:
          minLength: 1
          type: string
        metadata:
          $ref: "#/components/schemas/JsonNode"
        type:
          type: string
          enum:
          - mustache
          - jinja2
        change_description:
          type: string
        variables:
          uniqueItems: true
          type: array
          readOnly: true
          items:
            type: string
            readOnly: true
        created_at:
          type: string
          format: date-time
          readOnly: true
        created_by:
          type: string
          readOnly: true
      readOnly: true
    Prompt_Write:
      required:
      - name
      type: object
      properties:
        id:
          type: string
          format: uuid
        name:
          minLength: 1
          type: string
        description:
          pattern: (?s)^\s*(\S.*\S|\S)\s*$
          type: string
        template:
          pattern: (?s)^\s*(\S.*\S|\S)\s*$
          type: string
        metadata:
          $ref: "#/components/schemas/JsonNode_Write"
        change_description:
          type: string
        type:
          type: string
          enum:
          - mustache
          - jinja2
    JsonNode_Detail:
      type: object
    PromptVersion_Detail:
      required:
      - template
      type: object
      properties:
        id:
          type: string
          description: "version unique identifier, generated if absent"
          format: uuid
        prompt_id:
          type: string
          format: uuid
          readOnly: true
        commit:
          pattern: "^[a-zA-Z0-9]{8}$"
          type: string
          description: "version short unique identifier, generated if absent. it must\
            \ be 8 characters long"
        template:
          minLength: 1
          type: string
        metadata:
          $ref: "#/components/schemas/JsonNode_Detail"
        type:
          type: string
          enum:
          - mustache
          - jinja2
        change_description:
          type: string
        variables:
          uniqueItems: true
          type: array
          readOnly: true
          items:
            type: string
            readOnly: true
        created_at:
          type: string
          format: date-time
          readOnly: true
        created_by:
          type: string
          readOnly: true
    ErrorMessage_Detail:
      type: object
      properties:
        code:
          type: integer
          format: int32
        message:
          type: string
        details:
          type: string
    CreatePromptVersion_Detail:
      required:
      - name
      - version
      type: object
      properties:
        name:
          minLength: 1
          type: string
        version:
          $ref: "#/components/schemas/PromptVersion_Detail"
    Prompt_Detail:
      required:
      - name
      type: object
      properties:
        id:
          type: string
          format: uuid
        name:
          minLength: 1
          type: string
        description:
          pattern: (?s)^\s*(\S.*\S|\S)\s*$
          type: string
        created_at:
          type: string
          format: date-time
          readOnly: true
        created_by:
          type: string
          readOnly: true
        last_updated_at:
          type: string
          format: date-time
          readOnly: true
        last_updated_by:
          type: string
          readOnly: true
        version_count:
          type: integer
          format: int64
          readOnly: true
        latest_version:
          $ref: "#/components/schemas/PromptVersion_Detail"
    PromptVersionPage_Public:
      type: object
      properties:
        page:
          type: integer
          format: int32
        size:
          type: integer
          format: int32
        total:
          type: integer
          format: int64
        content:
          type: array
          items:
            $ref: "#/components/schemas/PromptVersion_Public"
    PromptVersion_Public:
      required:
      - template
      type: object
      properties:
        id:
          type: string
          description: "version unique identifier, generated if absent"
          format: uuid
        prompt_id:
          type: string
          format: uuid
          readOnly: true
        commit:
          pattern: "^[a-zA-Z0-9]{8}$"
          type: string
          description: "version short unique identifier, generated if absent. it must\
            \ be 8 characters long"
        template:
          minLength: 1
          type: string
        metadata:
          $ref: "#/components/schemas/JsonNode_Public"
        type:
          type: string
          enum:
          - mustache
          - jinja2
        change_description:
          type: string
        created_at:
          type: string
          format: date-time
          readOnly: true
        created_by:
          type: string
          readOnly: true
    PromptPage_Public:
      type: object
      properties:
        page:
          type: integer
          format: int32
        size:
          type: integer
          format: int32
        total:
          type: integer
          format: int64
        content:
          type: array
          items:
            $ref: "#/components/schemas/Prompt_Public"
    Prompt_Public:
      required:
      - name
      type: object
      properties:
        id:
          type: string
          format: uuid
        name:
          minLength: 1
          type: string
        description:
          pattern: (?s)^\s*(\S.*\S|\S)\s*$
          type: string
        created_at:
          type: string
          format: date-time
          readOnly: true
        created_by:
          type: string
          readOnly: true
        last_updated_at:
          type: string
          format: date-time
          readOnly: true
        last_updated_by:
          type: string
          readOnly: true
        version_count:
          type: integer
          format: int64
          readOnly: true
    PromptVersionRetrieve_Detail:
      required:
      - name
      type: object
      properties:
        name:
          minLength: 1
          type: string
        commit:
          type: string
    Prompt_Updatable:
      required:
      - name
      type: object
      properties:
        name:
          minLength: 1
          type: string
        description:
          pattern: (?s)^\s*(\S.*\S|\S)\s*$
          type: string
    ServiceTogglesConfig:
      required:
      - guardrailsEnabled
      - pythonEvaluatorEnabled
      type: object
      properties:
        pythonEvaluatorEnabled:
          type: boolean
        guardrailsEnabled:
          type: boolean
    ErrorInfo_Write:
      required:
      - exception_type
      - traceback
      type: object
      properties:
        exception_type:
          minLength: 1
          type: string
        message:
          type: string
        traceback:
          minLength: 1
          type: string
    JsonListString_Write:
      type: object
      anyOf:
      - type: object
      - type: array
        items:
          type: object
      - type: string
    Span_Write:
      required:
      - start_time
      type: object
      properties:
        id:
          type: string
          format: uuid
        project_name:
          pattern: (?s)^\s*(\S.*\S|\S)\s*$
          type: string
          description: "If null, the default project is used"
        trace_id:
          type: string
          format: uuid
        parent_span_id:
          type: string
          format: uuid
        name:
          type: string
        type:
          type: string
          enum:
          - general
          - tool
          - llm
          - guardrail
        start_time:
          type: string
          format: date-time
        end_time:
          type: string
          format: date-time
        input:
          $ref: "#/components/schemas/JsonListString_Write"
        output:
          $ref: "#/components/schemas/JsonListString_Write"
        metadata:
          $ref: "#/components/schemas/JsonNode_Write"
        model:
          type: string
        provider:
          type: string
        tags:
          uniqueItems: true
          type: array
          items:
            type: string
        usage:
          type: object
          additionalProperties:
            type: integer
            format: int32
        error_info:
          $ref: "#/components/schemas/ErrorInfo_Write"
        last_updated_at:
          type: string
          format: date-time
        total_estimated_cost:
          minimum: 0.0
          exclusiveMinimum: false
          type: number
        total_estimated_cost_version:
          type: string
    SpanBatch:
      required:
      - spans
      type: object
      properties:
        spans:
          maxItems: 1000
          minItems: 1
          type: array
          items:
            $ref: "#/components/schemas/Span"
    SpanBatch_Write:
      required:
      - spans
      type: object
      properties:
        spans:
          maxItems: 1000
          minItems: 1
          type: array
          items:
            $ref: "#/components/schemas/Span_Write"
    DeleteFeedbackScore:
      required:
      - name
      type: object
      properties:
        name:
          minLength: 1
          type: string
    ErrorInfo_Public:
      required:
      - exception_type
      - traceback
      type: object
      properties:
        exception_type:
          minLength: 1
          type: string
        message:
          type: string
        traceback:
          minLength: 1
          type: string
    FeedbackScore_Public:
      required:
      - name
      - source
      - value
      type: object
      properties:
        name:
          minLength: 1
          type: string
        category_name:
          type: string
        value:
          maximum: 999999999.999999999
          exclusiveMaximum: false
          minimum: -999999999.999999999
          exclusiveMinimum: false
          type: number
        reason:
          type: string
        source:
          type: string
          enum:
          - ui
          - sdk
          - online_scoring
        created_at:
          type: string
          format: date-time
          readOnly: true
        last_updated_at:
          type: string
          format: date-time
          readOnly: true
        created_by:
          type: string
          readOnly: true
        last_updated_by:
          type: string
          readOnly: true
      readOnly: true
    JsonListString_Public:
      type: object
      anyOf:
      - type: object
      - type: array
        items:
          type: object
      - type: string
    Span_Public:
      required:
      - start_time
      type: object
      properties:
        id:
          type: string
          format: uuid
        project_name:
          pattern: (?s)^\s*(\S.*\S|\S)\s*$
          type: string
          description: "If null, the default project is used"
        project_id:
          type: string
          format: uuid
          readOnly: true
        trace_id:
          type: string
          format: uuid
        parent_span_id:
          type: string
          format: uuid
        name:
          type: string
        type:
          type: string
          enum:
          - general
          - tool
          - llm
          - guardrail
        start_time:
          type: string
          format: date-time
        end_time:
          type: string
          format: date-time
        input:
          $ref: "#/components/schemas/JsonListString_Public"
        output:
          $ref: "#/components/schemas/JsonListString_Public"
        metadata:
          $ref: "#/components/schemas/JsonNode_Public"
        model:
          type: string
        provider:
          type: string
        tags:
          uniqueItems: true
          type: array
          items:
            type: string
        usage:
          type: object
          additionalProperties:
            type: integer
            format: int32
        error_info:
          $ref: "#/components/schemas/ErrorInfo_Public"
        created_at:
          type: string
          format: date-time
          readOnly: true
        last_updated_at:
          type: string
          format: date-time
        created_by:
          type: string
          readOnly: true
        last_updated_by:
          type: string
          readOnly: true
        feedback_scores:
          type: array
          readOnly: true
          items:
            $ref: "#/components/schemas/FeedbackScore_Public"
        comments:
          type: array
          readOnly: true
          items:
            $ref: "#/components/schemas/Comment_Public"
        total_estimated_cost:
          minimum: 0.0
          exclusiveMinimum: false
          type: number
        total_estimated_cost_version:
          type: string
        duration:
          type: number
          description: Duration in milliseconds as a decimal number to support sub-millisecond
            precision
          format: double
          readOnly: true
    SpanPage_Public:
      type: object
      properties:
        page:
          type: integer
          format: int32
        size:
          type: integer
          format: int32
        total:
          type: integer
          format: int64
        content:
          type: array
          items:
            $ref: "#/components/schemas/Span_Public"
        sortableBy:
          type: array
          items:
            type: string
    AvgValueStat_Public:
      type: object
      allOf:
      - $ref: "#/components/schemas/ProjectStatItemObject_Public"
      - type: object
        properties:
          value:
            type: number
            format: double
    CountValueStat_Public:
      type: object
      allOf:
      - $ref: "#/components/schemas/ProjectStatItemObject_Public"
      - type: object
        properties:
          value:
            type: integer
            format: int64
    PercentageValueStat_Public:
      type: object
      allOf:
      - $ref: "#/components/schemas/ProjectStatItemObject_Public"
      - type: object
        properties:
          value:
            $ref: "#/components/schemas/PercentageValues_Public"
    ProjectStatItemObject_Public:
      type: object
      properties:
        name:
          type: string
        type:
          type: string
          enum:
          - COUNT
          - PERCENTAGE
          - AVG
      discriminator:
        propertyName: type
        mapping:
          PERCENTAGE: "#/components/schemas/PercentageValueStat_Public"
          COUNT: "#/components/schemas/CountValueStat_Public"
          AVG: "#/components/schemas/AvgValueStat_Public"
    ProjectStats_Public:
      type: object
      properties:
        stats:
          type: array
          items:
            $ref: "#/components/schemas/ProjectStatItemObject_Public"
    FeedbackScoreBatch:
      required:
      - scores
      type: object
      properties:
        scores:
          maxItems: 1000
          minItems: 1
          type: array
          items:
            $ref: "#/components/schemas/FeedbackScoreBatchItem"
    FeedbackScoreBatchItem:
      required:
      - name
      - source
      - value
      type: object
      properties:
        id:
          type: string
          format: uuid
        thread_id:
          type: string
        project_name:
          pattern: (?s)^\s*(\S.*\S|\S)\s*$
          type: string
          description: "If null, the default project is used"
        name:
          minLength: 1
          type: string
        category_name:
          type: string
        value:
          maximum: 999999999.999999999
          exclusiveMaximum: false
          minimum: -999999999.999999999
          exclusiveMinimum: false
          type: number
        reason:
          type: string
        source:
          type: string
          enum:
          - ui
          - sdk
          - online_scoring
    FeedbackScoreBatchItem_Tracing:
      required:
      - name
      - source
      - value
      type: object
      properties:
        id:
          type: string
          format: uuid
        project_name:
          pattern: (?s)^\s*(\S.*\S|\S)\s*$
          type: string
          description: "If null, the default project is used"
        name:
          minLength: 1
          type: string
        category_name:
          type: string
        value:
          maximum: 999999999.999999999
          exclusiveMaximum: false
          minimum: -999999999.999999999
          exclusiveMinimum: false
          type: number
        reason:
          type: string
        source:
          type: string
          enum:
          - ui
          - sdk
          - online_scoring
    FeedbackScoreBatch_Tracing:
      required:
      - scores
      type: object
      properties:
        scores:
          maxItems: 1000
          minItems: 1
          type: array
          items:
            $ref: "#/components/schemas/FeedbackScoreBatchItem_Tracing"
    SpanFilter_Public:
      type: object
      properties:
        field:
          type: string
        operator:
          type: string
          enum:
          - contains
          - not_contains
          - starts_with
          - ends_with
          - =
          - '!='
          - '>'
          - '>='
          - <
          - <=
          - is_empty
          - is_not_empty
        key:
          type: string
        value:
          type: string
    SpanSearchStreamRequest_Public:
      type: object
      properties:
        trace_id:
          type: string
          format: uuid
        project_name:
          type: string
        project_id:
          type: string
          format: uuid
        type:
          type: string
          enum:
          - general
          - tool
          - llm
          - guardrail
        filters:
          type: array
          items:
            $ref: "#/components/schemas/SpanFilter_Public"
        limit:
          maximum: 2000
          minimum: 1
          type: integer
          description: Max number of spans to be streamed
          format: int32
          default: 500
        last_retrieved_id:
          type: string
          format: uuid
        truncate:
          type: boolean
          description: "Truncate image included in either input, output or metadata"
          default: true
    SpanUpdate:
      required:
      - trace_id
      type: object
      properties:
        project_name:
          pattern: (?s)^\s*(\S.*\S|\S)\s*$
          type: string
          description: "If null and project_id not specified, Default Project is assumed"
        project_id:
          type: string
          description: "If null and project_name not specified, Default Project is\
            \ assumed"
          format: uuid
        trace_id:
          type: string
          format: uuid
        parent_span_id:
          type: string
          format: uuid
        name:
          type: string
        type:
          type: string
          enum:
          - general
          - tool
          - llm
          - guardrail
        end_time:
          type: string
          format: date-time
        input:
          $ref: "#/components/schemas/JsonListString"
        output:
          $ref: "#/components/schemas/JsonListString"
        metadata:
          $ref: "#/components/schemas/JsonNode"
        model:
          type: string
        provider:
          type: string
        tags:
          uniqueItems: true
          type: array
          items:
            type: string
        usage:
          type: object
          additionalProperties:
            type: integer
            format: int32
        total_estimated_cost:
          minimum: 0.0
          exclusiveMinimum: false
          type: number
        error_info:
          $ref: "#/components/schemas/ErrorInfo"
    TraceThreadIdentifier:
      required:
      - thread_id
      type: object
      properties:
        project_name:
          type: string
        project_id:
          type: string
          format: uuid
        thread_id:
          minLength: 1
          type: string
    Trace_Write:
      required:
      - start_time
      type: object
      properties:
        id:
          type: string
          format: uuid
        project_name:
          pattern: (?s)^\s*(\S.*\S|\S)\s*$
          type: string
          description: "If null, the default project is used"
        name:
          type: string
        start_time:
          type: string
          format: date-time
        end_time:
          type: string
          format: date-time
        input:
          $ref: "#/components/schemas/JsonListString_Write"
        output:
          $ref: "#/components/schemas/JsonListString_Write"
        metadata:
          $ref: "#/components/schemas/JsonNode_Write"
        tags:
          uniqueItems: true
          type: array
          items:
            type: string
        error_info:
          $ref: "#/components/schemas/ErrorInfo_Write"
        last_updated_at:
          type: string
          format: date-time
        thread_id:
          type: string
    TraceBatch:
      required:
      - traces
      type: object
      properties:
        traces:
          maxItems: 1000
          minItems: 1
          type: array
          items:
            $ref: "#/components/schemas/Trace"
    TraceBatch_Write:
      required:
      - traces
      type: object
      properties:
        traces:
          maxItems: 1000
          minItems: 1
          type: array
          items:
            $ref: "#/components/schemas/Trace_Write"
    DeleteThreadFeedbackScores:
      required:
      - names
      - project_name
      - thread_id
      type: object
      properties:
        project_name:
          minLength: 1
          type: string
        thread_id:
          minLength: 1
          type: string
        names:
          maxItems: 1000
          minItems: 1
          uniqueItems: true
          type: array
          items:
            minLength: 1
            type: string
    DeleteTraceThreads:
      required:
      - thread_ids
      type: object
      properties:
        project_name:
          pattern: (?s)^\s*(\S.*\S|\S)\s*$
          type: string
          description: "If null, project_id must be provided"
        project_id:
          type: string
          description: "If null, project_name must be provided"
          format: uuid
        thread_ids:
          maxItems: 1000
          minItems: 1
          type: array
          items:
            minLength: 1
            type: string
    Check_Public:
      type: object
      properties:
        name:
          type: string
          enum:
          - TOPIC
          - PII
        result:
          type: string
          enum:
          - passed
          - failed
    GuardrailsValidation_Public:
      type: object
      properties:
        span_id:
          type: string
          format: uuid
        checks:
          type: array
          items:
            $ref: "#/components/schemas/Check_Public"
      readOnly: true
    Trace_Public:
      required:
      - start_time
      type: object
      properties:
        id:
          type: string
          format: uuid
        project_id:
          type: string
          format: uuid
          readOnly: true
        name:
          type: string
        start_time:
          type: string
          format: date-time
        end_time:
          type: string
          format: date-time
        input:
          $ref: "#/components/schemas/JsonListString_Public"
        output:
          $ref: "#/components/schemas/JsonListString_Public"
        metadata:
          $ref: "#/components/schemas/JsonNode_Public"
        tags:
          uniqueItems: true
          type: array
          items:
            type: string
        error_info:
          $ref: "#/components/schemas/ErrorInfo_Public"
        usage:
          type: object
          additionalProperties:
            type: integer
            format: int64
            readOnly: true
          readOnly: true
        created_at:
          type: string
          format: date-time
          readOnly: true
        last_updated_at:
          type: string
          format: date-time
        created_by:
          type: string
          readOnly: true
        last_updated_by:
          type: string
          readOnly: true
        feedback_scores:
          type: array
          readOnly: true
          items:
            $ref: "#/components/schemas/FeedbackScore_Public"
        comments:
          type: array
          readOnly: true
          items:
            $ref: "#/components/schemas/Comment_Public"
        guardrails_validations:
          type: array
          readOnly: true
          items:
            $ref: "#/components/schemas/GuardrailsValidation_Public"
        total_estimated_cost:
          type: number
          readOnly: true
        span_count:
          type: integer
          format: int32
          readOnly: true
        duration:
          type: number
          description: Duration in milliseconds as a decimal number to support sub-millisecond
            precision
          format: double
          readOnly: true
        thread_id:
          type: string
        visibility_mode:
          type: string
          readOnly: true
          enum:
          - default
          - hidden
        llm_span_count:
          type: integer
          format: int32
          readOnly: true
    TraceThread:
      type: object
      properties:
        id:
          type: string
        project_id:
          type: string
          format: uuid
        thread_model_id:
          type: string
          format: uuid
        start_time:
          type: string
          format: date-time
        end_time:
          type: string
          format: date-time
        duration:
          type: number
          format: double
        first_message:
          $ref: "#/components/schemas/JsonNode"
        last_message:
          $ref: "#/components/schemas/JsonNode"
        feedback_scores:
          type: array
          items:
            $ref: "#/components/schemas/FeedbackScore"
        status:
          type: string
          enum:
          - active
          - inactive
        number_of_messages:
          type: integer
          format: int64
        total_estimated_cost:
          type: number
        usage:
          type: object
          additionalProperties:
            type: integer
            format: int64
        last_updated_at:
          type: string
          format: date-time
        created_by:
          type: string
        created_at:
          type: string
          format: date-time
    TraceThreadPage:
      type: object
      properties:
        page:
          type: integer
          format: int32
        size:
          type: integer
          format: int32
        total:
          type: integer
          format: int64
        content:
          type: array
          items:
            $ref: "#/components/schemas/TraceThread"
        sortableBy:
          type: array
          items:
            type: string
    TracePage_Public:
      type: object
      properties:
        page:
          type: integer
          format: int32
        size:
          type: integer
          format: int32
        total:
          type: integer
          format: int64
        content:
          type: array
          items:
            $ref: "#/components/schemas/Trace_Public"
        sortableBy:
          type: array
          items:
            type: string
<<<<<<< HEAD
    FeedbackScoreBatchItem_Thread:
      required:
      - name
      - source
=======
    FeedbackScoreBatchItemThread:
      required:
      - name
      - source
      - thread_id
>>>>>>> 1c28ce13
      - value
      type: object
      properties:
        thread_id:
<<<<<<< HEAD
=======
          minLength: 1
>>>>>>> 1c28ce13
          type: string
        project_name:
          pattern: (?s)^\s*(\S.*\S|\S)\s*$
          type: string
          description: "If null, the default project is used"
        name:
          minLength: 1
          type: string
        category_name:
          type: string
        value:
          maximum: 999999999.999999999
          exclusiveMaximum: false
          minimum: -999999999.999999999
          exclusiveMinimum: false
          type: number
        reason:
          type: string
        source:
          type: string
          enum:
          - ui
          - sdk
          - online_scoring
<<<<<<< HEAD
    FeedbackScoreBatch_Thread:
=======
    FeedbackScoreBatchThread:
>>>>>>> 1c28ce13
      required:
      - scores
      type: object
      properties:
        scores:
          maxItems: 1000
          minItems: 1
          type: array
          items:
<<<<<<< HEAD
            $ref: "#/components/schemas/FeedbackScoreBatchItem_Thread"
=======
            $ref: "#/components/schemas/FeedbackScoreBatchItemThread"
>>>>>>> 1c28ce13
    TraceThreadFilter:
      type: object
      properties:
        field:
          type: string
        operator:
          type: string
          enum:
          - contains
          - not_contains
          - starts_with
          - ends_with
          - =
          - '!='
          - '>'
          - '>='
          - <
          - <=
          - is_empty
          - is_not_empty
        key:
          type: string
        value:
          type: string
    TraceThreadSearchStreamRequest:
      type: object
      properties:
        project_name:
          type: string
        project_id:
          type: string
          format: uuid
        filters:
          type: array
          items:
            $ref: "#/components/schemas/TraceThreadFilter"
        last_retrieved_thread_model_id:
          type: string
          format: uuid
        limit:
          maximum: 2000
          minimum: 1
          type: integer
          description: Max number of trace thread to be streamed
          format: int32
          default: 500
        truncate:
          type: boolean
          description: "Truncate image included in either input, output or metadata"
          default: true
    TraceFilter_Public:
      type: object
      properties:
        field:
          type: string
        operator:
          type: string
          enum:
          - contains
          - not_contains
          - starts_with
          - ends_with
          - =
          - '!='
          - '>'
          - '>='
          - <
          - <=
          - is_empty
          - is_not_empty
        key:
          type: string
        value:
          type: string
    TraceSearchStreamRequest_Public:
      type: object
      properties:
        project_name:
          type: string
        project_id:
          type: string
          format: uuid
        filters:
          type: array
          items:
            $ref: "#/components/schemas/TraceFilter_Public"
        last_retrieved_id:
          type: string
          format: uuid
        limit:
          maximum: 2000
          minimum: 1
          type: integer
          description: Max number of traces to be streamed
          format: int32
          default: 500
        truncate:
          type: boolean
          description: "Truncate image included in either input, output or metadata"
          default: true
    TraceUpdate:
      type: object
      properties:
        project_name:
          pattern: (?s)^\s*(\S.*\S|\S)\s*$
          type: string
          description: "If null and project_id not specified, Default Project is assumed"
        project_id:
          type: string
          description: "If null and project_name not specified, Default Project is\
            \ assumed"
          format: uuid
        name:
          type: string
        end_time:
          type: string
          format: date-time
        input:
          $ref: "#/components/schemas/JsonListString"
        output:
          $ref: "#/components/schemas/JsonListString"
        metadata:
          $ref: "#/components/schemas/JsonNode"
        tags:
          uniqueItems: true
          type: array
          items:
            type: string
        error_info:
          $ref: "#/components/schemas/ErrorInfo"
        thread_id:
          type: string
    Result:
      type: object
      properties:
        name:
          type: string
        current:
          type: number
          format: double
        previous:
          type: number
          format: double
    WorkspaceMetricsSummaryRequest:
      required:
      - interval_end
      - interval_start
      type: object
      properties:
        project_ids:
          uniqueItems: true
          type: array
          items:
            type: string
            format: uuid
        interval_start:
          type: string
          format: date-time
        interval_end:
          type: string
          format: date-time
        start_before_end:
          type: boolean
    DataPointDouble:
      required:
      - time
      type: object
      properties:
        time:
          type: string
          format: date-time
        value:
          type: number
          format: double
    WorkspaceMetricResponse:
      type: object
      properties:
        results:
          type: array
          items:
            $ref: "#/components/schemas/Result"
    WorkspaceMetricRequest:
      required:
      - interval_end
      - interval_start
      type: object
      properties:
        project_ids:
          uniqueItems: true
          type: array
          items:
            type: string
            format: uuid
        name:
          type: string
        interval_start:
          type: string
          format: date-time
        interval_end:
          type: string
          format: date-time
        start_before_end:
          type: boolean
    WorkspaceMetricsSummaryResponse:
      type: object
      properties:
        results:
          type: array
          items:
            $ref: "#/components/schemas/Result"<|MERGE_RESOLUTION|>--- conflicted
+++ resolved
@@ -3352,11 +3352,7 @@
         content:
           application/json:
             schema:
-<<<<<<< HEAD
-              $ref: "#/components/schemas/FeedbackScoreBatch_Thread"
-=======
               $ref: "#/components/schemas/FeedbackScoreBatchThread"
->>>>>>> 1c28ce13
       responses:
         "204":
           description: No Content
@@ -9040,26 +9036,16 @@
           type: array
           items:
             type: string
-<<<<<<< HEAD
-    FeedbackScoreBatchItem_Thread:
-      required:
-      - name
-      - source
-=======
     FeedbackScoreBatchItemThread:
       required:
       - name
       - source
       - thread_id
->>>>>>> 1c28ce13
       - value
       type: object
       properties:
         thread_id:
-<<<<<<< HEAD
-=======
           minLength: 1
->>>>>>> 1c28ce13
           type: string
         project_name:
           pattern: (?s)^\s*(\S.*\S|\S)\s*$
@@ -9084,11 +9070,7 @@
           - ui
           - sdk
           - online_scoring
-<<<<<<< HEAD
     FeedbackScoreBatch_Thread:
-=======
-    FeedbackScoreBatchThread:
->>>>>>> 1c28ce13
       required:
       - scores
       type: object
@@ -9098,11 +9080,7 @@
           minItems: 1
           type: array
           items:
-<<<<<<< HEAD
-            $ref: "#/components/schemas/FeedbackScoreBatchItem_Thread"
-=======
             $ref: "#/components/schemas/FeedbackScoreBatchItemThread"
->>>>>>> 1c28ce13
     TraceThreadFilter:
       type: object
       properties:
