--- conflicted
+++ resolved
@@ -8906,7 +8906,9 @@
           type: string
           format: uuid
           readOnly: true
-<<<<<<< HEAD
+        prompt_name:
+          type: string
+          readOnly: true
     ExperimentScore_Write:
       required:
       - name
@@ -8918,11 +8920,6 @@
           type: string
         value:
           type: number
-=======
-        prompt_name:
-          type: string
-          readOnly: true
->>>>>>> b8a8d564
     Experiment_Write:
       required:
       - dataset_name
@@ -9853,13 +9850,12 @@
           - running
           - completed
           - cancelled
-<<<<<<< HEAD
         experiment_scores:
           type: array
           items:
             $ref: "#/components/schemas/ExperimentScore"
     JsonNode:
-=======
+      type: object
     BooleanFeedbackDefinition:
       required:
       - details
@@ -9890,7 +9886,6 @@
       required:
       - falseLabel
       - trueLabel
->>>>>>> b8a8d564
       type: object
       properties:
         trueLabel:
