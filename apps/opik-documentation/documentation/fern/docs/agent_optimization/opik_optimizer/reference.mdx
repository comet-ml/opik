--- conflicted
+++ resolved
@@ -77,31 +77,18 @@
 )
 ```
 
-**Parameters:**
-
-<ParamField path="model" type="str">
-  The model to used to evaluate the prompt
-</ParamField>
-<ParamField path="min_examples" type="int" optional={true} defaultValue="2">
-  Minimum number of examples to include
-</ParamField>
-<ParamField path="max_examples" type="int" optional={true} defaultValue="8">
-  Maximum number of examples to include
-</ParamField>
-<ParamField path="seed" type="int" optional={true} defaultValue="42">
-  Random seed for reproducibility
-</ParamField>
-<ParamField path="n_threads" type="int" optional={true} defaultValue="8">
-  Number of threads for parallel evaluation
-</ParamField>
-<ParamField path="verbose" type="int" optional={true} defaultValue="1">
-  Controls internal logging/progress bars (0=off, 1=on).
-</ParamField>
+
+**Parameters:**
+
+<ParamField path="model" type="str">The model to used to evaluate the prompt</ParamField>
+<ParamField path="min_examples" type="int" optional={true} defaultValue="2">Minimum number of examples to include</ParamField>
+<ParamField path="max_examples" type="int" optional={true} defaultValue="8">Maximum number of examples to include</ParamField>
+<ParamField path="seed" type="int" optional={true} defaultValue="42">Random seed for reproducibility</ParamField>
+<ParamField path="n_threads" type="int" optional={true} defaultValue="8">Number of threads for parallel evaluation</ParamField>
+<ParamField path="verbose" type="int" optional={true} defaultValue="1">Controls internal logging/progress bars (0=off, 1=on).</ParamField>
 <ParamField path="model_kwargs" type="Any" />
 
 ### Methods
-<<<<<<< HEAD
-=======
 #### cleanup
 ```python
 cleanup()
@@ -135,10 +122,8 @@
 <ParamField path="dataset" type="Dataset">The dataset being optimized</ParamField>
 <ParamField path="metric" type="Callable">The metric function</ParamField>
 <ParamField path="metadata" type="Optional" optional={true}>Additional metadata</ParamField>
->>>>>>> 75d6d4d1
 
 #### evaluate_prompt
-
 ```python
 evaluate_prompt(
     prompt: ChatPrompt,
@@ -153,6 +138,7 @@
     agent_class: Optional = None
 )
 ```
+
 
 **Parameters:**
 
@@ -168,13 +154,10 @@
 <ParamField path="agent_class" type="Optional" optional={true} />
 
 #### get_history
-
 ```python
 get_history()
 ```
 
-<<<<<<< HEAD
-=======
 
 #### increment_llm_counter
 ```python
@@ -188,9 +171,7 @@
 ```
 
 
->>>>>>> 75d6d4d1
 #### optimize_mcp
-
 ```python
 optimize_mcp(
     prompt: ChatPrompt,
@@ -208,6 +189,7 @@
     kwargs: Any
 )
 ```
+
 
 **Parameters:**
 
@@ -226,7 +208,6 @@
 <ParamField path="kwargs" type="Any" />
 
 #### optimize_prompt
-
 ```python
 optimize_prompt(
     prompt: ChatPrompt,
@@ -240,27 +221,9 @@
 )
 ```
 
-**Parameters:**
-
-<<<<<<< HEAD
-<ParamField path="prompt" type="ChatPrompt" />
-<ParamField path="dataset" type="Dataset">
-  Opik Dataset to optimize on
-</ParamField>
-<ParamField path="metric" type="Callable">
-  Metric function to evaluate on
-</ParamField>
-<ParamField path="n_trials" type="int" optional={true} defaultValue="10">
-  Number of trials for Bayesian Optimization
-</ParamField>
-<ParamField path="agent_class" type="Optional" optional={true} />
-<ParamField path="experiment_config" type="Optional" optional={true}>
-  Optional configuration for the experiment, useful to log additional metadata
-</ParamField>
-<ParamField path="n_samples" type="Optional" optional={true}>
-  Optional number of items to test in the dataset
-</ParamField>
-=======
+
+**Parameters:**
+
 <ParamField path="prompt" type="ChatPrompt">The prompt to optimize</ParamField>
 <ParamField path="dataset" type="Dataset">Opik Dataset to optimize on</ParamField>
 <ParamField path="metric" type="Callable">Metric function to evaluate on</ParamField>
@@ -289,16 +252,15 @@
 
 <ParamField path="prompt" type="ChatPrompt">The chat prompt</ParamField>
 <ParamField path="agent_class" type="Optional" optional={true}>Optional custom agent class</ParamField>
->>>>>>> 75d6d4d1
 
 #### update_optimization
-
 ```python
 update_optimization(
     optimization: Optimization,
     status: str
 )
 ```
+
 
 **Parameters:**
 
@@ -338,35 +300,14 @@
 )
 ```
 
-**Parameters:**
-
-<ParamField path="model" type="str">
-  The model to use for evaluation
-</ParamField>
-<ParamField path="reasoning_model" type="Optional" optional={true}>
-  The model to use for reasoning and prompt generation
-</ParamField>
-<ParamField path="rounds" type="int" optional={true} defaultValue="3">
-  Number of optimization rounds
-</ParamField>
-<ParamField path="num_prompts_per_round" type="int" optional={true} defaultValue="4">
-  Number of prompts to generate per round
-</ParamField>
+
+**Parameters:**
+
+<ParamField path="model" type="str">The model to use for evaluation</ParamField>
+<ParamField path="reasoning_model" type="Optional" optional={true}>The model to use for reasoning and prompt generation</ParamField>
+<ParamField path="rounds" type="int" optional={true} defaultValue="3">Number of optimization rounds</ParamField>
+<ParamField path="num_prompts_per_round" type="int" optional={true} defaultValue="4">Number of prompts to generate per round</ParamField>
 <ParamField path="num_threads" type="Optional" optional={true} />
-<<<<<<< HEAD
-<ParamField path="verbose" type="int" optional={true} defaultValue="1">
-  Controls internal logging/progress bars (0=off, 1=on).
-</ParamField>
-<ParamField path="enable_context" type="bool" optional={true} defaultValue="True">
-  Whether to include task-specific context (metrics, examples) in the reasoning prompt.
-</ParamField>
-<ParamField path="n_threads" type="int" optional={true} defaultValue="12">
-  Number of threads for parallel evaluation
-</ParamField>
-<ParamField path="model_kwargs" type="Any" />
-
-### Methods
-=======
 <ParamField path="verbose" type="int" optional={true} defaultValue="1">Controls internal logging/progress bars (0=off, 1=on).</ParamField>
 <ParamField path="enable_context" type="bool" optional={true} defaultValue="True">Whether to include task-specific context (metrics, examples) in the reasoning prompt.</ParamField>
 <ParamField path="n_threads" type="int" optional={true} defaultValue="12">Number of threads for parallel evaluation</ParamField>
@@ -407,10 +348,8 @@
 <ParamField path="dataset" type="Dataset">The dataset being optimized</ParamField>
 <ParamField path="metric" type="Callable">The metric function</ParamField>
 <ParamField path="metadata" type="Optional" optional={true}>Additional metadata</ParamField>
->>>>>>> 75d6d4d1
 
 #### evaluate_prompt
-
 ```python
 evaluate_prompt(
     prompt: ChatPrompt,
@@ -425,6 +364,7 @@
     agent_class: Optional = None
 )
 ```
+
 
 **Parameters:**
 
@@ -440,9 +380,6 @@
 <ParamField path="agent_class" type="Optional" optional={true} />
 
 #### get_history
-<<<<<<< HEAD
-
-=======
 ```python
 get_history()
 ```
@@ -679,7 +616,6 @@
 
 
 #### increment_llm_counter
->>>>>>> 75d6d4d1
 ```python
 increment_llm_counter()
 ```
@@ -698,16 +634,12 @@
 )
 ```
 
-<<<<<<< HEAD
-=======
 
 **Parameters:**
 
 <ParamField path="filename" type="Any" />
 
->>>>>>> 75d6d4d1
 #### optimize_mcp
-
 ```python
 optimize_mcp(
     prompt: ChatPrompt,
@@ -725,6 +657,7 @@
     kwargs: Any
 )
 ```
+
 
 **Parameters:**
 
@@ -743,7 +676,6 @@
 <ParamField path="kwargs" type="Any" />
 
 #### optimize_prompt
-
 ```python
 optimize_prompt(
     prompt: ChatPrompt,
@@ -757,17 +689,9 @@
 )
 ```
 
-**Parameters:**
-
-<<<<<<< HEAD
-<ParamField path="prompt" type="ChatPrompt" />
-<ParamField path="dataset" type="Dataset">
-  Opik dataset name, or Opik dataset
-</ParamField>
-<ParamField path="metric" type="Callable">
-  A metric function, this function should have two arguments:
-</ParamField>
-=======
+
+**Parameters:**
+
 <ParamField path="prompt" type="ChatPrompt">The chat prompt to optimize</ParamField>
 <ParamField path="dataset" type="Dataset">Opik dataset containing evaluation data</ParamField>
 <ParamField path="metric" type="Callable">Evaluation function that takes (dataset_item, llm_output) and returns a score</ParamField>
@@ -800,7 +724,6 @@
 <ParamField path="metric" type="Any" />
 <ParamField path="task_config" type="Any" />
 <ParamField path="num_candidates" type="int" optional={true} defaultValue="10" />
->>>>>>> 75d6d4d1
 <ParamField path="experiment_config" type="Optional" optional={true} />
 <ParamField path="optimization_id" type="Optional" optional={true} />
 <ParamField path="num_trials" type="int | None" optional={true} defaultValue="3" />
@@ -829,13 +752,13 @@
 <ParamField path="agent_class" type="Optional" optional={true}>Optional custom agent class</ParamField>
 
 #### update_optimization
-
 ```python
 update_optimization(
     optimization: Optimization,
     status: str
 )
 ```
+
 
 **Parameters:**
 
@@ -882,60 +805,16 @@
 )
 ```
 
-**Parameters:**
-
-<ParamField path="model" type="str">
-  The model to use for evaluation
-</ParamField>
-<ParamField path="population_size" type="int" optional={true} defaultValue="30">
-  Number of prompts in the population
-</ParamField>
-<ParamField path="num_generations" type="int" optional={true} defaultValue="15">
-  Number of generations to run
-</ParamField>
-<ParamField path="mutation_rate" type="float" optional={true} defaultValue="0.2">
-  Mutation rate for genetic operations
-</ParamField>
-<ParamField path="crossover_rate" type="float" optional={true} defaultValue="0.8">
-  Crossover rate for genetic operations
-</ParamField>
-<ParamField path="tournament_size" type="int" optional={true} defaultValue="4">
-  Tournament size for selection
-</ParamField>
+
+**Parameters:**
+
+<ParamField path="model" type="str">The model to use for evaluation</ParamField>
+<ParamField path="population_size" type="int" optional={true} defaultValue="30">Number of prompts in the population</ParamField>
+<ParamField path="num_generations" type="int" optional={true} defaultValue="15">Number of generations to run</ParamField>
+<ParamField path="mutation_rate" type="float" optional={true} defaultValue="0.2">Mutation rate for genetic operations</ParamField>
+<ParamField path="crossover_rate" type="float" optional={true} defaultValue="0.8">Crossover rate for genetic operations</ParamField>
+<ParamField path="tournament_size" type="int" optional={true} defaultValue="4">Tournament size for selection</ParamField>
 <ParamField path="num_threads" type="Optional" optional={true} />
-<<<<<<< HEAD
-<ParamField path="elitism_size" type="int" optional={true} defaultValue="3">
-  Number of elitism prompts
-</ParamField>
-<ParamField path="adaptive_mutation" type="bool" optional={true} defaultValue="True">
-  Whether to use adaptive mutation
-</ParamField>
-<ParamField path="enable_moo" type="bool" optional={true} defaultValue="True">
-  Whether to enable multi-objective optimization - When enable optimizes for both the supplied metric and the length of
-  the prompt
-</ParamField>
-<ParamField path="enable_llm_crossover" type="bool" optional={true} defaultValue="True">
-  Whether to enable LLM crossover
-</ParamField>
-<ParamField path="seed" type="Optional" optional={true} defaultValue="42">
-  Random seed for reproducibility
-</ParamField>
-<ParamField path="output_style_guidance" type="Optional" optional={true}>
-  Output style guidance for prompts
-</ParamField>
-<ParamField path="infer_output_style" type="bool" optional={true} defaultValue="False">
-  Whether to infer output style
-</ParamField>
-<ParamField path="verbose" type="int" optional={true} defaultValue="1">
-  Controls internal logging/progress bars (0=off, 1=on).
-</ParamField>
-<ParamField path="n_threads" type="int" optional={true} defaultValue="12">
-  Number of threads for parallel evaluation
-</ParamField>
-<ParamField path="model_kwargs" type="Any" />
-
-### Methods
-=======
 <ParamField path="elitism_size" type="int" optional={true} defaultValue="3">Number of elitism prompts</ParamField>
 <ParamField path="adaptive_mutation" type="bool" optional={true} defaultValue="True">Whether to use adaptive mutation</ParamField>
 <ParamField path="enable_moo" type="bool" optional={true} defaultValue="True">Whether to enable multi-objective optimization - When enable optimizes for both the supplied metric and the length of the prompt</ParamField>
@@ -981,10 +860,8 @@
 <ParamField path="dataset" type="Dataset">The dataset being optimized</ParamField>
 <ParamField path="metric" type="Callable">The metric function</ParamField>
 <ParamField path="metadata" type="Optional" optional={true}>Additional metadata</ParamField>
->>>>>>> 75d6d4d1
 
 #### evaluate_prompt
-
 ```python
 evaluate_prompt(
     prompt: ChatPrompt,
@@ -999,6 +876,7 @@
     agent_class: Optional = None
 )
 ```
+
 
 **Parameters:**
 
@@ -1014,19 +892,16 @@
 <ParamField path="agent_class" type="Optional" optional={true} />
 
 #### get_history
-
 ```python
 get_history()
 ```
 
+
 #### get_llm_crossover_system_prompt
-
 ```python
 get_llm_crossover_system_prompt()
 ```
 
-<<<<<<< HEAD
-=======
 
 #### increment_llm_counter
 ```python
@@ -1040,9 +915,7 @@
 ```
 
 
->>>>>>> 75d6d4d1
 #### optimize_mcp
-
 ```python
 optimize_mcp(
     prompt: ChatPrompt,
@@ -1060,6 +933,7 @@
     kwargs: Any
 )
 ```
+
 
 **Parameters:**
 
@@ -1078,7 +952,6 @@
 <ParamField path="kwargs" type="Any" />
 
 #### optimize_prompt
-
 ```python
 optimize_prompt(
     prompt: ChatPrompt,
@@ -1092,29 +965,9 @@
 )
 ```
 
-**Parameters:**
-
-<<<<<<< HEAD
-<ParamField path="prompt" type="ChatPrompt">
-  The prompt to optimize
-</ParamField>
-<ParamField path="dataset" type="Dataset">
-  The dataset to use for evaluation
-</ParamField>
-<ParamField path="metric" type="Callable">
-  Metric function to optimize with, should have the arguments `dataset_item` and `llm_output`
-</ParamField>
-<ParamField path="experiment_config" type="Optional" optional={true}>
-  Optional experiment configuration
-</ParamField>
-<ParamField path="n_samples" type="Optional" optional={true}>
-  Optional number of samples to use
-</ParamField>
-<ParamField path="auto_continue" type="bool" optional={true} defaultValue="False">
-  Whether to automatically continue optimization
-</ParamField>
-<ParamField path="agent_class" type="Optional" optional={true} />
-=======
+
+**Parameters:**
+
 <ParamField path="prompt" type="ChatPrompt">The prompt to optimize</ParamField>
 <ParamField path="dataset" type="Dataset">The dataset to use for evaluation</ParamField>
 <ParamField path="metric" type="Callable">Metric function to optimize with, should have the arguments `dataset_item` and `llm_output`</ParamField>
@@ -1122,7 +975,6 @@
 <ParamField path="n_samples" type="Optional" optional={true}>Optional number of samples to use</ParamField>
 <ParamField path="auto_continue" type="bool" optional={true} defaultValue="False">Whether to automatically continue optimization</ParamField>
 <ParamField path="agent_class" type="Optional" optional={true}>Optional agent class to use</ParamField>
->>>>>>> 75d6d4d1
 <ParamField path="kwargs" type="Any" />
 
 #### reset_counters
@@ -1146,13 +998,13 @@
 <ParamField path="agent_class" type="Optional" optional={true}>Optional custom agent class</ParamField>
 
 #### update_optimization
-
 ```python
 update_optimization(
     optimization: Optimization,
     status: str
 )
 ```
+
 
 **Parameters:**
 
@@ -1188,23 +1040,12 @@
 )
 ```
 
-**Parameters:**
-
-<ParamField path="model" type="str">
-  LiteLLM model name
-</ParamField>
+
+**Parameters:**
+
+<ParamField path="model" type="str">LiteLLM model name</ParamField>
 <ParamField path="project_name" type="Optional" optional={true} />
 <ParamField path="reflection_model" type="Optional" optional={true} />
-<<<<<<< HEAD
-<ParamField path="verbose" type="int" optional={true} defaultValue="1">
-  Controls internal logging/progress bars (0=off, 1=on).
-</ParamField>
-<ParamField path="model_kwargs" type="Any">
-  additional args for model (eg, temperature)
-</ParamField>
-
-### Methods
-=======
 <ParamField path="verbose" type="int" optional={true} defaultValue="1">Controls internal logging/progress bars (0=off, 1=on).</ParamField>
 <ParamField path="seed" type="int" optional={true} defaultValue="42">Random seed for reproducibility (default: 42)</ParamField>
 <ParamField path="model_kwargs" type="Any">additional args for model (eg, temperature)</ParamField>
@@ -1243,10 +1084,8 @@
 <ParamField path="dataset" type="Dataset">The dataset being optimized</ParamField>
 <ParamField path="metric" type="Callable">The metric function</ParamField>
 <ParamField path="metadata" type="Optional" optional={true}>Additional metadata</ParamField>
->>>>>>> 75d6d4d1
 
 #### evaluate_prompt
-
 ```python
 evaluate_prompt(
     prompt: ChatPrompt,
@@ -1261,6 +1100,7 @@
     agent_class: Optional = None
 )
 ```
+
 
 **Parameters:**
 
@@ -1276,13 +1116,10 @@
 <ParamField path="agent_class" type="Optional" optional={true} />
 
 #### get_history
-
 ```python
 get_history()
 ```
 
-<<<<<<< HEAD
-=======
 
 #### increment_llm_counter
 ```python
@@ -1296,9 +1133,7 @@
 ```
 
 
->>>>>>> 75d6d4d1
 #### optimize_mcp
-
 ```python
 optimize_mcp(
     prompt: ChatPrompt,
@@ -1316,6 +1151,7 @@
     kwargs: Any
 )
 ```
+
 
 **Parameters:**
 
@@ -1334,7 +1170,6 @@
 <ParamField path="kwargs" type="Any" />
 
 #### optimize_prompt
-
 ```python
 optimize_prompt(
     prompt: ChatPrompt,
@@ -1348,18 +1183,9 @@
 )
 ```
 
-**Parameters:**
-
-<<<<<<< HEAD
-<ParamField path="prompt" type="ChatPrompt" />
-<ParamField path="dataset" type="Union">
-  Opik dataset name, or Opik dataset
-</ParamField>
-<ParamField path="metric" type="Callable">
-  A metric function, this function should have two arguments:
-</ParamField>
-<ParamField path="experiment_config" type="Optional" optional={true} />
-=======
+
+**Parameters:**
+
 <ParamField path="prompt" type="ChatPrompt">The prompt to optimize</ParamField>
 <ParamField path="dataset" type="Dataset">Opik Dataset to optimize on</ParamField>
 <ParamField path="metric" type="Callable">Metric function to evaluate on</ParamField>
@@ -1367,7 +1193,6 @@
 <ParamField path="n_samples" type="Optional" optional={true}>Optional number of items to test in the dataset</ParamField>
 <ParamField path="auto_continue" type="bool" optional={true} defaultValue="False">Whether to auto-continue optimization</ParamField>
 <ParamField path="agent_class" type="Optional" optional={true}>Optional agent class to use</ParamField>
->>>>>>> 75d6d4d1
 <ParamField path="kwargs" type="Any" />
 
 #### reset_counters
@@ -1391,13 +1216,13 @@
 <ParamField path="agent_class" type="Optional" optional={true}>Optional custom agent class</ParamField>
 
 #### update_optimization
-
 ```python
 update_optimization(
     optimization: Optimization,
     status: str
 )
 ```
+
 
 **Parameters:**
 
@@ -1437,6 +1262,7 @@
 )
 ```
 
+
 **Parameters:**
 
 <ParamField path="name" type="str" optional={true} defaultValue="chat-prompt" />
@@ -1451,50 +1277,49 @@
 <ParamField path="model_kwargs" type="Any" />
 
 ### Methods
-
 #### copy
-
 ```python
 copy()
 ```
 
+
 #### get_messages
-
 ```python
 get_messages(
     dataset_item: Optional = None
 )
 ```
 
+
 **Parameters:**
 
 <ParamField path="dataset_item" type="Optional" optional={true} />
 
 #### set_messages
-
 ```python
 set_messages(
     messages: list
 )
 ```
 
+
 **Parameters:**
 
 <ParamField path="messages" type="list" />
 
 #### to_dict
-
 ```python
 to_dict()
 ```
 
+
 #### with_messages
-
 ```python
 with_messages(
     messages: list
 )
 ```
+
 
 **Parameters:**
 
@@ -1521,24 +1346,13 @@
 )
 ```
 
+
 **Parameters:**
 
 <ParamField path="optimizer" type="<class 'str'>" optional={true} defaultValue="Optimizer" />
 <ParamField path="prompt" type="list[dict[str, str]]" defaultValue="PydanticUndefined" />
 <ParamField path="score" type="<class 'float'>" defaultValue="PydanticUndefined" />
 <ParamField path="metric_name" type="<class 'str'>" defaultValue="PydanticUndefined" />
-<<<<<<< HEAD
-<ParamField path="optimization_id" type="Optional[str]" optional={true} />
-<ParamField path="dataset_id" type="Optional[str]" optional={true} />
-<ParamField path="initial_prompt" type="Optional[List[Dict[str, str]]]" optional={true} />
-<ParamField path="initial_score" type="Optional[float]" optional={true} />
-<ParamField path="details" type="Dict[str, Any]" optional={true} defaultValue="PydanticUndefined" />
-<ParamField path="history" type="List[Dict[str, Any]]" optional={true} defaultValue="[]" />
-<ParamField path="llm_calls" type="Optional[int]" optional={true} />
-<ParamField path="demonstrations" type="Optional[List[Dict[str, Any]]]" optional={true} />
-<ParamField path="mipro_prompt" type="Optional[str]" optional={true} />
-<ParamField path="tool_prompts" type="Optional[Dict[str, str]]" optional={true} />
-=======
 <ParamField path="optimization_id" type="str | None" optional={true} />
 <ParamField path="dataset_id" type="str | None" optional={true} />
 <ParamField path="initial_prompt" type="list[dict[str, str]] | None" optional={true} />
@@ -1626,4 +1440,3 @@
 <ParamField path="seed" type="Optional" optional={true} />
 <ParamField path="allow_tool_use" type="bool | None" optional={true} defaultValue="False" />
 
->>>>>>> 75d6d4d1
