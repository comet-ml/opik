---
layout: overview
---

Opik helps you easily log, visualize, and evaluate everything from raw LLM calls to advanced RAG pipelines and complex agentic systems through a robust set of integrations with popular frameworks and tools.

## <Icon icon="fa-brands fa-js" /> TypeScript

### Frameworks

<CardGroup cols={3}>
  <Card title="Agno" href="/docs/opik/integrations/agno" />
  <Card title="BeeAI" href="/docs/opik/integrations/beeai" />
  <Card title="LangChain" href="/docs/opik/integrations/langchainjs" />
  <Card title="Mastra" href="/docs/opik/integrations/mastra" />
  <Card title="Vercel AI SDK" href="/docs/opik/integrations/vercel-ai-sdk" />
</CardGroup>

### Model Providers

<CardGroup cols={3}>
  <Card title="Cloudflare Workers AI" href="/docs/opik/integrations/cloudflare-workers-ai" />
  <Card title="OpenAI" href="/docs/opik/integrations/openai-typescript" />
</CardGroup>

### Manual Integration

<CardGroup cols={3}>
  <Card title="TypeScript SDK" href="/docs/opik/reference/typescript-sdk" />
</CardGroup>

## <Icon icon="fa-brands fa-python" /> Python

### Frameworks

<CardGroup cols={3}>
  <Card title="AG2" href="/docs/opik/integrations/ag2" />
  <Card title="Autogen" href="/docs/opik/integrations/autogen" />
  <Card title="CrewAI" href="/docs/opik/integrations/crewai" />
  <Card title="DSPy" href="/docs/opik/integrations/dspy" />
  <Card
    title="Google Agent Development Kit"
    href="/docs/opik/integrations/adk"
  />
  <Card title="Haystack" href="/docs/opik/integrations/haystack" />
  <Card title="Instructor" href="/docs/opik/integrations/instructor" />
  <Card title="LangChain" href="/docs/opik/integrations/langchain" />
  <Card title="LangGraph" href="/docs/opik/integrations/langgraph" />
  <Card title="LiveKit Agents" href="/docs/opik/integrations/livekit" />
  <Card title="Llama Index" href="/docs/opik/integrations/llama_index" />
  <Card title="OpenAI Agents" href="/docs/opik/integrations/openai_agents" />
  <Card title="Pipecat" href="/docs/opik/integrations/pipecat" />
  <Card title="Pydantic AI" href="/docs/opik/integrations/pydantic-ai" />
<<<<<<< HEAD
=======
  <Card
    title="Semantic Kernel"
    href="/docs/opik/integrations/semantic-kernel"
  />
>>>>>>> 616e5e49
  <Card title="Smolagents" href="/docs/opik/integrations/smolagents" />
  <Card title="Strands Agents" href="/docs/opik/integrations/strands-agents" />
  <Card title="VoltAgent" href="/docs/opik/integrations/voltagent" />
</CardGroup>

### Model Providers

<CardGroup cols={3}>
  <Card title="Anthropic" href="/docs/opik/integrations/anthropic" />
  <Card title="Bedrock" href="/docs/opik/integrations/bedrock" />
  <Card title="BytePlus" href="/docs/opik/integrations/byteplus" />
<<<<<<< HEAD
=======
  <Card
    title="Cloudflare Workers AI"
    href="/docs/opik/integrations/cloudflare-workers-ai"
  />
>>>>>>> 616e5e49
  <Card title="Cohere" href="/docs/opik/integrations/cohere" />
  <Card title="DeepSeek" href="/docs/opik/integrations/deepseek" />
  <Card title="Fireworks AI" href="/docs/opik/integrations/fireworks-ai" />
  <Card title="Gemini (Python)" href="/docs/opik/integrations/gemini" />
  <Card
    title="Gemini (JS/TS)"
    href="/docs/opik/integrations/gemini-typescript"
  />
  <Card title="Groq" href="/docs/opik/integrations/groq" />
  <Card title="Mistral AI" href="/docs/opik/integrations/mistral" />
  <Card title="Novita AI" href="/docs/opik/integrations/novita-ai" />
  <Card title="Ollama" href="/docs/opik/integrations/ollama" />
<<<<<<< HEAD
  <Card title="OpenAI" href="/docs/opik/integrations/openai" />
=======
  <Card title="OpenAI (Python)" href="/docs/opik/integrations/openai" />
  <Card
    title="OpenAI (JS/TS)"
    href="/docs/opik/integrations/openai-typescript"
  />
>>>>>>> 616e5e49
  <Card title="Predibase" href="/docs/opik/integrations/predibase" />
  <Card title="Together AI" href="/docs/opik/integrations/together-ai" />
  <Card title="WatsonX" href="/docs/opik/integrations/watsonx" />
  <Card title="xAI Grok" href="/docs/opik/integrations/xai-grok" />
</CardGroup>

<<<<<<< HEAD
### Dataset Management
=======
## Manual Integration

Native integrations with Opik

<CardGroup cols={3}>
  <Card
    title="Python SDK"
    href="https://www.comet.com/docs/opik/python-sdk-reference/"
  />
  <Card title="TypeScript SDK" href="/docs/opik/reference/typescript-sdk" />
  <Card title="OpenTelemetry" href="/docs/opik/integrations/opentelemetry" />
</CardGroup>

## Dataset Management

Create, convert, and import datasets for model evaluation and training
>>>>>>> 616e5e49

<CardGroup cols={3}>
  <Card title="Gretel" href="/docs/opik/integrations/gretel" />
  <Card
    title="Hugging Face Datasets"
    href="/docs/opik/integrations/huggingface-datasets"
  />
</CardGroup>

### Evaluation

<CardGroup cols={3}>
  <Card title="Ragas" href="/docs/opik/integrations/ragas" />
</CardGroup>

### Gateways

<CardGroup cols={3}>
  <Card title="AISuite" href="/docs/opik/integrations/aisuite" />
  <Card title="LiteLLM" href="/docs/opik/integrations/litellm" />
  <Card title="OpenRouter" href="/docs/opik/integrations/openrouter" />
</CardGroup>

### Other

<CardGroup cols={3}>
  <Card title="Guardrails AI" href="/docs/opik/integrations/guardrails-ai" />
  <Card title="Semantic Kernel" href="/docs/opik/integrations/semantic-kernel" />
</CardGroup>

### Manual Integration

<CardGroup cols={3}>
  <Card title="Python SDK" href="https://www.comet.com/docs/opik/python-sdk-reference/" />
  <Card title="OpenTelemetry Python SDK" href="/docs/opik/integrations/opentelemetry-python-sdk" />
</CardGroup>

## <Icon icon="fa-brands fa-java" /> Java

<CardGroup cols={3}>
  <Card title="Spring AI" href="/docs/opik/integrations/spring-ai" />
</CardGroup>

## <Icon icon="fa-solid fa-code" /> .NET

Coming soon! We're actively working on .NET integrations. Check back soon or [open an issue on GitHub](https://github.com/comet-ml/opik/issues/new/choose) to request specific integrations.

## <Icon icon="fa-solid fa-gem" /> Ruby

<CardGroup cols={3}>
<<<<<<< HEAD
  <Card title="OpenTelemetry Ruby SDK" href="/docs/opik/integrations/opentelemetry-ruby-sdk" />
=======
  <Card
    title="OpenTelemetry Overview"
    href="/docs/opik/integrations/opentelemetry"
  />
  <Card
    title="OpenTelemetry Python SDK"
    href="/docs/opik/integrations/opentelemetry-python-sdk"
  />
  <Card
    title="OpenTelemetry Ruby SDK"
    href="/docs/opik/integrations/opentelemetry-ruby-sdk"
  />
>>>>>>> 616e5e49
</CardGroup>

## <Icon icon="fa-solid fa-wand-magic-sparkles" /> No-Code

<CardGroup cols={3}>
  <Card title="Cursor" href="/docs/opik/integrations/cursor" />
  <Card title="Dify" href="/docs/opik/integrations/dify" />
  <Card title="Flowise" href="/docs/opik/integrations/flowise" />
  {/* <Card title="Langflow" href="/docs/opik/integrations/langflow" /> */}
  {/* <Card title="OpenWebUI" href="/docs/opik/integrations/openwebui" /> */}
</CardGroup>

## <Icon icon="fa-solid fa-globe" /> Multi-Language

<CardGroup cols={3}>
  <Card title="OpenTelemetry" href="/docs/opik/integrations/opentelemetry" />
</CardGroup>

If you would like to see more integrations, please open an issue on our [GitHub repository](https://github.com/comet-ml/opik/issues/new/choose).<|MERGE_RESOLUTION|>--- conflicted
+++ resolved
@@ -20,6 +20,7 @@
 
 <CardGroup cols={3}>
   <Card title="Cloudflare Workers AI" href="/docs/opik/integrations/cloudflare-workers-ai" />
+  <Card title="Gemini" href="/docs/opik/integrations/gemini-typescript" />
   <Card title="OpenAI" href="/docs/opik/integrations/openai-typescript" />
 </CardGroup>
 
@@ -51,13 +52,6 @@
   <Card title="OpenAI Agents" href="/docs/opik/integrations/openai_agents" />
   <Card title="Pipecat" href="/docs/opik/integrations/pipecat" />
   <Card title="Pydantic AI" href="/docs/opik/integrations/pydantic-ai" />
-<<<<<<< HEAD
-=======
-  <Card
-    title="Semantic Kernel"
-    href="/docs/opik/integrations/semantic-kernel"
-  />
->>>>>>> 616e5e49
   <Card title="Smolagents" href="/docs/opik/integrations/smolagents" />
   <Card title="Strands Agents" href="/docs/opik/integrations/strands-agents" />
   <Card title="VoltAgent" href="/docs/opik/integrations/voltagent" />
@@ -69,60 +63,22 @@
   <Card title="Anthropic" href="/docs/opik/integrations/anthropic" />
   <Card title="Bedrock" href="/docs/opik/integrations/bedrock" />
   <Card title="BytePlus" href="/docs/opik/integrations/byteplus" />
-<<<<<<< HEAD
-=======
-  <Card
-    title="Cloudflare Workers AI"
-    href="/docs/opik/integrations/cloudflare-workers-ai"
-  />
->>>>>>> 616e5e49
   <Card title="Cohere" href="/docs/opik/integrations/cohere" />
   <Card title="DeepSeek" href="/docs/opik/integrations/deepseek" />
   <Card title="Fireworks AI" href="/docs/opik/integrations/fireworks-ai" />
   <Card title="Gemini (Python)" href="/docs/opik/integrations/gemini" />
-  <Card
-    title="Gemini (JS/TS)"
-    href="/docs/opik/integrations/gemini-typescript"
-  />
   <Card title="Groq" href="/docs/opik/integrations/groq" />
   <Card title="Mistral AI" href="/docs/opik/integrations/mistral" />
   <Card title="Novita AI" href="/docs/opik/integrations/novita-ai" />
   <Card title="Ollama" href="/docs/opik/integrations/ollama" />
-<<<<<<< HEAD
-  <Card title="OpenAI" href="/docs/opik/integrations/openai" />
-=======
   <Card title="OpenAI (Python)" href="/docs/opik/integrations/openai" />
-  <Card
-    title="OpenAI (JS/TS)"
-    href="/docs/opik/integrations/openai-typescript"
-  />
->>>>>>> 616e5e49
   <Card title="Predibase" href="/docs/opik/integrations/predibase" />
   <Card title="Together AI" href="/docs/opik/integrations/together-ai" />
   <Card title="WatsonX" href="/docs/opik/integrations/watsonx" />
   <Card title="xAI Grok" href="/docs/opik/integrations/xai-grok" />
 </CardGroup>
 
-<<<<<<< HEAD
 ### Dataset Management
-=======
-## Manual Integration
-
-Native integrations with Opik
-
-<CardGroup cols={3}>
-  <Card
-    title="Python SDK"
-    href="https://www.comet.com/docs/opik/python-sdk-reference/"
-  />
-  <Card title="TypeScript SDK" href="/docs/opik/reference/typescript-sdk" />
-  <Card title="OpenTelemetry" href="/docs/opik/integrations/opentelemetry" />
-</CardGroup>
-
-## Dataset Management
-
-Create, convert, and import datasets for model evaluation and training
->>>>>>> 616e5e49
 
 <CardGroup cols={3}>
   <Card title="Gretel" href="/docs/opik/integrations/gretel" />
@@ -173,22 +129,7 @@
 ## <Icon icon="fa-solid fa-gem" /> Ruby
 
 <CardGroup cols={3}>
-<<<<<<< HEAD
   <Card title="OpenTelemetry Ruby SDK" href="/docs/opik/integrations/opentelemetry-ruby-sdk" />
-=======
-  <Card
-    title="OpenTelemetry Overview"
-    href="/docs/opik/integrations/opentelemetry"
-  />
-  <Card
-    title="OpenTelemetry Python SDK"
-    href="/docs/opik/integrations/opentelemetry-python-sdk"
-  />
-  <Card
-    title="OpenTelemetry Ruby SDK"
-    href="/docs/opik/integrations/opentelemetry-ruby-sdk"
-  />
->>>>>>> 616e5e49
 </CardGroup>
 
 ## <Icon icon="fa-solid fa-wand-magic-sparkles" /> No-Code
