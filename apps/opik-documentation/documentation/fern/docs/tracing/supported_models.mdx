---
title: "Supported Models for Cost Tracking"
description: "Complete list of models supported for automatic cost tracking in Opik"
---

# Supported Models for Cost Tracking

This page lists all models that Opik supports for automatic cost tracking. Cost tracking is automatically enabled when using any of the [supported integrations](/tracing/cost_tracking#supported-models-providers-and-integrations) with these models.

<Note>
  This page is automatically generated from the latest model pricing data and shows which models have cost tracking support.
</Note>

## Overview

<<<<<<< HEAD
Opik supports cost tracking for **350 models** across **7 providers**:

- **[AWS Bedrock](#aws-bedrock)**: 115 models
- **[Anthropic](#anthropic)**: 16 models
- **[Anthropic on Vertex AI](#anthropic-on-vertex-ai)**: 19 models
=======
Opik supports cost tracking for **355 models** across **7 providers**:

- **[AWS Bedrock](#aws-bedrock)**: 116 models
- **[Anthropic](#anthropic)**: 18 models
- **[Anthropic on Vertex AI](#anthropic-on-vertex-ai)**: 21 models
>>>>>>> 75d6d4d1
- **[Google AI](#google-ai)**: 35 models
- **[Google Vertex AI](#google-vertex-ai)**: 41 models
- **[Groq](#groq)**: 26 models
- **[OpenAI](#openai)**: 98 models

<h2 id="aws-bedrock">AWS Bedrock</h2>

Models hosted by AWS Bedrock • [Learn more](https://aws.amazon.com/bedrock)

**116 models supported**

<details>
<summary>View all AWS Bedrock models</summary>

- `ai21.j2-mid-v1`
- `ai21.j2-ultra-v1`
- `ai21.jamba-1-5-large-v1:0`
- `ai21.jamba-1-5-mini-v1:0`
- `ai21.jamba-instruct-v1:0`
- `amazon.nova-lite-v1:0`
- `amazon.nova-micro-v1:0`
- `amazon.nova-pro-v1:0`
- `amazon.titan-embed-image-v1`
- `amazon.titan-embed-text-v1`
- `amazon.titan-embed-text-v2:0`
- `amazon.titan-text-express-v1`
- `amazon.titan-text-lite-v1`
- `amazon.titan-text-premier-v1:0`
- `anthropic.claude-3-5-haiku-20241022-v1:0`
- `anthropic.claude-3-5-sonnet-20240620-v1:0`
- `anthropic.claude-3-5-sonnet-20241022-v2:0`
- `anthropic.claude-3-7-sonnet-20250219-v1:0`
- `anthropic.claude-3-haiku-20240307-v1:0`
- `anthropic.claude-3-opus-20240229-v1:0`
- `anthropic.claude-3-sonnet-20240229-v1:0`
- `anthropic.claude-instant-v1`
- `anthropic.claude-opus-4-1-20250805-v1:0`
- `anthropic.claude-opus-4-20250514-v1:0`
- `anthropic.claude-sonnet-4-20250514-v1:0`
- `anthropic.claude-v1`
- `anthropic.claude-v2:1`
- `apac.amazon.nova-lite-v1:0`
- `apac.amazon.nova-micro-v1:0`
- `apac.amazon.nova-pro-v1:0`
- `apac.anthropic.claude-3-5-sonnet-20240620-v1:0`
- `apac.anthropic.claude-3-5-sonnet-20241022-v2:0`
- `apac.anthropic.claude-3-haiku-20240307-v1:0`
- `apac.anthropic.claude-3-sonnet-20240229-v1:0`
- `apac.anthropic.claude-sonnet-4-20250514-v1:0`
- `cohere.command-light-text-v14`
- `cohere.command-r-plus-v1:0`
- `cohere.command-r-v1:0`
- `cohere.command-text-v14`
- `cohere.embed-english-v3`
- `cohere.embed-multilingual-v3`
- `deepseek.v3-v1:0`
- `eu.amazon.nova-lite-v1:0`
- `eu.amazon.nova-micro-v1:0`
- `eu.amazon.nova-pro-v1:0`
- `eu.anthropic.claude-3-5-haiku-20241022-v1:0`
- `eu.anthropic.claude-3-5-sonnet-20240620-v1:0`
- `eu.anthropic.claude-3-5-sonnet-20241022-v2:0`
- `eu.anthropic.claude-3-7-sonnet-20250219-v1:0`
- `eu.anthropic.claude-3-haiku-20240307-v1:0`
- `eu.anthropic.claude-3-opus-20240229-v1:0`
- `eu.anthropic.claude-3-sonnet-20240229-v1:0`
- `eu.anthropic.claude-opus-4-1-20250805-v1:0`
- `eu.anthropic.claude-opus-4-20250514-v1:0`
- `eu.anthropic.claude-sonnet-4-20250514-v1:0`
- `eu.meta.llama3-2-1b-instruct-v1:0`
- `eu.meta.llama3-2-3b-instruct-v1:0`
- `eu.mistral.pixtral-large-2502-v1:0`
- `eu.twelvelabs.marengo-embed-2-7-v1:0`
- `eu.twelvelabs.pegasus-1-2-v1:0`
- `meta.llama2-13b-chat-v1`
- `meta.llama2-70b-chat-v1`
- `meta.llama3-1-405b-instruct-v1:0`
- `meta.llama3-1-70b-instruct-v1:0`
- `meta.llama3-1-8b-instruct-v1:0`
- `meta.llama3-2-11b-instruct-v1:0`
- `meta.llama3-2-1b-instruct-v1:0`
- `meta.llama3-2-3b-instruct-v1:0`
- `meta.llama3-2-90b-instruct-v1:0`
- `meta.llama3-3-70b-instruct-v1:0`
- `meta.llama3-70b-instruct-v1:0`
- `meta.llama3-8b-instruct-v1:0`
- `meta.llama4-maverick-17b-instruct-v1:0`
- `meta.llama4-scout-17b-instruct-v1:0`
- `mistral.mistral-7b-instruct-v0:2`
- `mistral.mistral-large-2402-v1:0`
- `mistral.mistral-large-2407-v1:0`
- `mistral.mistral-small-2402-v1:0`
- `mistral.mixtral-8x7b-instruct-v0:1`
- `openai.gpt-oss-120b-1:0`
- `openai.gpt-oss-20b-1:0`
- `qwen.qwen3-235b-a22b-2507-v1:0`
- `qwen.qwen3-32b-v1:0`
- `qwen.qwen3-coder-30b-a3b-v1:0`
- `qwen.qwen3-coder-480b-a35b-v1:0`
- `twelvelabs.marengo-embed-2-7-v1:0`
- `twelvelabs.pegasus-1-2-v1:0`
- `us.amazon.nova-lite-v1:0`
- `us.amazon.nova-micro-v1:0`
- `us.amazon.nova-premier-v1:0`
- `us.amazon.nova-pro-v1:0`
- `us.anthropic.claude-3-5-haiku-20241022-v1:0`
- `us.anthropic.claude-3-5-sonnet-20240620-v1:0`
- `us.anthropic.claude-3-5-sonnet-20241022-v2:0`
- `us.anthropic.claude-3-7-sonnet-20250219-v1:0`
- `us.anthropic.claude-3-haiku-20240307-v1:0`
- `us.anthropic.claude-3-opus-20240229-v1:0`
- `us.anthropic.claude-3-sonnet-20240229-v1:0`
- `us.anthropic.claude-opus-4-1-20250805-v1:0`
- `us.anthropic.claude-opus-4-20250514-v1:0`
- `us.anthropic.claude-sonnet-4-20250514-v1:0`
- `us.anthropic.claude-sonnet-4-5-20250929-v1:0`
- `us.deepseek.r1-v1:0`
- `us.meta.llama3-1-405b-instruct-v1:0`
- `us.meta.llama3-1-70b-instruct-v1:0`
- `us.meta.llama3-1-8b-instruct-v1:0`
- `us.meta.llama3-2-11b-instruct-v1:0`
- `us.meta.llama3-2-1b-instruct-v1:0`
- `us.meta.llama3-2-3b-instruct-v1:0`
- `us.meta.llama3-2-90b-instruct-v1:0`
- `us.meta.llama3-3-70b-instruct-v1:0`
- `us.meta.llama4-maverick-17b-instruct-v1:0`
- `us.meta.llama4-scout-17b-instruct-v1:0`
- `us.mistral.pixtral-large-2502-v1:0`
- `us.twelvelabs.marengo-embed-2-7-v1:0`
- `us.twelvelabs.pegasus-1-2-v1:0`

</details>

<h2 id="anthropic">Anthropic</h2>

Anthropic models hosted by Anthropic • [Learn more](https://www.anthropic.com)

**18 models supported**

<details>
<summary>View all Anthropic models</summary>

- `claude-3-5-haiku-20241022`
- `claude-3-5-haiku-latest`
- `claude-3-5-sonnet-20240620`
- `claude-3-5-sonnet-20241022`
- `claude-3-5-sonnet-latest`
- `claude-3-7-sonnet-20250219`
- `claude-3-7-sonnet-latest`
- `claude-3-haiku-20240307`
- `claude-3-opus-20240229`
- `claude-3-opus-latest`
- `claude-4-opus-20250514`
- `claude-4-sonnet-20250514`
- `claude-opus-4-1`
- `claude-opus-4-1-20250805`
- `claude-opus-4-20250514`
- `claude-sonnet-4-20250514`
- `claude-sonnet-4-5`
- `claude-sonnet-4-5-20250929`

</details>

<h2 id="anthropic-on-vertex-ai">Anthropic on Vertex AI</h2>

Anthropic models hosted in Google Vertex AI • [Learn more](https://cloud.google.com/vertex-ai)

**21 models supported**

<details>
<summary>View all Anthropic on Vertex AI models</summary>

- `claude-3-5-haiku`
- `claude-3-5-haiku@20241022`
- `claude-3-5-sonnet`
- `claude-3-5-sonnet-v2`
- `claude-3-5-sonnet-v2@20241022`
- `claude-3-5-sonnet@20240620`
- `claude-3-7-sonnet@20250219`
- `claude-3-haiku`
- `claude-3-haiku@20240307`
- `claude-3-opus`
- `claude-3-opus@20240229`
- `claude-3-sonnet`
- `claude-3-sonnet@20240229`
- `claude-opus-4`
- `claude-opus-4-1`
- `claude-opus-4-1@20250805`
- `claude-opus-4@20250514`
- `claude-sonnet-4`
- `claude-sonnet-4-5`
- `claude-sonnet-4-5@20250929`
- `claude-sonnet-4@20250514`

</details>

<h2 id="google-ai">Google AI</h2>

Gemini models hosted in Google AI Studio • [Learn more](https://ai.google.dev/aistudio)

**35 models supported**

<details>
<summary>View all Google AI models</summary>

- `gemini-1.5-flash`
- `gemini-1.5-flash-001`
- `gemini-1.5-flash-002`
- `gemini-1.5-flash-latest`
- `gemini-1.5-pro`
- `gemini-1.5-pro-001`
- `gemini-1.5-pro-002`
- `gemini-1.5-pro-exp-0801`
- `gemini-1.5-pro-latest`
- `gemini-2.0-flash`
- `gemini-2.0-flash-001`
- `gemini-2.0-flash-lite`
- `gemini-2.0-flash-lite-preview-02-05`
- `gemini-2.0-flash-live-001`
- `gemini-2.0-flash-preview-image-generation`
- `gemini-2.5-flash`
- `gemini-2.5-flash-image-preview`
- `gemini-2.5-flash-lite`
- `gemini-2.5-flash-lite-preview-06-17`
- `gemini-2.5-flash-lite-preview-09-2025`
- `gemini-2.5-flash-preview-04-17`
- `gemini-2.5-flash-preview-05-20`
- `gemini-2.5-flash-preview-09-2025`
- `gemini-2.5-flash-preview-tts`
- `gemini-2.5-pro`
- `gemini-2.5-pro-preview-03-25`
- `gemini-2.5-pro-preview-05-06`
- `gemini-2.5-pro-preview-06-05`
- `gemini-2.5-pro-preview-tts`
- `gemini-flash-latest`
- `gemini-flash-lite-latest`
- `gemini-gemma-2-27b-it`
- `gemini-gemma-2-9b-it`
- `gemini-pro`
- `gemini-pro-vision`

</details>

<h2 id="google-vertex-ai">Google Vertex AI</h2>

Gemini models hosted in Google Vertex AI • [Learn more](https://cloud.google.com/vertex-ai)

**41 models supported**

<details>
<summary>View all Google Vertex AI models</summary>

- `gemini-1.0-pro`
- `gemini-1.0-pro-001`
- `gemini-1.0-pro-002`
- `gemini-1.0-ultra`
- `gemini-1.0-ultra-001`
- `gemini-1.5-flash`
- `gemini-1.5-flash-001`
- `gemini-1.5-flash-002`
- `gemini-1.5-flash-exp-0827`
- `gemini-1.5-flash-preview-0514`
- `gemini-1.5-pro`
- `gemini-1.5-pro-001`
- `gemini-1.5-pro-002`
- `gemini-1.5-pro-preview-0215`
- `gemini-1.5-pro-preview-0409`
- `gemini-1.5-pro-preview-0514`
- `gemini-2.0-flash`
- `gemini-2.0-flash-001`
- `gemini-2.0-flash-exp`
- `gemini-2.0-flash-lite`
- `gemini-2.0-flash-lite-001`
- `gemini-2.0-flash-live-preview-04-09`
- `gemini-2.0-flash-preview-image-generation`
- `gemini-2.0-pro-exp-02-05`
- `gemini-2.5-flash`
- `gemini-2.5-flash-image-preview`
- `gemini-2.5-flash-lite`
- `gemini-2.5-flash-lite-preview-06-17`
- `gemini-2.5-flash-lite-preview-09-2025`
- `gemini-2.5-flash-preview-04-17`
- `gemini-2.5-flash-preview-05-20`
- `gemini-2.5-flash-preview-09-2025`
- `gemini-2.5-pro`
- `gemini-2.5-pro-exp-03-25`
- `gemini-2.5-pro-preview-03-25`
- `gemini-2.5-pro-preview-05-06`
- `gemini-2.5-pro-preview-06-05`
- `gemini-2.5-pro-preview-tts`
- `gemini-flash-latest`
- `gemini-flash-lite-latest`
- `gemini-pro`

</details>

<h2 id="groq">Groq</h2>

Models hosted by Groq • [Learn more](https://groq.com)

**26 models supported**

<details>
<summary>View all Groq models</summary>

- `deepseek-r1-distill-llama-70b`
- `gemma-7b-it`
- `gemma2-9b-it`
- `llama-3.1-405b-reasoning`
- `llama-3.1-70b-versatile`
- `llama-3.1-8b-instant`
- `llama-3.2-11b-text-preview`
- `llama-3.2-11b-vision-preview`
- `llama-3.2-1b-preview`
- `llama-3.2-3b-preview`
- `llama-3.2-90b-text-preview`
- `llama-3.2-90b-vision-preview`
- `llama-3.3-70b-specdec`
- `llama-3.3-70b-versatile`
- `llama-guard-3-8b`
- `llama2-70b-4096`
- `llama3-groq-70b-8192-tool-use-preview`
- `llama3-groq-8b-8192-tool-use-preview`
- `meta-llama/llama-4-maverick-17b-128e-instruct`
- `meta-llama/llama-4-scout-17b-16e-instruct`
- `mistral-saba-24b`
- `mixtral-8x7b-32768`
- `moonshotai/kimi-k2-instruct`
- `openai/gpt-oss-120b`
- `openai/gpt-oss-20b`
- `qwen/qwen3-32b`

</details>

<h2 id="openai">OpenAI</h2>

Models hosted by OpenAI • [Learn more](https://platform.openai.com)

**98 models supported**

<details>
<summary>View all OpenAI models</summary>

- `chatgpt-4o-latest`
- `codex-mini-latest`
- `ft:gpt-3.5-turbo`
- `ft:gpt-3.5-turbo-0125`
- `ft:gpt-3.5-turbo-0613`
- `ft:gpt-3.5-turbo-1106`
- `ft:gpt-4-0613`
- `ft:gpt-4o-2024-08-06`
- `ft:gpt-4o-2024-11-20`
- `ft:gpt-4o-mini-2024-07-18`
- `gpt-3.5-turbo`
- `gpt-3.5-turbo-0125`
- `gpt-3.5-turbo-0301`
- `gpt-3.5-turbo-0613`
- `gpt-3.5-turbo-1106`
- `gpt-3.5-turbo-16k`
- `gpt-3.5-turbo-16k-0613`
- `gpt-4`
- `gpt-4-0125-preview`
- `gpt-4-0314`
- `gpt-4-0613`
- `gpt-4-1106-preview`
- `gpt-4-1106-vision-preview`
- `gpt-4-32k`
- `gpt-4-32k-0314`
- `gpt-4-32k-0613`
- `gpt-4-turbo`
- `gpt-4-turbo-2024-04-09`
- `gpt-4-turbo-preview`
- `gpt-4-vision-preview`
- `gpt-4.1`
- `gpt-4.1-2025-04-14`
- `gpt-4.1-mini`
- `gpt-4.1-mini-2025-04-14`
- `gpt-4.1-nano`
- `gpt-4.1-nano-2025-04-14`
- `gpt-4.5-preview`
- `gpt-4.5-preview-2025-02-27`
- `gpt-4o`
- `gpt-4o-2024-05-13`
- `gpt-4o-2024-08-06`
- `gpt-4o-2024-11-20`
- `gpt-4o-audio-preview`
- `gpt-4o-audio-preview-2024-10-01`
- `gpt-4o-audio-preview-2024-12-17`
- `gpt-4o-audio-preview-2025-06-03`
- `gpt-4o-mini`
- `gpt-4o-mini-2024-07-18`
- `gpt-4o-mini-audio-preview`
- `gpt-4o-mini-audio-preview-2024-12-17`
- `gpt-4o-mini-realtime-preview`
- `gpt-4o-mini-realtime-preview-2024-12-17`
- `gpt-4o-mini-search-preview`
- `gpt-4o-mini-search-preview-2025-03-11`
- `gpt-4o-mini-transcribe`
- `gpt-4o-mini-tts`
- `gpt-4o-realtime-preview`
- `gpt-4o-realtime-preview-2024-10-01`
- `gpt-4o-realtime-preview-2024-12-17`
- `gpt-4o-realtime-preview-2025-06-03`
- `gpt-4o-search-preview`
- `gpt-4o-search-preview-2025-03-11`
- `gpt-4o-transcribe`
- `gpt-5`
- `gpt-5-2025-08-07`
- `gpt-5-chat`
- `gpt-5-chat-latest`
- `gpt-5-codex`
- `gpt-5-mini`
- `gpt-5-mini-2025-08-07`
- `gpt-5-nano`
- `gpt-5-nano-2025-08-07`
- `gpt-realtime`
- `gpt-realtime-2025-08-28`
- `o1`
- `o1-2024-12-17`
- `o1-mini`
- `o1-mini-2024-09-12`
- `o1-preview`
- `o1-preview-2024-09-12`
- `o1-pro`
- `o1-pro-2025-03-19`
- `o3`
- `o3-2025-04-16`
- `o3-deep-research`
- `o3-deep-research-2025-06-26`
- `o3-mini`
- `o3-mini-2025-01-31`
- `o3-pro`
- `o3-pro-2025-06-10`
- `o4-mini`
- `o4-mini-2025-04-16`
- `o4-mini-deep-research`
- `o4-mini-deep-research-2025-06-26`
- `text-embedding-3-large`
- `text-embedding-3-small`
- `text-embedding-ada-002`
- `text-embedding-ada-002-v2`

</details>

---

## How Cost Tracking Works

Opik automatically calculates costs for the models listed above when using [supported integrations](/tracing/cost_tracking#supported-models-providers-and-integrations). The cost calculation is handled by backend services that:

1. **Detect the model** used in your LLM calls
2. **Count tokens** in inputs, outputs, and cache if available
3. **Apply current pricing** from our model database
4. **Store cost information** with your traces and spans

## Pricing Data

- **Pricing Data**: Model prices are sourced from the [model pricing JSON file](https://github.com/comet-ml/opik/blob/main/apps/opik-backend/src/main/resources/model_prices_and_context_window.json)
- **Real-time Updates**: This page is automatically updated when model pricing data changes

## Need Support for Additional Models?

If you need cost tracking support for additional models or providers, please [open a feature request](https://github.com/comet-ml/opik/issues) on our GitHub repository.

<Tip>
  For the most up-to-date list of supported providers and their enum values, check the `opik.LLMProvider` enum in the Python SDK.
</Tip><|MERGE_RESOLUTION|>--- conflicted
+++ resolved
@@ -13,19 +13,11 @@
 
 ## Overview
 
-<<<<<<< HEAD
-Opik supports cost tracking for **350 models** across **7 providers**:
-
-- **[AWS Bedrock](#aws-bedrock)**: 115 models
-- **[Anthropic](#anthropic)**: 16 models
-- **[Anthropic on Vertex AI](#anthropic-on-vertex-ai)**: 19 models
-=======
 Opik supports cost tracking for **355 models** across **7 providers**:
 
 - **[AWS Bedrock](#aws-bedrock)**: 116 models
 - **[Anthropic](#anthropic)**: 18 models
 - **[Anthropic on Vertex AI](#anthropic-on-vertex-ai)**: 21 models
->>>>>>> 75d6d4d1
 - **[Google AI](#google-ai)**: 35 models
 - **[Google Vertex AI](#google-vertex-ai)**: 41 models
 - **[Groq](#groq)**: 26 models
