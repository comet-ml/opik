---
subtitle: Step by step guide on how to evaluate your LLM application
---

Evaluating your LLM application allows you to have confidence in the performance of your LLM application. In this guide, we will walk through the process of evaluating complex applications like LLM chains or agents.

<Tip>
  In this guide, we will focus on evaluating complex LLM applications. If you are looking at evaluating single prompts
  you can refer to the [Evaluate A Prompt](/evaluation/evaluate_prompt) guide.
</Tip>

The evaluation is done in five steps:

1. Add tracing to your LLM application
2. Define the evaluation task
3. Choose the `Dataset` that you would like to evaluate your application on
4. Choose the metrics that you would like to evaluate your application with
5. Create and run the evaluation experiment

## Running an offline evaluation

### 1. (Optional) Add tracking to your LLM application

While not required, we recommend adding tracking to your LLM application. This allows you to have
full visibility into each evaluation run. In the example below we will use a combination of the
`track` decorator and the `track_openai` function to trace the LLM application.

<CodeBlocks>
    ```python title="Python" language="python"
    from opik import track
    from opik.integrations.openai import track_openai
    import openai

    openai_client = track_openai(openai.OpenAI())

    # This method is the LLM application that you want to evaluate
    # Typically this is not updated when creating evaluations
    @track
    def your_llm_application(input: str) -> str:
        response = openai_client.chat.completions.create(
            model="gpt-3.5-turbo",
            messages=[{"role": "user", "content": input}],
        )

        return response.choices[0].message.content
    ```

</CodeBlocks>

<Tip>
  Here we have added the `track` decorator so that this trace and all its nested steps are logged to the platform for
  further analysis.
</Tip>

### 2. Define the evaluation task

Once you have added instrumentation to your LLM application, we can define the evaluation
task. The evaluation task takes in as an input a dataset item and needs to return a
dictionary with keys that match the parameters expected by the metrics you are using. In
this example we can define the evaluation task as follows:

<CodeBlocks>
```typescript title="TypeScript" language="typescript"
import { EvaluationTask } from "opik";
import { OpenAI } from "openai";

// Define dataset item type
type DatasetItem = {
    input: string;
    expected: string;
};

const llmTask: EvaluationTask<DatasetItem> = async (datasetItem) => {
    const { input } = datasetItem;

    const openai = new OpenAI();
    const response = await openai.chat.completions.create({
        model: "gpt-4o",
        messages: [
            { role: "system", content: "You are a coding assistant" },
            { role: "user", content: input }
        ],
    });

    return { output: response.choices[0].message.content };

};
```

```python title="Python" language="python"
def evaluation_task(x):
    return {
        "output": your_llm_application(x['user_question'])
    }
```

</CodeBlocks>

<Warning>
  If the dictionary returned does not match with the parameters expected by the metrics, you will get inconsistent
  evaluation results.
</Warning>

<<<<<<< HEAD
## 3. Choose the evaluation Dataset

In order to create an evaluation experiment, you will need to have a Dataset that includes all your test cases.

If you have already created a Dataset, you can use the [`Opik.get_or_create_dataset`](https://www.comet.com/docs/opik/python-sdk-reference/Opik.html#opik.Opik.get_or_create_dataset) function to fetch it:

```python
from opik import Opik

client = Opik()
dataset = client.get_or_create_dataset(name="Example dataset")
```

If you don't have a Dataset yet, you can insert dataset items using the [`Dataset.insert`](https://www.comet.com/docs/opik/python-sdk-reference/evaluation/Dataset.html#opik.Dataset.insert) method. You can call this method multiple times as Opik performs data deduplication before ingestion:

```python
from opik import Opik

client = Opik()
dataset = client.get_or_create_dataset(name="Example dataset")

dataset.insert([
    {"input": "Hello, world!", "expected_output": "Hello, world!"},
    {"input": "What is the capital of France?", "expected_output": "Paris"},
])

<Tip>
  Evaluations that include images just work—the SDK keeps `image_url` blocks intact for models that support vision and
  automatically falls back to markdown placeholders when the model is text-only.
</Tip>
```

## 4. Choose evaluation metrics
=======
### 3. Choose the evaluation Dataset

In order to create an evaluation experiment, you will need to have a Dataset that includes
all your test cases.

If you have already created a Dataset, you can use the get or create dataset methods to
fetch it.

<CodeBlocks>
    ```typescript title="TypeScript" language="typescript"
    import { Opik } from "opik";

    const client = new Opik();
    const dataset = await client.getOrCreateDataset<DatasetItem>("Example dataset");

    // Opik deduplicates items that are inserted into a dataset so we can insert them
    // for multiple times
    await dataset.insert([
        {
            input: "Hello, world!",
            expected: "Hello, world!"
        },
        {
            input: "What is the capital of France?",
            expected: "Paris"
        },
    ]);
    ```

    ```python title="Python" language="python"
    from opik import Opik

    client = Opik()
    dataset = client.get_or_create_dataset(name="Example dataset")

    # Opik deduplicates items that are inserted into a dataset so we can insert them
    # for multiple times
    dataset.insert([
        {
            "input": "Hello, world!",
            "expected_output": "Hello, world!"
        },
        {
            "input": "What is the capital of France?",
            "expected_output": "Paris"
        },
    ])
    ```
    </CodeBlocks>

### 4. Choose evaluation metrics
>>>>>>> c3a5d053

Opik provides a set of built-in evaluation metrics that you can choose from. These are broken down into two main categories:

1. Heuristic metrics: These metrics that are deterministic in nature, for example `equals` or `contains`
2. LLM-as-a-judge: These metrics use an LLM to judge the quality of the output; typically these are used for detecting `hallucinations` or `context relevance`

In the same evaluation experiment, you can use multiple metrics to evaluate your application:

<CodeBlocks>
```typescript title="TypeScript" language="typescript"
import { ExactMatch } from "opik";

const exact_match_metric = new ExactMatch();
```

```python title="Python" language="python"
from opik.evaluation.metrics import Hallucination

hallucination_metric = Hallucination()
```

</CodeBlocks>

<Tip>
  Each metric expects the data in a certain format. You will need to ensure that the task you have defined in step 2
  returns the data in the correct format.
</Tip>

### 5. Run the evaluation

Now that we have the task we want to evaluate, the dataset to evaluate on, and the metrics
we want to evaluate with, we can run the evaluation:

<CodeBlocks>
    ```typescript title="TypeScript" language="typescript" maxLines=1000
    import { EvaluationTask, Opik, ExactMatch, evaluate } from "opik";
    import { OpenAI } from "openai";

    // Define dataset item type
    type DatasetItem = {
        input: string;
        expected: string;
    };

    // Define the evaluation task
    const llmTask: EvaluationTask<DatasetItem> = async (datasetItem) => {
        const { input } = datasetItem;

        const openai = new OpenAI();
        const response = await openai.chat.completions.create({
            model: "gpt-4o",
            messages: [
                { role: "system", content: "You are a coding assistant" },
                { role: "user", content: input }
            ],
        });

        return { output: response.choices[0].message.content };
    };

    // Get or create the dataset - items are automatically deduplicated
    const client = new Opik();
    const dataset = await client.getOrCreateDataset<DatasetItem>("Example dataset");
    await dataset.insert([
        {
            input: "Hello, world!",
            expected: "Hello, world!"
        },
        {
            input: "What is the capital of France?",
            expected: "Paris"
        },
    ]);

    // Define the metric
    const exact_match_metric = new ExactMatch();

    // Run the evaluation
    const result = await evaluate({
        dataset,
        task: llmTask,
        scoringMetrics: [exact_match_metric],
        experimentName: "Example Evaluation",
    });
    console.log(`Experiment ID: ${result.experimentId}`);
    console.log(`Experiment Name: ${result.experimentName}`);
    console.log(`Total test cases: ${result.testResults.length}`);
    ```

    ```python title="Python" language="python" maxLines=1000
    from opik import Opik, track
    from opik.evaluation import evaluate
    from opik.evaluation.metrics import Equals, Hallucination
    from opik.integrations.openai import track_openai
    import openai

    # Define the task to evaluate
    openai_client = track_openai(openai.OpenAI())

    MODEL = "gpt-3.5-turbo"

    @track
    def your_llm_application(input: str) -> str:
        response = openai_client.chat.completions.create(
            model=MODEL,
            messages=[{"role": "user", "content": input}],
        )
        return response.choices[0].message.content

    # Define the evaluation task
    def evaluation_task(x):
        return {
            "output": your_llm_application(x['input'])
        }

    # Create a simple dataset
    client = Opik()
    dataset = client.get_or_create_dataset(name="Example dataset")
    dataset.insert([
        {"input": "What is the capital of France?"},
        {"input": "What is the capital of Germany?"},
    ])

    # Define the metrics
    hallucination_metric = Hallucination()

    evaluation = evaluate(
        dataset=dataset,
        task=evaluation_task,
        scoring_metrics=[hallucination_metric],
        experiment_config={
            "model": MODEL
        }
    )
    ```

</CodeBlocks>

<Tip>
  You can use the `experiment_config` parameter to store information about your evaluation task. Typically we see teams
  store information about the prompt template, the model used and model parameters used to evaluate the application.
</Tip>

### 6. Analyze the evaluation results

Once the evaluation is complete, you will get a link to the Opik UI where you can analyze the
evaluation results. In addition to being able to deep dive into each test case, you will also
be able to compare multiple experiments side by side.

<Frame>
  <img src="/img/evaluation/evaluation_results.png" />
</Frame>

## Advanced usage

### Missing arguments for scoring methods

When you face the `opik.exceptions.ScoreMethodMissingArguments` exception, it means that the dataset
item and task output dictionaries do not contain all the arguments expected by the scoring method.
The way the evaluate function works is by merging the dataset item and task output dictionaries and
then passing the result to the scoring method. For example, if the dataset item contains the keys
`user_question` and `context` while the evaluation task returns a dictionary with the key `output`,
the scoring method will be called as `scoring_method.score(user_question='...', context= '...', output= '...')`.
This can be an issue if the scoring method expects a different set of arguments.

You can solve this by either updating the dataset item or evaluation task to return the missing
arguments or by using the `scoring_key_mapping` parameter of the `evaluate` function. In the example
above, if the scoring method expects `input` as an argument, you can map the `user_question` key to
the `input` key as follows:

<CodeBlocks>
```typescript title="TypeScript" language="typescript"
evaluation = evaluate({
    dataset,
    task: evaluation_task,
    scoringMetrics: [hallucination_metric],
    scoringKeyMapping: {"input": "user_question"},
})
```

```python title="Python" language="python"
evaluation = evaluate(
    dataset=dataset,
    task=evaluation_task,
    scoring_metrics=[hallucination_metric],
    scoring_key_mapping={"input": "user_question"},
)
```

</CodeBlocks>

### Linking prompts to experiments

The [Opik prompt library](/prompt_engineering/prompt_management) can be used to version your prompt templates.

When creating an Experiment, you can link the Experiment to a specific prompt version:

<CodeBlocks>
    ```typescript title="TypeScript" language="typescript"
    // Coming soon
    ```

    ```python title="Python" language="python"
    import opik

    # Create a prompt
    prompt = opik.Prompt(
        name="My prompt",
        prompt="..."
    )

    # Run the evaluation
    evaluation = evaluate(
        dataset=dataset,
        task=evaluation_task,
        scoring_metrics=[hallucination_metric],
        prompts=[prompt],
    )
    ```

</CodeBlocks>

The experiment will now be linked to the prompt allowing you to view all experiments that use a specific prompt:

<Frame>
  <img src="/img/evaluation/linked_prompt.png" />
</Frame>

### Logging traces to a specific project

You can use the `project_name` parameter of the `evaluate` function to log evaluation traces to a specific project:

<CodeBlocks>
    ```typescript title="TypeScript" language="typescript"
    const evaluation = await evaluate({
        dataset,
        task: evaluation_task,
        scoringMetrics: [hallucination_metric],
        projectName: "hallucination-detection",
    })
    ```

    ```python title="Python" language="python"
    evaluation = evaluate(
        dataset=dataset,
        task=evaluation_task,
        scoring_metrics=[hallucination_metric],
        project_name="hallucination-detection",
    )
    ```

</CodeBlocks>

### Evaluating a subset of the dataset

You can use the `nb_samples` parameter to specify the number of samples to use for the evaluation. This is useful if you only want to evaluate a subset of the dataset.

<CodeBlocks>
    ```typescript title="TypeScript" language="typescript"
    const evaluation = await evaluate({
        dataset,
        task: evaluation_task,
        scoringMetrics: [hallucination_metric],
        nbSamples: 10,
    })
    ```

    ```python title="Python" language="python"
    evaluation = evaluate(
        experiment_name="My experiment",
        dataset=dataset,
        task=evaluation_task,
        scoring_metrics=[hallucination_metric],
        nb_samples=10,
    )
    ```

</CodeBlocks>

### Sampling the dataset for evaluation

You can use the `dataset_sampler` parameter to specify the instance of dataset sampler to use for sampling the dataset.
This is useful if you want to sample the dataset differently than the default sampling strategy (accept all items).

For example, you can use the `RandomDatasetSampler` to sample the dataset randomly:

<CodeBlocks>
    ```python title="Python" language="python"
    from opik.evaluation import samplers

    evaluation = evaluate(
        experiment_name="My experiment",
        dataset=dataset,
        task=evaluation_task,
        scoring_metrics=[hallucination_metric],
        dataset_sampler=samplers.RandomDatasetSampler(max_samples=10),
    )
    ```

</CodeBlocks>

In the example above, the evaluation will sample 10 random items from the dataset.

Also, you can implement your own dataset sampler by extending the `BaseDatasetSampler` and overriding the `sample` method.

<CodeBlocks>
    ```python title="Python" language="python"
    import re
    from typing import List

    from opik.api_objects.dataset import dataset_item
    from opik.evaluation import samplers

    class MyDatasetSampler(samplers.BaseDatasetSampler):

        def __init__(self, filter_string: str, field_name: str) -> None:
            self.filter_regex = re.compile(filter_string)
            self.field_name = field_name

        def sample(self, dataset: List[dataset_item.DatasetItem]) -> List[dataset_item.DatasetItem]:
            # Sample items from the dataset that match the filter string in the 'field_name' field
            return [item for item in filter(lambda x: self.filter_regex.search(x[self.field_name]), dataset)]

    # Example usage
    evaluation = evaluate(
        experiment_name="My experiment",
        dataset=dataset,
        task=evaluation_task,
        scoring_metrics=[hallucination_metric],
        dataset_sampler=MyDatasetSampler(filter_string="\\.*SUCCESS\\.*", field_name="output"),
    )

    ```

</CodeBlocks>

Implementing your own dataset sampler is useful if you want to implement a custom sampling strategy. For instance,
you can implement a dataset sampler that samples the dataset using some filtering criteria as in the example above.

### Analyzing the evaluation results

The `evaluate` function returns an `EvaluationResult` object that contains the evaluation results.
You can create aggregated statistics for each metric by calling its `aggregate_evaluation_scores` method:

<CodeBlocks>
```python title="Python" language="python"
    evaluation = evaluate(
        experiment_name="My experiment",
        dataset=dataset,
        task=evaluation_task,
        scoring_metrics=[hallucination_metric],
    )

    # Retrieve and print the aggregated scores statistics (mean, min, max, std) per metric
    scores = evaluation.aggregate_evaluation_scores()
    for metric_name, statistics in scores.aggregated_scores.items():
        print(f"{metric_name}: {statistics}")

    ```

</CodeBlocks>

Aggregated statistics can help analyze evaluation results and are useful for comparing the
performance of different models or different versions of the same model, for example.

### Python SDK

#### Using async evaluation tasks

The `evaluate` function does not support `async` evaluation tasks, if you pass
an async task you will get an error similar to:

```python wordWrap
Input should be a valid dictionary [type=dict_type, input_value='<coroutine object kyc_qu...ng_task at 0x3336d0a40>', input_type=str]
```

As it might not always be possible to convert all your LLM logic to not rely on async logic,
we recommend using `asyncio.run` within the evaluation task:

```python
import asyncio

async def your_llm_application(input: str) -> str:
    return "Hello, World"

def evaluation_task(x):
    # your_llm_application here is an async function
    result = asyncio.run(your_llm_application(x['input']))
    return {
        "output": result
    }
```

This should solve the issue and allow you to run the evaluation.

<Tip>
If you are running in a Jupyter notebook, you will need to add the following line to the top of your notebook:

```python
import nest_asyncio
nest_asyncio.apply()
```

otherwise you might get the error `RuntimeError: asyncio.run() cannot be called from a running event loop`

</Tip>

<Warning>
  The `evaluate` function uses multi-threading under the hood to speed up the evaluation run. Using both
  `asyncio` and multi-threading can lead to unexpected behavior and hard to debug errors.

If you run into any issues, you can disable the multi-threading in the SDK by setting `task_threads` to 1:

```python
evaluation = evaluate(
    dataset=dataset,
    task=evaluation_task,
    scoring_metrics=[hallucination_metric],
    task_threads=1
)
```

</Warning>

#### Disabling threading

In order to evaluate datasets more efficiently, Opik uses multiple background threads to evaluate the dataset. If this is causing issues, you can disable these by setting `task_threads` and `scoring_threads` to `1` which will lead Opik to run all calculations in the main thread.

#### Passing additional arguments to `evaluation_task`

Sometimes your evaluation task needs extra context besides the dataset item (commonly referred to as `x`). For example, you may want to pass a model name, a system prompt, or a pre-initialized client.
Since `evaluate` calls the task as `task(x)` for each dataset item, the recommended pattern is to create a wrapper (or use `functools.partial`) that closes over any additional arguments.

Using a wrapper function:

```python
# Extra dependencies you want to provide to the task
MODEL = "gpt-4o"
IMAGE_TYPE = "thumbnail"

def evaluation_task(x, model, image_type, client, prompt):
    full_response = client.get_answer(
        x["question"],
        x["image_paths"][image_type],
        prompt.format(),
        model=model,
    )
    response = full_response["response"]
    return {
        "response": response,
        "bbox": full_response.get("bounding_boxes"),
        "image_url": full_response.get("image_url"),
    }

def make_task(model, image_type, client, prompt):
    # Return a unary function that evaluate() can call as task(x)
    def _task(x):
        return evaluation_task(x, model, image_type, client, prompt)
    return _task

task = make_task(MODEL, IMAGE_TYPE, bot, system_prompt)

evaluation = evaluate(
    dataset=dataset,
    task=task,  # evaluate will call task(x) for each item
    scoring_metrics=[levenshteinratio_metric],
    scoring_key_mapping={
        "input": "question",
        "output": "response",
        "reference": "expected_answer",
    },
)
```

### Accessing logged experiments

You can access all the experiments logged to the platform from the SDK with the
`get experiment by name` methods:

<CodeBlocks>
    ```typescript title="TypeScript" language="typescript"
    import { Opik } from "opik";

    const client = new Opik({
        apiKey: "your-api-key",
        apiUrl: "https://www.comet.com/opik/api",
        projectName: "your-project-name",
        workspaceName: "your-workspace-name",
    });
    const experiments = await client.getExperimentsByName("My experiment");

    // Access the first experiment content
    const items = await experiments[0].getItems();
    console.log(items);
    ```

    ```python title="Python" language="python"
    import opik

    # Get the experiment
    opik_client = opik.Opik()
    experiments = opik_client.get_experiments_by_name("My experiment")

    # Access the first experiment content
    items = experiments[0].get_items()
    print(items)
    ```

</CodeBlocks><|MERGE_RESOLUTION|>--- conflicted
+++ resolved
@@ -101,48 +101,18 @@
   evaluation results.
 </Warning>
 
-<<<<<<< HEAD
-## 3. Choose the evaluation Dataset
-
-In order to create an evaluation experiment, you will need to have a Dataset that includes all your test cases.
-
-If you have already created a Dataset, you can use the [`Opik.get_or_create_dataset`](https://www.comet.com/docs/opik/python-sdk-reference/Opik.html#opik.Opik.get_or_create_dataset) function to fetch it:
-
-```python
-from opik import Opik
-
-client = Opik()
-dataset = client.get_or_create_dataset(name="Example dataset")
-```
-
-If you don't have a Dataset yet, you can insert dataset items using the [`Dataset.insert`](https://www.comet.com/docs/opik/python-sdk-reference/evaluation/Dataset.html#opik.Dataset.insert) method. You can call this method multiple times as Opik performs data deduplication before ingestion:
-
-```python
-from opik import Opik
-
-client = Opik()
-dataset = client.get_or_create_dataset(name="Example dataset")
-
-dataset.insert([
-    {"input": "Hello, world!", "expected_output": "Hello, world!"},
-    {"input": "What is the capital of France?", "expected_output": "Paris"},
-])
-
+### 3. Choose the evaluation Dataset
+
+In order to create an evaluation experiment, you will need to have a Dataset that includes
+all your test cases.
+
+If you have already created a Dataset, you can use the get or create dataset methods to
+fetch it.
+  
 <Tip>
   Evaluations that include images just work—the SDK keeps `image_url` blocks intact for models that support vision and
   automatically falls back to markdown placeholders when the model is text-only.
 </Tip>
-```
-
-## 4. Choose evaluation metrics
-=======
-### 3. Choose the evaluation Dataset
-
-In order to create an evaluation experiment, you will need to have a Dataset that includes
-all your test cases.
-
-If you have already created a Dataset, you can use the get or create dataset methods to
-fetch it.
 
 <CodeBlocks>
     ```typescript title="TypeScript" language="typescript"
@@ -187,7 +157,6 @@
     </CodeBlocks>
 
 ### 4. Choose evaluation metrics
->>>>>>> c3a5d053
 
 Opik provides a set of built-in evaluation metrics that you can choose from. These are broken down into two main categories:
 
