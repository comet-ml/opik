--- conflicted
+++ resolved
@@ -5,16 +5,7 @@
   <img src="/img/home/traces_page_for_quickstart.png" />
 </Frame>
 
-<<<<<<< HEAD
 ## Logging your first LLM calls
-=======
-<Tabs>
-  <Tab title="AI Wizard" value="ai-installation">
-    Get Opik integrated instantly using our AI wizard. If you are using Cursor, install the 
-    [Opik extension for Cursor](/integrations/cursor):
-
-    <Button intent="primary" href="cursor:extension/opik.opik">Install Cursor extension</Button>
->>>>>>> 424101b5
 
 Opik makes it easy to integrate with your existing LLM application, here are some of our most
 popular integrations:
@@ -326,14 +317,10 @@
 
 <Tip>
 Opik has over 30 integrations with the most popular frameworks and libraries and we couldn't list
-<<<<<<< HEAD
 them all here, you can find [a full list of integrations here](/tracing/integrations/overview).
 
 You can also instrument your code using our [Python SDK](https://www.comet.com/docs/opik/python-sdk-reference/),
 [Typescript SDK](/reference/typescript-sdk/overview) or [Rest API](/reference/rest-api/overview).
-=======
-them all here, you can find a full list of integrations [here](/integrations/overview).
->>>>>>> 424101b5
 
 Opik also has a playground which is perfect if you want to experiment with prompts and models but
 don't want to write any code, you can find more information about the playground
