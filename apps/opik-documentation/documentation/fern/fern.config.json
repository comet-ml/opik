{
  "organization": "opik",
<<<<<<< HEAD
  "version": "0.94.6"
=======
  "version": "0.95.2"
>>>>>>> 89eedd06
}<|MERGE_RESOLUTION|>--- conflicted
+++ resolved
@@ -1,8 +1,4 @@
 {
   "organization": "opik",
-<<<<<<< HEAD
-  "version": "0.94.6"
-=======
   "version": "0.95.2"
->>>>>>> 89eedd06
 }