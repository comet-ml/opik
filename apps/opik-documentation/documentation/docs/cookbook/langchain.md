# Using Opik with Langchain

For this guide, we will be performing a text to sql query generation task using LangChain. We will be using the Chinook database which contains the SQLite database of a music store with both employee, customer and invoice data.

We will highlight three different parts of the workflow:

1. Creating a synthetic dataset of questions
2. Creating a LangChain chain to generate SQL queries
3. Automating the evaluation of the SQL queries on the synthetic dataset

## Creating an account on Comet.com

[Comet](https://www.comet.com/site?from=llm&utm_source=opik&utm_medium=colab&utm_content=langchain) provides a hosted version of the Opik platform, [simply create an account](https://www.comet.com/signup?from=llm&utm_source=opik&utm_medium=colab&utm_content=langchain) and grab you API Key.

> You can also run the Opik platform locally, see the [installation guide](https://www.comet.com/docs/opik/self-host/overview/?from=llm&utm_source=opik&utm_medium=colab&utm_content=langchain) for more information.


```python
%pip install --upgrade --quiet opik langchain langchain-community langchain-openai
```


```python
import opik

opik.configure(use_local=False)
```

## Preparing our environment

First, we will download the Chinook database and set up our different API keys.


```python
import os
import getpass

if "OPENAI_API_KEY" not in os.environ:
    os.environ["OPENAI_API_KEY"] = getpass.getpass("Enter your OpenAI API key: ")
```


```python
# Download the relevant data
import os
from langchain_community.utilities import SQLDatabase

import requests
import os

url = "https://github.com/lerocha/chinook-database/raw/master/ChinookDatabase/DataSources/Chinook_Sqlite.sqlite"
filename = "./data/chinook/Chinook_Sqlite.sqlite"

folder = os.path.dirname(filename)

if not os.path.exists(folder):
    os.makedirs(folder)

if not os.path.exists(filename):
    response = requests.get(url)
    with open(filename, 'wb') as file:
        file.write(response.content)
    print(f"Chinook database downloaded")
    
db = SQLDatabase.from_uri(f"sqlite:///{filename}")
```

## Creating a synthetic dataset

In order to create our synthetic dataset, we will be using the OpenAI API to generate 20 different questions that a user might ask based on the Chinook database.

In order to ensure that the OpenAI API calls are being tracked, we will be using the `track_openai` function from the `opik` library.


```python
from opik.integrations.openai import track_openai
from openai import OpenAI
import json

os.environ["OPIK_PROJECT_NAME"] = "langchain-integration-demo"
client = OpenAI()

openai_client = track_openai(client)

prompt = """
Create 20 different example questions a user might ask based on the Chinook Database.

These questions should be complex and require the model to think. They should include complex joins and window functions to answer.

Return the response as a json object with a "result" key and an array of strings with the question.
"""

completion = openai_client.chat.completions.create(
  model="gpt-3.5-turbo",
  messages=[
    {"role": "user", "content": prompt}
  ]
)

print(completion.choices[0].message.content)
```

Now that we have our synthetic dataset, we can create a dataset in Comet and insert the questions into it.


```python
# Create the synthetic dataset
import opik
from opik import DatasetItem

synthetic_questions = json.loads(completion.choices[0].message.content)["result"]

client = opik.Opik()
try:
    dataset = client.create_dataset(name="synthetic_questions")
    dataset.insert([
        DatasetItem(input={"question": question}) for question in synthetic_questions
    ])
except opik.rest_api.core.ApiError as e:
    print("Dataset already exists")
```

## Creating a LangChain chain

We will be using the `create_sql_query_chain` function from the `langchain` library to create a SQL query to answer the question.

We will be using the `OpikTracer` class from the `opik` library to ensure that the LangChan trace are being tracked in Comet.


```python
# Use langchain to create a SQL query to answer the question
from langchain.chains import create_sql_query_chain
from langchain_openai import ChatOpenAI
from opik.integrations.langchain import OpikTracer

opik_tracer = OpikTracer(tags=["simple_chain"])

llm = ChatOpenAI(model="gpt-3.5-turbo", temperature=0)
chain = create_sql_query_chain(llm, db).with_config({"callbacks": [opik_tracer]})
response = chain.invoke({"question": "How many employees are there ?"})
response

print(response)
```

<<<<<<< HEAD
    SELECT COUNT("EmployeeId") AS "TotalEmployees" FROM "Employee"


## Automating the evaluation
=======
## Automatting the evaluation
>>>>>>> 5f99fae5

In order to ensure our LLM application is working correctly, we will test it on our synthetic dataset.

For this we will be using the `evaluate` function from the `opik` library. We will evaluate the application using a custom metric that checks if the SQL query is valid.


```python
from opik import Opik, track
from opik.evaluation import evaluate
from opik.evaluation.metrics import base_metric, score_result
from typing import Any

class ValidSQLQuery(base_metric.BaseMetric):
    def __init__(self, name: str, db: Any):
        self.name = name
        self.db = db

    def score(self, output: str, **ignored_kwargs: Any):
        # Add you logic here

        try:
            db.run(output)
            return score_result.ScoreResult(
                name=self.name,
                value=1,
                reason="Query ran successfully"
            )
        except Exception as e:
            return score_result.ScoreResult(
                name=self.name,
                value=0,
                reason=str(e)
            )

valid_sql_query = ValidSQLQuery(name="valid_sql_query", db=db)

client = Opik()
dataset = client.get_dataset("synthetic_questions")

@track()
def llm_chain(input: str) -> str:
    response = chain.invoke({"question": input})
    
    return response

def evaluation_task(item):
    response = llm_chain(item.input["question"])

    return {
        "reference": "hello",
        "output": response
    }

res = evaluate(
    experiment_name="SQL question answering",
    dataset=dataset,
    task=evaluation_task,
    scoring_metrics=[valid_sql_query]
)
```

The evaluation results are now uploaded to the Opik platform and can be viewed in the UI.

![LangChain Evaluation](https://raw.githubusercontent.com/comet-ml/opik/main/apps/opik-documentation/documentation/static/img/cookbook/langchain_cookbook.png)

<|MERGE_RESOLUTION|>--- conflicted
+++ resolved
@@ -143,14 +143,7 @@
 print(response)
 ```
 
-<<<<<<< HEAD
-    SELECT COUNT("EmployeeId") AS "TotalEmployees" FROM "Employee"
-
-
 ## Automating the evaluation
-=======
-## Automatting the evaluation
->>>>>>> 5f99fae5
 
 In order to ensure our LLM application is working correctly, we will test it on our synthetic dataset.
 
