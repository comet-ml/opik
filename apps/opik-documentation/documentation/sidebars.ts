import type { SidebarsConfig } from "@docusaurus/plugin-content-docs";
import apiSidebar from "./docs/reference/rest_api/sidebar";

/**
 * Creating a sidebar enables you to:
 - create an ordered group of docs
 - render a sidebar for each doc of that group
 - provide next/previous navigation

 The sidebars can be generated from the filesystem, or explicitly defined here.

 Create as many sidebars as you want.
 */
const sidebars: SidebarsConfig = {
  guideSidebar: [
    "home",
    "quickstart",
    {
      type: "category",
      label: "Self-host",
      collapsed: true,
      items: [
        "self-host/overview",
        "self-host/local_deployment",
        "self-host/kubernetes",
        {
          type: "category",
          label: "Configuration",
          collapsed: true,
          items: ["self-host/configure/anonymous_usage_statistics"],
        },
      ],
    },
    {
      type: "category",
      label: "Tracing",
      collapsed: false,
      items: [
        "tracing/log_traces",
        "tracing/log_multimodal_traces",
        "tracing/log_distributed_traces",
        "tracing/annotate_traces",
        "tracing/cost_tracking",
        "tracing/production_monitoring",
        "tracing/sdk_configuration",
        "tracing/export_data",
        {
          type: "category",
          label: "Integrations",
          collapsed: true,
          items: [
            "tracing/integrations/overview",
            "tracing/integrations/openai",
            "tracing/integrations/litellm",
<<<<<<< HEAD
            "tracing/integrations/langchain",
            "tracing/integrations/haystack", // Everything after this one should be ordered by name
=======
            "tracing/integrations/langchain", // Everything after this one should be ordered by name
            "tracing/integrations/aisuite",
>>>>>>> c191fa65
            "tracing/integrations/anthropic",
            "tracing/integrations/bedrock",
            "tracing/integrations/dify",
            "tracing/integrations/gemini",
            "tracing/integrations/groq",
            "tracing/integrations/langgraph",
            "tracing/integrations/llama_index",
            "tracing/integrations/ollama",
            "tracing/integrations/predibase",
            "tracing/integrations/ragas",
            "tracing/integrations/watsonx",
          ],
        },
      ],
    },
    {
      type: "category",
      label: "Evaluation",
      collapsed: false,
      items: [
        "evaluation/concepts",
        "evaluation/manage_datasets",
        "evaluation/evaluate_your_llm",
        "evaluation/update_existing_experiment",
        {
          type: "category",
          label: "Metrics",
          collapsed: true,
          items: [
            "evaluation/metrics/overview",
            "evaluation/metrics/heuristic_metrics",
            "evaluation/metrics/hallucination",
            "evaluation/metrics/g_eval",
            "evaluation/metrics/moderation",
            "evaluation/metrics/answer_relevance",
            "evaluation/metrics/context_precision",
            "evaluation/metrics/context_recall",
            "evaluation/metrics/custom_model",
            "evaluation/metrics/custom_metric",
          ],
        },
      ],
    },
    {
      type: "category",
      label: "Prompt Management",
      collapsed: false,
      items: ["library/prompt_management", "library/managing_prompts_in_code"],
    },
    {
      type: "category",
      label: "Testing",
      collapsed: true,
      items: ["testing/pytest_integration"],
    },
    {
      type: "category",
      label: "Cookbooks",
      collapsed: true,
      items: [
        "cookbook/quickstart_notebook",
        "cookbook/openai",
        "cookbook/litellm",
        "cookbook/langchain", // Everything after this one should be ordered by name
        "cookbook/aisuite",
        "cookbook/anthropic",
        "cookbook/bedrock",
        "cookbook/gemini",
        "cookbook/groq",
        "cookbook/haystack",
        "cookbook/langgraph",
        "cookbook/llama-index",
        "cookbook/ollama",
        "cookbook/predibase",
        "cookbook/ragas",
        "cookbook/watsonx",
        "cookbook/evaluate_hallucination_metric",
        "cookbook/evaluate_moderation_metric",
      ],
    },
    "changelog",
    "roadmap",
    "faq",
  ],
  rest_api: apiSidebar,
};

export default sidebars;<|MERGE_RESOLUTION|>--- conflicted
+++ resolved
@@ -52,13 +52,9 @@
             "tracing/integrations/overview",
             "tracing/integrations/openai",
             "tracing/integrations/litellm",
-<<<<<<< HEAD
-            "tracing/integrations/langchain",
-            "tracing/integrations/haystack", // Everything after this one should be ordered by name
-=======
             "tracing/integrations/langchain", // Everything after this one should be ordered by name
             "tracing/integrations/aisuite",
->>>>>>> c191fa65
+            "tracing/integrations/haystack",
             "tracing/integrations/anthropic",
             "tracing/integrations/bedrock",
             "tracing/integrations/dify",
