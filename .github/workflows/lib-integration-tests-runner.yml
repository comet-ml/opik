# Runner for the suite of library integration tests
#
name: SDK Library Integration Tests Runner
run-name: "SDK Library Integration Tests Runner ${{ github.ref_name }} by @${{ github.actor }}"
permissions:
  contents: read
on:
  workflow_dispatch:
    inputs:
      libs:
        description: "Choose specific library to test against or all"
        required: true
        type: choice
        options:
          - all
          - openai
          - langchain
          - llama_index
          - anthropic
          - aisuite
          - haystack
          - guardrails
          - dspy
          - crewai
          - genai
          - adk
<<<<<<< HEAD
          - atomic_agents
=======
          - adk_legacy_1_3_0
>>>>>>> b159aeb3
          - metrics
  schedule:
    - cron: "0 0 */1 * *"
  pull_request:
    paths:
      - "sdks/python/**"
  push:
    branches:
      - "main"
    paths:
      - "sdks/python/**"

env:
  SLACK_WEBHOOK_URL: ${{ secrets.ACTION_MONITORING_SLACK }}
  LIBS: ${{ github.event.inputs.libs != '' && github.event.inputs.libs  || 'all' }}
  OPIK_SENTRY_ENABLE: False

jobs:
  init_environment:
    name: Build
    runs-on: ubuntu-latest
    outputs:
      LIBS: ${{ steps.init.outputs.LIBS }}

    steps:
      - name: Make LIBS variable global (workaround for cron)
        id: init
        run: |
          echo "LIBS=${{ env.LIBS }}" >> $GITHUB_OUTPUT

  openai_tests:
    needs: [init_environment]
    if: contains(fromJSON('["openai", "all"]'), needs.init_environment.outputs.LIBS)
    uses: ./.github/workflows/lib-openai-tests.yml
    secrets: inherit

  langchain_tests:
    needs: [init_environment]
    if: contains(fromJSON('["langchain", "all"]'), needs.init_environment.outputs.LIBS)
    uses: ./.github/workflows/lib-langchain-tests.yml
    secrets: inherit

  llama_index_tests:
    needs: [init_environment]
    if: contains(fromJSON('["llama_index", "all"]'), needs.init_environment.outputs.LIBS)
    uses: ./.github/workflows/lib-llama-index-tests.yml
    secrets: inherit

  anthropic_tests:
    needs: [init_environment]
    if: contains(fromJSON('["anthropic", "all"]'), needs.init_environment.outputs.LIBS)
    uses: ./.github/workflows/lib-anthropic-tests.yml
    secrets: inherit

  aisuite_tests:
    needs: [init_environment]
    if: contains(fromJSON('["aisuite", "all"]'), needs.init_environment.outputs.LIBS)
    uses: ./.github/workflows/lib-aisuite-tests.yml
    secrets: inherit

  haystack_tests:
    needs: [init_environment]
    if: contains(fromJSON('["haystack", "all"]'), needs.init_environment.outputs.LIBS)
    uses: ./.github/workflows/lib-haystack-tests.yml
    secrets: inherit

  guardrails_tests:
    needs: [init_environment]
    if: contains(fromJSON('["guardrails", "all"]'), needs.init_environment.outputs.LIBS)
    uses: ./.github/workflows/lib-guardrails-tests.yml
    secrets: inherit

  dspy_tests:
    needs: [init_environment]
    if: contains(fromJSON('["dspy", "all"]'), needs.init_environment.outputs.LIBS)
    uses: ./.github/workflows/lib-dspy-tests.yml
    secrets: inherit

  crewai_tests:
    needs: [init_environment]
    if: contains(fromJSON('["crewai", "all"]'), needs.init_environment.outputs.LIBS)
    uses: ./.github/workflows/lib-crewai-tests.yml
    secrets: inherit

  genai_tests:
    needs: [init_environment]
    if: contains(fromJSON('["genai", "all"]'), needs.init_environment.outputs.LIBS)
    uses: ./.github/workflows/lib-genai-tests.yml
    secrets: inherit

  adk_tests:
    needs: [init_environment]
    if: contains(fromJSON('["adk", "all"]'), needs.init_environment.outputs.LIBS)
    uses: ./.github/workflows/lib-adk-tests.yml
    secrets: inherit

<<<<<<< HEAD
  atomic_agents_tests:
    needs: [init_environment]
    if: contains(fromJSON('["atomic_agents", "all"]'), needs.init_environment.outputs.LIBS)
    uses: ./.github/workflows/lib-atomic-agents-tests.yml
=======
  adk_legacy_1_3_0_tests:
    needs: [init_environment]
    if: contains(fromJSON('["adk_legacy_1_3_0", "all"]'), needs.init_environment.outputs.LIBS)
    uses: ./.github/workflows/lib-adk-legacy-1-3-0-tests.yml
>>>>>>> b159aeb3
    secrets: inherit

  evaluation_metrics_tests:
    needs: [init_environment]
    if: contains(fromJSON('["metrics", "all"]'), needs.init_environment.outputs.LIBS)
    uses: ./.github/workflows/lib-metrics-with-llm-judge-tests.yml
    secrets: inherit<|MERGE_RESOLUTION|>--- conflicted
+++ resolved
@@ -24,11 +24,8 @@
           - crewai
           - genai
           - adk
-<<<<<<< HEAD
           - atomic_agents
-=======
           - adk_legacy_1_3_0
->>>>>>> b159aeb3
           - metrics
   schedule:
     - cron: "0 0 */1 * *"
@@ -124,18 +121,17 @@
     if: contains(fromJSON('["adk", "all"]'), needs.init_environment.outputs.LIBS)
     uses: ./.github/workflows/lib-adk-tests.yml
     secrets: inherit
-
-<<<<<<< HEAD
+    
   atomic_agents_tests:
     needs: [init_environment]
     if: contains(fromJSON('["atomic_agents", "all"]'), needs.init_environment.outputs.LIBS)
     uses: ./.github/workflows/lib-atomic-agents-tests.yml
-=======
+    secrets: inherit
+    
   adk_legacy_1_3_0_tests:
     needs: [init_environment]
     if: contains(fromJSON('["adk_legacy_1_3_0", "all"]'), needs.init_environment.outputs.LIBS)
     uses: ./.github/workflows/lib-adk-legacy-1-3-0-tests.yml
->>>>>>> b159aeb3
     secrets: inherit
 
   evaluation_metrics_tests:
