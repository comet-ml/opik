name: Application E2E tests

on:
    workflow_dispatch:
        inputs:
            suite:
                type: choice
                description: 'Choose which test suite to run'
                required: true
                default: 'all_features'
                options:
                - all_features
                - sanity
                - projects
                - traces
                - datasets
<<<<<<< HEAD
                - experiments
=======
    pull_request:
      paths:
        - 'sdks/code_generation/fern/openapi/openapi.yaml'

>>>>>>> 63d1dbc4

run-name: Appplication E2E tests - ${{ github.event.inputs.suite || github.event.inputs.suite.default }}

jobs:
    run_suite:
        name: "Run suite: ${{ github.event.inputs.suite || github.event.inputs.suite.default }}"
        runs-on: ubuntu-20.04

        steps:
            - name: Checkout repo
              uses: actions/checkout@v4
              with:
                ref: ${{ github.ref }}
            
            - name: Setup Python
              uses: actions/setup-python@v5
              with:
                python-version: 3.12

            - name: Install Opik
              run: pip install ${{ github.workspace }}/sdks/python

            - name: Install Test Dependencies
              run: |
                pip install -r ${{ github.workspace }}/tests_end_to_end/test_requirements.txt
                playwright install

            - name: Install Opik
              env:
                OPIK_USAGE_REPORT_ENABLED: false
              run: |
                cd ${{ github.workspace }}/deployment/docker-compose
                docker compose up -d --build
                
            - name: Check Docker pods are up
              run: |
                chmod +x ./tests_end_to_end/installer_utils/check_docker_compose_pods.sh
                ./tests_end_to_end/installer_utils/check_docker_compose_pods.sh
              shell: bash

            - name: Check backend health
              run: |
                chmod +x ./tests_end_to_end/installer_utils/check_backend.sh
                ./tests_end_to_end/installer_utils/check_backend.sh
              shell: bash

            - name: Check app is up via the UI
              run: |
                pytest -v -s ${{ github.workspace }}/tests_end_to_end/installer_utils/test_app_status.py
            
            - name: Run suite
              run: |
                if [ "${{ github.event_name }}" == "pull_request" ]; then
                  SUITE="all_features"
                else
                  SUITE="${{ github.event.inputs.suite }}"
                cd ${{ github.workspace }}/tests_end_to_end
                export PYTHONPATH='.'

                if [ "$SUITE" == "projects" ]; then
                    pytest -s tests/Projects/test_projects_crud_operations.py --browser chromium --base-url http://localhost:5173 --setup-show
                elif [ "$SUITE" == "traces" ]; then
                    pytest -s tests/Traces/test_traces_crud_operations.py --browser chromium --base-url http://localhost:5173 --setup-show
                elif [ "$SUITE" == "datasets" ]; then
                    pytest -s tests/Datasets/ --browser chromium --base-url http://localhost:5173 --setup-show
                elif [ "$SUITE" == "experiments" ]; then
                    pytest -s tests/Experiments/test_experiments_crud_operations.py --browser chromium --base-url http://localhost:5173 --setup-show
                elif [ "$SUITE" == "sanity" ]; then
                    pytest -s tests/application_sanity/test_sanity.py --browser chromium --base-url http://localhost:5173 --setup-show
                elif [ "$SUITE" == "all_features" ]; then
                    pytest -s tests --browser chromium --base-url http://localhost:5173 --setup-show --ignore=tests/application_sanity
                fi

            - name: Stop Opik server
              if: always()
              run: |
                cd ${{ github.workspace }}/deployment/docker-compose
                docker compose down
                cd -

        continue-on-error: ${{ github.event_name == 'pull_request' }}<|MERGE_RESOLUTION|>--- conflicted
+++ resolved
@@ -14,14 +14,10 @@
                 - projects
                 - traces
                 - datasets
-<<<<<<< HEAD
                 - experiments
-=======
     pull_request:
       paths:
         - 'sdks/code_generation/fern/openapi/openapi.yaml'
-
->>>>>>> 63d1dbc4
 
 run-name: Appplication E2E tests - ${{ github.event.inputs.suite || github.event.inputs.suite.default }}
 
@@ -78,6 +74,8 @@
                   SUITE="all_features"
                 else
                   SUITE="${{ github.event.inputs.suite }}"
+                fi
+                
                 cd ${{ github.workspace }}/tests_end_to_end
                 export PYTHONPATH='.'
 
