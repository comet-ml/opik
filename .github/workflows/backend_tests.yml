--- conflicted
+++ resolved
@@ -42,9 +42,4 @@
               if: always()
               with:
                 action_fail: true
-<<<<<<< HEAD
-                files: '**/target/surefire-reports/TEST-*.xml'
-  
-=======
-                files: '**/target/surefire-reports/TEST-*.xml'
->>>>>>> f80fc7af
+                files: '**/target/surefire-reports/TEST-*.xml'