<<<<<<< HEAD
name: "Build Docker Images Multi-Arch ${{ github.event.inputs.image }}"
=======
name: "Build Docker Images Multi-Arch"
>>>>>>> c05abc2b

on:
  workflow_call:
    inputs:
      image:
        type: string
        required: true
        description: Docker Image
      version:
        type: string
        required: true
        description: Version
      build_from:
        type: string
        required: true
        description: Original version to build from 
        default: ""
      build_comet_image:
        type: boolean
        required: true
        description: If to build a Comet integration image
        default: false
      comet_build_args:
        type: string
        required: false
        default: ""
        description: Arguments for cloud docker build
      is_release:
        type: boolean
        required: true
        description: If this is a release build (will build multi-arch and push latest tag)
        default: false
    secrets:
      OPIK_FE_SENTRY_DSN:
        required: false
  workflow_dispatch:
    inputs:
      image:
        type: string
        required: true
        description: Docker Image
      version:
        type: string
        required: true
        description: Version
      build_from:
        type: string
        required: true
        description: Original version to build from 
        default: ""
      build_comet_image:
        type: boolean
        required: true
        description: If to build a Comet integration image
        default: false
      comet_build_args:
        type: string
        required: false
        default: ""
        description: Arguments for cloud docker build
      is_release:
        type: boolean
        required: true
        description: If this is a release build (will build multi-arch and push latest tag)
        default: false

env:
  DOCKER_REGISTRY: "ghcr.io/comet-ml/opik"

jobs:
  build:
    strategy:
      fail-fast: false
      matrix:
        include:
          - image_type: regular
            image_suffix: ""
            platform: amd64
          - image_type: regular
            image_suffix: ""
            platform: arm64
            skip_guardrails: true
          - image_type: comet
            image_suffix: "-comet"
            platform: amd64
          - image_type: comet
            image_suffix: "-comet"
            platform: arm64
            skip_guardrails: true
    runs-on: ${{ matrix.platform == 'amd64' && 'ubuntu-latest' || 'ubuntu-24.04-arm' }}
    name: ${{ matrix.platform }} ${{ inputs.image }}${{ matrix.image_suffix }}
    permissions:
      contents: read
      packages: write
    outputs:
      digest: ${{ steps.build.outputs.digest }}
      image_name: ${{ steps.set_vars.outputs.image_name }}
    timeout-minutes: 60
    steps:
      - name: Check if job should run
        id: check
        run: |
          SHOULD_RUN="false"
          if [[ "${{ matrix.image_type }}" == "regular" ]] || [[ "${{ inputs.build_comet_image }}" == "true" ]]; then
            if [[ "${{ matrix.platform }}" != "arm64" ]] || [[ "${{ matrix.skip_guardrails }}" != "true" ]] || [[ "${{ inputs.image }}" != "opik-guardrails-backend" ]]; then
              SHOULD_RUN="true"
            fi
          fi
          echo "should_run=$SHOULD_RUN" >> $GITHUB_OUTPUT
      
      - name: Set image variables
        id: set_vars
        if: steps.check.outputs.should_run == 'true'
        run: |
          if [[ "${{ matrix.image_type }}" == "comet" ]]; then
            IMAGE_NAME="${{ inputs.image }}-comet"
          else
            IMAGE_NAME="${{ inputs.image }}"
          fi
          echo "image_name=$IMAGE_NAME" >> $GITHUB_OUTPUT

      - name: Checkout
        if: steps.check.outputs.should_run == 'true'
        uses: actions/checkout@v4.1.1
        with:
          ref: ${{ inputs.build_from }}

      - name: Save opik-sandbox-executor-python
        if: steps.check.outputs.should_run == 'true' && inputs.image == 'opik-python-backend'
        run: |
          docker pull ${{env.DOCKER_REGISTRY}}/opik-sandbox-executor-python:${{inputs.version}}
          docker save ${{env.DOCKER_REGISTRY}}/opik-sandbox-executor-python:${{inputs.version}} | gzip > apps/opik-python-backend/opik-sandbox-executor-python.tar.gz

      - name: Login to GHCR
        if: steps.check.outputs.should_run == 'true'
        uses: docker/login-action@v3
        with:
          registry: ghcr.io
          username: ${{ github.actor }}
          password: ${{ secrets.GITHUB_TOKEN }}

      - name: Set up Docker Buildx
        if: steps.check.outputs.should_run == 'true'
        uses: docker/setup-buildx-action@v3

      - name: Build and Push Docker Image
        if: steps.check.outputs.should_run == 'true'
        id: build
        uses: docker/build-push-action@v6
        with:
          context: apps/${{ inputs.image }}/
          platforms: linux/${{ matrix.platform }}
          cache-from: type=registry,ref=${{ env.DOCKER_REGISTRY }}/${{ steps.set_vars.outputs.image_name }}:${{ inputs.is_release && 'latest' || 'main' }}
          provenance: false
<<<<<<< HEAD
          load: true
=======
>>>>>>> c05abc2b
          outputs: type=image,name=${{ env.DOCKER_REGISTRY }}/${{ steps.set_vars.outputs.image_name }},push-by-digest=true,name-canonical=true,push=true
          build-args: |
            OPIK_VERSION=${{ inputs.version }}
            ${{ matrix.image_type == 'comet' && inputs.comet_build_args || '' }}
            ${{ matrix.image_type == 'comet' && 'SENTRY_ENABLED=true' || '' }}
            ${{ matrix.image_type == 'comet' && format('SENTRY_DSN={0}', secrets.OPIK_FE_SENTRY_DSN) || '' }}
          secrets: |
            ${{ matrix.image_type == 'comet' && format('OPIK_FE_SENTRY_DSN={0}', secrets.OPIK_FE_SENTRY_DSN) || '' }}
            GITHUB_TOKEN=${{ secrets.GITHUB_TOKEN }}

<<<<<<< HEAD
      - name: Verify and Export digest
=======
      - name: Export digest
>>>>>>> c05abc2b
        if: steps.check.outputs.should_run == 'true'
        run: |
          mkdir -p /tmp/digests/${{ steps.set_vars.outputs.image_name }}
          digest="${{ steps.build.outputs.digest }}"
          if [ -z "$digest" ]; then
            echo "ERROR: Digest is empty!"
            exit 1
          fi
          echo "Raw digest from build: $digest"
<<<<<<< HEAD
          
=======
>>>>>>> c05abc2b
          # Remove sha256: prefix if present, otherwise use as-is
          if [[ "$digest" == sha256:* ]]; then
            HASH="${digest#sha256:}"
          else
            HASH="$digest"
          fi
<<<<<<< HEAD
          
          # Verify image was loaded locally (from load: true)
          # This confirms the build succeeded and image is available
          if docker images --format "{{.ID}}" | grep -q .; then
            IMAGE_COUNT=$(docker images --format "{{.ID}}" | wc -l)
            echo "✓ Image loaded locally (${IMAGE_COUNT} image(s) in daemon)"
          else
            echo "⚠ No images found locally, but push succeeded (digest available)"
          fi
          
          # Verify digest format is valid
          if [ ${#HASH} -eq 64 ] && [[ "$HASH" =~ ^[a-f0-9]+$ ]]; then
            echo "✓ Digest hash format is valid: $HASH"
          else
            echo "ERROR: Invalid digest hash format: $HASH"
            exit 1
          fi
          
          echo "$HASH" > "/tmp/digests/${{ steps.set_vars.outputs.image_name }}/${{ matrix.platform }}.digest"
          echo "✓ Saved digest hash: $HASH"
=======
          echo "$HASH" > "/tmp/digests/${{ steps.set_vars.outputs.image_name }}/${{ matrix.platform }}.digest"
          echo "Saved digest hash: $HASH"
>>>>>>> c05abc2b

      - name: Upload digest
        if: steps.check.outputs.should_run == 'true'
        uses: actions/upload-artifact@v4
        with:
          name: digests-${{ steps.set_vars.outputs.image_name }}-${{ matrix.platform }}
          path: /tmp/digests/${{ steps.set_vars.outputs.image_name }}/*
          if-no-files-found: error
          retention-days: 1

  merge:
    needs: build
    runs-on: ubuntu-latest
    permissions:
      contents: read
      packages: write
    strategy:
      matrix:
        include:
          - image_type: regular
            image_suffix: ""
          - image_type: comet
            image_suffix: "-comet"
    steps:
      - name: Check if job should run
        id: check
        run: |
          SHOULD_RUN="false"
          if [[ "${{ matrix.image_type }}" == "regular" ]] || [[ "${{ inputs.build_comet_image }}" == "true" ]]; then
            SHOULD_RUN="true"
          fi
          echo "should_run=$SHOULD_RUN" >> $GITHUB_OUTPUT
      
      - name: Set image variables
        id: set_vars
        if: steps.check.outputs.should_run == 'true'
        run: |
          if [[ "${{ matrix.image_type }}" == "comet" ]]; then
            IMAGE_NAME="${{ inputs.image }}-comet"
          else
            IMAGE_NAME="${{ inputs.image }}"
          fi
          echo "image_name=$IMAGE_NAME" >> $GITHUB_OUTPUT

      - name: Download digests
        if: steps.check.outputs.should_run == 'true'
        uses: actions/download-artifact@v4
        with:
          path: /tmp/digests/${{ steps.set_vars.outputs.image_name }}
          pattern: digests-${{ steps.set_vars.outputs.image_name }}-*
          merge-multiple: true

      - name: Set up Docker Buildx
        if: steps.check.outputs.should_run == 'true'
        uses: docker/setup-buildx-action@v3

      - name: Login to GHCR
        if: steps.check.outputs.should_run == 'true'
        uses: docker/login-action@v3
        with:
          registry: ghcr.io
          username: ${{ github.actor }}
          password: ${{ secrets.GITHUB_TOKEN }}

      - name: Create manifest list and push tags
        if: steps.check.outputs.should_run == 'true'
        run: |
          cd /tmp/digests/${{ steps.set_vars.outputs.image_name }}
          
          # Debug: Show directory structure
          echo "Directory structure:"
          find . -type f | sort
          
<<<<<<< HEAD
          # Collect all digests (already verified during push)
=======
          # Collect all digests - handle subdirectories from artifact downloads
>>>>>>> c05abc2b
          DIGESTS=""
          while IFS= read -r digest_file; do
            if [ -f "$digest_file" ]; then
              DIGEST_VALUE=$(cat "$digest_file" | tr -d '\n\r ' | xargs)
              if [ -n "$DIGEST_VALUE" ] && [ ${#DIGEST_VALUE} -eq 64 ]; then
                DIGEST_REF="${{ env.DOCKER_REGISTRY }}/${{ steps.set_vars.outputs.image_name }}@sha256:$DIGEST_VALUE"
<<<<<<< HEAD
                echo "Found digest: $digest_file -> $DIGEST_REF"
                DIGESTS="$DIGESTS $DIGEST_REF"
              else
                echo "ERROR: Invalid digest value in $digest_file: '$DIGEST_VALUE'"
                exit 1
=======
                echo "Found digest file: $digest_file"
                echo "  Hash: $DIGEST_VALUE"
                echo "  Reference: $DIGEST_REF"
                
                # Verify digest exists in registry
                if docker buildx imagetools inspect "$DIGEST_REF" >/dev/null 2>&1; then
                  echo "  ✓ Verified digest exists in registry"
                  DIGESTS="$DIGESTS $DIGEST_REF"
                else
                  echo "  ✗ WARNING: Digest not found in registry, skipping: $DIGEST_REF"
                fi
              else
                echo "  ✗ WARNING: Invalid digest value in $digest_file: '$DIGEST_VALUE'"
>>>>>>> c05abc2b
              fi
            fi
          done < <(find . -name "*.digest" -type f | sort)
          
          if [ -z "$DIGESTS" ]; then
<<<<<<< HEAD
            echo "ERROR: No digests found!"
            echo "Searched for *.digest files in: $(pwd)"
            find . -type f -name "*.digest" || echo "No .digest files found"
=======
            echo "ERROR: No valid digests found or verified!"
            echo "Searched for *.digest files in: $(pwd)"
>>>>>>> c05abc2b
            exit 1
          fi
          
          echo ""
          echo "Collected verified digests: $DIGESTS"
          
          # Build tags
          TAGS="${{ env.DOCKER_REGISTRY }}/${{ steps.set_vars.outputs.image_name }}:${{ inputs.version }}"
          if [[ "${{ inputs.is_release }}" == "true" ]]; then
            TAGS="$TAGS ${{ env.DOCKER_REGISTRY }}/${{ steps.set_vars.outputs.image_name }}:latest"
          fi
          if [[ "${{ github.ref }}" == "refs/heads/main" ]]; then
            TAGS="$TAGS ${{ env.DOCKER_REGISTRY }}/${{ steps.set_vars.outputs.image_name }}:main"
          fi
          
          # Create and push manifest
          TAG_ARGS=""
          for tag in $TAGS; do
            TAG_ARGS="$TAG_ARGS -t $tag"
          done
          
          echo ""
          echo "Creating manifest with tags: $TAG_ARGS"
          echo "Using digests: $DIGESTS"
          docker buildx imagetools create $TAG_ARGS $DIGESTS

      - name: Write Build Summary
        if: steps.check.outputs.should_run == 'true'
        run: |
          echo "### Docker images pushed: ${{ steps.set_vars.outputs.image_name }}" >> $GITHUB_STEP_SUMMARY
          echo "${{ env.DOCKER_REGISTRY }}/${{ steps.set_vars.outputs.image_name }}:${{ inputs.version }}" >> $GITHUB_STEP_SUMMARY
          if [[ "${{ inputs.is_release }}" == "true" ]]; then
            echo "${{ env.DOCKER_REGISTRY }}/${{ steps.set_vars.outputs.image_name }}:latest" >> $GITHUB_STEP_SUMMARY
            if [[ "${{ inputs.image }}" == "opik-guardrails-backend" ]]; then
              echo "Built for platforms: linux/amd64" >> $GITHUB_STEP_SUMMARY
            else
              echo "Built for platforms: linux/amd64, linux/arm64" >> $GITHUB_STEP_SUMMARY
            fi
          else
            echo "Built for platforms: linux/amd64" >> $GITHUB_STEP_SUMMARY
          fi
<<<<<<< HEAD
          echo "- [View on GitHub Container Registry](https://github.com/${{ github.repository }}/pkgs/container/opik%2F${{ steps.set_vars.outputs.image_name }})" >> $GITHUB_STEP_SUMMARY
=======
          echo "- [View on GitHub Container Registry](https://github.com/${{ github.repository }}/pkgs/container/opik/${{ steps.set_vars.outputs.image_name }})" >> $GITHUB_STEP_SUMMARY
>>>>>>> c05abc2b
<|MERGE_RESOLUTION|>--- conflicted
+++ resolved
@@ -1,8 +1,4 @@
-<<<<<<< HEAD
-name: "Build Docker Images Multi-Arch ${{ github.event.inputs.image }}"
-=======
-name: "Build Docker Images Multi-Arch"
->>>>>>> c05abc2b
+name: "Build Docker Images"
 
 on:
   workflow_call:
@@ -157,10 +153,7 @@
           platforms: linux/${{ matrix.platform }}
           cache-from: type=registry,ref=${{ env.DOCKER_REGISTRY }}/${{ steps.set_vars.outputs.image_name }}:${{ inputs.is_release && 'latest' || 'main' }}
           provenance: false
-<<<<<<< HEAD
           load: true
-=======
->>>>>>> c05abc2b
           outputs: type=image,name=${{ env.DOCKER_REGISTRY }}/${{ steps.set_vars.outputs.image_name }},push-by-digest=true,name-canonical=true,push=true
           build-args: |
             OPIK_VERSION=${{ inputs.version }}
@@ -171,11 +164,7 @@
             ${{ matrix.image_type == 'comet' && format('OPIK_FE_SENTRY_DSN={0}', secrets.OPIK_FE_SENTRY_DSN) || '' }}
             GITHUB_TOKEN=${{ secrets.GITHUB_TOKEN }}
 
-<<<<<<< HEAD
       - name: Verify and Export digest
-=======
-      - name: Export digest
->>>>>>> c05abc2b
         if: steps.check.outputs.should_run == 'true'
         run: |
           mkdir -p /tmp/digests/${{ steps.set_vars.outputs.image_name }}
@@ -185,17 +174,13 @@
             exit 1
           fi
           echo "Raw digest from build: $digest"
-<<<<<<< HEAD
-          
-=======
->>>>>>> c05abc2b
+          
           # Remove sha256: prefix if present, otherwise use as-is
           if [[ "$digest" == sha256:* ]]; then
             HASH="${digest#sha256:}"
           else
             HASH="$digest"
           fi
-<<<<<<< HEAD
           
           # Verify image was loaded locally (from load: true)
           # This confirms the build succeeded and image is available
@@ -216,10 +201,6 @@
           
           echo "$HASH" > "/tmp/digests/${{ steps.set_vars.outputs.image_name }}/${{ matrix.platform }}.digest"
           echo "✓ Saved digest hash: $HASH"
-=======
-          echo "$HASH" > "/tmp/digests/${{ steps.set_vars.outputs.image_name }}/${{ matrix.platform }}.digest"
-          echo "Saved digest hash: $HASH"
->>>>>>> c05abc2b
 
       - name: Upload digest
         if: steps.check.outputs.should_run == 'true'
@@ -293,51 +274,26 @@
           echo "Directory structure:"
           find . -type f | sort
           
-<<<<<<< HEAD
           # Collect all digests (already verified during push)
-=======
-          # Collect all digests - handle subdirectories from artifact downloads
->>>>>>> c05abc2b
           DIGESTS=""
           while IFS= read -r digest_file; do
             if [ -f "$digest_file" ]; then
               DIGEST_VALUE=$(cat "$digest_file" | tr -d '\n\r ' | xargs)
               if [ -n "$DIGEST_VALUE" ] && [ ${#DIGEST_VALUE} -eq 64 ]; then
                 DIGEST_REF="${{ env.DOCKER_REGISTRY }}/${{ steps.set_vars.outputs.image_name }}@sha256:$DIGEST_VALUE"
-<<<<<<< HEAD
                 echo "Found digest: $digest_file -> $DIGEST_REF"
                 DIGESTS="$DIGESTS $DIGEST_REF"
               else
                 echo "ERROR: Invalid digest value in $digest_file: '$DIGEST_VALUE'"
                 exit 1
-=======
-                echo "Found digest file: $digest_file"
-                echo "  Hash: $DIGEST_VALUE"
-                echo "  Reference: $DIGEST_REF"
-                
-                # Verify digest exists in registry
-                if docker buildx imagetools inspect "$DIGEST_REF" >/dev/null 2>&1; then
-                  echo "  ✓ Verified digest exists in registry"
-                  DIGESTS="$DIGESTS $DIGEST_REF"
-                else
-                  echo "  ✗ WARNING: Digest not found in registry, skipping: $DIGEST_REF"
-                fi
-              else
-                echo "  ✗ WARNING: Invalid digest value in $digest_file: '$DIGEST_VALUE'"
->>>>>>> c05abc2b
               fi
             fi
           done < <(find . -name "*.digest" -type f | sort)
           
           if [ -z "$DIGESTS" ]; then
-<<<<<<< HEAD
             echo "ERROR: No digests found!"
             echo "Searched for *.digest files in: $(pwd)"
             find . -type f -name "*.digest" || echo "No .digest files found"
-=======
-            echo "ERROR: No valid digests found or verified!"
-            echo "Searched for *.digest files in: $(pwd)"
->>>>>>> c05abc2b
             exit 1
           fi
           
@@ -379,8 +335,4 @@
           else
             echo "Built for platforms: linux/amd64" >> $GITHUB_STEP_SUMMARY
           fi
-<<<<<<< HEAD
           echo "- [View on GitHub Container Registry](https://github.com/${{ github.repository }}/pkgs/container/opik%2F${{ steps.set_vars.outputs.image_name }})" >> $GITHUB_STEP_SUMMARY
-=======
-          echo "- [View on GitHub Container Registry](https://github.com/${{ github.repository }}/pkgs/container/opik/${{ steps.set_vars.outputs.image_name }})" >> $GITHUB_STEP_SUMMARY
->>>>>>> c05abc2b
