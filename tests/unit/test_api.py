--- conflicted
+++ resolved
@@ -88,10 +88,7 @@
         s.experiment_api_instance.log_parameter("parameter-key-1", "value-1")
         s.experiment_api_instance.log_parameter("parameter-key-2", "value-2")
 
-<<<<<<< HEAD
         s.app.SUMMARY.add_log("project-link")
-=======
->>>>>>> 0eaa68ed
 
         api.log_prompt(
             prompt="the-prompt",
