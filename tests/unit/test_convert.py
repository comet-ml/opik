--- conflicted
+++ resolved
@@ -5,16 +5,12 @@
 from comet_llm import convert
 
 
-<<<<<<< HEAD
-def test_call_data_to_dict__happyflow():
-=======
 @pytest.fixture(autouse=True)
 def mock_imports(patch_module):
     patch_module(convert, "flatten_dict")
 
 
-def test_call_data_to_dict():
->>>>>>> 1a41bdf3
+def test_call_data_to_dict__happyflow():
     result = convert.call_data_to_dict(
         prompt="the-prompt",
         outputs="the-outputs",
