<<<<<<< HEAD
# Mac
.DS_Store

# Environment variables
.env.local
.env

# IntelliJ
.idea/
*.iml

# Coverage artifacts
.coverage
coverage.xml
htmlcov/

# Maven
target/
**/dependency-reduced-pom.xml

# BE related
/apps/opik-backend/redoc/openapi.yaml

# Python BE related
/apps/opik-python-backend/images/

# Opik opimizer related
/sdks/opik_optimizer/artifacts
/sdks/opik_optimizer/benchmark_results/
/sdks/opik_optimizer/node_modules
/sdks/opik_optimizer/*prof*
/sdks/opik_optimizer/.coverage*

# FE related
/apps/opik-frontend/dist
/apps/opik-frontend/build
*.local

# dependencies
/apps/opik-frontend/node_modules
/apps/opik-frontend/.pnp
.pnp.js

# testing
/apps/opik-frontend/coverage
**/.mypy_cache
**/.ruff_cache
**/.pytest_cache
**/.litellm_cache

# Vagrant
**/.vagrant

# debug
/apps/opik-frontend/npm-debug.log*
/apps/opik-frontend/yarn-debug.log*
/apps/opik-frontend/yarn-error.log*

# Python development
*.egg
*.egg-info
dist
build
build/
eggs
parts
bin
var
sdist
develop-eggs
.installed.cfg
__pycache__
pip-log.txt
.venv*
.ipynb_checkpoints
# Track Python version pin to avoid accidental environment drift.
# Remove this exclusion so changes to the version file are committed.

# VS Code
.vscode

# Claude Code
.claude/

# charts
deployment/helm_chart/opik/charts
deployment/helm_chart/opik/values-*.yaml
temp
opik-sandbox-executor-python.tar.gz

# init
.opik_install_reported

# Update span cost workflow
response.txt
*.log

# Playwright
.playwright-mcp/

# Virtual Environment
venv
=======
# Mac
.DS_Store

# Environment variables
.env.local
.env

# IntelliJ
.idea/
*.iml

# Coverage artifacts
.coverage
coverage.xml
htmlcov/

# Maven
target/
**/dependency-reduced-pom.xml

# BE related
/apps/opik-backend/redoc/openapi.yaml

# Python BE related
/apps/opik-python-backend/images/

# Opik opimizer related
/sdks/opik_optimizer/artifacts
/sdks/opik_optimizer/benchmark_results/
/sdks/opik_optimizer/node_modules
/sdks/opik_optimizer/*prof*
/sdks/opik_optimizer/.coverage*

# FE related
/apps/opik-frontend/dist
/apps/opik-frontend/build
*.local

# dependencies
/apps/opik-frontend/node_modules
/apps/opik-frontend/.pnp
.pnp.js

# testing
/apps/opik-frontend/coverage
**/.mypy_cache
**/.ruff_cache
**/.pytest_cache
**/.litellm_cache

# Vagrant
**/.vagrant

# debug
/apps/opik-frontend/npm-debug.log*
/apps/opik-frontend/yarn-debug.log*
/apps/opik-frontend/yarn-error.log*

# Python development
*.egg
*.egg-info
dist
build
build/
eggs
parts
bin
var
sdist
develop-eggs
.installed.cfg
__pycache__
pip-log.txt
.venv*
.ipynb_checkpoints
# Track Python version pin to avoid accidental environment drift.
# Remove this exclusion so changes to the version file are committed.

# VS Code
.vscode

# Claude Code
.claude/

# charts
deployment/helm_chart/opik/charts
deployment/helm_chart/opik/values-*.yaml
temp
opik-sandbox-executor-python.tar.gz

# init
.opik_install_reported

# Update span cost workflow
response.txt
*.log

# Playwright
.playwright-mcp/
*~
>>>>>>> 5e7cf021
<|MERGE_RESOLUTION|>--- conflicted
+++ resolved
@@ -1,205 +1,101 @@
-<<<<<<< HEAD
-# Mac
-.DS_Store
-
-# Environment variables
-.env.local
-.env
-
-# IntelliJ
-.idea/
-*.iml
-
-# Coverage artifacts
-.coverage
-coverage.xml
-htmlcov/
-
-# Maven
-target/
-**/dependency-reduced-pom.xml
-
-# BE related
-/apps/opik-backend/redoc/openapi.yaml
-
-# Python BE related
-/apps/opik-python-backend/images/
-
-# Opik opimizer related
-/sdks/opik_optimizer/artifacts
-/sdks/opik_optimizer/benchmark_results/
-/sdks/opik_optimizer/node_modules
-/sdks/opik_optimizer/*prof*
-/sdks/opik_optimizer/.coverage*
-
-# FE related
-/apps/opik-frontend/dist
-/apps/opik-frontend/build
-*.local
-
-# dependencies
-/apps/opik-frontend/node_modules
-/apps/opik-frontend/.pnp
-.pnp.js
-
-# testing
-/apps/opik-frontend/coverage
-**/.mypy_cache
-**/.ruff_cache
-**/.pytest_cache
-**/.litellm_cache
-
-# Vagrant
-**/.vagrant
-
-# debug
-/apps/opik-frontend/npm-debug.log*
-/apps/opik-frontend/yarn-debug.log*
-/apps/opik-frontend/yarn-error.log*
-
-# Python development
-*.egg
-*.egg-info
-dist
-build
-build/
-eggs
-parts
-bin
-var
-sdist
-develop-eggs
-.installed.cfg
-__pycache__
-pip-log.txt
-.venv*
-.ipynb_checkpoints
-# Track Python version pin to avoid accidental environment drift.
-# Remove this exclusion so changes to the version file are committed.
-
-# VS Code
-.vscode
-
-# Claude Code
-.claude/
-
-# charts
-deployment/helm_chart/opik/charts
-deployment/helm_chart/opik/values-*.yaml
-temp
-opik-sandbox-executor-python.tar.gz
-
-# init
-.opik_install_reported
-
-# Update span cost workflow
-response.txt
-*.log
-
-# Playwright
-.playwright-mcp/
-
-# Virtual Environment
-venv
-=======
-# Mac
-.DS_Store
-
-# Environment variables
-.env.local
-.env
-
-# IntelliJ
-.idea/
-*.iml
-
-# Coverage artifacts
-.coverage
-coverage.xml
-htmlcov/
-
-# Maven
-target/
-**/dependency-reduced-pom.xml
-
-# BE related
-/apps/opik-backend/redoc/openapi.yaml
-
-# Python BE related
-/apps/opik-python-backend/images/
-
-# Opik opimizer related
-/sdks/opik_optimizer/artifacts
-/sdks/opik_optimizer/benchmark_results/
-/sdks/opik_optimizer/node_modules
-/sdks/opik_optimizer/*prof*
-/sdks/opik_optimizer/.coverage*
-
-# FE related
-/apps/opik-frontend/dist
-/apps/opik-frontend/build
-*.local
-
-# dependencies
-/apps/opik-frontend/node_modules
-/apps/opik-frontend/.pnp
-.pnp.js
-
-# testing
-/apps/opik-frontend/coverage
-**/.mypy_cache
-**/.ruff_cache
-**/.pytest_cache
-**/.litellm_cache
-
-# Vagrant
-**/.vagrant
-
-# debug
-/apps/opik-frontend/npm-debug.log*
-/apps/opik-frontend/yarn-debug.log*
-/apps/opik-frontend/yarn-error.log*
-
-# Python development
-*.egg
-*.egg-info
-dist
-build
-build/
-eggs
-parts
-bin
-var
-sdist
-develop-eggs
-.installed.cfg
-__pycache__
-pip-log.txt
-.venv*
-.ipynb_checkpoints
-# Track Python version pin to avoid accidental environment drift.
-# Remove this exclusion so changes to the version file are committed.
-
-# VS Code
-.vscode
-
-# Claude Code
-.claude/
-
-# charts
-deployment/helm_chart/opik/charts
-deployment/helm_chart/opik/values-*.yaml
-temp
-opik-sandbox-executor-python.tar.gz
-
-# init
-.opik_install_reported
-
-# Update span cost workflow
-response.txt
-*.log
-
-# Playwright
-.playwright-mcp/
-*~
->>>>>>> 5e7cf021
+# Mac
+.DS_Store
+
+# Environment variables
+.env.local
+.env
+
+# IntelliJ
+.idea/
+*.iml
+
+# Coverage artifacts
+.coverage
+coverage.xml
+htmlcov/
+
+# Maven
+target/
+**/dependency-reduced-pom.xml
+
+# BE related
+/apps/opik-backend/redoc/openapi.yaml
+
+# Python BE related
+/apps/opik-python-backend/images/
+
+# Opik optimizer related
+/sdks/opik_optimizer/artifacts
+/sdks/opik_optimizer/benchmark_results/
+/sdks/opik_optimizer/node_modules
+/sdks/opik_optimizer/*prof*
+/sdks/opik_optimizer/.coverage*
+
+# FE related
+/apps/opik-frontend/dist
+/apps/opik-frontend/build
+*.local
+
+# dependencies
+/apps/opik-frontend/node_modules
+/apps/opik-frontend/.pnp
+.pnp.js
+
+# testing
+/apps/opik-frontend/coverage
+**/.mypy_cache
+**/.ruff_cache
+**/.pytest_cache
+**/.litellm_cache
+
+# Vagrant
+**/.vagrant
+
+# debug
+/apps/opik-frontend/npm-debug.log*
+/apps/opik-frontend/yarn-debug.log*
+/apps/opik-frontend/yarn-error.log*
+
+# Python development
+*.egg
+*.egg-info
+dist
+build
+build/
+eggs
+parts
+bin
+var
+sdist
+develop-eggs
+.installed.cfg
+__pycache__
+pip-log.txt
+.venv*
+.ipynb_checkpoints
+
+# VS Code
+.vscode
+
+# Claude Code
+.claude/
+
+# charts
+deployment/helm_chart/opik/charts
+deployment/helm_chart/opik/values-*.yaml
+temp
+opik-sandbox-executor-python.tar.gz
+
+# init
+.opik_install_reported
+
+# Update span cost workflow
+response.txt
+*.log
+
+# Playwright
+.playwright-mcp/
+
+# Virtual environments & editor backups
+venv
+*~