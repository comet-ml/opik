# Contributing to Opik

We're excited that you're interested in contributing to Opik! There are many ways to contribute, from writing code to improving the documentation.

The easiest way to get started is to:

* Submit [bug reports](https://github.com/comet-ml/opik/issues) and [feature requests](https://github.com/comet-ml/opik/issues)
* Review the documentation and submit [Pull Requests](https://github.com/comet-ml/opik/pulls) to improve it
* Speaking or writing about Opik and [letting us know](https://chat.comet.com)
* Upvoting [popular feature requests](https://github.com/comet-ml/opik/issues?q=is%3Aissue+is%3Aopen+label%3A%22feature+request%22) to show your support
* Review our [Contributor License Agreement](https://github.com/comet-ml/opik/blob/main/CLA.md)


## Submitting a new issue or feature request

### Submitting a new issue

Thanks for taking the time to submit an issue, it's the best way to help us improve Opik!

Before submitting a new issue, please check the [existing issues](https://github.com/comet-ml/opik/issues) to avoid duplicates.

To help us understand the issue you're experiencing, please provide steps to reproduce the issue included a minimal code snippet that reproduces the issue. This helps us diagnose the issue and fix it more quickly.

### Submitting a new feature request

Feature requests are welcome! To help us understand the feature you'd like to see, please provide:

1. A short description of the motivation behind this request
2. A detailed description of the feature you'd like to see, including any code snippets if applicable

If you are in a position to submit a PR for the feature, feel free to open a PR !

## Project set up and Architecture

The Opik project is made up of five main sub-projects:

* `apps/opik-documentation`: The Opik documentation website
* `deployment/installer`: The Opik installer
* `sdks/python`: The Opik Python SDK
* `apps/opik-frontend`: The Opik frontend application
* `apps/opik-backend`: The Opik backend server


In addition, Opik relies on:

1. Clickhouse: Used to trace traces, spans and feedback scores
2. MySQL: Used to store metadata associated with projects, datasets, experiments, etc.
3. Redis: Used for caching

#### Setting up the environment

The local development environment is based on `docker-compose`. 
Please see instructions in `deployment/docker-compose/README.md`

### Contributing to the documentation

The documentation is made up of two main parts:

1. `apps/opik-documentation/documentation`: The Opik documentation website
2. `apps/opik-documentation/python-sdk-docs`: The Python reference documentation

#### Contributing to the documentation website

The documentation website is built with [Fern](https://www.buildwithfern.com/) and is located in `apps/opik-documentation/documentation`.

<<<<<<< HEAD
In order to run the documentation website locally, you need to have Node.js and npm installed. You can follow this guide to install Node.js and npm [here] (https://docs.npmjs.com/downloading-and-installing-node-js-and-npm/).
=======
In order to run the documentation website locally, you need to have Node.js and npm installed. You can follow this guide to install Node.js and npm [here](https://docs.npmjs.com/downloading-and-installing-node-js-and-npm/).
>>>>>>> 311a9763

Once installed, you can run the documentation locally using the following command:

```bash
cd apps/opik-documentation/documentation

# Install dependencies - Only needs to be run once
npm install

# Run the documentation website locally
npm run dev
```

You can then access the documentation website at `http://localhost:3000`. Any change you make to the documentation will be updated in real-time.

When updating the documentation, you will need to update either:

- `fern/docs`: This is where all the markdown code is stored and where the majority of the documentation is located.
- `docs/cookbook`: This is where all our cookbooks are located.

#### Contributing to the Python SDK reference documentation

The Python SDK reference documentation is built using [Sphinx](https://www.sphinx-doc.org/en/master/) and is located in `apps/opik-documentation/python-sdk-docs`.

In order to run the Python SDK reference documentation locally, you need to have `python` and `pip` installed. Once installed, you can run the documentation locally using the following command:

```bash
cd apps/opik-documentation/python-sdk-docs

# Install dependencies - Only needs to be run once
pip install -r requirements.txt

# Run the python sdk reference documentation locally
make dev
```

The Python SDK reference documentation will be built and available at `http://127.0.0.1:8000`. Any change you make to the documentation will be updated in real-time.

### Contributing to the Python SDK

**Setting up your development environment:**

In order to develop features in the Python SDK, you will need to have Opik running locally. You can follow the instructions in the [Docker Compose README](deployment/docker-compose/README.md) or use the provided script to start Opik:

On Linux or Mac:
```bash
# From the root of the repository
./opik.sh

# Configure the Python SDK to point to the local Opik deployment
opik configure --use_local
```

On Windows:
```powershell
# From the root of the repository
powershell -ExecutionPolicy ByPass -c ".\opik.ps1"

# Configure the Python SDK to point to the local Opik deployment
opik configure --use_local
```

The Opik server will be running on `http://localhost:5173`.

**Note for Windows users:**
- If Python is installed at system level, make sure `C:\Users\<name>\AppData\Local\Programs\Python<version>\Scripts\` is added to your PATH for the `opik` command to work after installation, and restart your terminal.
- It's recommended to use a virtual environment:
  ```powershell
  # Create a virtual environment
  py -m venv <environment_name>
  
  # Activate the virtual environment
  cd <environment_name>\Scripts && .\activate.bat
  
  # Install the SDK
  pip install -e sdks/python
  
  # Configure the SDK
  opik configure --use_local
  ```

**Submitting a PR:**

First, please read the [coding guidelines](sdks/python/README.md) for our Python SDK.

The Python SDK is available under `sdks/python` and can be installed locally using `pip install -e sdks/python`.

**Testing your changes:**

For most SDK contributions, you should run the e2e tests which validate the core functionality:

```bash
cd sdks/python

# Install the test requirements
pip install -r tests/test_requirements.txt

# Install pre-commit for linting
pip install pre-commit

# Run the e2e tests
pytest tests/e2e
```

If you're making changes to specific integrations (openai, anthropic, etc.):
1. Install the integration-specific requirements:
   ```bash
   # Example for OpenAI integration
   pip install -r tests/integrations/openai/requirements.txt
   ```
2. Configure any necessary API keys for the integration
3. Run the specific integration tests:
   ```bash
   # Example for OpenAI integration
   pytest tests/integrations/openai
   ```

Before submitting a PR, please ensure that your code passes the linter:

```bash
cd sdks/python
pre-commit run --all-files
```

> [!NOTE]
> If you changes impact public facing methods or docstrings, please also update the documentation. You can find more information about updating the docs in the [documentation contribution guide](#contributing-to-the-documentation).

### Contributing to the frontend

The Opik frontend is a React application that is located in `apps/opik-frontend`.

If you want to run the front-end locally and see your changes instantly on saving files, follow this guide:

#### Prerequisites

1. Ensure you have **Node.js** installed.

#### Steps

#### 1. Configure the Environment Variables

- Navigate to `apps/opik-frontend/.env.development` and update it with the following values:

  ```ini
  VITE_BASE_URL=/
  VITE_BASE_API_URL=http://localhost:8080
  ```

#### 2. Enable CORS in the Back-End

- Open `deployment/docker-compose/docker-compose.yaml` and in the `services.backend.environment` section,
  add `CORS: true` to allow cross-origin requests.

  It should look like this:

  ```yaml
  ...
  OPIK_USAGE_REPORT_ENABLED: ${OPIK_USAGE_REPORT_ENABLED:-true}
  CORS: true
  ...
  ```

#### 3. Start the Services

- Run the following command to start the necessary services and expose the required ports:

  ```bash
  # Optionally, you can force a pull of the latest images
  docker compose pull
  
  docker compose -f docker-compose.yaml -f docker-compose.override.yaml up -d
  ```

#### 4. Verify the Back-End is Running

- Wait for the images to build and containers to start.
- To confirm that the back-end is running, open the following URL in your browser:

  ```
  http://localhost:8080/is-alive/ver
  ```

    - If you see a version number displayed, the back-end is running successfully.

#### 5. Install Front-End Dependencies

- Navigate to the front-end project directory:

  ```bash
  cd opik/apps/opik-frontend
  ```

- Install the necessary dependencies:

  ```bash
  npm install
  ```

#### 6. Start the Front-End

- Run the following command to start the front-end:

  ```bash
  npm run start
  ```

- Once the script completes, open your browser and go to:

  ```
  http://localhost:5174/
  ```

  You should see the app running! 🎉

### Notes:

- Another built front-end version will be available at `http://localhost:5173/`.  
  This version is used for checking builds, but you can also use it for the same purposes if needed.


- Before submitting a PR, please ensure that your code passes the test suite, the linter and the type checker:

  ```bash
  cd apps/opik-frontend
  
  npm run e2e
  npm run lint
  npm run typecheck
  ```

### Contributing to the backend

In order to run the external services (Clickhouse, MySQL, Redis), you can use `docker-compose`:

```bash
cd deployment/docker-compose

# Optionally, you can force a pull of the latest images
docker compose pull

docker compose up clickhouse redis mysql -d
```

#### Running the backend

The Opik backend is a Java application that is located in `apps/opik-backend`.

In order to run the backend locally, you need to have `java` and `maven` installed. Once installed, you can run the backend locally using the following command:

```bash
cd apps/opik-backend

# Build the Opik application
mvn clean install

# Start the Opik application
java -jar target/opik-backend-{project.pom.version}.jar server config.yml
```
Replace `{project.pom.version}` with the version of the project in the pom file.

Once the backend is running, you can access the Opik API at `http://localhost:8080`.

#### Formatting the code

Before submitting a PR, please ensure that your code is formatted correctly.
Run the following command to automatically format your code:

```bash
mvn spotless:apply
```

Our CI will check that the code is formatted correctly and will fail if it is not by running the following command:

```bash
mvn spotless:check
```

#### Testing the backend

Before submitting a PR, please ensure that your code passes the test suite:

```bash
cd apps/opik-backend

mvn test
```

Tests leverage the `testcontainers` library to run integration tests against a real instances of the external services. Ports are randomly assigned by the library to avoid conflicts.

#### Advanced usage

*Health Check*
To see your applications health enter url `http://localhost:8080/healthcheck`

**Run migrations**

*DDL migrations*

The project handles it using [liquibase](https://www.liquibase.com/). Such migrations are located at `apps/opik-backend/src/main/resources/liquibase/{{DB}}/migrations` and executed via `apps/opik-backend/run_db_migrations.sh`. This process is automated via Docker image and helm chart.

In order to run DB DDL migrations manually, you will need to run:
* Check pending migrations `java -jar target/opik-backend-{project.pom.version}.jar {database} status config.yml`
* Run migrations `java -jar target/opik-backend-{project.pom.version}.jar {database} migrate config.yml`
* Create schema tag `java -jar target/opik-backend-{project.pom.version}.jar {database} tag config.yml {tag_name}`
* Rollback migrations `java -jar target/opik-backend-{project.pom.version}.jar {database} rollback config.yml --count 1` OR `java -jar target/opik-backend-{project.pom.version}.jar {database} rollback config.yml --tag {tag_name}`

Replace `{project.pom.version}` with the version of the project in the pom file. Replace `{database}` with db for MySQL migrations and with `dbAnalytics` for ClickHouse migrations.

Requirements:
* Such migrations have to be backward compatible, which means:
    - New fields must be optional or have default values
    - In order to remove a column, all references to it must be removed at least one release before the column is dropped at the DB level.
    - Renaming the column is forbidden unless the table is not currently being used.
    - Renaming the table is forbidden unless the table is not currently being used.
    - For more complex migration, apply the transition phase. Refer to [Evolutionary Database Design](https://martinfowler.com/articles/evodb.html)
* It has to be independent of the code. 
* It must not cause downtime
* It must have a unique name
* It must contain a rollback statement or, in the case of Liquibase, the word `empty` is not possible. Refer to [link](https://docs.liquibase.com/workflows/liquibase-community/using-rollback.html)

*DML migrations*

In such cases, migrations will not run automatically. They have to be run manually by the system admin via the database client. These migrations are documented via `CHANGELOG.md` and placed at `apps/opik-backend/data-migrations` together with all instructions required to run them.

Requirements:
* Such migrations have to be backward compatible, which means:
    - Data shouldn't be deleted unless 100% safe
    - It must not prevent rollback to the previous version
    - It must not degrade performance after running
    - For more complex migration, apply the transition phase. Refer to [Evolutionary Database Design](https://martinfowler.com/articles/evodb.html)
* It must contain detailed instructions on how to run it
* It must be batched appropriately to avoid disrupting operations 
* It must not cause downtime
* It must have a unique name
* It must contain a rollback statement or, in the case of Liquibase, the word `empty` is not possible. Refer to [link](https://docs.liquibase.com/workflows/liquibase-community/using-rollback.html).

*Accessing Clickhouse*

You can curl the ClickHouse REST endpoint with `echo 'SELECT version()' | curl -H 'X-ClickHouse-User: opik' -H 'X-ClickHouse-Key: opik' 'http://localhost:8123/' -d @-`.

```
SHOW DATABASES

Query id: a9faa739-5565-4fc5-8843-5dc0f72ff46d

┌─name───────────────┐
│ INFORMATION_SCHEMA │
│ opik               │
│ default            │
│ information_schema │
│ system             │
└────────────────────┘

5 rows in set. Elapsed: 0.004 sec. 
```

Sample result: `23.8.15.35`<|MERGE_RESOLUTION|>--- conflicted
+++ resolved
@@ -63,11 +63,7 @@
 
 The documentation website is built with [Fern](https://www.buildwithfern.com/) and is located in `apps/opik-documentation/documentation`.
 
-<<<<<<< HEAD
-In order to run the documentation website locally, you need to have Node.js and npm installed. You can follow this guide to install Node.js and npm [here] (https://docs.npmjs.com/downloading-and-installing-node-js-and-npm/).
-=======
 In order to run the documentation website locally, you need to have Node.js and npm installed. You can follow this guide to install Node.js and npm [here](https://docs.npmjs.com/downloading-and-installing-node-js-and-npm/).
->>>>>>> 311a9763
 
 Once installed, you can run the documentation locally using the following command:
 
