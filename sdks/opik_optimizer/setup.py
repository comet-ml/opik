--- conflicted
+++ resolved
@@ -11,13 +11,8 @@
     package_dir={"": "src"},
     python_requires=">=3.9",
     install_requires=[
-<<<<<<< HEAD
         "opik>=1.7.16",
-        "dspy<=2.6.18",
-=======
-        "opik>=1.7.13", # FIXME: update version when new endpoints are complete
         "dspy>=2.6.18,<3",
->>>>>>> 97010ebf
         "litellm",
         "tqdm",
         "datasets",
