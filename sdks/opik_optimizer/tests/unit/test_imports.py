"""
Unit tests for opik_optimizer package imports and basic functionality.

These tests ensure that:
1. The package can be imported without errors
2. Core components are accessible
3. Basic objects can be created
4. Import times are reasonable
"""

import pytest
import time


def test_basic_package_import() -> None:
    """Test that the main opik_optimizer package can be imported."""
    import opik_optimizer

    # Should have main components accessible
    assert hasattr(opik_optimizer, "MetaPromptOptimizer")
    assert hasattr(opik_optimizer, "EvolutionaryOptimizer")
    assert hasattr(opik_optimizer, "FewShotBayesianOptimizer")
    assert hasattr(opik_optimizer, "MiproOptimizer")
    assert hasattr(opik_optimizer, "OptimizationResult")


def test_import_time_is_reasonable() -> None:
    """Test that imports happen within reasonable time (< 5 seconds)."""
    start_time = time.time()

    import_time = time.time() - start_time

    # Should import in under 5 seconds (generous threshold)
    assert import_time < 5.0, f"Import took {import_time:.2f}s, expected < 5.0s"


def test_optimizer_classes_importable() -> None:
    """Test that all optimizer classes can be imported individually."""
    from opik_optimizer import MetaPromptOptimizer
    from opik_optimizer import EvolutionaryOptimizer
    from opik_optimizer import FewShotBayesianOptimizer
    from opik_optimizer import MiproOptimizer

    # Should be callable classes
    assert callable(MetaPromptOptimizer)
    assert callable(EvolutionaryOptimizer)
    assert callable(FewShotBayesianOptimizer)
    assert callable(MiproOptimizer)


def test_chat_prompt_import_and_creation() -> None:
    """Test that ChatPrompt can be imported and created."""
    from opik_optimizer.optimization_config.chat_prompt import ChatPrompt

    # Test basic creation
    messages = [
        {"role": "system", "content": "You are a helpful assistant."},
        {"role": "user", "content": "Hello, world!"},
    ]

    prompt = ChatPrompt(messages=messages)

    # Validate basic properties
    assert prompt.formatted_messages == messages
    assert len(prompt.formatted_messages) == 2
    assert prompt.formatted_messages[0]["role"] == "system"
    assert prompt.formatted_messages[1]["role"] == "user"


def test_optimization_result_import_and_creation() -> None:
    """Test that OptimizationResult can be imported and created with new fields."""
    from opik_optimizer import OptimizationResult

    # Test creation with all required fields including new ones
    initial_prompt = [{"role": "user", "content": "Initial prompt"}]
    optimized_prompt = [{"role": "user", "content": "Optimized prompt"}]
<<<<<<< HEAD

=======
    DATASET_ID = "DATASET-ID"
    OPTIMIZATION_ID = "OPTIMIZATION-ID"
    
>>>>>>> 10713574
    result = OptimizationResult(
        optimizer="TestOptimizer",
        prompt=optimized_prompt,
        score=0.85,
        initial_prompt=initial_prompt,  # New field
        initial_score=0.70,  # New field
        metric_name="test_metric",
        details={"test": "data"},
        history=[],
        llm_calls=10,
<<<<<<< HEAD
=======
        dataset_id=DATASET_ID,
        optimization_id=OPTIMIZATION_ID,
>>>>>>> 10713574
    )

    # Validate new fields are accessible
    assert result.initial_prompt == initial_prompt
    assert result.initial_score == 0.70
    assert result.score == 0.85
    assert result.optimizer == "TestOptimizer"
<<<<<<< HEAD

=======
    assert result.optimization_id == OPTIMIZATION_ID
    assert result.dataset_id == DATASET_ID
    
>>>>>>> 10713574
    # Test model_dump includes new fields
    dumped = result.model_dump()
    assert "initial_prompt" in dumped
    assert "initial_score" in dumped


def test_optimizer_initialization_basic() -> None:
    """Test that optimizers can be initialized with basic parameters."""
    from opik_optimizer import MetaPromptOptimizer, EvolutionaryOptimizer
    from opik_optimizer import FewShotBayesianOptimizer, MiproOptimizer

    # Test MetaPromptOptimizer initialization
    meta_optimizer = MetaPromptOptimizer(
        model="openai/gpt-4", rounds=1, num_prompts_per_round=2
    )
    assert meta_optimizer.model == "openai/gpt-4"
    assert meta_optimizer.rounds == 1
    assert meta_optimizer.num_prompts_per_round == 2

    # Test EvolutionaryOptimizer initialization
    evo_optimizer = EvolutionaryOptimizer(
        model="openai/gpt-4", population_size=2, num_generations=1
    )
    assert evo_optimizer.model == "openai/gpt-4"
    assert evo_optimizer.population_size == 2
    assert evo_optimizer.num_generations == 1

    # Test FewShotBayesianOptimizer initialization
    few_shot_optimizer = FewShotBayesianOptimizer(
        model="openai/gpt-4",
        min_examples=1,
        max_examples=2,
    )
    assert few_shot_optimizer.model == "openai/gpt-4"
    assert few_shot_optimizer.min_examples == 1
    assert few_shot_optimizer.max_examples == 2

    # Test MiproOptimizer initialization
    mipro_optimizer = MiproOptimizer(model="openai/gpt-4")
    assert mipro_optimizer.model == "openai/gpt-4"


if __name__ == "__main__":
    pytest.main([__file__, "-v"])<|MERGE_RESOLUTION|>--- conflicted
+++ resolved
@@ -74,13 +74,10 @@
     # Test creation with all required fields including new ones
     initial_prompt = [{"role": "user", "content": "Initial prompt"}]
     optimized_prompt = [{"role": "user", "content": "Optimized prompt"}]
-<<<<<<< HEAD
 
-=======
     DATASET_ID = "DATASET-ID"
     OPTIMIZATION_ID = "OPTIMIZATION-ID"
     
->>>>>>> 10713574
     result = OptimizationResult(
         optimizer="TestOptimizer",
         prompt=optimized_prompt,
@@ -91,11 +88,8 @@
         details={"test": "data"},
         history=[],
         llm_calls=10,
-<<<<<<< HEAD
-=======
         dataset_id=DATASET_ID,
         optimization_id=OPTIMIZATION_ID,
->>>>>>> 10713574
     )
 
     # Validate new fields are accessible
@@ -103,13 +97,10 @@
     assert result.initial_score == 0.70
     assert result.score == 0.85
     assert result.optimizer == "TestOptimizer"
-<<<<<<< HEAD
 
-=======
     assert result.optimization_id == OPTIMIZATION_ID
     assert result.dataset_id == DATASET_ID
     
->>>>>>> 10713574
     # Test model_dump includes new fields
     dumped = result.model_dump()
     assert "initial_prompt" in dumped
