<<<<<<< HEAD
# Opik Agent Optimizer

[![PyPI version](https://img.shields.io/pypi/v/opik-optimizer.svg)](https://pypi.org/project/opik-optimizer/)
[![Python versions](https://img.shields.io/pypi/pyversions/opik-optimizer.svg)](https://pypi.org/project/opik-optimizer/)
[![Downloads](https://static.pepy.tech/badge/opik-optimizer)](https://pepy.tech/project/opik-optimizer)
[![License](https://img.shields.io/github/license/comet-ml/opik)](https://github.com/comet-ml/opik/blob/main/LICENSE)
=======
# Opik Agent Optimizer SDK

The Opik Agent Opitmizer can refine your prompts to get better performance
from your LLMs. You can use a variety of algorithms, including:
>>>>>>> 9a769f21

The Opik Agent Optimizer refines your prompts to achieve better performance from your Large Language Models (LLMs). It supports a variety of optimization algorithms, including:

* EvolutionaryOptimizer
* FewShotBayesianOptimizer
* MetaPromptOptimizer
<<<<<<< HEAD
* MiproOptimizer
=======
* EvolutionaryOptimizer
>>>>>>> 9a769f21

Opik Optimizer is a component of the [Opik platform](https://github.com/comet-ml/opik), an open-source LLM evaluation platform by Comet.
For more information about the broader Opik ecosystem, visit our [Website](https://www.comet.com/site/products/opik/) or [Documentation](https://www.comet.com/docs/opik/).

## Quickstart

Explore Opik Optimizer's capabilities with our interactive notebook:

<a href="https://colab.research.google.com/github/comet-ml/opik/blob/main/sdks/opik_optimizer/notebooks/OpikOptimizerIntro.ipynb">
  <img src="https://colab.research.google.com/assets/colab-badge.svg" alt="Open in Colab"/>
</a>

## Setup

To get started with Opik Optimizer, follow these steps:

1.  **Install the package:**
    ```bash
    # using pip
    pip install opik-optimizer

    # using uv (faster)
    uv pip install opik-optimizer
    ```

2.  **Configure Opik (Optional, for advanced features):**
    If you plan to log optimization experiments to Comet or use Opik Datasets, you'll need to configure the Opik client:
    ```bash
    # Install the main Opik CLI (if not already installed)
    pip install opik

    # Configure your Comet API key and workspace
    opik configure
    # When prompted, enter your Opik API key and workspace details.
    ```
    Using Opik with Comet allows you to track your optimization runs, compare results, and manage datasets seamlessly.

3.  **Set up LLM Provider API Keys:**
    Ensure your environment variables are set for the LLM(s) you intend to use. For example, for OpenAI models:
    ```bash
    export OPENAI_API_KEY="your_openai_api_key"
    ```
    The optimizer utilizes LiteLLM, so you can configure keys for various providers as per LiteLLM's documentation.

You'll typically need:

*   An LLM model name (e.g., "gpt-4o-mini", "claude-3-haiku-20240307").
*   An [Opik Dataset](https://www.comet.com/docs/opik/evaluation/manage_datasets/) (or a compatible local dataset/data generator).
*   An [Opik Metric](https://www.comet.com/docs/opik/evaluation/metrics/overview/) (or a custom evaluation function).
*   A starting prompt (template string).

## Example

Here's a brief example of how to use the `FewShotBayesianOptimizer`. We'll use a sample dataset provided by Opik.

Available sample datasets for testing:
*   `"tiny-test"`
*   `"halu-eval-300"`
*   `"hotpot-300"`

```python
from opik.evaluation.metrics import LevenshteinRatio
from opik_optimizer import FewShotBayesianOptimizer
from opik_optimizer.demo import get_or_create_dataset

from opik_optimizer import (
    MetricConfig,
    TaskConfig,
    from_dataset_field,
    from_llm_response_text,
)

# Load a sample dataset
hot_pot_dataset = get_or_create_dataset("hotpot-300")

# Define the instruction for your chat prompt.
# Input parameters from dataset examples will be interpolated into the full prompt.
prompt_instruction = """
Answer the question based on the provided context.
"""
project_name = "optimize-few-shot-bayesian-hotpot" # For Comet logging

optimizer = FewShotBayesianOptimizer(
    model="gpt-4o-mini", # LLM to use for generation and optimization
    project_name=project_name, # Associates the run with a Comet project
    min_examples=3,      # Min few-shot examples
    max_examples=8,      # Max few-shot examples
    n_threads=16,        # Parallel threads for evaluation
    seed=42,
)

metric_config = MetricConfig(
    metric=LevenshteinRatio(project_name=project_name), # Metric for evaluation
    inputs={
        "output": from_llm_response_text(), # Get output from LLM
        "reference": from_dataset_field(name="answer"), # Get reference from dataset
    },
)

task_config = TaskConfig(
    instruction_prompt=prompt_instruction,
    input_dataset_fields=["question"], # Fields from dataset to use as input
    output_dataset_field="answer",     # Field in dataset for reference answer
    use_chat_prompt=True,              # Use chat-style prompting
)

# Run the optimization
result = optimizer.optimize_prompt(
    dataset=hot_pot_dataset,
    metric_config=metric_config,
    task_config=task_config,
    n_trials=10,   # Number of optimization trials
    n_samples=150, # Number of dataset samples for evaluation per trial
)

# Display the best prompt and its score
result.display()
```
The `result` object contains the optimized prompt, evaluation scores, and other details from the optimization process. If `project_name` is provided and Opik is configured, results will also be logged to your Comet workspace.

## Development

<<<<<<< HEAD
To contribute or use the Opik Optimizer from source:

1.  **Clone the Opik repository:**
    ```bash
    git clone git@github.com:comet-ml/opik.git
    ```
2.  **Navigate to the optimizer's directory:**
    ```bash
    cd opik/sdks/opik_optimizer  # Adjust 'opik' if you cloned into a different folder name
    ```
3.  **Install in editable mode (with development dependencies):**
    ```bash
    pip install -e .[dev]
    ```
    The `[dev]` extra installs dependencies useful for development, such as `pytest`.
=======
To use the Opik Agent Optimizer from source:

```bash
git clone git clone git@github.com:comet-ml/opik
cd sdks/opik_optimizer
pip install -e .
```
>>>>>>> 9a769f21

## Requirements

- Python `>=3.9,<3.13`
- Opik API key (recommended for full functionality, configure via `opik configure`)
- API key for your chosen LLM provider (e.g., OpenAI, Anthropic, Gemini), configured as per LiteLLM guidelines.<|MERGE_RESOLUTION|>--- conflicted
+++ resolved
@@ -1,27 +1,16 @@
-<<<<<<< HEAD
 # Opik Agent Optimizer
 
 [![PyPI version](https://img.shields.io/pypi/v/opik-optimizer.svg)](https://pypi.org/project/opik-optimizer/)
 [![Python versions](https://img.shields.io/pypi/pyversions/opik-optimizer.svg)](https://pypi.org/project/opik-optimizer/)
 [![Downloads](https://static.pepy.tech/badge/opik-optimizer)](https://pepy.tech/project/opik-optimizer)
 [![License](https://img.shields.io/github/license/comet-ml/opik)](https://github.com/comet-ml/opik/blob/main/LICENSE)
-=======
-# Opik Agent Optimizer SDK
-
-The Opik Agent Opitmizer can refine your prompts to get better performance
-from your LLMs. You can use a variety of algorithms, including:
->>>>>>> 9a769f21
 
 The Opik Agent Optimizer refines your prompts to achieve better performance from your Large Language Models (LLMs). It supports a variety of optimization algorithms, including:
 
 * EvolutionaryOptimizer
 * FewShotBayesianOptimizer
 * MetaPromptOptimizer
-<<<<<<< HEAD
 * MiproOptimizer
-=======
-* EvolutionaryOptimizer
->>>>>>> 9a769f21
 
 Opik Optimizer is a component of the [Opik platform](https://github.com/comet-ml/opik), an open-source LLM evaluation platform by Comet.
 For more information about the broader Opik ecosystem, visit our [Website](https://www.comet.com/site/products/opik/) or [Documentation](https://www.comet.com/docs/opik/).
@@ -144,7 +133,6 @@
 
 ## Development
 
-<<<<<<< HEAD
 To contribute or use the Opik Optimizer from source:
 
 1.  **Clone the Opik repository:**
@@ -160,15 +148,6 @@
     pip install -e .[dev]
     ```
     The `[dev]` extra installs dependencies useful for development, such as `pytest`.
-=======
-To use the Opik Agent Optimizer from source:
-
-```bash
-git clone git clone git@github.com:comet-ml/opik
-cd sdks/opik_optimizer
-pip install -e .
-```
->>>>>>> 9a769f21
 
 ## Requirements
 
