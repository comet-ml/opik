import importlib.metadata
import logging

from opik.evaluation.models.litellm import warning_filters

from opik_optimizer.evolutionary_optimizer.evolutionary_optimizer import (
    EvolutionaryOptimizer,
)

from . import datasets
from .optimizable_agent import OptimizableAgent
from .optimization_config.chat_prompt import ChatPrompt
from .base_optimizer import BaseOptimizer
from .few_shot_bayesian_optimizer import FewShotBayesianOptimizer
from .gepa_optimizer import GepaOptimizer
from .logging_config import setup_logging
from .meta_prompt_optimizer import MetaPromptOptimizer
from .mipro_optimizer import MiproOptimizer
from .optimization_config.configs import TaskConfig
from .optimization_result import OptimizationResult
<<<<<<< HEAD
from .multi_objective_metric import MultiMetricObjective
=======
from .parameter_optimizer import (
    ParameterOptimizer,
    ParameterSearchSpace,
    ParameterSpec,
    ParameterType,
)
>>>>>>> 8a21b7f7

__version__ = importlib.metadata.version("opik_optimizer")

# Using WARNING as a sensible default to avoid flooding users with INFO/DEBUG
setup_logging(level=logging.WARNING)

warning_filters.add_warning_filters()

__all__ = [
    "BaseOptimizer",
    "ChatPrompt",
    "FewShotBayesianOptimizer",
    "GepaOptimizer",
    "MetaPromptOptimizer",
    "MiproOptimizer",
    "EvolutionaryOptimizer",
    "ParameterOptimizer",
    "OptimizationResult",
    "OptimizableAgent",
    "setup_logging",
    "datasets",
    "TaskConfig",
<<<<<<< HEAD
    "MultiMetricObjective",
=======
    "ParameterSearchSpace",
    "ParameterSpec",
    "ParameterType",
>>>>>>> 8a21b7f7
]<|MERGE_RESOLUTION|>--- conflicted
+++ resolved
@@ -18,16 +18,13 @@
 from .mipro_optimizer import MiproOptimizer
 from .optimization_config.configs import TaskConfig
 from .optimization_result import OptimizationResult
-<<<<<<< HEAD
 from .multi_objective_metric import MultiMetricObjective
-=======
 from .parameter_optimizer import (
     ParameterOptimizer,
     ParameterSearchSpace,
     ParameterSpec,
     ParameterType,
 )
->>>>>>> 8a21b7f7
 
 __version__ = importlib.metadata.version("opik_optimizer")
 
@@ -50,11 +47,8 @@
     "setup_logging",
     "datasets",
     "TaskConfig",
-<<<<<<< HEAD
     "MultiMetricObjective",
-=======
     "ParameterSearchSpace",
     "ParameterSpec",
     "ParameterType",
->>>>>>> 8a21b7f7
 ]