from typing import Any, cast
from collections.abc import Callable

import copy
import inspect
import logging
import time
from abc import ABC, abstractmethod
import random
import importlib.metadata


import litellm
from opik.rest_api.core import ApiError
from opik.api_objects import optimization
from opik import Dataset, opik_context
from pydantic import BaseModel

from . import _throttle, optimization_result
from .optimization_config import chat_prompt, mappers
from .optimizable_agent import OptimizableAgent
from .utils import create_litellm_agent_class
from . import task_evaluator

_limiter = _throttle.get_rate_limiter_for_current_opik_installation()

# Don't use unsupported params:
litellm.drop_params = True

# Set up logging:
logger = logging.getLogger(__name__)


try:
    _OPTIMIZER_VERSION = importlib.metadata.version("opik_optimizer")
except importlib.metadata.PackageNotFoundError:  # pragma: no cover - dev installs
    _OPTIMIZER_VERSION = "unknown"


class OptimizationRound(BaseModel):
    model_config = {"arbitrary_types_allowed": True}

    round_number: int
    current_prompt: "chat_prompt.ChatPrompt"
    current_score: float
    generated_prompts: Any
    best_prompt: "chat_prompt.ChatPrompt"
    best_score: float
    improvement: float


class BaseOptimizer(ABC):
    def __init__(
        self,
        model: str,
        verbose: int = 1,
        seed: int = 42,
        model_parameters: dict[str, Any] | None = None,
        name: str | None = None,
    ) -> None:
        """
        Base class for optimizers.

        Args:
           model: LiteLLM model name for optimizer's internal reasoning/generation calls
           verbose: Controls internal logging/progress bars (0=off, 1=on)
           seed: Random seed for reproducibility
           model_parameters: Optional dict of LiteLLM parameters for optimizer's internal LLM calls.
               Common params: temperature, max_tokens, max_completion_tokens, top_p,
               presence_penalty, frequency_penalty.
               See: https://docs.litellm.ai/docs/completion/input
               Note: These params control the optimizer's reasoning model, NOT the prompt evaluation.
           name: Optional name for the optimizer instance. This will be used when creating optimizations.
        """
        self.model = model
        self.reasoning_model = model
        self.model_parameters = model_parameters or {}
        self.verbose = verbose
        self.seed = seed
        self.name = name
        self._history: list[OptimizationRound] = []
        self.experiment_config = None
        self.llm_call_counter = 0
        self.tool_call_counter = 0
        self._opik_client = None  # Lazy initialization
        self.current_optimization_id: str | None = None  # Track current optimization
        self.project_name: str = "Optimization"  # Default project name

    def _reset_counters(self) -> None:
        """Reset all call counters for a new optimization run."""
        self.llm_call_counter = 0
        self.tool_call_counter = 0

    def _increment_llm_counter(self) -> None:
        """Increment the LLM call counter."""
        self.llm_call_counter += 1

    def _increment_tool_counter(self) -> None:
        """Increment the tool call counter."""
        self.tool_call_counter += 1

    def cleanup(self) -> None:
        """
        Clean up resources and perform memory management.
        Should be called when the optimizer is no longer needed.
        """
        # Reset counters
        self._reset_counters()

        # Clear history to free memory
        self._history.clear()

        # Clear Opik client if it exists
        if self._opik_client is not None:
            # Note: Opik client doesn't have explicit cleanup, but we can clear the reference
            self._opik_client = None

        logger.debug(f"Cleaned up resources for {self.__class__.__name__}")

    def __del__(self) -> None:
        """Destructor to ensure cleanup is called."""
        try:
            self.cleanup()
        except Exception:
            # Ignore exceptions during cleanup in destructor
            pass

    @property
    def opik_client(self) -> Any:
        """Lazy initialization of Opik client."""
        if self._opik_client is None:
            import opik

            self._opik_client = opik.Opik()
        return self._opik_client

    def _validate_optimization_inputs(
        self,
        prompt: "chat_prompt.ChatPrompt",
        dataset: "Dataset",
        metric: Callable,
        support_content_parts: bool = False,
    ) -> None:
        """
        Validate common optimization inputs.

        Args:
            prompt: The chat prompt to validate
            dataset: The dataset to validate
            metric: The metric function to validate

        Raises:
            ValueError: If any input is invalid
        """
        if not isinstance(prompt, chat_prompt.ChatPrompt):
            raise ValueError("Prompt must be a ChatPrompt object")

        if not isinstance(dataset, Dataset):
            raise ValueError("Dataset must be a Dataset object")

        if not callable(metric):
            raise ValueError(
                "Metric must be a function that takes `dataset_item` and `llm_output` as arguments."
            )

        if prompt._has_content_parts() and not support_content_parts:
            raise ValueError(
                "Prompt has content parts, which are not supported by this optimizer - You can use the Hierarchical Reflective Optimizer instead."
            )

    def _setup_agent_class(
        self, prompt: "chat_prompt.ChatPrompt", agent_class: Any = None
    ) -> Any:
        """Resolve the agent class used for prompt evaluations.

        Ensures custom implementations inherit from :class:`OptimizableAgent` and that
        the optimizer reference is always available to track metrics.

        Args:
            prompt: The chat prompt driving the agent instance.
            agent_class: Optional custom agent class supplied by the caller.

        Returns:
            The agent class to instantiate for dataset evaluations.
        """
        if agent_class is None:
            return create_litellm_agent_class(prompt, optimizer_ref=self)
        if not issubclass(agent_class, OptimizableAgent):
            raise TypeError(
                f"agent_class must inherit from OptimizableAgent, got {agent_class.__name__}"
            )
        # Always refresh optimizer binding so reused agent classes track the current optimizer.
        # If same agent is used across more than one optimizer this ensures handover.
        agent_class.optimizer = self  # type: ignore[attr-defined]
        return agent_class

    def _extract_tool_prompts(
        self, tools: list[dict[str, Any]] | None
    ) -> dict[str, str] | None:
        """
        Extract tool names and descriptions from tools list.

        Args:
            tools: List of tool definitions in OpenAI/LiteLLM format

        Returns:
            Dictionary mapping tool names to descriptions, or None if no tools
        """
        if not tools:
            return None

        return {
            (tool.get("function", {}).get("name") or f"tool_{idx}"): tool.get(
                "function", {}
            ).get("description", "")
            for idx, tool in enumerate(tools)
        }

    # ------------------------------------------------------------------
    # LLM call methods
    # ------------------------------------------------------------------

    def _prepare_model_params(
        self,
        call_time_params: dict[str, Any],
        response_model: type[BaseModel] | None = None,
        is_reasoning: bool = False,
    ) -> dict[str, Any]:
        """
        Prepare parameters for LiteLLM call by merging and adding monitoring.

        Args:
            call_time_params: Dict of LiteLLM params from call-time overrides
            response_model: Optional Pydantic model for structured output
            is_reasoning: Flag for metadata tagging

        Returns:
            Dictionary ready for litellm.completion/acompletion
        """
        from opik.evaluation.models.litellm import opik_monitor as opik_litellm_monitor

        # Merge optimizer's model_parameters with call-time overrides
        merged_params = {**self.model_parameters, **call_time_params}

        # Add Opik monitoring wrapper
        final_params = opik_litellm_monitor.try_add_opik_monitoring_to_params(
            merged_params
        )

        # Add reasoning metadata if applicable
        if is_reasoning and "metadata" in final_params:
            if "opik_call_type" not in final_params["metadata"]:
                final_params["metadata"]["opik_call_type"] = "reasoning"

        # Configure project_name and tags for Opik tracing
        if "metadata" not in final_params:
            final_params["metadata"] = {}
        if "opik" not in final_params["metadata"]:
            final_params["metadata"]["opik"] = {}

        # Set project name for optimizer reasoning calls
        final_params["metadata"]["opik"]["project_name"] = self.project_name

        # Add tags if optimization_id is available
        if self.current_optimization_id:
            final_params["metadata"]["opik"]["tags"] = [
                self.current_optimization_id,
                "Prompt Optimization",
            ]

        # Add structured output support
        if response_model is not None:
            final_params["response_format"] = response_model

        return final_params

    def _parse_response(
        self,
        response: Any,
        response_model: type[BaseModel] | None = None,
    ) -> BaseModel | str:
        """
        Parse LiteLLM response, with optional structured output parsing.

        Args:
            response: The response from litellm.completion/acompletion
            response_model: Optional Pydantic model for structured output

        Returns:
            If response_model is provided, returns an instance of that model.
            Otherwise, returns the raw string response.
        """
        content = response.choices[0].message.content

        # When using structured outputs with Pydantic models, LiteLLM automatically
        # parses the response. Parse the JSON string into the Pydantic model
        if response_model is not None:
            return response_model.model_validate_json(content)

        return content

    def _build_call_time_params(
        self,
        temperature: float | None = None,
        max_tokens: int | None = None,
        max_completion_tokens: int | None = None,
        top_p: float | None = None,
        presence_penalty: float | None = None,
        frequency_penalty: float | None = None,
        metadata: dict[str, Any] | None = None,
    ) -> dict[str, Any]:
        """
        Build dictionary of call-time LiteLLM parameter overrides.

        Args:
            temperature: Sampling temperature (0-2)
            max_tokens: Maximum tokens to generate
            max_completion_tokens: Upper bound for generated tokens
            top_p: Nucleus sampling probability mass
            presence_penalty: Penalty for new tokens based on presence
            frequency_penalty: Penalty for new tokens based on frequency
            metadata: Optional metadata dict for monitoring

        Returns:
            Dictionary of non-None parameters for LiteLLM
        """
        call_time_params: dict[str, Any] = {}
        if temperature is not None:
            call_time_params["temperature"] = temperature
        if max_tokens is not None:
            call_time_params["max_tokens"] = max_tokens
        if max_completion_tokens is not None:
            call_time_params["max_completion_tokens"] = max_completion_tokens
        if top_p is not None:
            call_time_params["top_p"] = top_p
        if presence_penalty is not None:
            call_time_params["presence_penalty"] = presence_penalty
        if frequency_penalty is not None:
            call_time_params["frequency_penalty"] = frequency_penalty
        if metadata is not None:
            call_time_params["metadata"] = metadata
        return call_time_params

    @_throttle.rate_limited(_limiter)
    def _call_model(
        self,
        messages: list[dict[str, str]],
        model: str | None = None,
        seed: int | None = None,
        response_model: type[BaseModel] | None = None,
        is_reasoning: bool = False,
        # Explicit call-time overrides for LiteLLM params
        temperature: float | None = None,
        max_tokens: int | None = None,
        max_completion_tokens: int | None = None,
        top_p: float | None = None,
        presence_penalty: float | None = None,
        frequency_penalty: float | None = None,
        # Optimizer-specific metadata (not passed to LiteLLM)
        optimization_id: str | None = None,
        metadata: dict[str, Any] | None = None,
    ) -> BaseModel | str:
        """
        Call the LLM model with optional structured output.

        Args:
            messages: List of message dictionaries with 'role' and 'content' keys
            model: The model to use (defaults to self.model)
            seed: Random seed for reproducibility (defaults to self.seed)
            response_model: Optional Pydantic model for structured output
            is_reasoning: Flag for metadata tagging (not passed to LiteLLM)
            temperature: Sampling temperature (0-2)
            max_tokens: Maximum tokens to generate
            max_completion_tokens: Upper bound for generated tokens
            top_p: Nucleus sampling probability mass
            presence_penalty: Penalty for new tokens based on presence
            frequency_penalty: Penalty for new tokens based on frequency
            optimization_id: Optional ID for optimization tracking (metadata only)
            metadata: Optional metadata dict for monitoring

        Returns:
            If response_model is provided, returns an instance of that model.
            Otherwise, returns the raw string response.
        """
        self._increment_llm_counter()

        # Build dict of call-time LiteLLM parameter overrides (non-None only)
        call_time_params = self._build_call_time_params(
            temperature=temperature,
            max_tokens=max_tokens,
            max_completion_tokens=max_completion_tokens,
            top_p=top_p,
            presence_penalty=presence_penalty,
            frequency_penalty=frequency_penalty,
            metadata=metadata,
        )

        final_params_for_litellm = self._prepare_model_params(
            call_time_params, response_model, is_reasoning
        )

        response = litellm.completion(
            model=model or self.model,
            messages=messages,
            seed=seed if seed is not None else self.seed,
            num_retries=6,
            **final_params_for_litellm,
        )

        return self._parse_response(response, response_model)

    @_throttle.rate_limited(_limiter)
    async def _call_model_async(
        self,
        messages: list[dict[str, str]],
        model: str | None = None,
        seed: int | None = None,
        response_model: type[BaseModel] | None = None,
        is_reasoning: bool = False,
        # Explicit call-time overrides for LiteLLM params
        temperature: float | None = None,
        max_tokens: int | None = None,
        max_completion_tokens: int | None = None,
        top_p: float | None = None,
        presence_penalty: float | None = None,
        frequency_penalty: float | None = None,
        # Optimizer-specific metadata (not passed to LiteLLM)
        optimization_id: str | None = None,
        metadata: dict[str, Any] | None = None,
    ) -> BaseModel | str:
        """
        Async version of _call_model using litellm.acompletion.

        Args:
            messages: List of message dictionaries with 'role' and 'content' keys
            model: The model to use (defaults to self.model)
            seed: Random seed for reproducibility (defaults to self.seed)
            response_model: Optional Pydantic model for structured output
            is_reasoning: Flag for metadata tagging (not passed to LiteLLM)
            temperature: Sampling temperature (0-2)
            max_tokens: Maximum tokens to generate
            max_completion_tokens: Upper bound for generated tokens
            top_p: Nucleus sampling probability mass
            presence_penalty: Penalty for new tokens based on presence
            frequency_penalty: Penalty for new tokens based on frequency
            optimization_id: Optional ID for optimization tracking (metadata only)
            metadata: Optional metadata dict for monitoring

        Returns:
            If response_model is provided, returns an instance of that model.
            Otherwise, returns the raw string response.
        """
        self._increment_llm_counter()

        # Build dict of call-time LiteLLM parameter overrides (non-None only)
        call_time_params = self._build_call_time_params(
            temperature=temperature,
            max_tokens=max_tokens,
            max_completion_tokens=max_completion_tokens,
            top_p=top_p,
            presence_penalty=presence_penalty,
            frequency_penalty=frequency_penalty,
            metadata=metadata,
        )

        final_params_for_litellm = self._prepare_model_params(
            call_time_params, response_model, is_reasoning
        )

        response = await litellm.acompletion(
            model=model or self.model,
            messages=messages,
            seed=seed if seed is not None else self.seed,
            num_retries=6,
            **final_params_for_litellm,
        )

        return self._parse_response(response, response_model)

    # ------------------------------------------------------------------
    # Experiment metadata helpers
    # ------------------------------------------------------------------

    @staticmethod
    def _drop_none(metadata: dict[str, Any]) -> dict[str, Any]:
        return {k: v for k, v in metadata.items() if v is not None}

    @staticmethod
    def _deep_merge_dicts(
        base: dict[str, Any], overrides: dict[str, Any]
    ) -> dict[str, Any]:
        result = copy.deepcopy(base)
        for key, value in overrides.items():
            if (
                key in result
                and isinstance(result[key], dict)
                and isinstance(value, dict)
            ):
                result[key] = BaseOptimizer._deep_merge_dicts(result[key], value)
            else:
                result[key] = value
        return result

    @staticmethod
    def _serialize_tools(prompt: "chat_prompt.ChatPrompt") -> list[dict[str, Any]]:
        tools_obj = getattr(prompt, "tools", None)
        if not isinstance(tools_obj, list):
            return []

        try:
            return copy.deepcopy(cast(list[dict[str, Any]], tools_obj))
        except Exception:  # pragma: no cover - defensive
            serialized_tools: list[dict[str, Any]] = []
            for tool in tools_obj:
                if isinstance(tool, dict):
                    serialized_tools.append({k: v for k, v in tool.items() if k})
            return serialized_tools

    @staticmethod
    def _describe_annotation(annotation: Any) -> str | None:
        if annotation is inspect._empty:
            return None
        if isinstance(annotation, type):
            return annotation.__name__
        return str(annotation)

    def _summarize_tool_signatures(
        self, prompt: "chat_prompt.ChatPrompt"
    ) -> list[dict[str, Any]]:
        signatures: list[dict[str, Any]] = []
        for name, func in getattr(prompt, "function_map", {}).items():
            callable_obj = getattr(func, "__wrapped__", func)
            try:
                sig = inspect.signature(callable_obj)
            except (TypeError, ValueError):  # pragma: no cover - defensive
                signatures.append({"name": name, "signature": "unavailable"})
                continue

            params: list[dict[str, Any]] = []
            for parameter in sig.parameters.values():
                params.append(
                    self._drop_none(
                        {
                            "name": parameter.name,
                            "kind": parameter.kind.name,
                            "annotation": self._describe_annotation(
                                parameter.annotation
                            ),
                            "default": (
                                None
                                if parameter.default is inspect._empty
                                else parameter.default
                            ),
                        }
                    )
                )

            signatures.append(
                self._drop_none(
                    {
                        "name": name,
                        "parameters": params,
                        "docstring": inspect.getdoc(callable_obj),
                    }
                )
            )
        return signatures

    def _build_agent_config(self, prompt: "chat_prompt.ChatPrompt") -> dict[str, Any]:
        agent_config: dict[str, Any] = dict(prompt.to_dict())
        agent_config["project_name"] = getattr(prompt, "project_name", None)
        agent_config["model"] = getattr(prompt, "model", None) or self.model
        agent_config["tools"] = self._serialize_tools(prompt)
        agent_config["optimizer"] = self.__class__.__name__
        return self._drop_none(agent_config)

    def get_optimizer_metadata(self) -> dict[str, Any]:
        """Override in subclasses to expose optimizer-specific parameters."""
        return {}

    def _build_optimizer_metadata(self) -> dict[str, Any]:
        metadata = {
            "name": self.__class__.__name__,
            "version": _OPTIMIZER_VERSION,
            "model": self.model,
            "model_parameters": self.model_parameters or None,
            "seed": getattr(self, "seed", None),
            "num_threads": getattr(self, "num_threads", None),
        }

        # n_threads is used by some optimizers instead of num_threads
        if metadata["num_threads"] is None and hasattr(self, "n_threads"):
            metadata["num_threads"] = getattr(self, "n_threads")

        if hasattr(self, "reasoning_model"):
            metadata["reasoning_model"] = getattr(self, "reasoning_model")

        extra_parameters = self.get_optimizer_metadata()
        if extra_parameters:
            metadata["parameters"] = extra_parameters

        return self._drop_none(metadata)

<<<<<<< HEAD
    def _build_optimization_metadata(
        self, agent_class: type[OptimizableAgent] | None = None
    ) -> dict[str, Any]:
        """
        Build metadata dictionary for optimization creation.

        Args:
            agent_class: Optional agent class. If None, will try to get from self.agent_class.

        Returns:
            Dictionary with 'optimizer' and optionally 'agent_class' keys.
        """
        metadata: dict[str, Any] = {"optimizer": self.__class__.__name__}

        # Try to get agent_class name from parameter or instance
        agent_class_name: str | None = None
        if agent_class is not None:
            agent_class_name = getattr(agent_class, "__name__", None)
        elif hasattr(self, "agent_class") and self.agent_class is not None:
            agent_class_name = getattr(self.agent_class, "__name__", None)

        if agent_class_name:
            metadata["agent_class"] = agent_class_name

=======
    def _build_optimization_config(self) -> dict[str, Any]:
        """
        Build metadata dictionary for optimization creation.

        Returns:
            Dictionary with 'optimizer' and optionally 'name' keys.
        """
        metadata: dict[str, Any] = {"optimizer": self.__class__.__name__}
>>>>>>> bfbfd11e
        return metadata

    def _prepare_experiment_config(
        self,
        *,
        prompt: "chat_prompt.ChatPrompt",
        dataset: Dataset,
        metric: Callable,
        experiment_config: dict[str, Any] | None = None,
        configuration_updates: dict[str, Any] | None = None,
        additional_metadata: dict[str, Any] | None = None,
    ) -> dict[str, Any]:
        dataset_id = getattr(dataset, "id", None)
        project_name = (
            getattr(self.agent_class, "project_name", None)
            if hasattr(self, "agent_class")
            else None
        )
        if not project_name:
            project_name = getattr(prompt, "project_name", None)
        if not project_name:
            project_name = self.__class__.__name__

        base_config: dict[str, Any] = {
            "project_name": project_name,
            "agent_class": (
                getattr(self.agent_class, "__name__", None)
                if hasattr(self, "agent_class")
                else None
            ),
            "agent_config": self._build_agent_config(prompt),
            "metric": getattr(metric, "__name__", str(metric)),
            "dataset": getattr(dataset, "name", None),
            "dataset_id": dataset_id,
            "optimizer": self.__class__.__name__,
            "optimizer_metadata": self._build_optimizer_metadata(),
            "tool_signatures": self._summarize_tool_signatures(prompt),
            "configuration": {
                "prompt": prompt.get_messages(),
                "prompt_name": getattr(prompt, "name", None),
                "tools": self._serialize_tools(prompt),
                "prompt_project_name": getattr(prompt, "project_name", None),
            },
        }

        if configuration_updates:
            base_config["configuration"] = self._deep_merge_dicts(
                base_config["configuration"], configuration_updates
            )

        if additional_metadata:
            base_config = self._deep_merge_dicts(base_config, additional_metadata)

        if experiment_config:
            base_config = self._deep_merge_dicts(base_config, experiment_config)

        return self._drop_none(base_config)

    @abstractmethod
    def optimize_prompt(
        self,
        prompt: "chat_prompt.ChatPrompt",
        dataset: Dataset,
        metric: Callable,
        experiment_config: dict | None = None,
        n_samples: int | None = None,
        auto_continue: bool = False,
        agent_class: type[OptimizableAgent] | None = None,
        project_name: str = "Optimization",
        optimization_id: str | None = None,
        *args: Any,
        **kwargs: Any,
    ) -> optimization_result.OptimizationResult:
        """
        Optimize a prompt.

        Args:
           dataset: Opik dataset name, or Opik dataset
           metric: A metric function, this function should have two arguments:
               dataset_item and llm_output
           prompt: the prompt to optimize
           input_key: input field of dataset
           output_key: output field of dataset
           experiment_config: Optional configuration for the experiment
           project_name: Opik project name for logging traces (default: "Optimization")
           optimization_id: Optional ID to use when creating the Opik optimization run;
               when provided it must be a valid UUIDv7 string.
           **kwargs: Additional arguments for optimization
        """
        pass

    def get_history(self) -> list[OptimizationRound]:
        """
        Get the optimization history.

        Returns:
            List[Dict[str, Any]]: List of optimization rounds with their details
        """
        return self._history

    def _add_to_history(self, round_data: OptimizationRound) -> None:
        """
        Add a round to the optimization history.

        Args:
            round_data: Dictionary containing round details
        """
        self._history.append(round_data)

    def _update_optimization(
        self, optimization: optimization.Optimization, status: str
    ) -> None:
        """
        Update the optimization status
        """
        # FIXME: remove when a solution is added to opik's optimization.update method
        count = 0
        while count < 3:
            try:
                optimization.update(status="completed")
                break
            except ApiError:
                count += 1
                time.sleep(5)
        if count == 3:
            logger.warning("Unable to update optimization status; continuing...")

    def evaluate_prompt(
        self,
        prompt: chat_prompt.ChatPrompt,
        dataset: Dataset,
        metric: Callable,
        n_threads: int,
        verbose: int = 1,
        dataset_item_ids: list[str] | None = None,
        experiment_config: dict | None = None,
        n_samples: int | None = None,
        seed: int | None = None,
        agent_class: type[OptimizableAgent] | None = None,
    ) -> float:
        random.seed(seed)

        self.agent_class: type[OptimizableAgent]

        if agent_class is None:
            self.agent_class = create_litellm_agent_class(prompt, optimizer_ref=self)
        else:
            self.agent_class = agent_class

        agent = self.agent_class(prompt)

        def llm_task(dataset_item: dict[str, Any]) -> dict[str, str]:
            messages = prompt.get_messages(dataset_item)
            raw_model_output = agent.invoke(messages)
            cleaned_model_output = raw_model_output.strip()

            # Add tags to trace for optimization tracking
            if self.current_optimization_id:
                opik_context.update_current_trace(
                    tags=[self.current_optimization_id, "Evaluation"]
                )

            result = {
                mappers.EVALUATED_LLM_TASK_OUTPUT: cleaned_model_output,
            }
            return result

        experiment_config = self._prepare_experiment_config(
            prompt=prompt,
            dataset=dataset,
            metric=metric,
            experiment_config=experiment_config,
        )

        if n_samples is not None:
            if dataset_item_ids is not None:
                raise Exception("Can't use n_samples and dataset_item_ids")

            all_ids = [dataset_item["id"] for dataset_item in dataset.get_items()]
            n_samples = min(n_samples, len(all_ids))
            dataset_item_ids = random.sample(all_ids, n_samples)

        score = task_evaluator.evaluate(
            dataset=dataset,
            dataset_item_ids=dataset_item_ids,
            metric=metric,
            evaluated_task=llm_task,
            num_threads=n_threads,
            project_name=self.project_name,
            experiment_config=experiment_config,
            optimization_id=self.current_optimization_id,
            verbose=verbose,
        )
        return score<|MERGE_RESOLUTION|>--- conflicted
+++ resolved
@@ -601,7 +601,6 @@
 
         return self._drop_none(metadata)
 
-<<<<<<< HEAD
     def _build_optimization_metadata(
         self, agent_class: type[OptimizableAgent] | None = None
     ) -> dict[str, Any]:
@@ -626,16 +625,6 @@
         if agent_class_name:
             metadata["agent_class"] = agent_class_name
 
-=======
-    def _build_optimization_config(self) -> dict[str, Any]:
-        """
-        Build metadata dictionary for optimization creation.
-
-        Returns:
-            Dictionary with 'optimizer' and optionally 'name' keys.
-        """
-        metadata: dict[str, Any] = {"optimizer": self.__class__.__name__}
->>>>>>> bfbfd11e
         return metadata
 
     def _prepare_experiment_config(
