from typing import Optional, Union, List, Dict, Any
import opik
import logging
import time

import litellm
from opik.rest_api.core import ApiError

from pydantic import BaseModel
from ._throttle import RateLimiter, rate_limited
from .cache_config import initialize_cache
from opik.evaluation.models.litellm import opik_monitor as opik_litellm_monitor
from .optimization_config.configs import TaskConfig, MetricConfig

limiter = RateLimiter(max_calls_per_second=8)

# Don't use unsupported params:
litellm.drop_params = True

# Set up logging:
logger = logging.getLogger(__name__)


class OptimizationRound(BaseModel):
    round_number: int
    current_prompt: str
    current_score: float
    generated_prompts: List[Dict[str, Any]]
    best_prompt: str
    best_score: float
    improvement: float


class BaseOptimizer:
    def __init__(self, model: str, project_name: Optional[str] = None, verbose: int = 1, **model_kwargs):
        """
        Base class for optimizers.

        Args:
           model: LiteLLM model name
           project_name: Opik project name
           verbose: Controls internal logging/progress bars (0=off, 1=on).
           model_kwargs: additional args for model (eg, temperature)
        """
        self.model = model
        self.reasoning_model = model
        self.model_kwargs = model_kwargs
        self.project_name = project_name
        self.verbose = verbose
        self._history = []
        self.experiment_config = None
        self.llm_call_counter = 0

        # Initialize shared cache
        initialize_cache()

    def optimize_prompt(
        self,
        dataset: Union[str, opik.Dataset],
        metric_config: MetricConfig,
        task_config: TaskConfig,
        prompt: str,
        input_key: str,
        output_key: str,
        experiment_config: Optional[Dict] = None,
        **kwargs,
    ):
        """
        Optimize a prompt.

        Args:
           dataset: Opik dataset name, or Opik dataset
           metric_config: instance of a MetricConfig
           task_config: instance of a TaskConfig
           prompt: the prompt to optimize
           input_key: input field of dataset
           output_key: output field of dataset
           experiment_config: Optional configuration for the experiment
           **kwargs: Additional arguments for optimization
        """
        self.dataset = dataset
        self.metric = metric
        self.prompt = prompt
        self.input_key = input_key
        self.output_key = output_key
        self.experiment_config = experiment_config

    def evaluate_prompt(
        self,
        dataset: Union[str, opik.Dataset],
        metric_config: MetricConfig,
        prompt: str,
        input_key: str,
        output_key: str,
        n_samples: int = 10,
        task_config: Optional[TaskConfig] = None,
        dataset_item_ids: Optional[List[str]] = None,
        experiment_config: Optional[Dict] = None,
        **kwargs,
    ) -> float:
        """
        Evaluate a prompt.

        Args:
           dataset: Opik dataset name, or Opik dataset
           metric_config: instance of a MetricConfig
           task_config: instance of a TaskConfig
           prompt: the prompt to evaluate
           input_key: input field of dataset
           output_key: output field of dataset
           n_samples: number of items to test in the dataset
           dataset_item_ids: Optional list of dataset item IDs to evaluate
           experiment_config: Optional configuration for the experiment
           **kwargs: Additional arguments for evaluation

        Returns:
            float: The evaluation score
        """
        self.dataset = dataset
        self.metric_config = metric_config
        self.task_config = task_config
        self.prompt = prompt
        self.input_key = input_key
        self.output_key = output_key
        self.experiment_config = experiment_config
        return 0.0  # Base implementation returns 0

    def get_history(self) -> List[Dict[str, Any]]:
        """
        Get the optimization history.

        Returns:
            List[Dict[str, Any]]: List of optimization rounds with their details
        """
        return self._history

    def _add_to_history(self, round_data: Dict[str, Any]):
        """
        Add a round to the optimization history.

        Args:
            round_data: Dictionary containing round details
        """
        self._history.append(round_data)

<<<<<<< HEAD
    @rate_limited(limiter)
    def _call_model(
        self,
        prompt: str,
        system_prompt: Optional[str] = None,
        is_reasoning: bool = False,
    ) -> str:
        """Call the model to get suggestions based on the meta-prompt."""
        model = self.reasoning_model if is_reasoning else self.model
        messages = []

        if system_prompt:
            messages.append({"role": "system", "content": system_prompt})
            logger.debug(f"Using custom system prompt: {system_prompt[:100]}...")
        else:
            messages.append(
                {"role": "system", "content": "You are a helpful assistant."}
            )

        messages.append({"role": "user", "content": prompt})
        logger.debug(f"Calling model {model} with prompt: {prompt[:100]}...")

        api_params = self.model_kwargs.copy()
        api_params.update(
            {
                "model": model,
                "messages": messages,
                # Ensure required params like 'temperature', 'max_tokens' are present
                # Defaults added here for safety, though usually set in __init__ kwargs
                "temperature": api_params.get("temperature", 0.3),
                "max_tokens": api_params.get("max_tokens", 1000),
            }
        )

        # Attempt to add Opik monitoring if available
        try:
            # Assuming opik_litellm_monitor is imported and configured elsewhere
            api_params = opik_litellm_monitor.try_add_opik_monitoring_to_params(
                api_params
            )
            logger.debug("Opik monitoring hooks added to LiteLLM params.")
        except Exception as e:
            logger.warning(f"Could not add Opik monitoring to LiteLLM params: {e}")

        logger.debug(
            f"Final API params (excluding messages): { {k:v for k,v in api_params.items() if k != 'messages'} }"
        )

        # Increment Counter
        self.llm_call_counter += 1
        logger.debug(f"LLM Call Count: {self.llm_call_counter}")

        try:
            # Determine the actual model string being used
            model_str_to_check = self.reasoning_model if is_reasoning else self.model
            api_params["num_retries"] = 6 
            response = litellm.completion(**api_params)
            
            model_output = response.choices[0].message.content.strip()
            logger.debug(f"Model response from {model_str_to_check}: {model_output[:100]}...")
            return model_output
        except litellm.exceptions.RateLimitError as e:
            logger.error(f"LiteLLM Rate Limit Error for model {model_str_to_check}: {e}")
            raise
        except litellm.exceptions.APIConnectionError as e:
            logger.error(f"LiteLLM API Connection Error for model {model_str_to_check}: {e}")
            raise
        except litellm.exceptions.ContextWindowExceededError as e:
            logger.error(
                f"LiteLLM Context Window Exceeded Error for model {model_str_to_check}. Prompt length: {len(prompt)}. Details: {e}"
            )
            raise
        except litellm.exceptions.APIError as e:  # Catch broader API errors
            logger.error(f"LiteLLM API Error for model {model_str_to_check}: {e}")
            raise
        except Exception as e:
            # Catch any other unexpected errors
            logger.error(
                f"Unexpected error during model call to {model_str_to_check}: {type(e).__name__} - {e}"
            )
            raise
=======
>>>>>>> d55856c9

    def update_optimization(self, optimization, status: str) -> None:
        """
        Update the optimization status
        """
        # FIXME: remove when a solution is added to opik's optimization.update method
        count = 0
        while count < 3:
            try:
                optimization.update(status="completed")
                break
            except ApiError:
                count += 1
                time.sleep(5)
        if count == 3:
            logger.warning("Unable to update optimization status; continuing...")<|MERGE_RESOLUTION|>--- conflicted
+++ resolved
@@ -4,15 +4,15 @@
 import time
 
 import litellm
+import . _throttle
 from opik.rest_api.core import ApiError
 
 from pydantic import BaseModel
-from ._throttle import RateLimiter, rate_limited
 from .cache_config import initialize_cache
 from opik.evaluation.models.litellm import opik_monitor as opik_litellm_monitor
 from .optimization_config.configs import TaskConfig, MetricConfig
 
-limiter = RateLimiter(max_calls_per_second=8)
+_limiter = _throttle.get_rate_limiter_for_current_opik_installation()
 
 # Don't use unsupported params:
 litellm.drop_params = True
@@ -143,8 +143,7 @@
         """
         self._history.append(round_data)
 
-<<<<<<< HEAD
-    @rate_limited(limiter)
+    @_throttle.rate_limited(_limiter)
     def _call_model(
         self,
         prompt: str,
@@ -225,9 +224,8 @@
                 f"Unexpected error during model call to {model_str_to_check}: {type(e).__name__} - {e}"
             )
             raise
-=======
->>>>>>> d55856c9
-
+
+            
     def update_optimization(self, optimization, status: str) -> None:
         """
         Update the optimization status
