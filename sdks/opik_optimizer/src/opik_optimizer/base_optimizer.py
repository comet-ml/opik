from typing import Any, cast
from collections.abc import Callable

import copy
import inspect
import logging
import time
from abc import ABC, abstractmethod
import random
import importlib.metadata


import litellm
from opik.rest_api.core import ApiError
from opik.api_objects import optimization
from opik import Dataset, opik_context
from pydantic import BaseModel

from . import optimization_result
from .api_objects import chat_prompt
from .optimizable_agent import OptimizableAgent
from .utils import create_litellm_agent_class
from . import task_evaluator, helpers

# Don't use unsupported params:
litellm.drop_params = True

# Set up logging:
logger = logging.getLogger(__name__)


try:
    _OPTIMIZER_VERSION = importlib.metadata.version("opik_optimizer")
except importlib.metadata.PackageNotFoundError:  # pragma: no cover - dev installs
    _OPTIMIZER_VERSION = "unknown"


class OptimizationRound(BaseModel):
    model_config = {"arbitrary_types_allowed": True}

    round_number: int
    current_prompt: "chat_prompt.ChatPrompt"
    current_score: float
    generated_prompts: Any
    best_prompt: "chat_prompt.ChatPrompt"
    best_score: float
    improvement: float


class BaseOptimizer(ABC):
    def __init__(
        self,
        model: str,
        verbose: int = 1,
        seed: int = 42,
        model_parameters: dict[str, Any] | None = None,
        name: str | None = None,
    ) -> None:
        """
        Base class for optimizers.

        Args:
           model: LiteLLM model name for optimizer's internal reasoning/generation calls
           verbose: Controls internal logging/progress bars (0=off, 1=on)
           seed: Random seed for reproducibility
           model_parameters: Optional dict of LiteLLM parameters for optimizer's internal LLM calls.
               Common params: temperature, max_tokens, max_completion_tokens, top_p,
               presence_penalty, frequency_penalty.
               See: https://docs.litellm.ai/docs/completion/input
               Note: These params control the optimizer's reasoning model, NOT the prompt evaluation.
           name: Optional name for the optimizer instance. This will be used when creating optimizations.
        """
        self.model = model
        self.reasoning_model = model
        self.model_parameters = model_parameters or {}
        self.verbose = verbose
        self.seed = seed
        self.name = name
        self._history: list[OptimizationRound] = []
        self.experiment_config = None
        self.llm_call_counter = 0
        self.tool_call_counter = 0
        self._opik_client = None  # Lazy initialization
        self.current_optimization_id: str | None = None  # Track current optimization
        self.project_name: str = "Optimization"  # Default project name

    def _reset_counters(self) -> None:
        """Reset all call counters for a new optimization run."""
        self.llm_call_counter = 0
        self.tool_call_counter = 0

    def _increment_llm_counter(self) -> None:
        """Increment the LLM call counter."""
        self.llm_call_counter += 1

    def _increment_tool_counter(self) -> None:
        """Increment the tool call counter."""
        self.tool_call_counter += 1

    def cleanup(self) -> None:
        """
        Clean up resources and perform memory management.
        Should be called when the optimizer is no longer needed.
        """
        # Reset counters
        self._reset_counters()

        # Clear history to free memory
        self._history.clear()

        # Clear Opik client if it exists
        if self._opik_client is not None:
            # Note: Opik client doesn't have explicit cleanup, but we can clear the reference
            self._opik_client = None

        logger.debug(f"Cleaned up resources for {self.__class__.__name__}")

    def __del__(self) -> None:
        """Destructor to ensure cleanup is called."""
        try:
            self.cleanup()
        except Exception:
            # Ignore exceptions during cleanup in destructor
            pass

    @property
    def opik_client(self) -> Any:
        """Lazy initialization of Opik client."""
        if self._opik_client is None:
            import opik

            self._opik_client = opik.Opik()
        return self._opik_client

    def _validate_optimization_inputs(
        self,
        prompt: "chat_prompt.ChatPrompt",
        dataset: "Dataset",
        metric: Callable,
        support_content_parts: bool = False,
    ) -> None:
        """
        Validate common optimization inputs.

        Args:
            prompt: The chat prompt to validate
            dataset: The dataset to validate
            metric: The metric function to validate

        Raises:
            ValueError: If any input is invalid
        """
        if not isinstance(prompt, chat_prompt.ChatPrompt):
            raise ValueError("Prompt must be a ChatPrompt object")

        if not isinstance(dataset, Dataset):
            raise ValueError("Dataset must be a Dataset object")

        if not callable(metric):
            raise ValueError(
                "Metric must be a function that takes `dataset_item` and `llm_output` as arguments."
            )

        if prompt._has_content_parts() and not support_content_parts:
            raise ValueError(
                "Prompt has content parts, which are not supported by this optimizer - You can use the Hierarchical Reflective Optimizer instead."
            )

    def _setup_agent_class(
        self, prompt: "chat_prompt.ChatPrompt", agent_class: Any = None
    ) -> Any:
        """
        Setup agent class for optimization.

        Args:
            prompt: The chat prompt
            agent_class: Optional custom agent class

        Returns:
            The agent class to use
        """
        if agent_class is None:
            return create_litellm_agent_class(prompt, optimizer_ref=self)
        else:
            return agent_class

    def _extract_tool_prompts(
        self, tools: list[dict[str, Any]] | None
    ) -> dict[str, str] | None:
        """
        Extract tool names and descriptions from tools list.

        Args:
            tools: List of tool definitions in OpenAI/LiteLLM format

        Returns:
            Dictionary mapping tool names to descriptions, or None if no tools
        """
        if not tools:
            return None

        return {
            (tool.get("function", {}).get("name") or f"tool_{idx}"): tool.get(
                "function", {}
            ).get("description", "")
            for idx, tool in enumerate(tools)
        }

    # ------------------------------------------------------------------
    # Experiment metadata helpers
    # ------------------------------------------------------------------

    @staticmethod
    def _deep_merge_dicts(
        base: dict[str, Any], overrides: dict[str, Any]
    ) -> dict[str, Any]:
        result = copy.deepcopy(base)
        for key, value in overrides.items():
            if (
                key in result
                and isinstance(result[key], dict)
                and isinstance(value, dict)
            ):
                result[key] = BaseOptimizer._deep_merge_dicts(result[key], value)
            else:
                result[key] = value
        return result

    @staticmethod
    def _serialize_tools(prompt: "chat_prompt.ChatPrompt") -> list[dict[str, Any]]:
        tools_obj = getattr(prompt, "tools", None)
        if not isinstance(tools_obj, list):
            return []

        try:
            return copy.deepcopy(cast(list[dict[str, Any]], tools_obj))
        except Exception:  # pragma: no cover - defensive
            serialized_tools: list[dict[str, Any]] = []
            for tool in tools_obj:
                if isinstance(tool, dict):
                    serialized_tools.append({k: v for k, v in tool.items() if k})
            return serialized_tools

    @staticmethod
    def _describe_annotation(annotation: Any) -> str | None:
        if annotation is inspect._empty:
            return None
        if isinstance(annotation, type):
            return annotation.__name__
        return str(annotation)

    def _summarize_tool_signatures(
        self, prompt: "chat_prompt.ChatPrompt"
    ) -> list[dict[str, Any]]:
        signatures: list[dict[str, Any]] = []
        for name, func in getattr(prompt, "function_map", {}).items():
            callable_obj = getattr(func, "__wrapped__", func)
            try:
                sig = inspect.signature(callable_obj)
            except (TypeError, ValueError):  # pragma: no cover - defensive
                signatures.append({"name": name, "signature": "unavailable"})
                continue

            params: list[dict[str, Any]] = []
            for parameter in sig.parameters.values():
                params.append(
                    helpers.drop_none(
                        {
                            "name": parameter.name,
                            "kind": parameter.kind.name,
                            "annotation": self._describe_annotation(
                                parameter.annotation
                            ),
                            "default": (
                                None
                                if parameter.default is inspect._empty
                                else parameter.default
                            ),
                        }
                    )
                )

            signatures.append(
                helpers.drop_none(
                    {
                        "name": name,
                        "parameters": params,
                        "docstring": inspect.getdoc(callable_obj),
                    }
                )
            )
        return signatures

    def _build_agent_config(self, prompt: "chat_prompt.ChatPrompt") -> dict[str, Any]:
        agent_config: dict[str, Any] = dict(prompt.to_dict())
        agent_config["project_name"] = getattr(prompt, "project_name", None)
        agent_config["model"] = getattr(prompt, "model", None) or self.model
        agent_config["tools"] = self._serialize_tools(prompt)
        agent_config["optimizer"] = self.__class__.__name__
        return helpers.drop_none(agent_config)

    def get_optimizer_metadata(self) -> dict[str, Any]:
        """Override in subclasses to expose optimizer-specific parameters."""
        return {}

    def _build_optimizer_metadata(self) -> dict[str, Any]:
        metadata = {
            "name": self.__class__.__name__,
            "version": _OPTIMIZER_VERSION,
            "model": self.model,
            "model_parameters": self.model_parameters or None,
            "seed": getattr(self, "seed", None),
            "num_threads": getattr(self, "num_threads", None),
        }

        # n_threads is used by some optimizers instead of num_threads
        if metadata["num_threads"] is None and hasattr(self, "n_threads"):
            metadata["num_threads"] = getattr(self, "n_threads")

        if hasattr(self, "reasoning_model"):
            metadata["reasoning_model"] = getattr(self, "reasoning_model")

        extra_parameters = self.get_optimizer_metadata()
        if extra_parameters:
            metadata["parameters"] = extra_parameters

        return helpers.drop_none(metadata)
<<<<<<< HEAD

    def _build_optimization_config(self) -> dict[str, Any]:
        """
        Build metadata dictionary for optimization creation.

        Returns:
            Dictionary with 'optimizer' and optionally 'name' keys.
        """
        metadata: dict[str, Any] = {"optimizer": self.__class__.__name__}
        return metadata
=======
>>>>>>> 1312e5ef

    def _prepare_experiment_config(
        self,
        *,
        prompt: "chat_prompt.ChatPrompt",
        dataset: Dataset,
        metric: Callable,
        experiment_config: dict[str, Any] | None = None,
        configuration_updates: dict[str, Any] | None = None,
        additional_metadata: dict[str, Any] | None = None,
    ) -> dict[str, Any]:
        dataset_id = getattr(dataset, "id", None)
        project_name = (
            getattr(self.agent_class, "project_name", None)
            if hasattr(self, "agent_class")
            else None
        )
        if not project_name:
            project_name = getattr(prompt, "project_name", None)
        if not project_name:
            project_name = self.__class__.__name__

        base_config: dict[str, Any] = {
            "project_name": project_name,
            "agent_class": (
                getattr(self.agent_class, "__name__", None)
                if hasattr(self, "agent_class")
                else None
            ),
            "agent_config": self._build_agent_config(prompt),
            "metric": getattr(metric, "__name__", str(metric)),
            "dataset": getattr(dataset, "name", None),
            "dataset_id": dataset_id,
            "optimizer": self.__class__.__name__,
            "optimizer_metadata": self._build_optimizer_metadata(),
            "tool_signatures": self._summarize_tool_signatures(prompt),
            "configuration": {
                "prompt": prompt.get_messages(),
                "prompt_name": getattr(prompt, "name", None),
                "tools": self._serialize_tools(prompt),
                "prompt_project_name": getattr(prompt, "project_name", None),
            },
        }

        if configuration_updates:
            base_config["configuration"] = self._deep_merge_dicts(
                base_config["configuration"], configuration_updates
            )

        if additional_metadata:
            base_config = self._deep_merge_dicts(base_config, additional_metadata)

        if experiment_config:
            base_config = self._deep_merge_dicts(base_config, experiment_config)

        return helpers.drop_none(base_config)

    @abstractmethod
    def optimize_prompt(
        self,
        prompt: "chat_prompt.ChatPrompt",
        dataset: Dataset,
        metric: Callable,
        experiment_config: dict | None = None,
        n_samples: int | None = None,
        auto_continue: bool = False,
        agent_class: type[OptimizableAgent] | None = None,
        project_name: str = "Optimization",
        optimization_id: str | None = None,
        *args: Any,
        **kwargs: Any,
    ) -> optimization_result.OptimizationResult:
        """
        Optimize a prompt.

        Args:
           dataset: Opik dataset name, or Opik dataset
           metric: A metric function, this function should have two arguments:
               dataset_item and llm_output
           prompt: the prompt to optimize
           input_key: input field of dataset
           output_key: output field of dataset
           experiment_config: Optional configuration for the experiment
           project_name: Opik project name for logging traces (default: "Optimization")
           optimization_id: Optional ID to use when creating the Opik optimization run;
               when provided it must be a valid UUIDv7 string.
           **kwargs: Additional arguments for optimization
        """
        pass

    def get_history(self) -> list[OptimizationRound]:
        """
        Get the optimization history.

        Returns:
            List[Dict[str, Any]]: List of optimization rounds with their details
        """
        return self._history

    def _add_to_history(self, round_data: OptimizationRound) -> None:
        """
        Add a round to the optimization history.

        Args:
            round_data: Dictionary containing round details
        """
        self._history.append(round_data)

    def _update_optimization(
        self, optimization: optimization.Optimization, status: str
    ) -> None:
        """
        Update the optimization status
        """
        # FIXME: remove when a solution is added to opik's optimization.update method
        count = 0
        while count < 3:
            try:
                optimization.update(status="completed")
                break
            except ApiError:
                count += 1
                time.sleep(5)
        if count == 3:
            logger.warning("Unable to update optimization status; continuing...")

    def evaluate_prompt(
        self,
        prompt: chat_prompt.ChatPrompt,
        dataset: Dataset,
        metric: Callable,
        n_threads: int,
        verbose: int = 1,
        dataset_item_ids: list[str] | None = None,
        experiment_config: dict | None = None,
        n_samples: int | None = None,
        seed: int | None = None,
        agent_class: type[OptimizableAgent] | None = None,
    ) -> float:
        random.seed(seed)

        self.agent_class: type[OptimizableAgent]

        if agent_class is None:
            self.agent_class = create_litellm_agent_class(prompt, optimizer_ref=self)
        else:
            self.agent_class = agent_class

        agent = self.agent_class(prompt)

        def llm_task(dataset_item: dict[str, Any]) -> dict[str, str]:
            messages = prompt.get_messages(dataset_item)
            raw_model_output = agent.invoke(messages)
            cleaned_model_output = raw_model_output.strip()

            # Add tags to trace for optimization tracking
            if self.current_optimization_id:
                opik_context.update_current_trace(
                    tags=[self.current_optimization_id, "Evaluation"]
                )

            result = {
                "llm_output": cleaned_model_output,
            }
            return result

        experiment_config = self._prepare_experiment_config(
            prompt=prompt,
            dataset=dataset,
            metric=metric,
            experiment_config=experiment_config,
        )

        if n_samples is not None:
            if dataset_item_ids is not None:
                raise Exception("Can't use n_samples and dataset_item_ids")

            all_ids = [dataset_item["id"] for dataset_item in dataset.get_items()]
            n_samples = min(n_samples, len(all_ids))
            dataset_item_ids = random.sample(all_ids, n_samples)

        score = task_evaluator.evaluate(
            dataset=dataset,
            dataset_item_ids=dataset_item_ids,
            metric=metric,
            evaluated_task=llm_task,
            num_threads=n_threads,
            project_name=self.project_name,
            experiment_config=experiment_config,
            optimization_id=self.current_optimization_id,
            verbose=verbose,
        )
        return score<|MERGE_RESOLUTION|>--- conflicted
+++ resolved
@@ -325,19 +325,19 @@
             metadata["parameters"] = extra_parameters
 
         return helpers.drop_none(metadata)
-<<<<<<< HEAD
 
     def _build_optimization_config(self) -> dict[str, Any]:
         """
-        Build metadata dictionary for optimization creation.
+        Build metadata dictionary for optimization creation to be used when
+        creating Opik optimizations.
 
         Returns:
             Dictionary with 'optimizer' and optionally 'name' keys.
         """
         metadata: dict[str, Any] = {"optimizer": self.__class__.__name__}
+        if self.name:
+            metadata["name"] = self.name
         return metadata
-=======
->>>>>>> 1312e5ef
 
     def _prepare_experiment_config(
         self,
