--- conflicted
+++ resolved
@@ -556,12 +556,8 @@
             opik_optimization_run = self.opik_client.create_optimization(
                 dataset_name=dataset.name,
                 objective_name=metric.__name__,
-<<<<<<< HEAD
                 metadata=self._build_optimization_metadata(),
-=======
                 name=self.name,
-                metadata=self._build_optimization_config(),
->>>>>>> bfbfd11e
                 optimization_id=optimization_id,
             )
             self.current_optimization_id = opik_optimization_run.id
