from typing import Any, TYPE_CHECKING
import json
import os
import copy

from opik.opik_context import get_current_span_data

import litellm
from litellm.integrations.opik.opik import OpikLogger

from . import _throttle

_limiter = _throttle.get_rate_limiter_for_current_opik_installation()

if TYPE_CHECKING:
    from .api_objects import chat_prompt


def tools_to_dict(tools: dict[str, dict[str, Any]]) -> dict[str, Any]:
    retval = {}
    for name in tools:
        parts = {}
        for part in tools[name]:
            if isinstance(tools[name][part], (int, float, str)):
                parts[part] = tools[name][part]
        if parts:
            retval[name] = parts
    return retval


class OptimizableAgent:
    """
    An agent class to subclass to make an Optimizable Agent.

    Attributes:
        model (Optional[str]): The model to use for the agent
        model_kwargs (Dict[str, Any]): Additional keyword arguments for the model
        project_name (Optional[str]): The project name for tracking
    """

    model: str | None = None
    model_kwargs: dict[str, Any] = {}
    input_dataset_field: str | None = None
<<<<<<< HEAD
    prompts: dict[str, "ChatPrompt"]
    prompt: "ChatPrompt"
    optimizer: Any | None = None
=======
    prompts: dict[str, "chat_prompt.ChatPrompt"]
    prompt: "chat_prompt.ChatPrompt"
>>>>>>> cf412eff

    def __init__(
        self, prompt: "chat_prompt.ChatPrompt", project_name: str | None = None
    ) -> None:
        """
        Initialize the OptimizableAgent.

        Args:
            prompt: a chat prompt
            project_name: Optional project name for Opik tracking
        """
        self.project_name = project_name or "Default Project"
        self.init_llm()
        self.init_agent(prompt)

    def init_llm(self) -> None:
        """Initialize the LLM with the appropriate callbacks."""
        # Litellm bug requires this (maybe problematic if multi-threaded)
        if "OPIK_PROJECT_NAME" not in os.environ:
            os.environ["OPIK_PROJECT_NAME"] = str(self.project_name)
        self.opik_logger = OpikLogger()
        litellm.callbacks = [self.opik_logger]

<<<<<<< HEAD
    def init_agent(self, prompt: "ChatPrompt") -> None:
        """Bind the runtime prompt and snapshot its model configuration."""
=======
    def init_agent(self, prompt: "chat_prompt.ChatPrompt") -> None:
        """Initialize the agent with the provided configuration."""
>>>>>>> cf412eff
        # Register the tools, if any, for default LiteLLM Agent use:
        self.prompt = prompt
        if getattr(prompt, "model", None) is not None:
            self.model = prompt.model
        if getattr(prompt, "model_kwargs", None) is not None:
            self.model_kwargs = copy.deepcopy(prompt.model_kwargs or {})
        else:
            self.model_kwargs = {}

    @_throttle.rate_limited(_limiter)
    def _llm_complete(
        self,
        messages: list[dict[str, str]],
        tools: list[dict[str, str]] | None,
        seed: int | None = None,
    ) -> Any:
        response = litellm.completion(
            model=self.model,
            messages=messages,
            seed=seed,
            tools=tools,
            metadata={
                "opik": {
                    "current_span_data": get_current_span_data(),
                    "project_name": self.project_name,
                },
            },
            **self.model_kwargs,
        )
        return response

    def llm_invoke(
        self,
        query: str | None = None,
        messages: list[dict[str, str]] | None = None,
        seed: int | None = None,
        allow_tool_use: bool | None = False,
    ) -> str:
        """
        NOTE: this is the default LiteLLM API. It is used
        internally for the LiteLLM Agent.

        Invoke the LLM with the provided query or messages.

        Args:
            query (Optional[str]): The query to send to the LLM
            messages (Optional[List[Dict[str, str]]]): Messages to send to the LLM
            seed (Optional[int]): Seed for reproducibility
            allow_tool_use: If True, allow LLM to use tools

        Returns:
            str: The LLM's response
        """
        all_messages = []
        if messages is not None:
            all_messages.extend(messages)

        if query is not None:
            all_messages.append({"role": "user", "content": query})

        if allow_tool_use and self.prompt.tools:
            # Tool-calling loop
            final_response = "I was unable to find the desired information."
            count = 0
            while count < 20:
                count += 1
                response = self._llm_complete(all_messages, self.prompt.tools, seed)
                optimizer_ref = self.optimizer
                if optimizer_ref is not None and hasattr(
                    optimizer_ref, "_increment_llm_counter"
                ):
                    optimizer_ref._increment_llm_counter()
                msg = response.choices[0].message
                all_messages.append(msg.to_dict())
                if msg.tool_calls:
                    for tool_call in msg["tool_calls"]:
                        tool_name = tool_call["function"]["name"]
                        arguments = json.loads(tool_call["function"]["arguments"])

                        tool_func = self.prompt.function_map.get(tool_name)
                        try:
                            tool_result = (
                                tool_func(**arguments)
                                if tool_func is not None
                                else "Unknown tool"
                            )
                        except Exception:
                            tool_result = f"Error in calling tool `{tool_name}`"
                        all_messages.append(
                            {
                                "role": "tool",
                                "tool_call_id": tool_call["id"],
                                "content": str(tool_result),
                            }
                        )
                        # Increment tool call counter if we have access to the optimizer
                        optimizer_ref = self.optimizer
                        if optimizer_ref is not None and hasattr(
                            optimizer_ref, "_increment_tool_counter"
                        ):
                            optimizer_ref._increment_tool_counter()
                else:
                    final_response = msg["content"]
                    break
            result = final_response
        else:
            response = self._llm_complete(all_messages, None, seed)
            optimizer_ref = self.optimizer
            if optimizer_ref is not None and hasattr(
                optimizer_ref, "_increment_llm_counter"
            ):
                optimizer_ref._increment_llm_counter()
            result = response.choices[0].message.content
        return result

    def invoke_dataset_item(self, dataset_item: dict[str, str]) -> str:
        messages = self.prompt.get_messages(dataset_item)
        return self.invoke(messages)

    def invoke(
        self,
        messages: list[dict[str, str]],
        seed: int | None = None,
    ) -> str:
        """
        Invoke the agent with a dataset item.

        Args:
            dataset_item (Dict[str, Any]): The dataset item to process
            seed (Optional[int]): Seed for reproducibility

        Returns:
            Dict[str, Any]: The agent's response
        """
        # Replace with agent invocation:
        result = self.llm_invoke(messages=messages, seed=seed, allow_tool_use=True)
        return result<|MERGE_RESOLUTION|>--- conflicted
+++ resolved
@@ -41,14 +41,9 @@
     model: str | None = None
     model_kwargs: dict[str, Any] = {}
     input_dataset_field: str | None = None
-<<<<<<< HEAD
-    prompts: dict[str, "ChatPrompt"]
-    prompt: "ChatPrompt"
-    optimizer: Any | None = None
-=======
     prompts: dict[str, "chat_prompt.ChatPrompt"]
     prompt: "chat_prompt.ChatPrompt"
->>>>>>> cf412eff
+    optimizer: Any | None = None
 
     def __init__(
         self, prompt: "chat_prompt.ChatPrompt", project_name: str | None = None
@@ -72,13 +67,8 @@
         self.opik_logger = OpikLogger()
         litellm.callbacks = [self.opik_logger]
 
-<<<<<<< HEAD
-    def init_agent(self, prompt: "ChatPrompt") -> None:
+    def init_agent(self, prompt: "chat_prompt.ChatPrompt") -> None:
         """Bind the runtime prompt and snapshot its model configuration."""
-=======
-    def init_agent(self, prompt: "chat_prompt.ChatPrompt") -> None:
-        """Initialize the agent with the provided configuration."""
->>>>>>> cf412eff
         # Register the tools, if any, for default LiteLLM Agent use:
         self.prompt = prompt
         if getattr(prompt, "model", None) is not None:
