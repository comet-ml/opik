--- conflicted
+++ resolved
@@ -648,11 +648,8 @@
             metric_name=getattr(metric, "__name__", str(metric)),
             details=details,
             llm_calls=self.llm_call_counter,
-<<<<<<< HEAD
-=======
             dataset_id=dataset_id,
             optimization_id=optimization_id,
->>>>>>> 10713574
         )
 
     def _get_task_context(self, metric: Callable) -> str:
