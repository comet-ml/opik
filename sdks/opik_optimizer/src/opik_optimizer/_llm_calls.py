--- conflicted
+++ resolved
@@ -484,15 +484,10 @@
         optimization_id,
     )
 
-<<<<<<< HEAD
-    # Merge structured output params (these take precedence)
     final_params_for_litellm.update(structured_output_params)
 
-    response = litellm.completion(
-=======
     litellm_decorator = litellm_integration.track_completion()
     response = litellm_decorator(litellm.completion)(
->>>>>>> bfc18966
         model=model,
         messages=messages_to_send,
         seed=seed,
