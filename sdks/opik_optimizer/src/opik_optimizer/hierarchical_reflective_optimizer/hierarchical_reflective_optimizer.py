import logging

import opik
from opik import opik_context
from opik.evaluation.evaluation_result import EvaluationResult
from opik.evaluation import evaluator as opik_evaluator

from typing import Any, TypeVar
from collections.abc import Callable
from pydantic import BaseModel
from .. import _throttle
from ..base_optimizer import BaseOptimizer
from ..optimization_config import chat_prompt, mappers
from ..optimizable_agent import OptimizableAgent

from opik_optimizer.task_evaluator import _create_metric_class
from opik_optimizer.optimization_result import OptimizationResult
from . import reporting
from .hierarchical_root_cause_analyzer import HierarchicalRootCauseAnalyzer
from .types import (
    FailureMode,
    ImprovedPrompt,
    HierarchicalRootCauseAnalysis,
)
from .prompts import IMPROVE_PROMPT_TEMPLATE

# Set up logging
logger = logging.getLogger(__name__)  # Gets logger configured by setup_logging

_rate_limiter = _throttle.get_rate_limiter_for_current_opik_installation()

# Type variable for generic structured output
T = TypeVar("T", bound=BaseModel)


class HierarchicalReflectiveOptimizer(BaseOptimizer):
    """
    The Hierarchical Reflective Optimizer uses hierarchical root cause analysis to improve prompts
    based on failure modes identified during the evaluation process.

    This algorithm uses a two-stage hierarchical approach: analyzing failures in batches and then
    synthesizing findings to identify unified failure modes. It's best suited when you have a
    complex prompt that you want to systematically refine based on understanding why it fails.

    Args:
        model: LiteLLM model name for the optimization algorithm (reasoning and analysis)
        model_parameters: Optional dict of LiteLLM parameters for optimizer's internal LLM calls.
            Common params: temperature, max_tokens, max_completion_tokens, top_p.
            See: https://docs.litellm.ai/docs/completion/input
        max_parallel_batches: Maximum number of batches to process concurrently during
            hierarchical root cause analysis
        batch_size: Number of test cases per batch for root cause analysis
        convergence_threshold: Stop if relative improvement is below this threshold
        n_threads: Number of parallel threads for evaluation
        verbose: Controls internal logging/progress bars (0=off, 1=on)
        seed: Random seed for reproducibility
    """

    DEFAULT_ROUNDS = 10
    DEFAULT_MAX_ITERATIONS = 5
    DEFAULT_CONVERGENCE_THRESHOLD = 0.01  # Stop if improvement is less than 1%

    def __init__(
        self,
        model: str = "gpt-4o",
        model_parameters: dict[str, Any] | None = None,
        max_parallel_batches: int = 5,
        batch_size: int = 25,
        convergence_threshold: float = DEFAULT_CONVERGENCE_THRESHOLD,
        n_threads: int = 12,
        verbose: int = 1,
        seed: int = 42,
        name: str | None = None,
    ):
        super().__init__(
            model=model,
            verbose=verbose,
            seed=seed,
            model_parameters=model_parameters,
            name=name,
        )
        self.n_threads = n_threads
        self.max_parallel_batches = max_parallel_batches
        self.batch_size = batch_size
        self.convergence_threshold = convergence_threshold
        self._should_stop_optimization = False  # Flag to exit all loops

        # Initialize hierarchical analyzer
        self._hierarchical_analyzer = HierarchicalRootCauseAnalyzer(
            call_model_fn=self._call_model_async,
            reasoning_model=self.model,
            seed=self.seed,
            max_parallel_batches=self.max_parallel_batches,
            batch_size=self.batch_size,
            verbose=self.verbose,
        )

    @_throttle.rate_limited(_rate_limiter)
    async def _call_model_async(
        self,
        model: str,
        messages: list[dict[str, str]],
        seed: int,
        model_kwargs: dict[str, Any],
        response_model: type[T] | None = None,
    ) -> T | str:
        """
        Adapter for async LLM calls with HierarchicalRootCauseAnalyzer signature.

        This adapter translates the analyzer's expected signature to the base class
        _call_model_async signature, ensuring project_name and tags are properly set.

        Args:
            model: The model to use for the call
            messages: List of message dictionaries with 'role' and 'content' keys
            seed: Random seed for reproducibility
            model_kwargs: Additional model parameters
            response_model: Optional Pydantic model for structured output

        Returns:
            If response_model is provided, returns an instance of that model.
            Otherwise, returns the raw string response.
        """
        # Call the base class async method which properly handles project_name and tags
        return await super()._call_model_async(
            messages=messages,
            model=model,
            seed=seed,
            response_model=response_model,
            is_reasoning=True,
            **model_kwargs,
        )

    def get_optimizer_metadata(self) -> dict[str, Any]:
        """
        Get metadata about the optimizer configuration.

        Returns:
            Dictionary containing optimizer-specific configuration
        """
        return {
            "model": self.model,
            "n_threads": self.n_threads,
            "max_parallel_batches": self.max_parallel_batches,
            "convergence_threshold": self.convergence_threshold,
            "seed": self.seed,
            "verbose": self.verbose,
        }

    def _calculate_improvement(
        self, current_score: float, previous_score: float
    ) -> float:
        """Calculate the improvement percentage between scores."""
        return (
            (current_score - previous_score) / previous_score
            if previous_score > 0
            else 0
        )

    def _evaluate_prompt(
        self,
        prompt: chat_prompt.ChatPrompt,
        dataset: opik.Dataset,
        metric: Callable,
        optimization_id: str,
        n_samples: int | None = None,
        experiment_config: dict | None = None,
        **kwargs: Any,
    ) -> EvaluationResult:
        """
        Args:
            dataset: Opik Dataset to evaluate the prompt on
            metric: Metric functions
            use_full_dataset: Whether to use the full dataset or a subset
            experiment_config: Optional configuration for the experiment, useful to log additional metadata
            n_samples: Optional number of items to test in the dataset
            optimization_id: Optional ID of the optimization
            verbose: Controls internal logging/progress bars (0=off, 1=on).
        Returns:
            float: The evaluation score
        """
        logger.debug("Using full dataset for evaluation")

        configuration_updates = self._drop_none({"n_samples": n_samples})
        meta_metadata = self._drop_none(
            {"optimization_id": optimization_id, "stage": "trial_evaluation"}
        )
        experiment_config = self._prepare_experiment_config(
            prompt=prompt,
            dataset=dataset,
            metric=metric,
            experiment_config=experiment_config,
            configuration_updates=configuration_updates,
            additional_metadata={"meta_prompt": meta_metadata}
            if meta_metadata
            else None,
        )

        def llm_task(dataset_item: dict[str, Any]) -> dict[str, str]:
            new_prompt = prompt.copy()
            messages = new_prompt.get_messages(dataset_item)
            new_prompt.set_messages(messages)
            agent = self.agent_class(prompt=new_prompt)

            try:
                logger.debug(
                    f"Calling LLM with prompt length: {sum(len(msg['content']) for msg in messages)}"
                )
                raw_model_output = agent.invoke(messages)
                logger.debug(f"LLM raw response length: {len(raw_model_output)}")
                logger.debug(f"LLM raw output: {raw_model_output}")
            except Exception as e:
                logger.error(f"Error calling model with prompt: {e}")
                logger.error(f"Failed prompt: {messages}")
                logger.error(
                    f"Prompt length: {sum(len(msg['content']) for msg in messages)}"
                )
                raise

            cleaned_model_output = raw_model_output.strip()

            # Add tags to trace for optimization tracking
            if self.current_optimization_id:
                opik_context.update_current_trace(
                    tags=[self.current_optimization_id, "Evaluation"]
                )

            result = {
                mappers.EVALUATED_LLM_TASK_OUTPUT: cleaned_model_output,
            }
            return result

        # Use dataset's get_items with limit for sampling
        logger.debug(
            f"Starting evaluation with {n_samples if n_samples else 'all'} samples for metric: {getattr(metric, '__name__', str(metric))}"
        )
        result = opik_evaluator.evaluate_optimization_trial(
            optimization_id=optimization_id,
            dataset=dataset,
            task=llm_task,
            scoring_metrics=[_create_metric_class(metric)],
            task_threads=self.n_threads,
            nb_samples=n_samples,
            experiment_config=experiment_config,
            verbose=self.verbose,
            project_name=self.project_name,
        )

        return result

    def _hierarchical_root_cause_analysis(
        self, evaluation_result: EvaluationResult
    ) -> HierarchicalRootCauseAnalysis:
        """
        Perform hierarchical root cause analysis on evaluation results.

        This method uses a two-stage hierarchical approach:
        1. Split results into batches and analyze each batch
        2. Synthesize batch analyses into unified failure modes

        Args:
            evaluation_result: The evaluation result to analyze

        Returns:
            HierarchicalRootCauseAnalysis containing batch analyses and overall synthesis
        """
        logger.debug("Performing hierarchical root cause analysis...")
        return self._hierarchical_analyzer.analyze(evaluation_result)

    def _improve_prompt(
        self, prompt: chat_prompt.ChatPrompt, root_cause: FailureMode, attempt: int = 1
    ) -> ImprovedPrompt:
        """
        Improve the prompt based on the root cause analysis.

        Args:
            prompt: Current prompt to improve
            root_cause: The failure mode to address
            attempt: Attempt number (1-indexed). Used to vary seed for retries.

        Returns:
            ImprovedPrompt with reasoning and improved messages
        """

        improve_prompt_prompt = IMPROVE_PROMPT_TEMPLATE.format(
            current_prompt=prompt.get_messages(),
            failure_mode_name=root_cause.name,
            failure_mode_description=root_cause.description,
            failure_mode_root_cause=root_cause.root_cause,
        )

        # Vary seed based on attempt to avoid cache hits and ensure different results
        # Each attempt gets a unique seed: base_seed, base_seed+1000, base_seed+2000, etc.
        attempt_seed = self.seed + (attempt - 1) * 1000

        if attempt > 1:
            logger.debug(
                f"Retry attempt {attempt}: Using seed {attempt_seed} (base seed: {self.seed})"
            )

        improve_prompt_response = self._call_model(
            messages=[{"role": "user", "content": improve_prompt_prompt}],
            model=self.model,
            seed=attempt_seed,
            response_model=ImprovedPrompt,
        )

        return improve_prompt_response

    def _generate_and_evaluate_improvement(
        self,
        root_cause: FailureMode,
        best_prompt: chat_prompt.ChatPrompt,
        best_score: float,
        prompt: chat_prompt.ChatPrompt,
        dataset: opik.Dataset,
        metric: Callable,
        optimization_id: str,
        n_samples: int | None,
        attempt: int,
        max_attempts: int,
    ) -> tuple[chat_prompt.ChatPrompt, float, EvaluationResult]:
        """
        Generate and evaluate a single improvement attempt for a failure mode.

        Args:
            root_cause: The failure mode to address
            best_prompt: The current best prompt to improve upon
            best_score: The current best score (for comparison)
            prompt: The original prompt (for metadata like name and tools)
            dataset: Dataset to evaluate on
            metric: Metric function
            optimization_id: ID of the optimization
            n_samples: Optional number of samples
            attempt: Current attempt number (1-indexed)
            max_attempts: Total number of attempts

        Returns:
            Tuple of (improved_prompt, improved_score, improved_experiment_result)
        """
        # Generate improvement with progress indication
        with reporting.display_prompt_improvement(
            failure_mode_name=root_cause.name, verbose=self.verbose
        ) as improvement_reporter:
            improved_prompt_response = self._improve_prompt(
                prompt=best_prompt, root_cause=root_cause, attempt=attempt
            )
            improvement_reporter.set_reasoning(improved_prompt_response.reasoning)

        # Convert to chat prompt
        messages_as_dicts = [x.model_dump() for x in improved_prompt_response.messages]

        improved_chat_prompt = chat_prompt.ChatPrompt(
            name=prompt.name,
            messages=messages_as_dicts,
            tools=best_prompt.tools,
            function_map=best_prompt.function_map,
        )

        # Evaluate improved prompt
        eval_message = f"Evaluating improvement for failure mode '{root_cause.name}'"
        if max_attempts > 1:
            eval_message += f" (attempt {attempt}/{max_attempts})"
        eval_message += ":"

        with reporting.display_evaluation(
            message=eval_message,
            verbose=self.verbose,
            indent="│   ",
            baseline_score=best_score,  # Pass baseline for comparison
        ) as improved_reporter:
            improved_experiment_result = self._evaluate_prompt(
                prompt=improved_chat_prompt,
                dataset=dataset,
                metric=metric,
                optimization_id=optimization_id,
                n_samples=n_samples,
            )

            improved_score = sum(
                [
                    x.score_results[0].value
                    for x in improved_experiment_result.test_results
                ]
            ) / len(improved_experiment_result.test_results)
            improved_reporter.set_score(improved_score)

        return improved_chat_prompt, improved_score, improved_experiment_result

    def optimize_prompt(
        self,
        prompt: chat_prompt.ChatPrompt,
        dataset: opik.Dataset,
        metric: Callable[..., Any],
        experiment_config: dict | None = None,
        n_samples: int | None = None,
        auto_continue: bool = False,
        agent_class: type[OptimizableAgent] | None = None,
        project_name: str = "Optimization",
        optimization_id: str | None = None,
        max_trials: int = DEFAULT_MAX_ITERATIONS,
        max_retries: int = 2,
        *args: Any,
        **kwargs: Any,
    ) -> OptimizationResult:
        """
        Optimize a prompt using hierarchical reflective refinement.

        Args:
            prompt: The chat prompt to optimize.
            dataset: Dataset containing evaluation examples.
            metric: Callable that scores `(dataset_item, llm_output)`.

        Optional Arguments:
            experiment_config: Additional configuration for experiment logging.
            n_samples: Number of dataset samples to evaluate per prompt (None for all).
            auto_continue: Whether to continue optimization automatically after each round.
            agent_class: Optional agent implementation to execute prompt evaluations.
            project_name: Opik project name for trace logging (default: "Optimization").
            optimization_id: Optional ID for the Opik optimization run; when provided it must
                be a valid UUIDv7 string.
            max_trials: Maximum number of optimization iterations to run.
            max_retries: Maximum retries allowed for addressing a failure mode.
        """
        # Reset counters at the start of optimization
        self._validate_optimization_inputs(
            prompt, dataset, metric, support_content_parts=True
        )

        self._reset_counters()
        self._should_stop_optimization = False  # Reset stop flag

        # Setup agent class
        self.agent_class = self._setup_agent_class(prompt, agent_class)

        # Set project name from parameter
        self.project_name = project_name

        optimization = self.opik_client.create_optimization(
            dataset_name=dataset.name,
            objective_name=getattr(metric, "__name__", str(metric)),
<<<<<<< HEAD
            metadata=self._build_optimization_metadata(),
=======
            name=self.name,
            metadata=self._build_optimization_config(),
>>>>>>> bfbfd11e
            optimization_id=optimization_id,
        )
        self.current_optimization_id = optimization.id
        logger.debug(f"Created optimization with ID: {optimization.id}")

        reporting.display_header(
            algorithm=self.__class__.__name__,
            optimization_id=optimization.id if optimization is not None else None,
            dataset_id=dataset.id,
            verbose=self.verbose,
        )
        reporting.display_configuration(
            messages=prompt.get_messages(),
            optimizer_config={
                "optimizer": self.__class__.__name__,
                "n_samples": n_samples,
                "auto_continue": auto_continue,
                "max_retries": max_retries,
                "max_trials": max_trials,
                "convergence_threshold": self.convergence_threshold,
            },
            verbose=self.verbose,
            tools=getattr(prompt, "tools", None),
        )

        # First we will evaluate the prompt on the dataset
        with reporting.display_evaluation(verbose=self.verbose) as baseline_reporter:
            experiment_result = self._evaluate_prompt(
                prompt=prompt,
                dataset=dataset,
                metric=metric,
                optimization_id=optimization.id,
                n_samples=n_samples,
            )

            avg_scores = sum(
                [x.score_results[0].value for x in experiment_result.test_results]
            ) / len(experiment_result.test_results)
            baseline_reporter.set_score(avg_scores)

        # Track baseline and best scores
        initial_score = avg_scores
        best_score = initial_score
        best_prompt = prompt
        best_messages = prompt.get_messages()
        initial_messages = list(
            prompt.get_messages()
        )  # Store copy of initial messages for diff

        # Multi-iteration optimization loop
        iteration = 0
        previous_iteration_score = initial_score
        trials_used = 0

        while trials_used < max_trials:
            iteration += 1
            logger.info(
                f"Starting iteration {iteration} (trials: {trials_used}/{max_trials})"
            )

            # Check if we should stop (flag set by inner loops)
            if self._should_stop_optimization:
                logger.info(
                    f"Stopping optimization: reached max_trials limit ({max_trials})."
                )
                break

            with reporting.display_optimization_iteration(
                iteration=iteration, verbose=self.verbose
            ) as iteration_reporter:
                # Perform hierarchical root cause analysis
                with reporting.display_root_cause_analysis(
                    verbose=self.verbose
                ) as analysis_reporter:
                    hierarchical_analysis = self._hierarchical_root_cause_analysis(
                        experiment_result
                    )
                    analysis_reporter.set_completed(
                        total_test_cases=hierarchical_analysis.total_test_cases,
                        num_batches=hierarchical_analysis.num_batches,
                    )

                # Display hierarchical synthesis and failure modes
                if self.verbose:
                    reporting.display_hierarchical_synthesis(
                        total_test_cases=hierarchical_analysis.total_test_cases,
                        num_batches=hierarchical_analysis.num_batches,
                        synthesis_notes=hierarchical_analysis.synthesis_notes,
                        verbose=self.verbose,
                    )

                reporting.display_failure_modes(
                    failure_modes=hierarchical_analysis.unified_failure_modes,
                    verbose=self.verbose,
                )

                # Generate improved prompt for each failure mode
                for idx, root_cause in enumerate(
                    hierarchical_analysis.unified_failure_modes, 1
                ):
                    logger.debug(
                        f"Addressing failure mode {idx}/{len(hierarchical_analysis.unified_failure_modes)}: {root_cause.name}"
                    )

                    # Try multiple attempts if needed
                    max_attempts = max_retries + 1
                    improved_chat_prompt = None
                    improved_score = None

                    for attempt in range(1, max_attempts + 1):
                        # Check if we've reached the trial limit before starting a new trial
                        if trials_used >= max_trials:
                            logger.info(
                                f"Reached max_trials limit ({max_trials}) during failure mode '{root_cause.name}'. "
                                f"Stopping optimization."
                            )
                            self._should_stop_optimization = True
                            break

                        # Generate and evaluate improvement (this is 1 trial)
                        (
                            improved_chat_prompt,
                            improved_score,
                            improved_experiment_result,
                        ) = self._generate_and_evaluate_improvement(
                            root_cause=root_cause,
                            best_prompt=best_prompt,
                            best_score=best_score,
                            prompt=prompt,
                            dataset=dataset,
                            metric=metric,
                            optimization_id=optimization.id,
                            n_samples=n_samples,
                            attempt=attempt,
                            max_attempts=max_attempts,
                        )
                        trials_used += 1

                        # Check if we got improvement
                        if improved_score > best_score:
                            logger.info(
                                f"Improvement found for '{root_cause.name}' on attempt {attempt}"
                            )
                            break

                        # No improvement - should we retry?
                        if attempt < max_attempts and trials_used < max_trials:
                            reporting.display_retry_attempt(
                                attempt=attempt,
                                max_attempts=max_attempts,
                                failure_mode_name=root_cause.name,
                                verbose=self.verbose,
                            )
                        else:
                            logger.debug(
                                f"No improvement after {attempt} attempts for '{root_cause.name}'"
                            )

                    # Break out of failure mode loop if flag is set
                    if self._should_stop_optimization:
                        break

                    # Check if final result is an improvement
                    if (
                        improved_score is not None
                        and improved_chat_prompt is not None
                        and improved_score > best_score
                    ):
                        improvement = self._calculate_improvement(
                            improved_score, best_score
                        )

                        # Display improvement for this iteration
                        reporting.display_iteration_improvement(
                            improvement=improvement,
                            current_score=improved_score,
                            best_score=best_score,
                            verbose=self.verbose,
                        )

                        # Update best
                        best_score = improved_score
                        best_prompt = improved_chat_prompt
                        best_messages = improved_chat_prompt.get_messages()
                        experiment_result = improved_experiment_result
                        logger.info(
                            f"Updated best prompt after addressing '{root_cause.name}'"
                        )
                    else:
                        logger.debug(
                            f"Keeping previous best prompt, no improvement from '{root_cause.name}'"
                        )

                # Mark iteration complete
                improved_since_start = best_score > initial_score
                iteration_reporter.iteration_complete(
                    best_score=best_score, improved=improved_since_start
                )

            # Check for convergence after iteration
            iteration_improvement = self._calculate_improvement(
                best_score, previous_iteration_score
            )

            logger.info(
                f"Iteration {iteration} complete. Score: {best_score:.4f}, "
                f"Improvement: {iteration_improvement:.2%}"
            )

            # Stop if improvement is below convergence threshold
            if abs(iteration_improvement) < self.convergence_threshold:
                logger.info(
                    f"Convergence achieved: improvement ({iteration_improvement:.2%}) "
                    f"below threshold ({self.convergence_threshold:.2%}). "
                    f"Stopping after {iteration} iterations."
                )
                break

            # Update previous score for next iteration
            previous_iteration_score = best_score

        # Display final optimization result with diff
        reporting.display_optimized_prompt_diff(
            initial_messages=initial_messages,
            optimized_messages=best_messages,
            initial_score=initial_score,
            best_score=best_score,
            verbose=self.verbose,
        )

        # Update optimization status to completed
        try:
            optimization.update(status="completed")
            logger.info(f"Optimization {optimization.id} status updated to completed.")
        except Exception as e:
            logger.warning(f"Failed to update optimization status: {e}")

        # Prepare details for the result
        details = {
            "model": self.model,
            "temperature": (best_prompt.model_kwargs or {}).get("temperature")
            or self.model_parameters.get("temperature"),
            "n_threads": self.n_threads,
            "max_parallel_batches": self.max_parallel_batches,
            "max_retries": max_retries,
            "n_samples": n_samples,
            "auto_continue": auto_continue,
            "max_trials": max_trials,
            "convergence_threshold": self.convergence_threshold,
            "iterations_completed": iteration,
            "trials_used": trials_used,
        }

        # Extract tool prompts if tools exist
        final_tools = getattr(best_prompt, "tools", None)
        tool_prompts = self._extract_tool_prompts(final_tools)

        return OptimizationResult(
            optimizer=self.__class__.__name__,
            prompt=best_messages,
            score=best_score,
            metric_name=metric.__name__,
            initial_prompt=prompt.get_messages(),
            initial_score=initial_score,
            details=details,
            llm_calls=self.llm_call_counter,
            tool_calls=self.tool_call_counter,
            optimization_id=optimization.id,
            dataset_id=dataset.id,
            tool_prompts=tool_prompts,
        )<|MERGE_RESOLUTION|>--- conflicted
+++ resolved
@@ -439,12 +439,8 @@
         optimization = self.opik_client.create_optimization(
             dataset_name=dataset.name,
             objective_name=getattr(metric, "__name__", str(metric)),
-<<<<<<< HEAD
             metadata=self._build_optimization_metadata(),
-=======
             name=self.name,
-            metadata=self._build_optimization_config(),
->>>>>>> bfbfd11e
             optimization_id=optimization_id,
         )
         self.current_optimization_id = optimization.id
