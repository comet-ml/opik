"""Simple Optuna-based optimizer for model parameter tuning."""

from collections.abc import Callable, Mapping
from typing import Any

import copy
import logging
from datetime import datetime

import optuna
from optuna import importance as optuna_importance
from optuna.trial import Trial, TrialState

from opik import Dataset

from ..base_optimizer import BaseOptimizer
from ..optimizable_agent import OptimizableAgent
from ..optimization_config import chat_prompt
from ..optimization_result import OptimizationResult
from .parameter_search_space import ParameterSearchSpace
from .search_space_types import ParameterType
from .sensitivity_analysis import compute_sensitivity_from_trials
from . import reporting

logger = logging.getLogger(__name__)


class ParameterOptimizer(BaseOptimizer):
    """
    The Parameter Optimizer uses Bayesian optimization to tune model parameters like
    temperature, top_p, and other LLM call parameters for optimal performance.

    This optimizer is ideal when you have a good prompt but want to fine-tune the
    model's behavior through parameter adjustments rather than prompt modifications.

    Args:
        model: LiteLLM model name (used for metadata, not for optimization calls)
        model_parameters: Optional dict of LiteLLM parameters for optimizer's internal LLM calls.
            Common params: temperature, max_tokens, max_completion_tokens, top_p.
            See: https://docs.litellm.ai/docs/completion/input
        default_n_trials: Default number of optimization trials to run
        local_search_ratio: Ratio of trials to dedicate to local search refinement (0.0-1.0)
        local_search_scale: Scale factor for narrowing search space during local search
        n_threads: Number of parallel threads for evaluation
        verbose: Controls internal logging/progress bars (0=off, 1=on)
        seed: Random seed for reproducibility
    """

    def __init__(
        self,
        model: str = "gpt-4o",
        *,
        model_parameters: dict[str, Any] | None = None,
        default_n_trials: int = 20,
        local_search_ratio: float = 0.3,
        local_search_scale: float = 0.2,
        n_threads: int = 4,
        verbose: int = 1,
        seed: int = 42,
        name: str | None = None,
    ) -> None:
        super().__init__(
            model=model,
            verbose=verbose,
            seed=seed,
            model_parameters=model_parameters,
            name=name,
        )
        self.default_n_trials = default_n_trials
        self.n_threads = n_threads
        self.local_search_ratio = max(0.0, min(local_search_ratio, 1.0))
        self.local_search_scale = max(0.0, local_search_scale)

        if self.verbose == 0:
            logger.setLevel(logging.WARNING)
        elif self.verbose == 1:
            logger.setLevel(logging.INFO)
        else:
            logger.setLevel(logging.DEBUG)

    def optimize_prompt(
        self,
        prompt: chat_prompt.ChatPrompt,
        dataset: Dataset,
        metric: Callable,
        experiment_config: dict | None = None,
        n_samples: int | None = None,
        auto_continue: bool = False,
        agent_class: type[OptimizableAgent] | None = None,
        project_name: str = "Optimization",
        *args: Any,
        **kwargs: Any,
    ) -> OptimizationResult:
        raise NotImplementedError(
            "ParameterOptimizer.optimize_prompt is not supported. "
            "Use optimize_parameter(prompt, dataset, metric, parameter_space) instead, "
            "where parameter_space is a ParameterSearchSpace or dict defining the parameters to optimize."
        )

    def optimize_parameter(
        self,
        prompt: chat_prompt.ChatPrompt,
        dataset: Dataset,
        metric: Callable[[Any, Any], float],
        parameter_space: ParameterSearchSpace | Mapping[str, Any],
        experiment_config: dict | None = None,
        max_trials: int | None = None,
        n_samples: int | None = None,
        agent_class: type[OptimizableAgent] | None = None,
        sampler: optuna.samplers.BaseSampler | None = None,
        callbacks: list[Callable[[optuna.study.Study, optuna.trial.FrozenTrial], None]]
        | None = None,
        timeout: float | None = None,
        local_trials: int | None = None,
        local_search_scale: float | None = None,
        optimization_id: str | None = None,
    ) -> OptimizationResult:
        """
        Optimize model parameters using Bayesian optimization.

        Args:
            prompt: The prompt to evaluate with tuned parameters
            dataset: Dataset providing evaluation examples
            metric: Objective function to maximize
            parameter_space: Definition of the search space for tunable parameters
            experiment_config: Optional experiment metadata
            max_trials: Total number of trials (if None, uses default_n_trials)
            n_samples: Number of dataset samples to evaluate per trial (None for all)
            agent_class: Optional custom agent class to execute evaluations
            sampler: Optuna sampler to use (default: TPESampler with seed)
            callbacks: List of callback functions for Optuna study
            timeout: Maximum time in seconds for optimization
            local_trials: Number of trials for local search (overrides local_search_ratio)
            local_search_scale: Scale factor for local search narrowing (0.0-1.0)
            optimization_id: Optional ID to use when creating the Opik optimization run;
                when provided it must be a valid UUIDv7 string.

        Returns:
            OptimizationResult: Structured result describing the best parameters found
        """
        if not isinstance(parameter_space, ParameterSearchSpace):
            parameter_space = ParameterSearchSpace.model_validate(parameter_space)

        # After validation, parameter_space is guaranteed to be ParameterSearchSpace
        assert isinstance(parameter_space, ParameterSearchSpace)  # for mypy

        local_trials_override = local_trials
        local_search_scale_override = local_search_scale

        self._validate_optimization_inputs(prompt, dataset, metric)

        base_model_kwargs = copy.deepcopy(prompt.model_kwargs or {})
        base_prompt = prompt.copy()
        base_prompt.model_kwargs = copy.deepcopy(base_model_kwargs)

        metric_name = getattr(metric, "__name__", str(metric))

        # Create optimization run
        optimization = self.opik_client.create_optimization(
            dataset_name=dataset.name,
            objective_name=metric_name,
<<<<<<< HEAD
            metadata=self._build_optimization_metadata(agent_class=agent_class),
=======
            name=self.name,
            metadata=self._build_optimization_config(),
>>>>>>> bfbfd11e
            optimization_id=optimization_id,
        )
        self.current_optimization_id = optimization.id
        logger.debug(f"Created optimization with ID: {optimization.id}")

        # Display header with optimization link
        reporting.display_header(
            algorithm=self.__class__.__name__,
            optimization_id=optimization.id,
            dataset_id=dataset.id,
            verbose=self.verbose,
        )

        # Display configuration
        reporting.display_configuration(
            messages=prompt.get_messages(),
            optimizer_config={
                "optimizer": self.__class__.__name__,
                "n_trials": max_trials
                if max_trials is not None
                else self.default_n_trials,
                "n_samples": n_samples,
                "n_threads": self.n_threads,
                "local_search_ratio": self.local_search_ratio,
                "local_search_scale": self.local_search_scale,
            },
            verbose=self.verbose,
            tools=getattr(prompt, "tools", None),
        )

        self.agent_class = self._setup_agent_class(base_prompt, agent_class)

        # Evaluate baseline with reporting
        with reporting.display_evaluation(verbose=self.verbose) as baseline_reporter:
            baseline_score = self.evaluate_prompt(
                prompt=base_prompt,
                dataset=dataset,
                metric=metric,
                n_threads=self.n_threads,
                verbose=self.verbose,
                experiment_config=experiment_config,
                n_samples=n_samples,
                agent_class=self.agent_class,
            )
            baseline_reporter.set_score(baseline_score)

        history: list[dict[str, Any]] = [
            {
                "iteration": 0,
                "timestamp": datetime.utcnow().isoformat(),
                "parameters": {},
                "score": baseline_score,
                "model_kwargs": copy.deepcopy(base_prompt.model_kwargs or {}),
                "model": base_prompt.model,
                "type": "baseline",
                "stage": "baseline",
            }
        ]

        try:
            optuna.logging.disable_default_handler()
            optuna_logger = logging.getLogger("optuna")
            optuna_logger.setLevel(logger.getEffectiveLevel())
            optuna_logger.propagate = False
        except Exception as exc:  # pragma: no cover - defensive safety
            logger.warning("Could not configure Optuna logging: %s", exc)

        sampler = sampler or optuna.samplers.TPESampler(seed=self.seed)
        study = optuna.create_study(direction="maximize", sampler=sampler)

        total_trials = self.default_n_trials if max_trials is None else max_trials
        if total_trials < 0:
            total_trials = 0

        if local_trials_override is not None:
            local_trials = min(max(int(local_trials_override), 0), total_trials)
        else:
            local_trials = int(total_trials * self.local_search_ratio)

        global_trials = total_trials - local_trials
        if total_trials > 0 and global_trials <= 0:
            global_trials = 1
            local_trials = max(0, total_trials - global_trials)

        current_space = parameter_space
        current_stage = "global"
        stage_records: list[dict[str, Any]] = []
        search_ranges: dict[str, dict[str, Any]] = {}
        current_best_score = baseline_score

        def objective(trial: Trial) -> float:
            nonlocal current_best_score

            sampled_values = current_space.suggest(trial)
            tuned_prompt = parameter_space.apply(
                prompt,
                sampled_values,
                base_model_kwargs=base_model_kwargs,
            )
            tuned_agent_class = self._setup_agent_class(tuned_prompt, agent_class)

            # Display trial evaluation with parameters
            with reporting.display_trial_evaluation(
                trial_number=trial.number,
                total_trials=total_trials,
                stage=current_stage,
                parameters=sampled_values,
                verbose=self.verbose,
            ) as trial_reporter:
                score = self.evaluate_prompt(
                    prompt=tuned_prompt,
                    dataset=dataset,
                    metric=metric,
                    n_threads=self.n_threads,
                    verbose=self.verbose,
                    experiment_config=experiment_config,
                    n_samples=n_samples,
                    agent_class=tuned_agent_class,
                )

                # Check if this is a new best
                is_best = score > current_best_score
                if is_best:
                    current_best_score = score

                trial_reporter.set_score(score, is_best=is_best)

            trial.set_user_attr("parameters", sampled_values)
            trial.set_user_attr(
                "model_kwargs", copy.deepcopy(tuned_prompt.model_kwargs)
            )
            trial.set_user_attr("model", tuned_prompt.model)
            trial.set_user_attr("stage", current_stage)
            return float(score)

        global_range = parameter_space.describe()
        stage_records.append(
            {
                "stage": "global",
                "trials": global_trials,
                "scale": 1.0,
                "parameters": global_range,
            }
        )
        search_ranges["global"] = global_range

        if global_trials > 0:
            if self.verbose >= 1:
                from rich.text import Text
                from rich.console import Console

                console = Console()
                console.print("")
                console.print(Text("> Starting global search phase", style="bold cyan"))
                console.print(
                    Text(
                        f"│ Exploring full parameter space with {global_trials} trials"
                    )
                )
                console.print("")

            study.optimize(
                objective,
                n_trials=global_trials,
                timeout=timeout,
                callbacks=callbacks,
                show_progress_bar=False,
            )

        for trial in study.trials:
            if trial.state != TrialState.COMPLETE or trial.value is None:
                continue
            timestamp = (
                trial.datetime_complete or trial.datetime_start or datetime.utcnow()
            )
            history.append(
                {
                    "iteration": trial.number + 1,
                    "timestamp": timestamp.isoformat(),
                    "parameters": trial.user_attrs.get("parameters", {}),
                    "score": float(trial.value),
                    "model_kwargs": trial.user_attrs.get("model_kwargs"),
                    "model": trial.user_attrs.get("model"),
                    "stage": trial.user_attrs.get("stage", "global"),
                }
            )

        best_score = baseline_score
        best_parameters: dict[str, Any] = {}
        best_model_kwargs = copy.deepcopy(base_prompt.model_kwargs or {})
        best_model = base_prompt.model

        completed_trials = [
            trial
            for trial in study.trials
            if trial.state == TrialState.COMPLETE and trial.value is not None
        ]
        if completed_trials:
            best_trial = max(completed_trials, key=lambda t: t.value)  # type: ignore[arg-type]
            if best_trial.value is not None and best_trial.value > best_score:
                best_score = float(best_trial.value)
                best_parameters = best_trial.user_attrs.get("parameters", {})
                best_model_kwargs = best_trial.user_attrs.get("model_kwargs", {})
                best_model = best_trial.user_attrs.get("model", prompt.model)

        local_space: ParameterSearchSpace | None = None
        if (
            local_trials > 0
            and completed_trials
            and any(
                spec.distribution in {ParameterType.FLOAT, ParameterType.INT}
                for spec in parameter_space.parameters
            )
        ):
            local_scale = (
                self.local_search_scale
                if local_search_scale_override is None
                else max(0.0, float(local_search_scale_override))
            )

            if best_parameters:
                center_values = best_parameters
            elif base_model_kwargs:
                center_values = base_model_kwargs
            else:
                center_values = {}

            if local_scale > 0 and center_values:
                current_stage = "local"
                local_space = parameter_space.narrow_around(center_values, local_scale)
                local_range = local_space.describe()
                stage_records.append(
                    {
                        "stage": "local",
                        "trials": local_trials,
                        "scale": local_scale,
                        "parameters": local_range,
                    }
                )
                search_ranges["local"] = local_range

                if self.verbose >= 1:
                    from rich.text import Text
                    from rich.console import Console

                    console = Console()
                    console.print("")
                    console.print(
                        Text("> Starting local search phase", style="bold cyan")
                    )
                    console.print(
                        Text(
                            f"│ Refining around best parameters with {local_trials} trials (scale: {local_scale})"
                        )
                    )
                    console.print("")

                current_space = local_space
                study.optimize(
                    objective,
                    n_trials=local_trials,
                    timeout=timeout,
                    callbacks=callbacks,
                    show_progress_bar=False,
                )

                completed_trials = [
                    trial
                    for trial in study.trials
                    if trial.state == TrialState.COMPLETE and trial.value is not None
                ]
                if completed_trials:
                    new_best = max(completed_trials, key=lambda t: t.value)  # type: ignore[arg-type]
                    if new_best.value is not None and new_best.value > best_score:
                        best_score = float(new_best.value)
                        best_parameters = new_best.user_attrs.get("parameters", {})
                        best_model_kwargs = new_best.user_attrs.get("model_kwargs", {})
                        best_model = new_best.user_attrs.get("model", prompt.model)

        else:
            local_trials = 0

        for trial in study.trials:
            if trial.state != TrialState.COMPLETE or trial.value is None:
                continue
            timestamp = (
                trial.datetime_complete or trial.datetime_start or datetime.utcnow()
            )
            if not any(entry["iteration"] == trial.number + 1 for entry in history):
                history.append(
                    {
                        "iteration": trial.number + 1,
                        "timestamp": timestamp.isoformat(),
                        "parameters": trial.user_attrs.get("parameters", {}),
                        "score": float(trial.value),
                        "model_kwargs": trial.user_attrs.get("model_kwargs"),
                        "model": trial.user_attrs.get("model"),
                        "stage": trial.user_attrs.get("stage", current_stage),
                    }
                )

        rounds_summary = [
            {
                "iteration": trial.number + 1,
                "parameters": trial.user_attrs.get("parameters", {}),
                "score": float(trial.value) if trial.value is not None else None,
                "model": trial.user_attrs.get("model"),
                "stage": trial.user_attrs.get("stage"),
            }
            for trial in completed_trials
        ]

        try:
            importance = optuna_importance.get_param_importances(study)
        except (ValueError, RuntimeError, ImportError):
            # Falls back to custom sensitivity analysis if:
            # - Study has insufficient data (ValueError/RuntimeError)
            # - scikit-learn not installed (ImportError)
            importance = {}

        if not importance or all(value == 0 for value in importance.values()):
            importance = compute_sensitivity_from_trials(
                completed_trials, parameter_space.parameters
            )

        # Display final results
        reporting.display_result(
            initial_score=baseline_score,
            best_score=best_score,
            best_prompt=prompt.get_messages(),
            verbose=self.verbose,
            tools=getattr(prompt, "tools", None),
        )

        # Update optimization status to completed
        try:
            optimization.update(status="completed")
            logger.info(f"Optimization {optimization.id} status updated to completed.")
        except Exception as e:
            logger.warning(f"Failed to update optimization status: {e}")

        details = {
            "initial_score": baseline_score,
            "optimized_parameters": best_parameters,
            "optimized_model_kwargs": best_model_kwargs,
            "optimized_model": best_model,
            "trials": history,
            "parameter_space": parameter_space.model_dump(by_alias=True),
            "n_trials": total_trials,
            "model": best_model,
            "rounds": rounds_summary,
            "baseline_parameters": base_model_kwargs,
            "temperature": best_model_kwargs.get("temperature"),
            "local_trials": local_trials,
            "global_trials": global_trials,
            "search_stages": stage_records,
            "search_ranges": search_ranges,
            "parameter_importance": importance,
            "parameter_precision": 6,
        }

        return OptimizationResult(
            optimizer=self.__class__.__name__,
            prompt=prompt.get_messages() if hasattr(prompt, "get_messages") else [],
            initial_prompt=prompt.get_messages()
            if hasattr(prompt, "get_messages")
            else [],
            initial_score=baseline_score,
            score=best_score,
            metric_name=metric_name,
            details=details,
            history=history,
            llm_calls=self.llm_call_counter,
            tool_calls=self.tool_call_counter,
            optimization_id=optimization.id,
            dataset_id=dataset.id,
        )<|MERGE_RESOLUTION|>--- conflicted
+++ resolved
@@ -159,12 +159,8 @@
         optimization = self.opik_client.create_optimization(
             dataset_name=dataset.name,
             objective_name=metric_name,
-<<<<<<< HEAD
             metadata=self._build_optimization_metadata(agent_class=agent_class),
-=======
             name=self.name,
-            metadata=self._build_optimization_config(),
->>>>>>> bfbfd11e
             optimization_id=optimization_id,
         )
         self.current_optimization_id = optimization.id
