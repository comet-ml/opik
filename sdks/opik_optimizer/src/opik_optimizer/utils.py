--- conflicted
+++ resolved
@@ -161,7 +161,6 @@
     return "".join(random.choice(string.ascii_letters) for _ in range(n))
 
 
-<<<<<<< HEAD
 def disable_experiment_reporting():
     import opik.evaluation.report
     
@@ -170,6 +169,7 @@
     opik.evaluation.report.display_experiment_results = lambda *args, **kwargs: None
     opik.evaluation.report.display_experiment_link = lambda *args, **kwargs: None
 
+
 def enable_experiment_reporting():
     import opik.evaluation.report
 
@@ -178,6 +178,7 @@
         opik.evaluation.report.display_experiment_link = opik.evaluation.report._patch_display_experiment_link
     except AttributeError:
         pass
+
     
 def json_to_dict(json_str: str) -> Any:
     cleaned_json_string = json_str.strip()
@@ -200,7 +201,8 @@
             print(f"Failed to parse JSON string: {json_str}")
             logger.debug(f"Failed to parse JSON string: {json_str}")
             raise e
-=======
+
+
 def optimization_context(
     client: Opik,
     dataset_name: str,
@@ -229,7 +231,6 @@
         name=name,
         metadata=metadata,
     )
->>>>>>> 5b116b84
 
 
 def ensure_ending_slash(url: str) -> str:
