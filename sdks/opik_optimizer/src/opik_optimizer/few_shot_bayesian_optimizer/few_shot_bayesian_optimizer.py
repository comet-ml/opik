--- conflicted
+++ resolved
@@ -26,8 +26,6 @@
 
 logger = logging.getLogger(__name__)
 
-<<<<<<< HEAD
-=======
 @_throttle.rate_limited(_limiter)
 def _call_model(model, messages, seed, model_kwargs):
     model_kwargs = opik_litellm_monitor.try_add_opik_monitoring_to_params(model_kwargs)
@@ -42,7 +40,6 @@
     return response
 
 
->>>>>>> d55856c9
 class FewShotBayesianOptimizer(base_optimizer.BaseOptimizer):
     def __init__(
         self,
@@ -64,10 +61,7 @@
         self.n_threads = n_threads
         self.n_initial_prompts = n_initial_prompts
         self.n_iterations = n_iterations
-<<<<<<< HEAD
         self.verbose = verbose
-=======
->>>>>>> d55856c9
         self._opik_client = opik.Opik()
         self.llm_call_counter = 0
         logger.debug(f"Initialized FewShotBayesianOptimizer with model: {model}")
@@ -278,17 +272,11 @@
         except Exception as e:
             logger.warning(f"Could not configure Optuna logging within optimizer: {e}")
 
-<<<<<<< HEAD
         # Explicitly create and seed the sampler for Optuna
         sampler = optuna.samplers.TPESampler(seed=self.seed)
         study = optuna.create_study(direction="maximize", sampler=sampler)
         
         study.optimize(optimization_objective, n_trials=n_trials, show_progress_bar=(self.verbose >= 1))
-=======
-        sampler = optuna.samplers.TPESampler(seed=self.seed)
-        study = optuna.create_study(direction="maximize", sampler=sampler)
-        study.optimize(optimization_objective, n_trials=n_trials)
->>>>>>> d55856c9
         logger.info("Optuna study finished.")
 
         optuna_history_processed = []
