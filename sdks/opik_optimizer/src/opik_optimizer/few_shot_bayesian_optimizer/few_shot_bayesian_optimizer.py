import random
from typing import Any, Dict, List, Tuple, Union, Optional, Literal
import opik
import optuna
import optuna.samplers
import logging
import json
from datetime import datetime

from opik import Dataset
from opik_optimizer.optimization_config import mappers

from opik_optimizer.optimization_config.configs import TaskConfig, MetricConfig
from opik_optimizer import base_optimizer

from . import prompt_parameter
from . import prompt_templates
from .. import _throttle
from .. import optimization_result, task_evaluator

import litellm

from opik.evaluation.models.litellm import opik_monitor as opik_litellm_monitor

_limiter = _throttle.get_rate_limiter_for_current_opik_installation()

logger = logging.getLogger(__name__)

<<<<<<< HEAD
=======

@_throttle.rate_limited(_limiter)
def _call_model(model, messages, seed, model_kwargs):
    model_kwargs = opik_litellm_monitor.try_add_opik_monitoring_to_params(model_kwargs)

    response = litellm.completion(
        model=model,
        messages=messages,
        seed=seed,
        **model_kwargs,
    )

    return response

>>>>>>> c5c62731

class FewShotBayesianOptimizer(base_optimizer.BaseOptimizer):
    def __init__(
        self,
        model: str,
        project_name: Optional[str] = None,
        min_examples: int = 2,
        max_examples: int = 8,
        seed: int = 42,
        n_threads: int = 8,
        n_initial_prompts: int = 5,
        n_iterations: int = 10,
        verbose: int = 1,
        **model_kwargs,
    ) -> None:
        super().__init__(model, project_name, **model_kwargs)
        self.min_examples = min_examples
        self.max_examples = max_examples
        self.seed = seed
        self.n_threads = n_threads
        self.n_initial_prompts = n_initial_prompts
        self.n_iterations = n_iterations
        self.verbose = verbose
        self._opik_client = opik.Opik()
        self.llm_call_counter = 0
        logger.debug(f"Initialized FewShotBayesianOptimizer with model: {model}")

    @_throttle.rate_limited(_limiter)
    def _call_model(self, model, messages, seed, model_kwargs):
        self.llm_call_counter += 1

        current_model_kwargs = self.model_kwargs.copy()
        current_model_kwargs.update(model_kwargs)

        filtered_call_kwargs = current_model_kwargs.copy()
        filtered_call_kwargs.pop('n_trials', None)
        filtered_call_kwargs.pop('n_samples', None)
        filtered_call_kwargs.pop('n_iterations', None)
        filtered_call_kwargs.pop('min_examples', None)
        filtered_call_kwargs.pop('max_examples', None)
        filtered_call_kwargs.pop('n_initial_prompts', None)

        final_params_for_litellm = opik_litellm_monitor.try_add_opik_monitoring_to_params(filtered_call_kwargs)

        response = litellm.completion(
            model=self.model,
            messages=messages,
            seed=seed,
            num_retries=6,
            **final_params_for_litellm,
        )
        return response

    def _split_dataset(
        self, dataset: List[Dict[str, Any]], train_ratio: float
    ) -> Tuple[List[Dict[str, Any]], List[Dict[str, Any]]]:
        """Split the dataset into training and validation sets.

        Args:
            dataset: List of dataset items
            train_ratio: Ratio of items to use for training

        Returns:
            Tuple of (train_set, validation_set)
        """
        if not dataset:
            return [], []

        random.seed(self.seed)
        dataset = dataset.copy()
        random.shuffle(dataset)

        split_idx = int(len(dataset) * train_ratio)
        return dataset[:split_idx], dataset[split_idx:]

    def _optimize_prompt(
        self,
        dataset: Union[str, Dataset],
        metric_config: MetricConfig,
        task_config: TaskConfig,
        n_trials: int = 10,
        optimization_id: Optional[str] = None,
        experiment_config: Optional[Dict] = None,
        n_samples: int = None,
    ) -> optimization_result.OptimizationResult:
        random.seed(self.seed)
        self.llm_call_counter = 0

        if not task_config.use_chat_prompt:
            raise ValueError(
                "Few-shot Bayesian optimization is only supported for chat prompts."
            )

        opik_dataset: opik.Dataset = dataset

        # Load the dataset
        if isinstance(dataset, str):
            opik_dataset = self._opik_client.get_dataset(dataset)
            dataset_items = opik_dataset.get_items()
        else:
            opik_dataset = dataset
            dataset_items = opik_dataset.get_items()

        experiment_config = experiment_config or {}
        base_experiment_config = {  # Base config for reuse
            **experiment_config,
            **{
                "optimizer": self.__class__.__name__,
                "metric": metric_config.metric.name,
                "dataset": opik_dataset.name,
                "configuration": {},
            },
        }

        # Evaluate Initial (Zero-Shot) Prompt
        logger.info("Evaluating initial (zero-shot) prompt...")
        initial_instruction = task_config.instruction_prompt
        zero_shot_param = prompt_parameter.ChatPromptParameter(
            name="zero_shot_prompt",
            instruction=initial_instruction,
            task_input_parameters=task_config.input_dataset_fields,
            task_output_parameter=task_config.output_dataset_field,
            demo_examples=[],  # No examples
        )
        zero_shot_llm_task = self._build_task_from_prompt_template(
            zero_shot_param.as_template()
        )

        initial_eval_config = base_experiment_config.copy()
        initial_eval_config["configuration"]["prompt"] = initial_instruction
        initial_eval_config["configuration"]["n_examples"] = 0

        # Determine dataset item IDs for evaluation (initial and trials)
        all_dataset_item_ids = [item["id"] for item in dataset_items]
        eval_dataset_item_ids = all_dataset_item_ids
        if n_samples is not None and n_samples < len(all_dataset_item_ids):
            eval_dataset_item_ids = random.sample(all_dataset_item_ids, n_samples)
            logger.info(f"Using {n_samples} samples for evaluations.")
        else:
            logger.info(
                f"Using all {len(all_dataset_item_ids)} samples for evaluations."
            )

        initial_score = task_evaluator.evaluate(
            dataset=opik_dataset,
            dataset_item_ids=eval_dataset_item_ids,
            metric_config=metric_config,
            evaluated_task=zero_shot_llm_task,
            num_threads=self.n_threads,
            project_name=self.project_name,
            experiment_config=initial_eval_config,
            optimization_id=optimization_id,
            verbose=self.verbose,
        )
        logger.info(f"Initial (zero-shot) score: {initial_score:.4f}")

        # Start Optuna Study
        logger.info("Starting Optuna study for Few-Shot Bayesian Optimization...")

        def optimization_objective(trial: optuna.Trial) -> float:
            n_examples = trial.suggest_int(
                "n_examples", self.min_examples, self.max_examples
            )
            example_indices = [
                trial.suggest_categorical(
                    f"example_{i}", list(range(len(dataset_items)))
                )
                for i in range(n_examples)
            ]
            trial.set_user_attr("example_indices", example_indices)

            instruction = task_config.instruction_prompt
            demo_examples = [dataset_items[idx] for idx in example_indices]

            processed_demo_examples = []
            for example in demo_examples:
                processed_example = {}
                for key, value in example.items():
                    processed_example[key] = str(value)
                processed_demo_examples.append(processed_example)

            param = prompt_parameter.ChatPromptParameter(
                name=f"trial_{trial.number}_prompt",
                instruction=instruction,
                task_input_parameters=task_config.input_dataset_fields,
                task_output_parameter=task_config.output_dataset_field,
                demo_examples=processed_demo_examples,
            )

            llm_task = self._build_task_from_prompt_template(param.as_template())

            # Log trial config
            trial_config = base_experiment_config.copy()
            trial_config["configuration"]["prompt"] = instruction  # Base instruction
            trial_config["configuration"][
                "examples"
            ] = processed_demo_examples  # Log stringified examples
            trial_config["configuration"]["n_examples"] = n_examples
            trial_config["configuration"]["example_indices"] = example_indices

            logger.debug(
                f"Trial {trial.number}: n_examples={n_examples}, indices={example_indices}"
            )
            logger.debug(f"Evaluating trial {trial.number}...")

            score = task_evaluator.evaluate(
                dataset=opik_dataset,
                dataset_item_ids=eval_dataset_item_ids,
                metric_config=metric_config,
                evaluated_task=llm_task,
                num_threads=self.n_threads,
                project_name=self.project_name,
                experiment_config=trial_config,
                optimization_id=optimization_id,
                verbose=self.verbose,
            )
            logger.debug(f"Trial {trial.number} score: {score:.4f}")

            trial.set_user_attr("score", score)
            trial.set_user_attr("param", param)
            return score

        # Configure Optuna Logging
        try:
            optuna.logging.disable_default_handler()
            optuna_logger = logging.getLogger("optuna")
            package_level = logging.getLogger("opik_optimizer").getEffectiveLevel()
            optuna_logger.setLevel(package_level)
            optuna_logger.propagate = False
            logger.debug(
                f"Optuna logger configured to level {logging.getLevelName(package_level)} and set to not propagate."
            )
        except Exception as e:
            logger.warning(f"Could not configure Optuna logging within optimizer: {e}")

        # Explicitly create and seed the sampler for Optuna
        sampler = optuna.samplers.TPESampler(seed=self.seed)
        study = optuna.create_study(direction="maximize", sampler=sampler)
        
        study.optimize(optimization_objective, n_trials=n_trials, show_progress_bar=(self.verbose >= 1))
        logger.info("Optuna study finished.")

        optuna_history_processed = []
        for trial_idx, trial in enumerate(study.trials):
            if trial.state == optuna.trial.TrialState.COMPLETE:
                param_obj: Optional[prompt_parameter.ChatPromptParameter] = trial.user_attrs.get("param")
                prompt_cand_display = None # Default to None
                if param_obj and hasattr(param_obj, 'as_template') and callable(param_obj.as_template):
                    try:
                        # .format() on ChatPromptTemplate returns the list of messages
                        chat_messages_for_history = param_obj.as_template().format()
                        prompt_cand_display = json.dumps(chat_messages_for_history) 
                    except Exception as e_param_format:
                        logger.warning(f"Trial {trial.number}: Error formatting prompt from param_obj: {e_param_format}")
                        prompt_cand_display = "Error: Could not format prompt content."
                elif not param_obj:
                    logger.warning(f"Trial {trial.number}: 'param' object not found in user_attrs.")
                    prompt_cand_display = "Error: Prompt data missing in trial."
                else:
                    logger.warning(f"Trial {trial.number}: 'param' object is not of expected type or lacks methods.")
                    prompt_cand_display = "Error: Invalid prompt data structure in trial."

                score_val = trial.value # This can be None if trial failed to produce a score
                duration_val = None
                if trial.datetime_complete and trial.datetime_start:
                    duration_val = (trial.datetime_complete - trial.datetime_start).total_seconds()

                iter_detail = {
                    "iteration": trial.number + 1, 
                    "timestamp": trial.datetime_start.isoformat() if trial.datetime_start else datetime.now().isoformat(),
                    "prompt_candidate": prompt_cand_display,
                    "parameters_used": { 
                        "optuna_params": trial.params, 
                        "example_indices": trial.user_attrs.get("example_indices", []) # Default to empty list
                    },
                    "scores": [{
                        "metric_name": metric_config.metric.name, 
                        "score": score_val, # Can be None
                        "opik_evaluation_id": None # TODO
                    }],
                    "tokens_used": None, # TODO
                    "cost": None, # TODO
                    "duration_seconds": duration_val,
                }
                optuna_history_processed.append(iter_detail)
            else:
                logger.warning(f"Skipping trial {trial.number} from history due to state: {trial.state}. Value: {trial.value}")

        best_trial = study.best_trial
        best_score = best_trial.value
        best_n_examples = best_trial.params["n_examples"]
        best_example_indices = best_trial.user_attrs.get("example_indices", [])
        best_param: prompt_parameter.ChatPromptParameter = best_trial.user_attrs[
            "param"
        ]

        chat_messages_list = best_param.as_template().format()
        main_prompt_string = best_param.instruction

        return optimization_result.OptimizationResult(
            optimizer=self.__class__.__name__,
            prompt=main_prompt_string,
            score=best_score,
            metric_name=metric_config.metric.name,
            details={
                "prompt_type": "chat" if task_config.use_chat_prompt else "non-chat",
                "chat_messages": chat_messages_list,
                "prompt_parameter": best_param,
                "n_examples": best_n_examples,
                "example_indices": best_example_indices,
                "trial_number": best_trial.number,
                "initial_score": initial_score,
                "total_trials": n_trials,
                "rounds": [],
                "stopped_early": False,
                "metric_config": metric_config.dict(),
                "task_config": task_config.dict(),
                "model": self.model,
                "temperature": self.model_kwargs.get("temperature"),
            },
            history=optuna_history_processed,
            llm_calls=self.llm_call_counter
        )

    def optimize_prompt(
        self,
        dataset: Union[str, Dataset],
        metric_config: MetricConfig,
        task_config: TaskConfig,
        n_trials: int = 10,
        experiment_config: Optional[Dict] = None,
        n_samples: int = None,
    ) -> optimization_result.OptimizationResult:
        optimization = None
        try:
            optimization = self._opik_client.create_optimization(
                dataset_name=dataset.name,
                objective_name=metric_config.metric.name,
                metadata={"optimizer": self.__class__.__name__},
            )
        except Exception:
            logger.warning(
                "Opik server does not support optimizations. Please upgrade opik."
            )
            optimization = None

        try:
            result = self._optimize_prompt(
                optimization_id=optimization.id if optimization is not None else None,
                dataset=dataset,
                metric_config=metric_config,
                task_config=task_config,
                n_trials=n_trials,
                experiment_config=experiment_config,
                n_samples=n_samples,
            )
            if optimization:
                self.update_optimization(optimization, status="completed")
            return result
        except Exception as e:
            if optimization:
                self.update_optimization(optimization, status="cancelled")
            logger.error(f"FewShotBayesian optimization failed: {e}", exc_info=True)
            raise e

    def evaluate_prompt(
        self,
        prompt: List[Dict[Literal["role", "content"], str]],
        dataset: opik.Dataset,
        metric_config: MetricConfig,
        task_config: Optional[TaskConfig] = None,
        dataset_item_ids: Optional[List[str]] = None,
        experiment_config: Optional[Dict] = None,
        n_samples: int = None,
    ) -> float:

        if isinstance(prompt, str):
            if task_config is None:
                raise ValueError(
                    "To use a string prompt, please pass in task_config to evaluate_prompt()"
                )

            questions = {
                field: ("{{%s}}" % field) for field in task_config.input_dataset_fields
            }
            prompt = [
                {"role": "system", "content": prompt},
                {"role": "user", "content": json.dumps(questions)},
            ]

        # Ensure prompt is correctly formatted
        if not all(
            isinstance(item, dict) and "role" in item and "content" in item
            for item in prompt
        ):
            raise ValueError(
                "A ChatPrompt must be a list of dictionaries with 'role' and 'content' keys."
            )

        template = prompt_templates.ChatPromptTemplate(
            prompt, validate_placeholders=False
        )
        llm_task = self._build_task_from_prompt_template(template)

        experiment_config = experiment_config or {}
        experiment_config = {
            **experiment_config,
            **{
                "optimizer": self.__class__.__name__,
                "metric": metric_config.metric.name,
                "dataset": dataset.name,
                "configuration": {
                    "examples": prompt,
                },
            },
        }

        if n_samples is not None:
            if dataset_item_ids is not None:
                raise Exception("Can't use n_samples and dataset_item_ids")

            all_ids = [dataset_item["id"] for dataset_item in dataset.get_items()]
            dataset_item_ids = random.sample(all_ids, n_samples)

        logger.debug(f"Starting FewShotBayesian evaluation...")
        score = task_evaluator.evaluate(
            dataset=dataset,
            dataset_item_ids=dataset_item_ids,
            metric_config=metric_config,
            evaluated_task=llm_task,
            num_threads=self.n_threads,
            project_name=self.project_name,
            experiment_config=experiment_config,
            verbose=self.verbose,
        )
        logger.debug(f"Evaluation score: {score:.4f}")

        return score

    def _build_task_from_prompt_template(
        self, template: prompt_templates.ChatPromptTemplate
    ):
        def llm_task(dataset_item: Dict[str, Any]) -> Dict[str, Any]:
            prompt_ = template.format(**dataset_item)

            response = self._call_model(
                model=self.model,
                messages=prompt_,
                seed=self.seed,
                model_kwargs=self.model_kwargs
            )

            return {
                mappers.EVALUATED_LLM_TASK_OUTPUT: response.choices[0].message.content
            }

        return llm_task<|MERGE_RESOLUTION|>--- conflicted
+++ resolved
@@ -26,23 +26,6 @@
 
 logger = logging.getLogger(__name__)
 
-<<<<<<< HEAD
-=======
-
-@_throttle.rate_limited(_limiter)
-def _call_model(model, messages, seed, model_kwargs):
-    model_kwargs = opik_litellm_monitor.try_add_opik_monitoring_to_params(model_kwargs)
-
-    response = litellm.completion(
-        model=model,
-        messages=messages,
-        seed=seed,
-        **model_kwargs,
-    )
-
-    return response
-
->>>>>>> c5c62731
 
 class FewShotBayesianOptimizer(base_optimizer.BaseOptimizer):
     def __init__(
