from typing import Any, Dict, List, Optional, Union, Callable

import copy

from pydantic import BaseModel, Field

from opik import track


class Tool(BaseModel):
    name: str = Field(..., description="Name of the tool")
    description: str = Field(..., description="Description of the tool")
    parameters: Dict[str, Any] = Field(
        ..., description="JSON Schema defining the input parameters for the tool"
    )


class ChatPrompt:
    """
    The ChatPrompt lies at the core of Opik Optimizer. It is
    either a series of messages, or a system and/or prompt.

    The ChatPrompt must make reference to at least one field
    in the associated database when used with optimizations.

    Args:
        system: the system prompt
        prompt: contains {input-dataset-field}, if given
        messages: a list of dictionaries with role/content, with
            a content containing {input-dataset-field}
    """

    def __init__(
        self,
        name: str = "chat-prompt",
        system: Optional[str] = None,
        user: Optional[str] = None,
        messages: Optional[List[Dict[str, str]]] = None,
        tools: Optional[List[Dict[str, Any]]] = None,
        function_map: Optional[Dict[str, Callable]] = None,
        model: Optional[str] = None,
        invoke: Optional[Callable] = None,
        project_name: Optional[str] = "Default Project",
        **model_kwargs: Any,
    ) -> None:
        if system is None and user is None and messages is None:
            raise ValueError(
                "At least one of `system`, `user`, or `messages` must be provided"
            )

        if user is not None and messages is not None:
            raise ValueError("`user` and `messages` cannot be provided together")

        if system is not None and messages is not None:
            raise ValueError("`system` and `messages` cannot be provided together")

        if system is not None and not isinstance(system, str):
            raise ValueError("`system` must be a string")

        if user is not None and not isinstance(user, str):
            raise ValueError("`user` must be a string")

        if messages is not None:
            if not isinstance(messages, list):
                raise ValueError("`messages` must be a list")
            else:
                for message in messages:
                    if not isinstance(message, dict):
                        raise ValueError("`messages` must be a dictionary")
                    elif "role" not in message or "content" not in message:
                        raise ValueError(
                            "`message` must have 'role' and 'content' keys."
                        )
        self.name = name
        self.system = system
        self.user = user
        self.messages = messages
        # ALl of the rest are just for the ChatPrompt LLM
        # These are used from the prompt as controls:
        self.tools = tools
        if function_map:
            self.function_map = {
                key: (
                    value
                    if hasattr(value, "__wrapped__")
                    else track(type="tool")(value)
                )
                for key, value in function_map.items()
            }
        else:
            self.function_map = {}
        # These are used for the LiteLLMAgent class:
        self.model = model
        self.model_kwargs = model_kwargs
        self.invoke = invoke
        self.project_name = project_name

    def get_messages(
        self,
        dataset_item: Optional[Dict[str, str]] = None,
    ) -> List[Dict[str, str]]:
        # This is a copy, so we can alter the messages:
        messages = self._standardize_prompts()

        if dataset_item:
            for key, value in dataset_item.items():
                for message in messages:
                    # Only replace user message content:
                    label = "{" + key + "}"
                    if label in message["content"]:
                        message["content"] = message["content"].replace(
                            label, str(value)
                        )
        return messages

    def _standardize_prompts(self, **kwargs: Any) -> List[Dict[str, str]]:
        standardize_messages: List[Dict[str, str]] = []

        if self.system is not None:
            standardize_messages.append({"role": "system", "content": self.system})

        if self.messages is not None:
            for message in self.messages:
                standardize_messages.append(message)

        if self.user is not None:
            standardize_messages.append({"role": "user", "content": self.user})

        return copy.deepcopy(standardize_messages)

    def to_dict(self) -> Dict[str, Union[str, List[Dict[str, str]]]]:
        """Convert ChatPrompt to a dictionary for JSON serialization.

        Returns:
            Dict containing the serializable representation of this ChatPrompt
        """
        retval: Dict[str, Union[str, List[Dict[str, str]]]] = {}
        if self.system is not None:
            retval["system"] = self.system
        if self.user is not None:
            retval["user"] = self.user
        if self.messages is not None:
            retval["messages"] = self.messages
        return retval

    def copy(self) -> "ChatPrompt":
        """Shallow clone preserving model configuration and tools."""

        # TODO(opik-mcp): once we introduce a dedicated MCP prompt subclass,
        # migrate callers away from generic copies so optimizer metadata stays typed.
        model_kwargs = (
            copy.deepcopy(self.model_kwargs) if self.model_kwargs is not None else {}
        )
        return ChatPrompt(
            name=self.name,
            system=self.system,
            user=self.user,
            messages=copy.deepcopy(self.messages),
<<<<<<< HEAD
            tools=copy.deepcopy(self.tools) if self.tools is not None else None,
            function_map={**self.function_map} if self.function_map else None,
            model=self.model,
            invoke=self.invoke,
            project_name=self.project_name,
            **self.model_kwargs,
=======
            tools=copy.deepcopy(self.tools),
            function_map=self.function_map,
            model=self.model,
            invoke=self.invoke,
            project_name=self.project_name,
            **model_kwargs,
>>>>>>> 2511037b
        )

    def set_messages(self, messages: List[Dict[str, Any]]) -> None:
        self.system = None
        self.user = None
        self.messages = copy.deepcopy(messages)

    # TODO(opik): remove this stop-gap once MetaPromptOptimizer supports MCP.
    # Provides a second-pass flow so tool results can be appended before
    # rerunning the model.
    def with_messages(self, messages: List[Dict[str, Any]]) -> "ChatPrompt":
        cloned = self.copy()
        cloned.set_messages(messages)
        return cloned

    @classmethod
    def model_validate(
        cls,
        obj: Any,
        *,
        strict: Optional[bool] = None,
        from_attributes: Optional[bool] = None,
        context: Optional[Any] = None,
        by_alias: Optional[bool] = None,
        by_name: Optional[bool] = None,
    ) -> "ChatPrompt":
        """Custom validation method to handle nested objects during deserialization."""
        return ChatPrompt(
            system=obj.get("system", None),
            prompt=obj.get("prompt", None),
            messages=obj.get("messages", None),
        )<|MERGE_RESOLUTION|>--- conflicted
+++ resolved
@@ -156,21 +156,12 @@
             system=self.system,
             user=self.user,
             messages=copy.deepcopy(self.messages),
-<<<<<<< HEAD
-            tools=copy.deepcopy(self.tools) if self.tools is not None else None,
-            function_map={**self.function_map} if self.function_map else None,
-            model=self.model,
-            invoke=self.invoke,
-            project_name=self.project_name,
-            **self.model_kwargs,
-=======
             tools=copy.deepcopy(self.tools),
             function_map=self.function_map,
             model=self.model,
             invoke=self.invoke,
             project_name=self.project_name,
             **model_kwargs,
->>>>>>> 2511037b
         )
 
     def set_messages(self, messages: List[Dict[str, Any]]) -> None:
