"""Rich logging configuration for opik_optimizer."""

from __future__ import annotations

import logging
import os
<<<<<<< HEAD
from typing import Union
=======
from typing import Union, Optional
>>>>>>> 2511037b

from rich.logging import RichHandler

DEFAULT_LOG_FORMAT = "%(message)s"
DEFAULT_DATE_FORMAT = "%Y-%m-%d %H:%M:%S"

_logging_configured = False
<<<<<<< HEAD
_configured_level: int | None = None
=======
_configured_level: Optional[int] = None
>>>>>>> 2511037b


def _coerce_level(level: Union[int, str]) -> int:
    if isinstance(level, int):
        return level

    normalized = str(level).strip().upper()
    if not normalized:
        return logging.WARNING

    if normalized.isdigit():
        return int(normalized)

<<<<<<< HEAD
    if normalized in logging._nameToLevel:  # type: ignore[attr-defined]
        return logging._nameToLevel[normalized]  # type: ignore[attr-defined]
=======
    level_value = getattr(logging, normalized, None)
    if isinstance(level_value, int):
        return level_value
>>>>>>> 2511037b

    raise ValueError(
        f"Unknown log level '{level}'. Expected standard logging level name or integer."
    )


def setup_logging(
    level: Union[int, str] = logging.WARNING,
    format_string: str = DEFAULT_LOG_FORMAT,
    date_format: str = DEFAULT_DATE_FORMAT,
    force: bool = False,
) -> None:
<<<<<<< HEAD
    """Configure logging for the opik_optimizer package using Rich."""

=======
    """
    Configures logging for the opik_optimizer package using rich.

    Args:
        level: The desired logging level (e.g., logging.DEBUG, logging.INFO, logging.WARNING).
        format_string: The format string for log messages.
        date_format: The format string for the date/time in log messages.
        force: If True, reconfigure logging even if already configured.
    """
>>>>>>> 2511037b
    env_level = os.getenv("OPIK_LOG_LEVEL")
    target_level = _coerce_level(env_level if env_level is not None else level)

    global _logging_configured, _configured_level
    should_reconfigure = (
        force or not _logging_configured or _configured_level != target_level
    )

    if _logging_configured and not should_reconfigure:
<<<<<<< HEAD
=======
        # Use logger after getting it
>>>>>>> 2511037b
        return

    package_logger = logging.getLogger("opik_optimizer")

<<<<<<< HEAD
    if not package_logger.handlers or should_reconfigure:
=======
    # Avoid adding handlers repeatedly if force=True replaces them
    if not package_logger.handlers or should_reconfigure:
        # Remove existing handlers if forcing re-configuration
>>>>>>> 2511037b
        if package_logger.handlers:
            for handler in package_logger.handlers[:]:
                package_logger.removeHandler(handler)

        console_handler = RichHandler(
            rich_tracebacks=True,
            markup=True,
            log_time_format=f"[{date_format}]",
        )
        if format_string:
            console_handler.setFormatter(
                logging.Formatter(format_string, datefmt=date_format)
            )
        package_logger.addHandler(console_handler)

<<<<<<< HEAD
    package_logger.setLevel(target_level)
    package_logger.propagate = False
=======
        if format_string:
            formatter = logging.Formatter(format_string, datefmt=date_format)
            console_handler.setFormatter(formatter)

    package_logger.setLevel(target_level)
    package_logger.propagate = False  # Don't duplicate messages in root logger
>>>>>>> 2511037b

    logging.getLogger("LiteLLM").setLevel(logging.WARNING)
    logging.getLogger("urllib3").setLevel(logging.WARNING)
    logging.getLogger("requests").setLevel(logging.WARNING)
    logging.getLogger("httpx").setLevel(logging.WARNING)
    logging.getLogger("dspy").setLevel(logging.WARNING)
    logging.getLogger("datasets").setLevel(logging.WARNING)
    logging.getLogger("optuna").setLevel(logging.WARNING)
    logging.getLogger("filelock").setLevel(logging.WARNING)

    _logging_configured = True
    _configured_level = target_level

    package_logger.info(
<<<<<<< HEAD
        "Opik Agent Optimizer logging configured to level: [bold cyan]%s[/bold cyan]",
        logging.getLevelName(target_level),
=======
        f"Opik Agent Optimizer logging configured to level: [bold cyan]{logging.getLevelName(target_level)}[/bold cyan]"
>>>>>>> 2511037b
    )


logger = logging.getLogger(__name__)<|MERGE_RESOLUTION|>--- conflicted
+++ resolved
@@ -1,26 +1,15 @@
-"""Rich logging configuration for opik_optimizer."""
-
-from __future__ import annotations
-
 import logging
 import os
-<<<<<<< HEAD
-from typing import Union
-=======
 from typing import Union, Optional
->>>>>>> 2511037b
 
 from rich.logging import RichHandler
 
 DEFAULT_LOG_FORMAT = "%(message)s"
 DEFAULT_DATE_FORMAT = "%Y-%m-%d %H:%M:%S"
 
+# Store configured state to prevent reconfiguration
 _logging_configured = False
-<<<<<<< HEAD
-_configured_level: int | None = None
-=======
 _configured_level: Optional[int] = None
->>>>>>> 2511037b
 
 
 def _coerce_level(level: Union[int, str]) -> int:
@@ -34,14 +23,9 @@
     if normalized.isdigit():
         return int(normalized)
 
-<<<<<<< HEAD
-    if normalized in logging._nameToLevel:  # type: ignore[attr-defined]
-        return logging._nameToLevel[normalized]  # type: ignore[attr-defined]
-=======
     level_value = getattr(logging, normalized, None)
     if isinstance(level_value, int):
         return level_value
->>>>>>> 2511037b
 
     raise ValueError(
         f"Unknown log level '{level}'. Expected standard logging level name or integer."
@@ -54,10 +38,6 @@
     date_format: str = DEFAULT_DATE_FORMAT,
     force: bool = False,
 ) -> None:
-<<<<<<< HEAD
-    """Configure logging for the opik_optimizer package using Rich."""
-
-=======
     """
     Configures logging for the opik_optimizer package using rich.
 
@@ -67,7 +47,6 @@
         date_format: The format string for the date/time in log messages.
         force: If True, reconfigure logging even if already configured.
     """
->>>>>>> 2511037b
     env_level = os.getenv("OPIK_LOG_LEVEL")
     target_level = _coerce_level(env_level if env_level is not None else level)
 
@@ -77,48 +56,37 @@
     )
 
     if _logging_configured and not should_reconfigure:
-<<<<<<< HEAD
-=======
         # Use logger after getting it
->>>>>>> 2511037b
         return
 
+    # Configure opik_optimizer package logger
     package_logger = logging.getLogger("opik_optimizer")
 
-<<<<<<< HEAD
-    if not package_logger.handlers or should_reconfigure:
-=======
     # Avoid adding handlers repeatedly if force=True replaces them
     if not package_logger.handlers or should_reconfigure:
         # Remove existing handlers if forcing re-configuration
->>>>>>> 2511037b
         if package_logger.handlers:
             for handler in package_logger.handlers[:]:
                 package_logger.removeHandler(handler)
 
         console_handler = RichHandler(
             rich_tracebacks=True,
-            markup=True,
-            log_time_format=f"[{date_format}]",
+            markup=True,  # Enable rich markup in log messages
+            log_time_format=f"[{date_format}]",  # Apply date format
         )
-        if format_string:
-            console_handler.setFormatter(
-                logging.Formatter(format_string, datefmt=date_format)
-            )
+        # RichHandler manages formatting, so we don't need a separate formatter
+        # formatter = logging.Formatter(format_string, datefmt=date_format)
+        # console_handler.setFormatter(formatter)
         package_logger.addHandler(console_handler)
 
-<<<<<<< HEAD
-    package_logger.setLevel(target_level)
-    package_logger.propagate = False
-=======
         if format_string:
             formatter = logging.Formatter(format_string, datefmt=date_format)
             console_handler.setFormatter(formatter)
 
     package_logger.setLevel(target_level)
     package_logger.propagate = False  # Don't duplicate messages in root logger
->>>>>>> 2511037b
 
+    # Set levels for noisy libraries like LiteLLM and httpx
     logging.getLogger("LiteLLM").setLevel(logging.WARNING)
     logging.getLogger("urllib3").setLevel(logging.WARNING)
     logging.getLogger("requests").setLevel(logging.WARNING)
@@ -131,14 +99,11 @@
     _logging_configured = True
     _configured_level = target_level
 
+    # Use level name provided by rich handler by default
     package_logger.info(
-<<<<<<< HEAD
-        "Opik Agent Optimizer logging configured to level: [bold cyan]%s[/bold cyan]",
-        logging.getLevelName(target_level),
-=======
         f"Opik Agent Optimizer logging configured to level: [bold cyan]{logging.getLevelName(target_level)}[/bold cyan]"
->>>>>>> 2511037b
     )
 
 
+# Ensure logger obtained after setup can be used immediately if needed
 logger = logging.getLogger(__name__)