"""Utility functions and constants for the optimizer package."""

from typing import (
    Any,
    Final,
    Literal,
    TYPE_CHECKING,
)
from collections.abc import Callable

import ast
import inspect
import base64
import json
import logging
import random
import string
import urllib.parse
from types import TracebackType

import requests

import opik
from opik.api_objects.opik_client import Opik
from opik.api_objects.optimization import Optimization

from .colbert import ColBERTv2

ALLOWED_URL_CHARACTERS: Final[str] = ":/&?="
logger = logging.getLogger(__name__)

if TYPE_CHECKING:
    from opik_optimizer.optimizable_agent import OptimizableAgent
    from opik_optimizer.optimization_config.chat_prompt import ChatPrompt


class OptimizationContextManager:
    """
    Context manager for handling optimization lifecycle.
    Automatically updates optimization status to "completed" or "cancelled" based on context exit.
    """

    def __init__(
        self,
        client: Opik,
        dataset_name: str,
        objective_name: str,
        name: str | None = None,
        metadata: dict[str, Any] | None = None,
    ):
        """
        Initialize the optimization context.

        Args:
            client: The Opik client instance
            dataset_name: Name of the dataset for optimization
            objective_name: Name of the optimization objective
            name: Optional name for the optimization
            metadata: Optional metadata for the optimization
        """
        self.client = client
        self.dataset_name = dataset_name
        self.objective_name = objective_name
        self.name = name
        self.metadata = metadata
        self.optimization: Optimization | None = None

    def __enter__(self) -> Optimization | None:
        """Create and return the optimization."""
        try:
            self.optimization = self.client.create_optimization(
                dataset_name=self.dataset_name,
                objective_name=self.objective_name,
                name=self.name,
                metadata=self.metadata,
            )

            if self.optimization:
                return self.optimization
            else:
                return None
        except Exception:
            logger.warning(
                "Opik server does not support optimizations. Please upgrade opik."
            )
            logger.warning("Continuing without Opik optimization tracking.")
            return None

    def __exit__(
        self,
        exc_type: type[BaseException] | None,
        exc_val: BaseException | None,
        exc_tb: TracebackType | None,
    ) -> Literal[False]:
        """Update optimization status based on context exit."""
        if self.optimization is None:
            return False

        try:
            if exc_type is None:
                self.optimization.update(status="completed")
            else:
                self.optimization.update(status="cancelled")
        except Exception as e:
            logger.error(f"Failed to update optimization status: {e}")

        return False


def format_prompt(prompt: str, **kwargs: Any) -> str:
    """
    Format a prompt string with the given keyword arguments.

    Args:
        prompt: The prompt string to format
        **kwargs: Keyword arguments to format into the prompt

    Returns:
        str: The formatted prompt string

    Raises:
        ValueError: If any required keys are missing from kwargs
    """
    try:
        return prompt.format(**kwargs)
    except KeyError as e:
        raise ValueError(f"Missing required key in prompt: {e}")


def validate_prompt(prompt: str) -> bool:
    """
    Validate a prompt string.

    Args:
        prompt: The prompt string to validate

    Returns:
        bool: True if the prompt is valid, False otherwise
    """
    if not prompt or not prompt.strip():
        return False
    return True


def setup_logging(log_level: str = "INFO") -> None:
    """
    Setup logging configuration.

    Args:
        log_level: The log level to use (default: INFO)
    """
    valid_levels = ["DEBUG", "INFO", "WARNING", "ERROR", "CRITICAL"]
    if log_level not in valid_levels:
        raise ValueError(f"Invalid log level. Must be one of {valid_levels}")

    numeric_level = getattr(logging, log_level.upper())
    logging.basicConfig(level=numeric_level)


def get_random_seed() -> int:
    """
    Get a random seed for reproducibility.

    Returns:
        int: A random seed
    """
    import random

    return random.randint(0, 2**32 - 1)


def random_chars(n: int) -> str:
    return "".join(random.choice(string.ascii_letters) for _ in range(n))


def disable_experiment_reporting() -> None:
    import opik.evaluation.report

    opik.evaluation.report._patch_display_experiment_results = (
        opik.evaluation.report.display_experiment_results
    )
    opik.evaluation.report._patch_display_experiment_link = (
        opik.evaluation.report.display_experiment_link
    )
    opik.evaluation.report.display_experiment_results = lambda *args, **kwargs: None
    opik.evaluation.report.display_experiment_link = lambda *args, **kwargs: None


def enable_experiment_reporting() -> None:
    import opik.evaluation.report

    try:
        opik.evaluation.report.display_experiment_results = (
            opik.evaluation.report._patch_display_experiment_results
        )
        opik.evaluation.report.display_experiment_link = (
            opik.evaluation.report._patch_display_experiment_link
        )
    except AttributeError:
        pass


def _strip_code_fence(candidate: str) -> str:
    stripped = candidate
    if stripped.startswith("```json"):
        stripped = stripped[7:]
        if stripped.endswith("```"):
            stripped = stripped[:-3]
    elif stripped.startswith("```"):
        stripped = stripped[3:]
        if stripped.endswith("```"):
            stripped = stripped[:-3]
    return stripped.strip()


def json_to_dict(json_str: str) -> Any:
    cleaned_json_string = json_str.strip()

    try:
        return json.loads(cleaned_json_string)
    except json.JSONDecodeError:
        cleaned_json_string = _strip_code_fence(cleaned_json_string)

        try:
            return json.loads(cleaned_json_string)
        except json.JSONDecodeError as json_error:
            try:
                python_literal = ast.literal_eval(cleaned_json_string)
            except (ValueError, SyntaxError):
                print(f"Failed to parse JSON string: {json_str}")
                logger.debug(f"Failed to parse JSON string: {json_str}")
                raise json_error

            if isinstance(python_literal, tuple):
                python_literal = list(python_literal)

            if isinstance(
                python_literal,
                (dict, list, str, int, float, bool, type(None)),
            ):
                return python_literal

            try:
                return json.loads(json.dumps(python_literal))
            except (TypeError, ValueError):
                print(f"Failed to parse JSON string: {json_str}")
                logger.debug(f"Failed to parse JSON string: {json_str}")
                raise json_error


def optimization_context(
    client: Opik,
    dataset_name: str,
    objective_name: str,
    name: str | None = None,
    metadata: dict[str, Any] | None = None,
) -> OptimizationContextManager:
    """
    Create a context manager for handling optimization lifecycle.
    Automatically updates optimization status to "completed" or "cancelled" based on context exit.

    Args:
        client: The Opik client instance
        dataset_name: Name of the dataset for optimization
        objective_name: Name of the optimization objective
        name: Optional name for the optimization
        metadata: Optional metadata for the optimization

    Returns:
        OptimizationContextManager: A context manager that handles optimization lifecycle
    """
    return OptimizationContextManager(
        client=client,
        dataset_name=dataset_name,
        objective_name=objective_name,
        name=name,
        metadata=metadata,
    )


def ensure_ending_slash(url: str) -> str:
    return url.rstrip("/") + "/"


def get_optimization_run_url_by_id(
    dataset_id: str | None, optimization_id: str | None
) -> str:
    if dataset_id is None or optimization_id is None:
        raise ValueError(
            "Cannot create a new run link without a dataset_id and optimization_id."
        )

    opik_config = opik.config.get_from_user_inputs()
    url_override = opik_config.url_override
    encoded_opik_url = base64.b64encode(url_override.encode("utf-8")).decode("utf-8")

    run_path = urllib.parse.quote(
        f"v1/session/redirect/optimizations/?optimization_id={optimization_id}&dataset_id={dataset_id}&path={encoded_opik_url}",
        safe=ALLOWED_URL_CHARACTERS,
    )
    return urllib.parse.urljoin(ensure_ending_slash(url_override), run_path)


def create_litellm_agent_class(
    prompt: "ChatPrompt", optimizer: Any = None
) -> type["OptimizableAgent"]:
    """
    Create a LiteLLMAgent from a chat prompt.

    Args:
        prompt: The chat prompt to create agent for
        optimizer: Optional optimizer instance for counter tracking
    """
    from opik_optimizer.optimizable_agent import OptimizableAgent

    if prompt.invoke is not None:

        class LiteLLMAgent(OptimizableAgent):
            model = prompt.model
            model_kwargs = prompt.model_kwargs
            project_name = prompt.project_name

            def __init__(self, prompt: Any) -> None:
                super().__init__(prompt)
                self.optimizer = optimizer

            def invoke(
                self, messages: list[dict[str, str]], seed: int | None = None
            ) -> str:
                return prompt.invoke(
                    self.model, messages, prompt.tools, **self.model_kwargs
                )  # type: ignore[misc]

    else:

        class LiteLLMAgent(OptimizableAgent):  # type: ignore[no-redef]
            model = prompt.model
            model_kwargs = prompt.model_kwargs
            project_name = prompt.project_name

            def __init__(self, prompt: Any) -> None:
                super().__init__(prompt)
                self.optimizer = optimizer

    return LiteLLMAgent


def function_to_tool_definition(
    func: Callable[..., Any], description: str | None = None
) -> dict[str, Any]:
    sig = inspect.signature(func)
    doc = description or func.__doc__ or ""

    properties: dict[str, dict[str, str]] = {}
    required: list[str] = []

    for name, param in sig.parameters.items():
        param_type = (
            param.annotation if param.annotation != inspect.Parameter.empty else str
        )
        json_type = python_type_to_json_type(param_type)
        properties[name] = {"type": json_type, "description": f"{name} parameter"}
        if param.default == inspect.Parameter.empty:
            required.append(name)

    return {
        "type": "function",
        "function": {
            "name": func.__name__,
            "description": doc.strip(),
            "parameters": {
                "type": "object",
                "properties": properties,
                "required": required,
            },
        },
    }


def python_type_to_json_type(python_type: type) -> str:
    # Basic type mapping
    if python_type in [str]:
        return "string"
    elif python_type in [int]:
        return "integer"
    elif python_type in [float]:
        return "number"
    elif python_type in [bool]:
        return "boolean"
    elif python_type in [dict]:
        return "object"
    elif python_type in [list, list]:
        return "array"
    else:
        return "string"  # default fallback


def search_wikipedia(query: str, use_api: bool = False) -> list[str]:
    """
    This agent is used to search wikipedia. It can retrieve additional details
    about a topic.

    Args:
        query: The search query string
        use_api: If True, directly use Wikipedia API instead of ColBERTv2.
                If False (default), try ColBERTv2 first with API fallback.
    """
    if use_api:
        # Directly use Wikipedia API when requested
        try:
            return _search_wikipedia_api(query)
        except Exception as api_error:
            print(f"Wikipedia API failed: {api_error}")
            return [f"Wikipedia search unavailable. Query was: {query}"]

    # Default behavior: Try ColBERTv2 first with API fallback
<<<<<<< HEAD
    from ..colbert import ColBERTv2

=======
>>>>>>> 6bd79a67
    # Try ColBERTv2 first with a short timeout
    try:
        colbert = ColBERTv2(url="http://20.102.90.50:2017/wiki17_abstracts")
        # Use a shorter timeout by modifying the max_retries parameter
        results = colbert(query, k=3, max_retries=1)
        return [str(item.text) for item in results if hasattr(item, "text")]
    except Exception:
        try:
            return _search_wikipedia_api(query)
        except Exception as api_error:
            print(f"Wikipedia API fallback also failed: {api_error}")
            return [f"Wikipedia search unavailable. Query was: {query}"]


def _search_wikipedia_api(query: str, max_results: int = 3) -> list[str]:
    """
    Fallback Wikipedia search using the Wikipedia API.
    """
    try:
        # First, search for pages using the search API
        search_params: dict[str, str | int] = {
            "action": "query",
            "format": "json",
            "list": "search",
            "srsearch": query,
            "srlimit": max_results,
            "srprop": "snippet",
        }

        headers = {
            "User-Agent": "OpikOptimizer/1.0 (https://github.com/opik-ai/opik-optimizer)"
        }
        search_response = requests.get(
            "https://en.wikipedia.org/w/api.php",
            params=search_params,
            headers=headers,
            timeout=5,
        )

        if search_response.status_code != 200:
            raise Exception(f"Search API returned status {search_response.status_code}")

        search_data = search_response.json()

        results = []
        if "query" in search_data and "search" in search_data["query"]:
            for item in search_data["query"]["search"][:max_results]:
                page_title = item["title"]
                snippet = item.get("snippet", "")

                # Clean up the snippet (remove HTML tags)
                import re

                clean_snippet = re.sub(r"<[^>]+>", "", snippet)
                clean_snippet = re.sub(r"&[^;]+;", " ", clean_snippet)

                if clean_snippet.strip():
                    results.append(f"{page_title}: {clean_snippet.strip()}")

        return results if results else [f"No Wikipedia results found for: {query}"]

    except Exception as e:
        raise Exception(f"Wikipedia API request failed: {e}") from e<|MERGE_RESOLUTION|>--- conflicted
+++ resolved
@@ -413,12 +413,6 @@
             print(f"Wikipedia API failed: {api_error}")
             return [f"Wikipedia search unavailable. Query was: {query}"]
 
-    # Default behavior: Try ColBERTv2 first with API fallback
-<<<<<<< HEAD
-    from ..colbert import ColBERTv2
-
-=======
->>>>>>> 6bd79a67
     # Try ColBERTv2 first with a short timeout
     try:
         colbert = ColBERTv2(url="http://20.102.90.50:2017/wiki17_abstracts")
