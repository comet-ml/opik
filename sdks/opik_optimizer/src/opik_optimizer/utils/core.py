"""Utility functions and constants for the optimizer package."""

from typing import Any, Final, Literal, TYPE_CHECKING
from collections.abc import Callable

import ast
import inspect
import base64
import json
import logging
import random
import string
import urllib.parse
from types import TracebackType
import re

import requests

import opik
from opik.api_objects.opik_client import Opik
from opik.api_objects.optimization import Optimization

from .colbert import ColBERTv2

if TYPE_CHECKING:
    from ..optimizable_agent import OptimizableAgent
    from ..api_objects import chat_prompt

ALLOWED_URL_CHARACTERS: Final[str] = ":/&?="
logger = logging.getLogger(__name__)


class OptimizationContextManager:
    """
    Context manager for handling optimization lifecycle.
    Automatically updates optimization status to "completed" or "cancelled" based on context exit.
    """

    def __init__(
        self,
        client: Opik,
        dataset_name: str,
        objective_name: str,
        name: str | None = None,
        metadata: dict[str, Any] | None = None,
        optimization_id: str | None = None,
    ):
        """
        Initialize the optimization context.

        Args:
            client: The Opik client instance
            dataset_name: Name of the dataset for optimization
            objective_name: Name of the optimization objective
            name: Optional name for the optimization
            metadata: Optional metadata for the optimization
        """
        self.client = client
        self.dataset_name = dataset_name
        self.objective_name = objective_name
        self.name = name
        self.metadata = metadata
        self.optimization_id = optimization_id
        self.optimization: Optimization | None = None

    def __enter__(self) -> Optimization | None:
        """Create and return the optimization."""
        try:
            self.optimization = self.client.create_optimization(
                dataset_name=self.dataset_name,
                objective_name=self.objective_name,
                name=self.name,
                metadata=self.metadata,
                optimization_id=self.optimization_id,
            )

            if self.optimization:
                return self.optimization
            else:
                return None
        except Exception:
            logger.warning(
                "Opik server does not support optimizations. Please upgrade opik."
            )
            logger.warning("Continuing without Opik optimization tracking.")
            return None

    def __exit__(
        self,
        exc_type: type[BaseException] | None,
        exc_val: BaseException | None,
        exc_tb: TracebackType | None,
    ) -> Literal[False]:
        """Update optimization status based on context exit."""
        if self.optimization is None:
            return False

        try:
            if exc_type is None:
                self.optimization.update(status="completed")
            else:
                self.optimization.update(status="cancelled")
        except Exception as e:
            logger.error(f"Failed to update optimization status: {e}")

        return False


def format_prompt(prompt: str, **kwargs: Any) -> str:
    """
    Format a prompt string with the given keyword arguments.

    Args:
        prompt: The prompt string to format
        **kwargs: Keyword arguments to format into the prompt

    Returns:
        str: The formatted prompt string

    Raises:
        ValueError: If any required keys are missing from kwargs
    """
    try:
        return prompt.format(**kwargs)
    except KeyError as e:
        raise ValueError(f"Missing required key in prompt: {e}")


def validate_prompt(prompt: str) -> bool:
    """
    Validate a prompt string.

    Args:
        prompt: The prompt string to validate

    Returns:
        bool: True if the prompt is valid, False otherwise
    """
    if not prompt or not prompt.strip():
        return False
    return True


def setup_logging(log_level: str = "INFO") -> None:
    """
    Setup logging configuration.

    Args:
        log_level: The log level to use (default: INFO)
    """
    valid_levels = ["DEBUG", "INFO", "WARNING", "ERROR", "CRITICAL"]
    if log_level not in valid_levels:
        raise ValueError(f"Invalid log level. Must be one of {valid_levels}")

    numeric_level = getattr(logging, log_level.upper())
    logging.basicConfig(level=numeric_level)


def get_random_seed() -> int:
    """
    Get a random seed for reproducibility.

    Returns:
        int: A random seed
    """
    import random

    return random.randint(0, 2**32 - 1)


def random_chars(n: int) -> str:
    return "".join(random.choice(string.ascii_letters) for _ in range(n))


def disable_experiment_reporting() -> None:
    import opik.evaluation.report

    opik.evaluation.report._patch_display_experiment_results = (
        opik.evaluation.report.display_experiment_results
    )
    opik.evaluation.report._patch_display_experiment_link = (
        opik.evaluation.report.display_experiment_link
    )
    opik.evaluation.report.display_experiment_results = lambda *args, **kwargs: None
    opik.evaluation.report.display_experiment_link = lambda *args, **kwargs: None


def enable_experiment_reporting() -> None:
    import opik.evaluation.report

    try:
        opik.evaluation.report.display_experiment_results = (
            opik.evaluation.report._patch_display_experiment_results
        )
        opik.evaluation.report.display_experiment_link = (
            opik.evaluation.report._patch_display_experiment_link
        )
    except AttributeError:
        pass


def json_to_dict(json_str: str) -> Any:
    cleaned_json_string = json_str.strip()

    try:
        return json.loads(cleaned_json_string)
    except json.JSONDecodeError as json_error:
        if cleaned_json_string.startswith("```json"):
            cleaned_json_string = cleaned_json_string[7:]
            if cleaned_json_string.endswith("```"):
                cleaned_json_string = cleaned_json_string[:-3]
        elif cleaned_json_string.startswith("```"):
            cleaned_json_string = cleaned_json_string[3:]
            if cleaned_json_string.endswith("```"):
                cleaned_json_string = cleaned_json_string[:-3]

        try:
            return json.loads(cleaned_json_string)
        except json.JSONDecodeError:
            try:
                literal_result = ast.literal_eval(cleaned_json_string)
            except (ValueError, SyntaxError):
                logger.debug("Failed to parse JSON string: %s", json_str)
                raise json_error

            normalized = _convert_literals_to_json_compatible(literal_result)

            try:
                return json.loads(json.dumps(normalized))
            except (TypeError, ValueError) as serialization_error:
                logger.debug(
                    "Failed to serialise literal-evaluated payload %r: %s",
                    literal_result,
                    serialization_error,
                )
                raise json_error


def _convert_literals_to_json_compatible(value: Any) -> Any:
    """Convert Python literals to JSON-compatible structures."""
    if isinstance(value, dict):
        return {
            key: _convert_literals_to_json_compatible(val) for key, val in value.items()
        }
    if isinstance(value, list):
        return [_convert_literals_to_json_compatible(item) for item in value]
    if isinstance(value, tuple):
        return [_convert_literals_to_json_compatible(item) for item in value]
    if isinstance(value, set):
        return [
            _convert_literals_to_json_compatible(item)
            for item in sorted(value, key=repr)
        ]
    if isinstance(value, (str, int, float, bool)) or value is None:
        return value
    return str(value)


def optimization_context(
    client: Opik,
    dataset_name: str,
    objective_name: str,
    name: str | None = None,
    metadata: dict[str, Any] | None = None,
    optimization_id: str | None = None,
) -> OptimizationContextManager:
    """
    Create a context manager for handling optimization lifecycle.
    Automatically updates optimization status to "completed" or "cancelled" based on context exit.

    Args:
        client: The Opik client instance
        dataset_name: Name of the dataset for optimization
        objective_name: Name of the optimization objective
        name: Optional name for the optimization
        metadata: Optional metadata for the optimization

    Returns:
        OptimizationContextManager: A context manager that handles optimization lifecycle
    """
    return OptimizationContextManager(
        client=client,
        dataset_name=dataset_name,
        objective_name=objective_name,
        name=name,
        metadata=metadata,
        optimization_id=optimization_id,
    )


def ensure_ending_slash(url: str) -> str:
    return url.rstrip("/") + "/"


def get_optimization_run_url_by_id(
    dataset_id: str | None, optimization_id: str | None
) -> str:
    if dataset_id is None or optimization_id is None:
        raise ValueError(
            "Cannot create a new run link without a dataset_id and optimization_id."
        )

    opik_config = opik.config.get_from_user_inputs()
    url_override = opik_config.url_override
    encoded_opik_url = base64.b64encode(url_override.encode("utf-8")).decode("utf-8")

    run_path = urllib.parse.quote(
        f"v1/session/redirect/optimizations/?optimization_id={optimization_id}&dataset_id={dataset_id}&path={encoded_opik_url}",
        safe=ALLOWED_URL_CHARACTERS,
    )
    return urllib.parse.urljoin(ensure_ending_slash(url_override), run_path)


def get_trial_compare_url(
    *, dataset_id: str | None, optimization_id: str | None, trial_ids: list[str]
) -> str:
    if dataset_id is None or optimization_id is None:
        raise ValueError("dataset_id and optimization_id are required")
    if not trial_ids:
        raise ValueError("trial_ids must be a non-empty list")

    opik_config = opik.config.get_from_user_inputs()
    url_override = opik_config.url_override
    base = ensure_ending_slash(url_override)

    trials_query = urllib.parse.quote(json.dumps(trial_ids))
    compare_path = (
        f"optimizations/{optimization_id}/{dataset_id}/compare?trials={trials_query}"
    )
    return urllib.parse.urljoin(base, compare_path)


def create_litellm_agent_class(
    prompt: "chat_prompt.ChatPrompt", optimizer_ref: Any = None
) -> type["OptimizableAgent"]:
    """
    Create an `OptimizableAgent` subclass scoped to the provided chat prompt.

    Args:
        prompt: The chat prompt to use when instantiating the agent.
        optimizer_ref: Optional optimizer instance attached to the generated class.

    Returns:
        A concrete subclass with a sanitized class name, bound optimizer reference,
        and an invoke method that prefers the prompt's custom `invoke` callable while
        still routing default calls through `OptimizableAgent`.
    """
    from opik_optimizer.optimizable_agent import OptimizableAgent

<<<<<<< HEAD
    def _derive_class_name(name: str) -> str:
        # Split on non-word characters to preserve original capitalization boundaries.
        segments = [segment for segment in re.split(r"\W+", name) if segment]
        if not segments:
            return "LiteLLMAgent"

        camel = "".join(segment[0].upper() + segment[1:] for segment in segments)

        # Remove any leading digits so the identifier remains valid.
        camel = camel.lstrip(string.digits)
        return f"{camel}LiteLLMAgent" if camel else "LiteLLMAgent"

    class LiteLLMAgent(OptimizableAgent):
        optimizer = optimizer_ref

        def __init__(
            self, prompt: "ChatPrompt", project_name: str | None = None
        ) -> None:
            # Get project_name from optimizer if available
            resolved_project = project_name
            if resolved_project is None and hasattr(self.optimizer, "project_name"):
                resolved_project = self.optimizer.project_name
            super().__init__(prompt, project_name=resolved_project)

        def invoke(
            self, messages: list[dict[str, str]], seed: int | None = None
        ) -> str:
            prompt_invoke = getattr(self.prompt, "invoke", None)
            if callable(prompt_invoke):
                optimizer_obj = getattr(self, "optimizer", None)
                if optimizer_obj is not None and hasattr(
                    optimizer_obj, "_increment_llm_counter"
                ):
                    optimizer_obj._increment_llm_counter()
                return prompt_invoke(
                    self.model,
                    messages,
                    getattr(self.prompt, "tools", None),
                    **self.model_kwargs,
                )  # type: ignore[arg-type]
            return super().invoke(messages=messages, seed=seed)

    LiteLLMAgent.__name__ = _derive_class_name(prompt.name)
=======
    if prompt.invoke is not None:

        class LiteLLMAgent(OptimizableAgent):
            model = prompt.model
            model_kwargs = prompt.model_kwargs
            optimizer = optimizer_ref

            def __init__(
                self, prompt: "chat_prompt.ChatPrompt", project_name: str | None = None
            ) -> None:
                # Get project_name from optimizer if available
                if project_name is None and hasattr(self.optimizer, "project_name"):
                    project_name = self.optimizer.project_name
                super().__init__(prompt, project_name=project_name)

            def invoke(
                self, messages: list[dict[str, str]], seed: int | None = None
            ) -> str:
                return prompt.invoke(
                    self.model, messages, prompt.tools, **self.model_kwargs
                )  # type: ignore[misc]

    else:

        class LiteLLMAgent(OptimizableAgent):  # type: ignore[no-redef]
            model = prompt.model
            model_kwargs = prompt.model_kwargs
            optimizer = optimizer_ref

            def __init__(
                self, prompt: "chat_prompt.ChatPrompt", project_name: str | None = None
            ) -> None:
                # Get project_name from optimizer if available
                if project_name is None and hasattr(self.optimizer, "project_name"):
                    project_name = self.optimizer.project_name
                super().__init__(prompt, project_name=project_name)

>>>>>>> cf412eff
    return LiteLLMAgent


def function_to_tool_definition(
    func: Callable, description: str | None = None
) -> dict[str, Any]:
    sig = inspect.signature(func)
    doc = description or func.__doc__ or ""

    properties: dict[str, dict[str, str]] = {}
    required: list[str] = []

    for name, param in sig.parameters.items():
        param_type = (
            param.annotation if param.annotation != inspect.Parameter.empty else str
        )
        json_type = python_type_to_json_type(param_type)
        properties[name] = {"type": json_type, "description": f"{name} parameter"}
        if param.default == inspect.Parameter.empty:
            required.append(name)

    return {
        "type": "function",
        "function": {
            "name": func.__name__,
            "description": doc.strip(),
            "parameters": {
                "type": "object",
                "properties": properties,
                "required": required,
            },
        },
    }


def python_type_to_json_type(python_type: type) -> str:
    # Basic type mapping
    if python_type in [str]:
        return "string"
    elif python_type in [int]:
        return "integer"
    elif python_type in [float]:
        return "number"
    elif python_type in [bool]:
        return "boolean"
    elif python_type in [dict]:
        return "object"
    elif python_type in [list, list]:
        return "array"
    else:
        return "string"  # default fallback


def search_wikipedia(query: str, use_api: bool | None = False) -> list[str]:
    """
    This agent is used to search wikipedia. It can retrieve additional details
    about a topic.

    Args:
        query: The search query string
        use_api: (Optional) If True, directly use Wikipedia API instead of ColBERTv2.
                If False (default), try ColBERTv2 first with API fallback.
    """
    if use_api:
        # Directly use Wikipedia API when requested
        try:
            return _search_wikipedia_api(query)
        except Exception as api_error:
            print(f"Wikipedia API failed: {api_error}")
            return [f"Wikipedia search unavailable. Query was: {query}"]

    # Default behavior: Try ColBERTv2 first with API fallback
    # Try ColBERTv2 first with a short timeout
    try:
        colbert = ColBERTv2(url="http://20.102.90.50:2017/wiki17_abstracts")
        # Use a shorter timeout by modifying the max_retries parameter
        results = colbert(query, k=3, max_retries=1)
        return [str(item.text) for item in results if hasattr(item, "text")]
    except Exception:
        # Fallback to Wikipedia API
        try:
            return _search_wikipedia_api(query)
        except Exception as api_error:
            print(f"Wikipedia API fallback also failed: {api_error}")
            return [f"Wikipedia search unavailable. Query was: {query}"]


def _search_wikipedia_api(query: str, max_results: int = 3) -> list[str]:
    """
    Fallback Wikipedia search using the Wikipedia API.
    """
    try:
        # First, search for pages using the search API
        search_params: dict[str, str | int] = {
            "action": "query",
            "format": "json",
            "list": "search",
            "srsearch": query,
            "srlimit": max_results,
            "srprop": "snippet",
        }

        headers = {
            "User-Agent": "OpikOptimizer/1.0 (https://github.com/opik-ai/opik-optimizer)"
        }
        search_response = requests.get(
            "https://en.wikipedia.org/w/api.php",
            params=search_params,
            headers=headers,
            timeout=5,
        )

        if search_response.status_code != 200:
            raise Exception(f"Search API returned status {search_response.status_code}")

        search_data = search_response.json()

        results = []
        if "query" in search_data and "search" in search_data["query"]:
            for item in search_data["query"]["search"][:max_results]:
                page_title = item["title"]
                snippet = item.get("snippet", "")

                # Clean up the snippet (remove HTML tags)
                import re

                clean_snippet = re.sub(r"<[^>]+>", "", snippet)
                clean_snippet = re.sub(r"&[^;]+;", " ", clean_snippet)

                if clean_snippet.strip():
                    results.append(f"{page_title}: {clean_snippet.strip()}")

        return results if results else [f"No Wikipedia results found for: {query}"]

    except Exception as e:
        raise Exception(f"Wikipedia API request failed: {e}") from e<|MERGE_RESOLUTION|>--- conflicted
+++ resolved
@@ -347,7 +347,6 @@
     """
     from opik_optimizer.optimizable_agent import OptimizableAgent
 
-<<<<<<< HEAD
     def _derive_class_name(name: str) -> str:
         # Split on non-word characters to preserve original capitalization boundaries.
         segments = [segment for segment in re.split(r"\W+", name) if segment]
@@ -364,7 +363,7 @@
         optimizer = optimizer_ref
 
         def __init__(
-            self, prompt: "ChatPrompt", project_name: str | None = None
+            self, prompt: "chat_prompt.ChatPrompt", project_name: str | None = None
         ) -> None:
             # Get project_name from optimizer if available
             resolved_project = project_name
@@ -391,45 +390,6 @@
             return super().invoke(messages=messages, seed=seed)
 
     LiteLLMAgent.__name__ = _derive_class_name(prompt.name)
-=======
-    if prompt.invoke is not None:
-
-        class LiteLLMAgent(OptimizableAgent):
-            model = prompt.model
-            model_kwargs = prompt.model_kwargs
-            optimizer = optimizer_ref
-
-            def __init__(
-                self, prompt: "chat_prompt.ChatPrompt", project_name: str | None = None
-            ) -> None:
-                # Get project_name from optimizer if available
-                if project_name is None and hasattr(self.optimizer, "project_name"):
-                    project_name = self.optimizer.project_name
-                super().__init__(prompt, project_name=project_name)
-
-            def invoke(
-                self, messages: list[dict[str, str]], seed: int | None = None
-            ) -> str:
-                return prompt.invoke(
-                    self.model, messages, prompt.tools, **self.model_kwargs
-                )  # type: ignore[misc]
-
-    else:
-
-        class LiteLLMAgent(OptimizableAgent):  # type: ignore[no-redef]
-            model = prompt.model
-            model_kwargs = prompt.model_kwargs
-            optimizer = optimizer_ref
-
-            def __init__(
-                self, prompt: "chat_prompt.ChatPrompt", project_name: str | None = None
-            ) -> None:
-                # Get project_name from optimizer if available
-                if project_name is None and hasattr(self.optimizer, "project_name"):
-                    project_name = self.optimizer.project_name
-                super().__init__(prompt, project_name=project_name)
-
->>>>>>> cf412eff
     return LiteLLMAgent
 
 
