--- conflicted
+++ resolved
@@ -16,23 +16,16 @@
 from litellm.caching import Cache
 from opik.evaluation.metrics import Equals
 from opik.integrations.dspy.callback import OpikCallback
-<<<<<<< HEAD
 
-from opik_optimizer import TaskConfig
+from opik_optimizer import (
+    TaskConfig,
+)
 from opik_optimizer.datasets import hotpot_300
-=======
-from opik_optimizer.utils import optimization_context
-from opik_optimizer import (
-    MetricConfig,
-    TaskConfig,
-    from_dataset_field,
-    from_llm_response_text,
-)
->>>>>>> 5e8643c6
 from opik_optimizer.mipro_optimizer.utils import (
     create_dspy_training_set,
     opik_metric_to_dspy,
 )
+from opik_optimizer.utils import optimization_context
 
 # Using disk cache for LLM calls
 disk_cache_dir = os.path.expanduser("~/.litellm_cache")
@@ -96,27 +89,6 @@
     dataset_name=dataset.name,
     objective_name="equals",
     metadata={"optimizer": "DSPy-MIPROv2"},
-<<<<<<< HEAD
-)
-
-optimizer = MIPROv2(
-    metric=metric_function,
-    auto=None,
-    num_candidates=experiment_config["num_candidates"],
-    num_threads=10,
-    verbose=False,
-    seed=42,
-    # Add these if using Opik's MIPROv2:
-    opik_dataset=dataset,
-    opik_metric=equals,
-    opik_prompt_task_config=task_config,
-    opik_project_name=project_name,
-    opik_optimization_id=optimization.id,
-    experiment_config=experiment_config,
-)
-
-program = dspy.ReAct("question -> answer", [search_wikipedia])
-=======
 ) as optimization:
     optimizer = MIPROv2(
         metric=metric_function,
@@ -127,13 +99,12 @@
         seed=42,
         # Add these if using Opik's MIPROv2:
         opik_dataset=dataset,
-        opik_metric_config=metric_config,
+        opik_metric=equals,
         opik_prompt_task_config=task_config,
         opik_project_name=project_name,
         opik_optimization_id=optimization.id,
         experiment_config=experiment_config,
     )
->>>>>>> 5e8643c6
 
     program = dspy.ReAct("question -> answer", [search_wikipedia])
 
