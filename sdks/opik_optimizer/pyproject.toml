--- conflicted
+++ resolved
@@ -1,10 +1,6 @@
 [project]
 name = "opik_optimizer"
-<<<<<<< HEAD
-version = "2.8.1"
-=======
-version = "2.3.2"
->>>>>>> 5aa839b3
+version = "2.3.3"
 description = "Agent optimization with Opik"
 authors = [
     {name = "Comet ML", email = "support@comet.com"}
