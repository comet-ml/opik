--- conflicted
+++ resolved
@@ -1,10 +1,6 @@
 [project]
 name = "opik_optimizer"
-<<<<<<< HEAD
-version = "2.8.1"
-=======
-version = "2.3.0"
->>>>>>> 096d862a
+version = "2.3.1"
 description = "Agent optimization with Opik"
 authors = [
     {name = "Comet ML", email = "support@comet.com"}
