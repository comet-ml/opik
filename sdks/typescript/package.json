{
  "name": "opik",
  "description": "Opik TypeScript and JavaScript SDK",
  "version": "1.8.87",
  "repository": {
    "type": "git",
    "url": "git+https://github.com/comet-ml/opik.git",
    "directory": "sdks/typescript"
  },
  "homepage": "https://www.comet.com/docs/opik/",
  "author": {
    "name": "Comet",
    "email": "support@comet.com",
    "url": "https://github.com/comet-ml"
  },
  "bugs": {
    "url": "https://github.com/comet-ml/opik/issues",
    "email": "support@comet.com"
  },
  "license": "Apache-2.0",
  "keywords": [
    "opik",
    "sdk",
    "javascript",
    "javascript-sdk",
    "typescript",
    "typescript-sdk",
    "comet"
  ],
  "files": [
    "dist/**/*",
    "README.md"
  ],
  "exports": {
    "./package.json": "./package.json",
    ".": {
      "types": "./dist/index.d.ts",
      "import": "./dist/index.js",
      "require": "./dist/index.cjs"
    }
  },
  "main": "dist/index.cjs",
  "module": "dist/index.js",
  "types": "dist/index.d.ts",
  "type": "module",
  "scripts": {
    "build": "tsup",
    "watch": "tsup --watch",
    "lint": "eslint '**/*.{ts,tsx}'",
    "typecheck": "tsc --noEmit",
    "format": "prettier --write 'src/**/*.{ts,tsx,js,jsx,json,md}'",
    "test": "vitest run --exclude 'tests/integration/**/*.test.ts'",
    "test:integration:api": "vitest run tests/integration/api"
  },
  "devDependencies": {
<<<<<<< HEAD
    "@ai-sdk/openai": "^2.0.53",
=======
>>>>>>> 29cd79db
    "@eslint/js": "^9.20.0",
    "@types/ini": "^4.1.1",
    "@types/mustache": "^4.2.5",
    "@types/node-fetch": "^2.6.12",
    "@types/nunjucks": "^3.2.6",
    "@types/qs": "^6.9.17",
    "@types/readable-stream": "^4.0.18",
    "@types/url-join": "^4.0.3",
    "@types/uuid": "^10.0.0",
    "@typescript-eslint/eslint-plugin": "^8.16.0",
    "@typescript-eslint/parser": "^8.16.0",
<<<<<<< HEAD
    "ai": "^5.0.76",
=======
>>>>>>> 29cd79db
    "eslint": "^9.20.0",
    "globals": "^15.14.0",
    "msw": "^2.11.6",
    "prettier": "^3.4.1",
    "tsup": "^8.3.6",
    "typescript": "^5.7.2",
    "typescript-eslint": "^8.24.0",
    "vite-tsconfig-paths": "^5.1.3",
    "vitest": "^3.0.5",
    "zod": "^3.25.55"
  },
  "engines": {
    "node": ">=18"
  },
  "peerDependencies": {
    "zod": "^3.25.55"
  },
  "peerDependenciesMeta": {
    "zod": {
      "optional": false
    }
  },
  "dependencies": {
    "ansi-escapes": "^7.0.0",
    "boxen": "^8.0.1",
    "chalk": "^5.4.1",
    "date-fns": "^3.5.0",
    "dotenv": "^16.5.0",
    "fast-deep-equal": "^3.1.3",
    "fast-json-stable-stringify": "^2.1.0",
    "ini": "^5.0.0",
    "jest-diff": "^29.7.0",
    "mustache": "^4.2.0",
    "node-fetch": "^3.3.2",
    "nunjucks": "^3.2.4",
    "ora": "^8.2.0",
    "qs": "^6.13.1",
    "readable-stream": "^4.7.0",
    "tslog": "^4.9.3",
    "url-join": "^5.0.0",
    "uuid": "^11.0.3",
    "xxhash-wasm": "^1.1.0"
  }
}<|MERGE_RESOLUTION|>--- conflicted
+++ resolved
@@ -53,10 +53,6 @@
     "test:integration:api": "vitest run tests/integration/api"
   },
   "devDependencies": {
-<<<<<<< HEAD
-    "@ai-sdk/openai": "^2.0.53",
-=======
->>>>>>> 29cd79db
     "@eslint/js": "^9.20.0",
     "@types/ini": "^4.1.1",
     "@types/mustache": "^4.2.5",
@@ -68,10 +64,6 @@
     "@types/uuid": "^10.0.0",
     "@typescript-eslint/eslint-plugin": "^8.16.0",
     "@typescript-eslint/parser": "^8.16.0",
-<<<<<<< HEAD
-    "ai": "^5.0.76",
-=======
->>>>>>> 29cd79db
     "eslint": "^9.20.0",
     "globals": "^15.14.0",
     "msw": "^2.11.6",
