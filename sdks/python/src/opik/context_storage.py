import contextvars
import contextlib

from typing import List, Optional, Generator
from opik.api_objects import span, trace


class OpikContextStorage:
    """
    Manages span and trace context using Python's contextvars.

    ## IMPORTANT: Working with ContextVars

    This class uses ContextVars to maintain isolated stacks across different
    execution contexts (like threads or async tasks). The ContextVar default value can be
    a mutable object, and changes to it will affect all contexts. So, when working with these
    context variables, always follow these guidelines:

    ### DO NOT modify the context directly:
    ```python
    # WRONG: Direct modification affects all contexts
    spans_stack_context.get().append(new_span)  # Don't do this!
    ```

    ### DO use copy-modify-set pattern:

    For adding elements:
    ```python
    # CORRECT: Copy, modify, then set
    stack = spans_stack_context.get().copy()
    spans_stack_context.set(stack + [new_element])
    ```

    For removing elements:
    ```python
    # CORRECT: Copy, modify, then set
    stack = spans_stack_context.get().copy()
    spans_stack_context.set(stack[:-1])
    ```

    The methods in this class follow these patterns and provide a safe API
    for manipulating the context stacks.
    """

    def __init__(self) -> None:
        self._current_trace_data_context: contextvars.ContextVar[
            Optional[trace.TraceData]
        ] = contextvars.ContextVar("current_trace_data", default=None)
        self._spans_data_stack_context: contextvars.ContextVar[List[span.SpanData]] = (
            contextvars.ContextVar("spans_data_stack", default=[])
        )

    def _has_span_id(self, span_id: str) -> bool:
        return span_id in [span.id for span in self._get_data_stack()]

    def _get_data_stack(self) -> List[span.SpanData]:
        return self._spans_data_stack_context.get().copy()

    def trim_span_data_stack_to_certain_span(self, span_id: str) -> None:
        """
        If span with the given id exists in the stack, eliminates the spans from the stack
        until the span with the given id is at the top.

        Intended to be used in the modules that perform unsafe manipulations with the
        span data stack (when there is a risk of missing the pop operation, e.g. in callback-based integrations).

        When the id of the span that SHOULD be on top is known, we can trim
        the stack to remove hanged spans if there are any.

        Args:
            span_id: The id of the span to trim the stack to.
        Returns:
            None
        """
        if not self._has_span_id(span_id):
            return

        stack = self._get_data_stack()
        new_stack = []
        for span_data in stack:
            new_stack.append(span_data)
            if span_data.id == span_id:
                break

        self._spans_data_stack_context.set(new_stack)

    def top_span_data(self) -> Optional[span.SpanData]:
        if self.span_data_stack_empty():
            return None
        stack = self._get_data_stack()
        return stack[-1]

<<<<<<< HEAD
    def pop_span_data(
        self,
        ensure_id: Optional[str] = None,
    ) -> Optional[span.SpanData]:
        """
        Pops the span from the stack.
        Args:
            ensure_id: If provided, it will pop the span only if it has the given id.
                Intended to be used in the modules that perform unsafe manipulations with the
                span data stack (when there is a risk of missing the add or pop operation,
                e.g. in callback-based integrations), to make sure the correct span is popped.
        Returns:
            The span that was popped from the stack or None.
        """
        if self.span_data_stack_empty():
            return None

        if ensure_id is None:
            stack = self._get_data_stack()
            self._spans_data_stack_context.set(stack[:-1])
            return stack[-1]

        if not self.span_data_stack_empty() and self.top_span_data().id == ensure_id:  # type: ignore
            return self.pop_span_data()

        STACK_IS_EMPTY_OR_THE_ID_DOES_NOT_MATCH = None
        return STACK_IS_EMPTY_OR_THE_ID_DOES_NOT_MATCH
=======
    def pop_span_data(self) -> Optional[span.SpanData]:
        if self.span_data_stack_empty():
            return None
        stack = self._get_data_stack()
        self._spans_data_stack_context.set(stack[:-1])
        return stack[-1]
>>>>>>> 404d17fc

    def add_span_data(self, span: span.SpanData) -> None:
        stack = self._get_data_stack()
        self._spans_data_stack_context.set(stack + [span])

    def span_data_stack_empty(self) -> bool:
        return len(self._spans_data_stack_context.get()) == 0

    def get_trace_data(self) -> Optional[trace.TraceData]:
        trace_data = self._current_trace_data_context.get()
        return trace_data

    def pop_trace_data(
        self, ensure_id: Optional[str] = None
    ) -> Optional[trace.TraceData]:
        """
        Pops the trace from the context.
        Args:
            ensure_id: If provided, it will pop the trace only if it has the given id.
                Intended to be used in the modules that perform unsafe manipulations with the
                trace data (when there is a risk of missing the set operation,
                e.g. in callback-based integrations), to make sure the correct trace is popped.
        Returns:
            The trace that was popped from the context or None.
        """
        trace_data = self._current_trace_data_context.get()

        if trace_data is None:
            return None

        if ensure_id is not None and trace_data.id != ensure_id:
            return None

        self.set_trace_data(None)
        return trace_data

    def set_trace_data(self, trace: Optional[trace.TraceData]) -> None:
        self._current_trace_data_context.set(trace)

    def clear_spans(self) -> None:
        self._spans_data_stack_context.set([])

    def clear_all(self) -> None:
        self._current_trace_data_context.set(None)
        self.clear_spans()


_context_storage = OpikContextStorage()

top_span_data = _context_storage.top_span_data
pop_span_data = _context_storage.pop_span_data
add_span_data = _context_storage.add_span_data
span_data_stack_empty = _context_storage.span_data_stack_empty
get_trace_data = _context_storage.get_trace_data
pop_trace_data = _context_storage.pop_trace_data
set_trace_data = _context_storage.set_trace_data
clear_all = _context_storage.clear_all
trim_span_data_stack_to_certain_span = (
    _context_storage.trim_span_data_stack_to_certain_span
)


def get_current_context_instance() -> OpikContextStorage:
    return _context_storage


@contextlib.contextmanager
def temporary_context(
    span_data: span.SpanData, trace_data: Optional[trace.TraceData]
) -> Generator[None, None, None]:
    """
    Temporarily adds span and trace data to the context.
    If trace_data is None, it has no effect on the current trace in the context.
    """
    try:
        original_trace = get_trace_data()

        if trace_data is not None:
            set_trace_data(trace=trace_data)

        add_span_data(span_data)

        yield
    finally:
        set_trace_data(original_trace)
        pop_span_data()<|MERGE_RESOLUTION|>--- conflicted
+++ resolved
@@ -90,7 +90,6 @@
         stack = self._get_data_stack()
         return stack[-1]
 
-<<<<<<< HEAD
     def pop_span_data(
         self,
         ensure_id: Optional[str] = None,
@@ -118,14 +117,6 @@
 
         STACK_IS_EMPTY_OR_THE_ID_DOES_NOT_MATCH = None
         return STACK_IS_EMPTY_OR_THE_ID_DOES_NOT_MATCH
-=======
-    def pop_span_data(self) -> Optional[span.SpanData]:
-        if self.span_data_stack_empty():
-            return None
-        stack = self._get_data_stack()
-        self._spans_data_stack_context.set(stack[:-1])
-        return stack[-1]
->>>>>>> 404d17fc
 
     def add_span_data(self, span: span.SpanData) -> None:
         stack = self._get_data_stack()
