from typing import Optional, TypeVar

import openai

from . import (
    chat_completion_chunks_aggregator,
    openai_chat_completions_decorator,
)
<<<<<<< HEAD

from . import openai_speech_decorator
from . import speech_stream_events_aggregator
from opik import semantic_version
=======
import opik.semantic_version as semantic_version
>>>>>>> 4b05e7d6

OpenAIClient = TypeVar("OpenAIClient", openai.OpenAI, openai.AsyncOpenAI)


def track_openai(
    openai_client: OpenAIClient,
    project_name: Optional[str] = None,
) -> OpenAIClient:
    """Adds Opik tracking wrappers to an OpenAI client.

    The client is always patched; however every wrapped call checks
    `opik.decorator.tracing_runtime_config.is_tracing_active()` before emitting
    any telemetry. If tracing is disabled at call time, the wrapped function
    executes normally but no span/trace is sent.

    Tracks calls to:
    * `openai_client.chat.completions.create()`, including support for stream=True mode.
    * `openai_client.beta.chat.completions.parse()`
    * `openai_client.beta.chat.completions.stream()`
    * `openai_client.responses.create()`

    Can be used within other Opik-tracked functions.

    Args:
        openai_client: An instance of OpenAI or AsyncOpenAI client.
        project_name: The name of the project to log data.

    Returns:
        The modified OpenAI client with Opik tracking enabled.
    """
    if hasattr(openai_client, "opik_tracked"):
        return openai_client

    openai_client.opik_tracked = True

    _patch_openai_chat_completions(openai_client, project_name)

    if hasattr(openai_client, "responses"):
        _patch_openai_responses(openai_client, project_name)

    _patch_openai_speech(openai_client, project_name)

    return openai_client


def _patch_openai_chat_completions(
    openai_client: OpenAIClient,
    project_name: Optional[str] = None,
) -> None:
    chat_completions_decorator_factory = (
        openai_chat_completions_decorator.OpenaiChatCompletionsTrackDecorator()
    )
    if openai_client.base_url.host != "api.openai.com":
        chat_completions_decorator_factory.provider = openai_client.base_url.host

    completions_create_decorator = chat_completions_decorator_factory.track(
        type="llm",
        name="chat_completion_create",
        generations_aggregator=chat_completion_chunks_aggregator.aggregate,
        project_name=project_name,
    )
    completions_parse_decorator = chat_completions_decorator_factory.track(
        type="llm",
        name="chat_completion_parse",
        generations_aggregator=chat_completion_chunks_aggregator.aggregate,
        project_name=project_name,
    )
    completions_stream_decorator = chat_completions_decorator_factory.track(
        type="llm",
        name="chat_completion_stream",
        generations_aggregator=chat_completion_chunks_aggregator.aggregate,
        project_name=project_name,
    )

    openai_client.chat.completions.create = completions_create_decorator(
        openai_client.chat.completions.create
    )
    if semantic_version.SemanticVersion.parse(openai.__version__) < "1.92.0":  # type: ignore
        # beta.chat.completions.stream() calls chat.completions.create(stream=True)
        # under the hood.
        # So decorating `create` will automatically work for tracking `stream`.
        openai_client.beta.chat.completions.parse = completions_parse_decorator(
            openai_client.beta.chat.completions.parse
        )
    else:
        # OpenAI reworked beta API.
        # * chat.completion.stream calls chat.completion.create under the hood, so
        #   it doesn't need to be decorated again.
        # * But beta.chat.completion.stream does not call chat.completion.create, so
        #   it needs to be decorated!
        openai_client.beta.chat.completions.stream = completions_stream_decorator(
            openai_client.beta.chat.completions.stream
        )

        openai_client.chat.completions.parse = completions_parse_decorator(
            openai_client.chat.completions.parse
        )
        openai_client.beta.chat.completions.parse = completions_parse_decorator(
            openai_client.beta.chat.completions.parse
        )


def _patch_openai_responses(
    openai_client: OpenAIClient,
    project_name: Optional[str] = None,
) -> None:
    from . import (
        response_events_aggregator,
        openai_responses_decorator,
    )

    responses_decorator_factory = (
        openai_responses_decorator.OpenaiResponsesTrackDecorator()
    )
    if openai_client.base_url.host != "api.openai.com":
        responses_decorator_factory.provider = openai_client.base_url.host

    if hasattr(openai_client.responses, "create"):
        responses_create_decorator = responses_decorator_factory.track(
            type="llm",
            name="responses_create",
            generations_aggregator=response_events_aggregator.aggregate,
            project_name=project_name,
        )
        openai_client.responses.create = responses_create_decorator(
            openai_client.responses.create
        )

    if hasattr(openai_client.responses, "parse"):
        responses_parse_decorator = responses_decorator_factory.track(
            type="llm",
            name="responses_parse",
            generations_aggregator=response_events_aggregator.aggregate,
            project_name=project_name,
        )
        openai_client.responses.parse = responses_parse_decorator(
            openai_client.responses.parse
        )


def _patch_openai_speech(
    openai_client: OpenAIClient,
    project_name: Optional[str] = None,
) -> None:
    if hasattr(openai_client, "_opik_speech_tracked"):
        return

    speech_decorator_factory = openai_speech_decorator.OpenaiSpeechTrackDecorator()
    if openai_client.base_url.host != "api.openai.com":
        speech_decorator_factory.provider = openai_client.base_url.host

    speech_create_decorator = speech_decorator_factory.track(
        type="llm",
        name="speech_create",
        generations_aggregator=speech_stream_events_aggregator.aggregate,
        project_name=project_name,
    )

    speech_stream_decorator = speech_decorator_factory.track(
        type="llm",
        name="speech_stream",
        generations_aggregator=speech_stream_events_aggregator.aggregate,
        project_name=project_name,
    )

    if hasattr(openai_client.audio.speech, "create"):
        openai_client.audio.speech.create = speech_create_decorator(
            openai_client.audio.speech.create
        )

    if hasattr(openai_client.audio.speech, "with_streaming_response") and hasattr(
        openai_client.audio.speech.with_streaming_response, "create"
    ):
        openai_client.audio.speech.with_streaming_response.create = (
            speech_stream_decorator(
                openai_client.audio.speech.with_streaming_response.create
            )
        )

    openai_client._opik_speech_tracked = True<|MERGE_RESOLUTION|>--- conflicted
+++ resolved
@@ -6,14 +6,11 @@
     chat_completion_chunks_aggregator,
     openai_chat_completions_decorator,
 )
-<<<<<<< HEAD
 
 from . import openai_speech_decorator
 from . import speech_stream_events_aggregator
-from opik import semantic_version
-=======
 import opik.semantic_version as semantic_version
->>>>>>> 4b05e7d6
+
 
 OpenAIClient = TypeVar("OpenAIClient", openai.OpenAI, openai.AsyncOpenAI)
 
@@ -99,11 +96,6 @@
             openai_client.beta.chat.completions.parse
         )
     else:
-        # OpenAI reworked beta API.
-        # * chat.completion.stream calls chat.completion.create under the hood, so
-        #   it doesn't need to be decorated again.
-        # * But beta.chat.completion.stream does not call chat.completion.create, so
-        #   it needs to be decorated!
         openai_client.beta.chat.completions.stream = completions_stream_decorator(
             openai_client.beta.chat.completions.stream
         )
