--- conflicted
+++ resolved
@@ -55,17 +55,6 @@
 
     def on_trace_start(self, trace: tracing.Trace) -> None:
         try:
-<<<<<<< HEAD
-            opik_trace_data = trace_data.TraceData(
-                name=trace.name,
-                project_name=self._project_name,
-                thread_id=trace.group_id,
-                metadata=trace_metadata,
-            )
-            self._created_traces_data_map[trace.trace_id] = opik_trace_data
-            if self._opik_client.config.log_start_trace:
-                self._opik_client.trace(**opik_trace_data.as_start_parameters)
-=======
             trace_metadata = trace.metadata or {}
             trace_metadata["created_from"] = "openai-agents"
             if trace.trace_id:
@@ -81,6 +70,8 @@
                 )
                 self._opik_context_storage.set_trace_data(current_trace)
                 self._created_opik_traces_data_map[trace.trace_id] = current_trace
+                if self._opik_client.config.log_start_trace:
+                  self._opik_client.trace(**current_trace.as_start_parameters)
             else:
                 start_span_arguments = arguments_helpers.StartSpanParameters(
                     name=trace.name,
@@ -101,7 +92,6 @@
                     trace.trace_id
                 ] = opik_span_data.parent_span_id
 
->>>>>>> 13927967
         except Exception:
             LOGGER.error("on_trace_start failed", exc_info=True)
 
@@ -116,18 +106,13 @@
 
             opik_trace_or_span_data.init_end_time()
 
-<<<<<<< HEAD
-            self._collect_trace_input_and_output_from_spans(opik_trace_data)
-            self._opik_client.trace(**opik_trace_data.as_parameters)
-=======
             self._populate_root_span_or_trace_with_meaningful_input_and_output(
                 trace.trace_id, opik_trace_or_span_data
             )
             if isinstance(opik_trace_or_span_data, trace_data.TraceData):
-                self._opik_client.trace(**opik_trace_or_span_data.__dict__)
+                self._opik_client.trace(**opik_trace_or_span_data.as_parameters)
             else:
                 self._opik_client.span(**opik_trace_or_span_data.__dict__)
->>>>>>> 13927967
         except Exception:
             LOGGER.error("on_trace_end failed", exc_info=True)
         finally:
