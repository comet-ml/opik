import contextvars
import functools
import logging
import uuid
from typing import Any, Dict, List, Optional, Set, Union

from google.adk.agents.callback_context import CallbackContext
from google.adk.models import LlmRequest, LlmResponse, lite_llm
from google.adk.tools.base_tool import BaseTool
from google.adk.tools.tool_context import ToolContext

from opik import context_storage
from opik.api_objects import helpers, opik_client, span, trace
from opik.types import DistributedTraceHeadersDict, LLMProvider, SpanType
from . import helpers as adk_helpers, litellm_wrappers, llm_response_wrapper

LOGGER = logging.getLogger(__name__)

SpanOrTraceData = Union[span.SpanData, trace.TraceData]


class OpikTracer:
    def __init__(
        self,
        name: Optional[str] = None,
        tags: Optional[List[str]] = None,
        metadata: Optional[Dict[str, Any]] = None,
        project_name: Optional[str] = None,
        distributed_headers: Optional[DistributedTraceHeadersDict] = None,
    ):
        self.name = name
        self.tags = tags
        self.metadata = metadata or {}
        self.metadata["created_from"] = "google-adk"
        self.project_name = project_name
        self.distributed_headers = distributed_headers
        self._client = opik_client.get_client_cached()

        self._last_model_output: Optional[Dict[str, Any]] = None

        # Use OpikContextStorage instance instead of global context storage module
        # in case we need to use different context storage for ADK in the future
        self._context_storage = context_storage.get_current_context_instance()

        self._external_parent_span_id: contextvars.ContextVar[Optional[str]] = (
            contextvars.ContextVar("external_parent_span_id", default=None)
        )

        self._opik_created_trace_id: Optional[str] = None
        self._opik_created_spans: Set[str] = set()

        self._opik_client = opik_client.get_client_cached()

        _patch_adk()

    def _attach_span_to_existing_span(
        self,
        current_span_data: span.SpanData,
        name: str,
        input: Dict[str, Any],
        type: SpanType,
        metadata: Optional[Dict[str, Any]] = None,
        provider: Optional[Union[str, LLMProvider]] = None,
        model: Optional[str] = None,
    ) -> None:
        project_name = helpers.resolve_child_span_project_name(
            parent_project_name=current_span_data.project_name,
            child_project_name=self.project_name,
        )

        span_data = span.SpanData(
            trace_id=current_span_data.trace_id,
            parent_span_id=current_span_data.id,
            name=name,
            provider=provider,
            model=model,
            input=input,
            type=type,
            project_name=project_name,
            metadata=self.metadata
            if metadata is None
            else {**self.metadata, **metadata},
        )
<<<<<<< HEAD
        self._start_span(span_data)
=======
        self._set_current_context_data(span_data)
        self._opik_created_spans.add(span_data.id)
>>>>>>> 479d543a

    def _attach_span_to_existing_trace(
        self,
        current_trace_data: trace.TraceData,
        name: str,
        input: Dict[str, Any],
        type: SpanType,
        metadata: Optional[Dict[str, Any]] = None,
        provider: Optional[Union[str, LLMProvider]] = None,
        model: Optional[str] = None,
    ) -> None:
        project_name = helpers.resolve_child_span_project_name(
            parent_project_name=current_trace_data.project_name,
            child_project_name=self.project_name,
        )
        span_data = span.SpanData(
            trace_id=current_trace_data.id,
            parent_span_id=None,
            name=name,
            provider=provider,
            model=model,
            input=input,
            type=type,
            project_name=project_name,
            metadata=self.metadata
            if metadata is None
            else {**self.metadata, **metadata},
        )
<<<<<<< HEAD
        self._start_span(span_data)

    def _start_span(
        self,
        new_span_data: span.SpanData,
    ) -> None:
        self._set_current_context_data(new_span_data)

        if self._opik_client.config.log_start_span:
            self._opik_client.span(**new_span_data.as_start_parameters)
=======
        self._set_current_context_data(span_data)
        self._opik_created_spans.add(span_data.id)
>>>>>>> 479d543a

    def _start_trace(
        self,
        new_trace_data: trace.TraceData,
    ) -> None:
        self._set_current_context_data(new_trace_data)
        self._opik_created_trace_id = new_trace_data.id

        if self._opik_client.config.log_start_trace:
            self._opik_client.trace(**new_trace_data.as_start_parameters)

    def _end_current_trace(self) -> None:
        is_error = True

        if trace_data := self._context_storage.get_trace_data():
            if trace_data.id == self._opik_created_trace_id:
                self._context_storage.set_trace_data(None)
                trace_data.init_end_time()
                self._opik_client.trace(**trace_data.as_parameters)
                is_error = False

        if is_error:
            LOGGER.error("Failed during _end_current_trace(): trace is not found.")

    def _end_current_span(
        self,
    ) -> None:
<<<<<<< HEAD
        if (span_data := self._context_storage.top_span_data()) is not None:
            span_data.init_end_time()
            self._opik_client.span(**span_data.as_parameters)
=======
        is_error = True

        if span_data := self._context_storage.top_span_data():
            if span_data.id in self._opik_created_spans:
                self._context_storage.pop_span_data()
                span_data.init_end_time()
                self._opik_client.span(**span_data.__dict__)
                is_error = False
>>>>>>> 479d543a

        if is_error:
            LOGGER.error("Failed during _end_current_span(): span is not found.")

    def _set_current_context_data(self, value: SpanOrTraceData) -> None:
        if isinstance(value, span.SpanData):
            self._context_storage.add_span_data(value)
        elif isinstance(value, trace.TraceData):
            self._context_storage.set_trace_data(value)
        else:
            raise ValueError(f"Invalid context type: {type(value)}")

    def _ensure_no_hanging_opik_tracer_spans(self) -> None:
        # handle spans created by this tracer
        if external_parent_span_id := self._external_parent_span_id.get():
            self._context_storage.trim_span_data_stack_to_certain_span(
                external_parent_span_id
            )
        else:
            self._context_storage.clear_spans()
        self._opik_created_spans.clear()

        # handle trace created by this tracer
        if current_trace_data := self._context_storage.get_trace_data():
            if current_trace_data.id == self._opik_created_trace_id:
                self._opik_created_trace_id = None
                self._context_storage.set_trace_data(None)

    def before_agent_callback(
        self, callback_context: CallbackContext, *args: Any, **kwargs: Any
    ) -> None:
        try:
            if "opik_thread_id" in callback_context.state:
                thread_id = callback_context.state["opik_thread_id"]
            else:
                thread_id = str(uuid.uuid4())
                callback_context.state["opik_thread_id"] = thread_id

            trace_metadata = self.metadata.copy()
            trace_metadata["adk_invocation_id"] = callback_context.invocation_id

            user_input = adk_helpers.convert_adk_base_model_to_dict(
                callback_context.user_content
            )
            name = self.name or callback_context.agent_name

            if current_span_data := self._context_storage.top_span_data():
                self._attach_span_to_existing_span(
                    current_span_data=current_span_data,
                    name=name,
                    input=user_input,
                    type="general",
                    metadata=self.metadata,
                )
                self._external_parent_span_id.set(current_span_data.id)
            elif current_trace_data := self._context_storage.get_trace_data():
                self._attach_span_to_existing_trace(
                    current_trace_data=current_trace_data,
                    name=name,
                    input=user_input,
                    type="general",
                    metadata=self.metadata,
                )
            else:
                new_trace_data = trace.TraceData(
                    name=name,
                    input=user_input,
                    metadata=trace_metadata,
                    project_name=self.project_name,
                    thread_id=thread_id,
                )
                self._start_trace(new_trace_data)
        except Exception as e:
            LOGGER.error(f"Failed during before_agent_callback(): {e}", exc_info=True)

    def after_agent_callback(
        self, callback_context: CallbackContext, *args: Any, **kwargs: Any
    ) -> None:
        try:
            output = self._last_model_output

            if span_data := self._context_storage.top_span_data():
                span_data.update(output=output).init_end_time()
                self._end_current_span()
            else:
                trace_data = self._context_storage.get_trace_data()
                assert trace_data is not None
                trace_data.update(output=output).init_end_time()
                self._end_current_trace()
                self._last_model_output = None
        except Exception as e:
            LOGGER.error(f"Failed during after_agent_callback(): {e}", exc_info=True)
        finally:
            self._ensure_no_hanging_opik_tracer_spans()

    def before_model_callback(
        self,
        callback_context: CallbackContext,
        llm_request: LlmRequest,
        *args: Any,
        **kwargs: Any,
    ) -> None:
        try:
            input = adk_helpers.convert_adk_base_model_to_dict(llm_request)

            provider, model = litellm_wrappers.parse_provider_and_model(
                llm_request.model
            )

            if current_span_data := self._context_storage.top_span_data():
                self._attach_span_to_existing_span(
                    current_span_data=current_span_data,
                    name=llm_request.model,
                    provider=provider,
                    model=model,
                    input=input,
                    type="llm",
                    metadata=self.metadata,
                )
            else:
                current_trace_data = self._context_storage.get_trace_data()
                assert current_trace_data is not None
                self._attach_span_to_existing_trace(
                    current_trace_data=current_trace_data,
                    name=llm_request.model,
                    provider=provider,
                    model=model,
                    input=input,
                    type="llm",
                    metadata=self.metadata,
                )
        except Exception as e:
            LOGGER.error(f"Failed during before_model_callback(): {e}", exc_info=True)

    def after_model_callback(
        self,
        callback_context: CallbackContext,
        llm_response: LlmResponse,
        *args: Any,
        **kwargs: Any,
    ) -> None:
        try:
            # Ignore partial chunks, ADK will call this method with the full
            # response at the end
            if llm_response.partial is True:
                return
        except Exception:
            LOGGER.debug("Error checking for partial chunks", exc_info=True)

        model = None
        provider = None
        usage = None
        output = None

        try:
            output = adk_helpers.convert_adk_base_model_to_dict(llm_response)
            usage_data = llm_response_wrapper.pop_llm_usage_data(output)
            if usage_data is not None:
                model = usage_data.model
                provider = usage_data.provider
                usage = usage_data.opik_usage
        except Exception:
            LOGGER.debug(
                "Error converting LlmResponse to dict or extracting usage data",
                exc_info=True,
            )

        self._last_model_output = output

        try:
            span_data = self._context_storage.top_span_data()
            assert span_data is not None
            span_data.update(
                output=output,
                usage=usage,
                model=model,
                provider=provider,
            )
            self._end_current_span()
        except Exception as e:
            LOGGER.error(f"Failed during after_model_callback(): {e}", exc_info=True)

    def before_tool_callback(
        self,
        tool: BaseTool,
        args: Dict[str, Any],
        tool_context: ToolContext,
        *other_args: Any,
        **kwargs: Any,
    ) -> None:
        try:
            metadata = {"function_call_id": tool_context.function_call_id}

            if (current_span_data := self._context_storage.top_span_data()) is not None:
                self._attach_span_to_existing_span(
                    current_span_data=current_span_data,
                    name=tool.name,
                    input=args,
                    type="tool",
                    metadata=metadata,
                )
            else:
                current_trace_data = self._context_storage.get_trace_data()
                assert current_trace_data is not None
                self._attach_span_to_existing_trace(
                    current_trace_data=current_trace_data,
                    name=tool.name,
                    input=args,
                    type="tool",
                    metadata=metadata,
                )
        except Exception as e:
            LOGGER.error(f"Failed during before_tool_callback(): {e}", exc_info=True)

    def after_tool_callback(
        self,
        tool: BaseTool,
        args: Dict[str, Any],
        tool_context: ToolContext,
        tool_response: Any,
        *other_args: Any,
        **kwargs: Any,
    ) -> None:
        try:
            current_span_data = self._context_storage.top_span_data()
            assert current_span_data is not None

            if isinstance(tool_response, dict):
                current_span_data.update(output=tool_response)
            else:
                current_span_data.update(output={"output": tool_response})
            self._end_current_span()
        except Exception as e:
            LOGGER.error(f"Failed during after_tool_callback(): {e}", exc_info=True)


@functools.lru_cache()
def _patch_adk() -> None:
    # monkey patch LLMResponse to store usage_metadata
    old_function = LlmResponse.create
    create_wrapper = llm_response_wrapper.LlmResponseCreateWrapper(old_function)
    LlmResponse.create = create_wrapper

    if hasattr(lite_llm, "LiteLLMClient") and hasattr(
        lite_llm.LiteLLMClient, "acompletion"
    ):
        lite_llm.LiteLLMClient.acompletion = (
            litellm_wrappers.litellm_client_acompletion_decorator(
                lite_llm.LiteLLMClient.acompletion
            )
        )
    if hasattr(lite_llm, "_model_response_to_generate_content_response"):
        lite_llm._model_response_to_generate_content_response = (
            litellm_wrappers.generate_content_response_decorator(
                lite_llm._model_response_to_generate_content_response
            )
        )<|MERGE_RESOLUTION|>--- conflicted
+++ resolved
@@ -81,12 +81,8 @@
             if metadata is None
             else {**self.metadata, **metadata},
         )
-<<<<<<< HEAD
+
         self._start_span(span_data)
-=======
-        self._set_current_context_data(span_data)
-        self._opik_created_spans.add(span_data.id)
->>>>>>> 479d543a
 
     def _attach_span_to_existing_trace(
         self,
@@ -115,7 +111,7 @@
             if metadata is None
             else {**self.metadata, **metadata},
         )
-<<<<<<< HEAD
+
         self._start_span(span_data)
 
     def _start_span(
@@ -123,13 +119,10 @@
         new_span_data: span.SpanData,
     ) -> None:
         self._set_current_context_data(new_span_data)
+        self._opik_created_spans.add(span_data.id)
 
         if self._opik_client.config.log_start_span:
             self._opik_client.span(**new_span_data.as_start_parameters)
-=======
-        self._set_current_context_data(span_data)
-        self._opik_created_spans.add(span_data.id)
->>>>>>> 479d543a
 
     def _start_trace(
         self,
@@ -157,20 +150,14 @@
     def _end_current_span(
         self,
     ) -> None:
-<<<<<<< HEAD
-        if (span_data := self._context_storage.top_span_data()) is not None:
-            span_data.init_end_time()
-            self._opik_client.span(**span_data.as_parameters)
-=======
         is_error = True
 
         if span_data := self._context_storage.top_span_data():
             if span_data.id in self._opik_created_spans:
                 self._context_storage.pop_span_data()
                 span_data.init_end_time()
-                self._opik_client.span(**span_data.__dict__)
+                self._opik_client.span(**span_data.as_parameters)
                 is_error = False
->>>>>>> 479d543a
 
         if is_error:
             LOGGER.error("Failed during _end_current_span(): span is not found.")
