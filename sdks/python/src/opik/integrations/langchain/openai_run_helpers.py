--- conflicted
+++ resolved
@@ -30,16 +30,8 @@
     token usage info might be in different places, different formats or completely missing.
     """
     try:
-<<<<<<< HEAD
         provider, _ = _get_provider_and_model(run_dict)
 
-        token_usage = run_dict["outputs"]["llm_output"]["token_usage"]
-        if (
-            usage_validator.UsageValidator(token_usage, provider=provider)
-            .validate()
-            .ok()
-        ):
-=======
         if run_dict["outputs"]["llm_output"] is not None:
             token_usage = run_dict["outputs"]["llm_output"]["token_usage"]
 
@@ -63,8 +55,7 @@
             )
             return None
 
-        if usage_validator.UsageValidator(token_usage).validate().ok():
->>>>>>> 12b6b174
+        if usage_validator.UsageValidator(usage=token_usage, provider=provider).validate().ok():
             return cast(UsageDict, token_usage)
 
         return None
