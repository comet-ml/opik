import logging
from typing import Any, Dict, Optional, TYPE_CHECKING, Tuple, cast

from opik import logging_messages
from opik.types import LLMUsageInfo, UsageDict
from opik.validation import usage as usage_validator

if TYPE_CHECKING:
    from langchain_core.tracers.schemas import Run


LOGGER = logging.getLogger(__name__)


def get_llm_usage_info(run_dict: Optional[Dict[str, Any]] = None) -> LLMUsageInfo:
    if run_dict is None:
        return LLMUsageInfo()

    usage_dict = _try_get_token_usage(run_dict)
    provider, model = _get_provider_and_model(run_dict)

    return LLMUsageInfo(provider=provider, model=model, usage=usage_dict)


def _try_get_token_usage(run_dict: Dict[str, Any]) -> Optional[UsageDict]:
    """
    Attempts to extract and return the token usage from the given run dictionary.

    Depending on the execution type (invoke, streaming mode, async etc.), or even the model name itself,
    token usage info might be in different places, different formats or completely missing.
    """
    try:
        if run_dict["outputs"]["llm_output"] is not None:
            token_usage = run_dict["outputs"]["llm_output"]["token_usage"]

<<<<<<< HEAD
        # streaming mode handling (in async mode may not provide token usage info)
        elif token_usage_full := run_dict["outputs"]["generations"][-1][-1]["message"][
            "kwargs"
        ].get("usage_metadata"):
=======
        # streaming mode handling (token usage data will be available at the end of streaming)
        else:
            token_usage_full = run_dict["outputs"]["generations"][-1][-1]["message"][
                "kwargs"
            ]["usage_metadata"]

>>>>>>> 621f3a85
            token_usage = UsageDict(
                completion_tokens=token_usage_full["output_tokens"],
                prompt_tokens=token_usage_full["input_tokens"],
                total_tokens=token_usage_full["total_tokens"],
            )
            token_usage.update(token_usage_full)
        else:
            return None

        if usage_validator.UsageValidator(token_usage).validate().ok():
            return cast(UsageDict, token_usage)

        return None
    except Exception:
        LOGGER.warning(
            logging_messages.FAILED_TO_EXTRACT_TOKEN_USAGE_FROM_PRESUMABLY_LANGCHAIN_OPENAI_LLM_RUN,
            exc_info=True,
        )
        return None


def is_openai_run(run: "Run") -> bool:
    try:
        if run.serialized is None:
            return False

        serialized_kwargs = run.serialized.get("kwargs", {})
        has_openai_key = "openai_api_key" in serialized_kwargs

        return has_openai_key

    except Exception:
        LOGGER.debug(
            "Failed to check if Run instance is from OpenAI LLM, returning False.",
            exc_info=True,
        )
        return False


def _get_provider_and_model(
    run_dict: Dict[str, Any],
) -> Tuple[Optional[str], Optional[str]]:
    """
    Fetches the provider and model information from a given run dictionary.

    By default, the provider is assumed to be OpenAI (will be available in extra/metadata field).
    If LLM output is available, the model version is included.
    If the Client is available, the BaseURL is also checked.
    """
    provider = None
    model = None

    if metadata := run_dict["extra"].get("metadata"):
        provider = metadata.get("ls_provider")
        model = metadata.get("ls_model_name")

    if llm_output := run_dict["outputs"].get("llm_output"):
        model = llm_output.get("model_name", model)

    if base_url := run_dict["extra"].get("invocation_params", {}).get("base_url"):
        if base_url.host != "api.openai.com":
            provider = base_url.host

    return provider, model<|MERGE_RESOLUTION|>--- conflicted
+++ resolved
@@ -33,19 +33,12 @@
         if run_dict["outputs"]["llm_output"] is not None:
             token_usage = run_dict["outputs"]["llm_output"]["token_usage"]
 
-<<<<<<< HEAD
-        # streaming mode handling (in async mode may not provide token usage info)
+        # streaming mode handling
+        # token usage data will be available at the end of streaming
+        # in async mode may not provide token usage info
         elif token_usage_full := run_dict["outputs"]["generations"][-1][-1]["message"][
             "kwargs"
         ].get("usage_metadata"):
-=======
-        # streaming mode handling (token usage data will be available at the end of streaming)
-        else:
-            token_usage_full = run_dict["outputs"]["generations"][-1][-1]["message"][
-                "kwargs"
-            ]["usage_metadata"]
-
->>>>>>> 621f3a85
             token_usage = UsageDict(
                 completion_tokens=token_usage_full["output_tokens"],
                 prompt_tokens=token_usage_full["input_tokens"],
