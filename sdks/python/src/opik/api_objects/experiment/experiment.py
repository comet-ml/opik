--- conflicted
+++ resolved
@@ -5,15 +5,9 @@
 from opik.message_processing.batching import sequence_splitter
 from opik.message_processing import messages, streamer
 from opik.rest_api import client as rest_api_client
-<<<<<<< HEAD
 from opik.rest_api.types import experiment_public, ExperimentScore
-from . import experiment_item
+from . import experiment_item, experiments_client
 from .. import constants, helpers, rest_stream_parser
-=======
-from opik.rest_api.types import experiment_public
-from . import experiment_item, experiments_client
-from .. import constants, helpers
->>>>>>> b8a8d564
 from ...api_objects.prompt import Prompt
 
 if TYPE_CHECKING:
@@ -123,42 +117,15 @@
         Returns:
             List of ExperimentItemContent objects for this experiment.
         """
-<<<<<<< HEAD
-        result: List[experiment_item.ExperimentItemContent] = []
-        max_endpoint_batch_size = rest_stream_parser.MAX_ENDPOINT_BATCH_SIZE
+        if max_results is None:
+            max_results = 10000  # TODO: remove this once we have a proper way to get all experiment items
 
-        while True:
-            if max_results is None:
-                current_batch_size = max_endpoint_batch_size
-            else:
-                current_batch_size = min(
-                    max_results - len(result), max_endpoint_batch_size
-                )
-
-            items_stream = self._rest_client.experiments.stream_experiment_items(
-                experiment_name=self.name,
-                limit=current_batch_size,
-                last_retrieved_id=result[-1].id if len(result) > 0 else None,
-                truncate=truncate,
-            )
-
-            experiment_item_compare_current_batch = (
-                rest_stream_parser.read_and_parse_stream(
-                    stream=items_stream,
-                    item_class=opik.rest_api.ExperimentItemCompare,
-                )
-            )
-
-            for item in experiment_item_compare_current_batch:
-                converted_item = experiment_item.ExperimentItemContent.from_rest_experiment_item_compare(
-                    value=item
-                )
-                result.append(converted_item)
-
-            if current_batch_size > len(experiment_item_compare_current_batch):
-                break
-
-        return result
+        return self._experiments_client.find_experiment_items_for_dataset(
+            dataset_name=self.dataset_name,
+            experiment_ids=[self.id],
+            truncate=truncate,
+            max_results=max_results,
+        )
 
     def log_experiment_scores(
         self,
@@ -181,15 +148,4 @@
             self._rest_client.experiments.update_experiment(
                 id=self.id,
                 experiment_scores=experiment_scores,
-            )
-=======
-        if max_results is None:
-            max_results = 10000  # TODO: remove this once we have a proper way to get all experiment items
-
-        return self._experiments_client.find_experiment_items_for_dataset(
-            dataset_name=self.dataset_name,
-            experiment_ids=[self.id],
-            truncate=truncate,
-            max_results=max_results,
-        )
->>>>>>> b8a8d564
+            )