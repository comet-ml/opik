import functools
import logging
from typing import List, Optional

from opik.message_processing.batching import sequence_splitter
from opik.message_processing import messages, streamer
from opik.rest_api import client as rest_api_client
from opik.rest_api.types import experiment_public
<<<<<<< HEAD
from . import experiment_item
from .. import constants, helpers, rest_stream_parser
from ...api_objects.prompt import base_prompt
=======
from . import experiment_item, experiments_client
from .. import constants, helpers
from ...api_objects.prompt import Prompt
>>>>>>> 603b5616

LOGGER = logging.getLogger(__name__)


class Experiment:
    def __init__(
        self,
        id: str,
        name: Optional[str],
        dataset_name: str,
        rest_client: rest_api_client.OpikApi,
        streamer: streamer.Streamer,
<<<<<<< HEAD
        prompts: Optional[List[base_prompt.BasePrompt]] = None,
=======
        experiments_client: experiments_client.ExperimentsClient,
        prompts: Optional[List[Prompt]] = None,
>>>>>>> 603b5616
    ) -> None:
        self._id = id
        self._name = name
        self._dataset_name = dataset_name
        self._rest_client = rest_client
        self._prompts = prompts
        self._streamer = streamer
        self._experiments_client = experiments_client

    @property
    def id(self) -> str:
        return self._id

    @property
    def dataset_name(self) -> str:
        return self._dataset_name

    @property
    def name(self) -> str:
        if self._name is not None:
            return self._name

        name = self._rest_client.experiments.get_experiment_by_id(id=self.id).name
        self._name = name

        return name

    @functools.cached_property
    def dataset_id(self) -> str:
        return self._rest_client.datasets.get_dataset_by_identifier(
            dataset_name=self._dataset_name
        ).id

    @property
    def experiments_rest_client(self) -> rest_api_client.ExperimentsClient:
        return self._rest_client.experiments

    def get_experiment_data(self) -> experiment_public.ExperimentPublic:
        return self._rest_client.experiments.get_experiment_by_id(id=self.id)

    def insert(
        self,
        experiment_items_references: List[experiment_item.ExperimentItemReferences],
    ) -> None:
        """
        Creates a new experiment item by linking the existing trace and dataset item.

        Args:
            experiment_items_references: The list of ExperimentItemReferences objects, containing
                trace id and dataset item id to link together into experiment item.

        Returns:
            None
        """
        experiment_item_messages = [
            messages.ExperimentItemMessage(
                id=helpers.generate_id(),
                experiment_id=self.id,
                dataset_item_id=item.dataset_item_id,
                trace_id=item.trace_id,
            )
            for item in experiment_items_references
        ]

        # Split into batches for the streamer
        batches = sequence_splitter.split_into_batches(
            experiment_item_messages,
            max_length=constants.FEEDBACK_SCORES_MAX_BATCH_SIZE,
        )

        for batch in batches:
            create_experiment_items_batch_message = (
                messages.CreateExperimentItemsBatchMessage(batch=batch)
            )
            self._streamer.put(create_experiment_items_batch_message)

    def get_items(
        self,
        max_results: Optional[int] = 10000,
        truncate: bool = False,
    ) -> List[experiment_item.ExperimentItemContent]:
        """
        Retrieves and returns a list of experiment items for this experiment.

        Args:
            max_results: Maximum number of experiment items to retrieve. Defaults to 10000 if not specified.
            truncate: Whether to truncate the items returned by the backend. Defaults to False.

        Returns:
            List of ExperimentItemContent objects for this experiment.
        """
        if max_results is None:
            max_results = 10000  # TODO: remove this once we have a proper way to get all experiment items

        return self._experiments_client.find_experiment_items_for_dataset(
            dataset_name=self.dataset_name,
            experiment_ids=[self.id],
            truncate=truncate,
            max_results=max_results,
        )<|MERGE_RESOLUTION|>--- conflicted
+++ resolved
@@ -6,15 +6,9 @@
 from opik.message_processing import messages, streamer
 from opik.rest_api import client as rest_api_client
 from opik.rest_api.types import experiment_public
-<<<<<<< HEAD
-from . import experiment_item
-from .. import constants, helpers, rest_stream_parser
-from ...api_objects.prompt import base_prompt
-=======
 from . import experiment_item, experiments_client
 from .. import constants, helpers
-from ...api_objects.prompt import Prompt
->>>>>>> 603b5616
+from ...api_objects.prompt import base_prompt
 
 LOGGER = logging.getLogger(__name__)
 
@@ -27,12 +21,8 @@
         dataset_name: str,
         rest_client: rest_api_client.OpikApi,
         streamer: streamer.Streamer,
-<<<<<<< HEAD
+        experiments_client: experiments_client.ExperimentsClient,
         prompts: Optional[List[base_prompt.BasePrompt]] = None,
-=======
-        experiments_client: experiments_client.ExperimentsClient,
-        prompts: Optional[List[Prompt]] = None,
->>>>>>> 603b5616
     ) -> None:
         self._id = id
         self._name = name
