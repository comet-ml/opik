--- conflicted
+++ resolved
@@ -65,11 +65,8 @@
         trace_data = trace.TraceData(
             input=item.get_content(),
             name="evaluation_task",
-<<<<<<< HEAD
             created_by="evaluation",
-=======
             project_name=project_name,
->>>>>>> 4d49b3ab
         )
         context_storage.set_trace_data(trace_data)
         task_output_ = task(item.get_content())
