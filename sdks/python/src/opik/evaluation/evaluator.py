--- conflicted
+++ resolved
@@ -2,11 +2,7 @@
 import time
 from typing import Any, Callable, Dict, List, Optional, Union, cast
 
-<<<<<<< HEAD
 from ..api_objects.prompt import base_prompt
-=======
-from ..api_objects.prompt import Prompt
->>>>>>> 6cefba3a
 from ..api_objects import opik_client
 from ..api_objects import dataset, experiment
 from ..api_objects.experiment import helpers as experiment_helpers
