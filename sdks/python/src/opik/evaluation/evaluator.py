import logging
import time
from typing import Any, Callable, Dict, List, Optional, Union, cast

from .. import Prompt
from ..api_objects import opik_client
from ..api_objects import dataset, experiment
from ..api_objects.experiment import helpers as experiment_helpers
from . import (
    asyncio_support,
    engine,
    evaluation_result,
    report,
    rest_operations,
    samplers,
)
from .metrics import base_metric, score_result
from .models import ModelCapabilities, base_model, models_factory
from .scorers import scorer_function, scorer_wrapper_metric
from . import test_result
from .types import ExperimentScoreFunction, LLMTask, ScoringKeyMappingType
from .. import url_helpers
from opik.api_objects.prompt.chat_prompt_template import ChatPromptTemplate
from opik.api_objects.prompt.types import SupportedModalities

LOGGER = logging.getLogger(__name__)
MODALITY_SUPPORT_DOC_URL = (
    "https://www.comet.com/docs/opik/evaluation/evaluate_multimodal"
)


def _try_notifying_about_experiment_completion(
    experiment: experiment.Experiment,
) -> None:
    try:
        experiment.experiments_rest_client.finish_experiments(ids=[experiment.id])
    except Exception:
        LOGGER.debug(
            "Failed to notify backend about the experiment completion. Experiment ID: %s",
            experiment.id,
            exc_info=True,
        )


def _compute_experiment_scores(
    experiment_scoring_functions: List[ExperimentScoreFunction],
    test_results: List[test_result.TestResult],
) -> List[score_result.ScoreResult]:
    """Compute experiment-level scores from test results."""
    if not experiment_scoring_functions:
        return []

    all_scores: List[score_result.ScoreResult] = []
    for score_function in experiment_scoring_functions:
        try:
            scores = score_function(test_results)
            all_scores.extend(scores)
        except Exception as e:
            LOGGER.warning(
                "Failed to compute experiment score: %s",
                e,
                exc_info=True,
            )

    return all_scores


def evaluate(
    dataset: dataset.Dataset,
    task: LLMTask,
    scoring_metrics: Optional[List[base_metric.BaseMetric]] = None,
    scoring_functions: Optional[List[scorer_function.ScorerFunction]] = None,
    experiment_name: Optional[str] = None,
    project_name: Optional[str] = None,
    experiment_config: Optional[Dict[str, Any]] = None,
    verbose: int = 1,
    nb_samples: Optional[int] = None,
    task_threads: int = 16,
    prompt: Optional[Prompt] = None,
    prompts: Optional[List[Prompt]] = None,
    scoring_key_mapping: Optional[ScoringKeyMappingType] = None,
    dataset_item_ids: Optional[List[str]] = None,
    dataset_sampler: Optional[samplers.BaseDatasetSampler] = None,
    trial_count: int = 1,
    experiment_scoring_functions: Optional[List[ExperimentScoreFunction]] = None,
) -> evaluation_result.EvaluationResult:
    """
    Performs task evaluation on a given dataset. You can use either `scoring_metrics` or `scorer_functions` to calculate
    evaluation metrics. The scorer functions doesn't require `scoring_key_mapping` and use reserved parameters
    to receive inputs and outputs from the task.

    Args:
        dataset: An Opik dataset instance

        task: A callable object that takes dict with dataset item content
            as input and returns dict which will later be used for scoring.

        experiment_name: The name of the experiment associated with evaluation run.
            If None, a generated name will be used.

        project_name: The name of the project. If not provided, traces and spans will be logged to the `Default Project`

        experiment_config: The dictionary with parameters that describe experiment

        scoring_metrics: List of metrics to calculate during evaluation.
            Each metric has `score(...)` method, arguments for this method
            are taken from the `task` output, check the signature
            of the `score` method in metrics that you need to find out which keys
            are mandatory in `task`-returned dictionary.
            If no value provided, the experiment won't have any scoring metrics.

        scoring_functions: List of scorer functions to be executed during evaluation.
            Each scorer function includes a scoring method that accepts predefined
            arguments supplied by the evaluation engine:
                • dataset_item — a dictionary containing the dataset item content,
                • task_outputs — a dictionary containing the LLM task output.
                • task_span - the data collected during the LLM task execution [optional].

        verbose: an integer value that controls evaluation output logs such as summary and tqdm progress bar.
            0 - no outputs, 1 - outputs are enabled (default), 2 - outputs are enabled and detailed statistics
            are displayed.

        nb_samples: number of samples to evaluate. If no value is provided, all samples in the dataset will be evaluated.

        task_threads: number of thread workers to run tasks. If set to 1, no additional
            threads are created, all tasks executed in the current thread sequentially.
            are executed sequentially in the current thread.
            Use more than 1 worker if your task object is compatible with sharing across threads.

        prompt: Prompt object to link with experiment. Deprecated, use `prompts` argument instead.

        prompts: A list of Prompt objects to link with experiment.

        scoring_key_mapping: A dictionary that allows you to rename keys present in either the dataset item or the task output
            so that they match the keys expected by the scoring metrics. For example if you have a dataset item with the following content:
            {"user_question": "What is Opik ?"} and a scoring metric that expects a key "input", you can use scoring_key_mapping
            `{"input": "user_question"}` to map the "user_question" key to "input".

        dataset_item_ids: list of dataset item ids to evaluate. If not provided, all samples in the dataset will be evaluated.

        dataset_sampler: An instance of a dataset sampler that will be used to sample dataset items for evaluation.
            If not provided, all samples in the dataset will be evaluated.

        trial_count: number of times to run the task and evaluate the task output for every dataset item.

        experiment_scoring_functions: List of callable functions that compute experiment-level scores.
            Each function takes a list of TestResult objects and returns a list of ScoreResult objects.
            These scores are computed after all test results are collected and represent aggregate
            metrics across the entire experiment.
    """
    experiment_scoring_functions = (
        [] if experiment_scoring_functions is None else experiment_scoring_functions
    )

    checked_prompts = experiment_helpers.handle_prompt_args(
        prompt=prompt,
        prompts=prompts,
    )

    client = opik_client.get_client_cached()

    experiment = client.create_experiment(
        name=experiment_name,
        dataset_name=dataset.name,
        experiment_config=experiment_config,
        prompts=checked_prompts,
    )

    # wrap scoring functions if any
    scoring_metrics = _wrap_scoring_functions(
        scoring_functions=scoring_functions,
        scoring_metrics=scoring_metrics,
        project_name=project_name,
    )

    return _evaluate_task(
        client=client,
        experiment=experiment,
        dataset=dataset,
        task=task,
        scoring_metrics=scoring_metrics,
        project_name=project_name,
        verbose=verbose,
        nb_samples=nb_samples,
        task_threads=task_threads,
        scoring_key_mapping=scoring_key_mapping,
        dataset_item_ids=dataset_item_ids,
        dataset_sampler=dataset_sampler,
        trial_count=trial_count,
        experiment_scoring_functions=experiment_scoring_functions,
    )


def _evaluate_task(
    *,
    client: opik_client.Opik,
    experiment: experiment.Experiment,
    dataset: dataset.Dataset,
    task: LLMTask,
    scoring_metrics: List[base_metric.BaseMetric],
    project_name: Optional[str],
    verbose: int,
    nb_samples: Optional[int],
    task_threads: int,
    scoring_key_mapping: Optional[ScoringKeyMappingType],
    dataset_item_ids: Optional[List[str]],
    dataset_sampler: Optional[samplers.BaseDatasetSampler],
    trial_count: int,
    experiment_scoring_functions: List[ExperimentScoreFunction],
) -> evaluation_result.EvaluationResult:
    start_time = time.time()

    with asyncio_support.async_http_connections_expire_immediately():
        evaluation_engine = engine.EvaluationEngine(
            client=client,
            project_name=project_name,
            experiment_=experiment,
            scoring_metrics=scoring_metrics,
            workers=task_threads,
            verbose=verbose,
            scoring_key_mapping=scoring_key_mapping,
        )
        test_results = evaluation_engine.evaluate_llm_tasks(
            dataset_=dataset,
            task=task,
            nb_samples=nb_samples,
            dataset_item_ids=dataset_item_ids,
            dataset_sampler=dataset_sampler,
            trial_count=trial_count,
        )

    total_time = time.time() - start_time

    # Compute experiment scores
    computed_experiment_scores = _compute_experiment_scores(
        experiment_scoring_functions=experiment_scoring_functions,
        test_results=test_results,
    )

    if verbose >= 1:
        report.display_experiment_results(
            dataset.name, total_time, test_results, computed_experiment_scores
        )

    experiment_url = url_helpers.get_experiment_url_by_id(
        experiment_id=experiment.id,
        dataset_id=dataset.id,
        url_override=client.config.url_override,
    )

    report.display_experiment_link(experiment_url=experiment_url)

    client.flush()

    _try_notifying_about_experiment_completion(experiment)

    # Log experiment scores to backend
    if computed_experiment_scores:
        experiment.log_experiment_scores(score_results=computed_experiment_scores)

    evaluation_result_ = evaluation_result.EvaluationResult(
        dataset_id=dataset.id,
        experiment_id=experiment.id,
        experiment_name=experiment.name,
        test_results=test_results,
        experiment_url=experiment_url,
        trial_count=trial_count,
        experiment_scores=computed_experiment_scores,
    )

    if verbose >= 2:
        report.display_evaluation_scores_statistics(
            dataset_name=dataset.name,
            evaluation_results=evaluation_result_,
        )

    return evaluation_result_


def evaluate_experiment(
    experiment_name: str,
    scoring_metrics: List[base_metric.BaseMetric],
    scoring_functions: Optional[List[scorer_function.ScorerFunction]] = None,
    scoring_threads: int = 16,
    verbose: int = 1,
    scoring_key_mapping: Optional[ScoringKeyMappingType] = None,
    experiment_id: Optional[str] = None,
    experiment_scoring_functions: Optional[List[ExperimentScoreFunction]] = None,
) -> evaluation_result.EvaluationResult:
    """Update the existing experiment with new evaluation metrics. You can use either `scoring_metrics` or `scorer_functions` to calculate
    evaluation metrics. The scorer functions doesn't require `scoring_key_mapping` and use reserved parameters
    to receive inputs and outputs from the task.

    Args:
        experiment_name: The name of the experiment to update.

        scoring_metrics: List of metrics to calculate during evaluation.
            Each metric has `score(...)` method, arguments for this method
            are taken from the `task` output, check the signature
            of the `score` method in metrics that you need to find out which keys
            are mandatory in `task`-returned dictionary.

        scoring_functions: List of scorer functions to be executed during evaluation.
            Each scorer function includes a scoring method that accepts predefined
            arguments supplied by the evaluation engine:
                • dataset_item — a dictionary containing the dataset item content,
                • task_outputs — a dictionary containing the LLM task output.
                • task_span - the data collected during the LLM task execution [optional].

        scoring_threads: amount of thread workers to run scoring metrics.

        verbose: an integer value that controls evaluation output logs such as summary and tqdm progress bar.

        scoring_key_mapping: A dictionary that allows you to rename keys present in either the dataset item or the task output
            so that they match the keys expected by the scoring metrics. For example, if you have a dataset item with the following content:
            {"user_question": "What is Opik ?"} and a scoring metric that expects a key "input", you can use scoring_key_mapping
            `{"input": "user_question"}` to map the "user_question" key to "input".

        experiment_id: The ID of the experiment to evaluate. If not provided, the experiment will be evaluated based on the experiment name.

        experiment_scoring_functions: List of callable functions that compute experiment-level scores.
            Each function takes a list of TestResult objects and returns a list of ScoreResult objects.
            These scores are computed after all test results are collected and represent aggregate
            metrics across the entire experiment.
    """
    experiment_scoring_functions = (
        [] if experiment_scoring_functions is None else experiment_scoring_functions
    )
    start_time = time.time()

    client = opik_client.get_client_cached()

    if experiment_id:
        LOGGER.info("Getting experiment by id. Experiment name is ignored.")
        experiment = client.get_experiment_by_id(id=experiment_id)
    else:
        experiment = rest_operations.get_experiment_with_unique_name(
            client=client, experiment_name=experiment_name
        )

    dataset_ = client.get_dataset(name=experiment.dataset_name)

    test_cases = rest_operations.get_experiment_test_cases(
        experiment_=experiment,
        dataset_=dataset_,
        scoring_key_mapping=scoring_key_mapping,
    )
    first_trace_id = test_cases[0].trace_id
    project_name = rest_operations.get_trace_project_name(
        client=client, trace_id=first_trace_id
    )

    # wrap scoring functions if any
    scoring_metrics = _wrap_scoring_functions(
        scoring_functions=scoring_functions,
        scoring_metrics=scoring_metrics,
        project_name=project_name,
    )

    with asyncio_support.async_http_connections_expire_immediately():
        evaluation_engine = engine.EvaluationEngine(
            client=client,
            project_name=project_name,
            experiment_=experiment,
            scoring_metrics=scoring_metrics,
            workers=scoring_threads,
            verbose=verbose,
            scoring_key_mapping=scoring_key_mapping,
        )
        test_results = evaluation_engine.evaluate_test_cases(
            test_cases=test_cases,
        )

    total_time = time.time() - start_time

    # Compute experiment scores
    computed_experiment_scores = _compute_experiment_scores(
        experiment_scoring_functions=experiment_scoring_functions,
        test_results=test_results,
    )

    if verbose >= 1:
<<<<<<< HEAD
        report.display_experiment_results(
            experiment.dataset_name,
            total_time,
            test_results,
            computed_experiment_scores,
        )
=======
        report.display_experiment_results(dataset_.name, total_time, test_results)
>>>>>>> 962a6f0a

    experiment_url = url_helpers.get_experiment_url_by_id(
        experiment_id=experiment.id,
        dataset_id=dataset_.id,
        url_override=client.config.url_override,
    )

    report.display_experiment_link(experiment_url=experiment_url)

    _try_notifying_about_experiment_completion(experiment)

    # Log experiment scores to backend
    if computed_experiment_scores:
        experiment.log_experiment_scores(score_results=computed_experiment_scores)

    evaluation_result_ = evaluation_result.EvaluationResult(
        dataset_id=dataset_.id,
        experiment_id=experiment.id,
        experiment_name=experiment.name,
        test_results=test_results,
        experiment_url=experiment_url,
        trial_count=1,
        experiment_scores=computed_experiment_scores,
    )

    if verbose >= 2:
        report.display_evaluation_scores_statistics(
            dataset_name=dataset_.name,
            evaluation_results=evaluation_result_,
        )

    return evaluation_result_


def _build_prompt_evaluation_task(
    model: base_model.OpikBaseModel, messages: List[Dict[str, Any]]
) -> Callable[[Dict[str, Any]], Dict[str, Any]]:
    supported_modalities = cast(
        SupportedModalities,
        {
            "vision": ModelCapabilities.supports_vision(
                getattr(model, "model_name", None)
            ),
            "video": ModelCapabilities.supports_video(
                getattr(model, "model_name", None)
            ),
        },
    )
    chat_prompt_template = ChatPromptTemplate(messages=messages)

    required_modalities = chat_prompt_template.required_modalities()
    unsupported_modalities = {
        modality
        for modality in required_modalities
        if not supported_modalities.get(modality, False)
    }

    if unsupported_modalities:
        modalities_list = ", ".join(sorted(unsupported_modalities))
        LOGGER.warning(
            "Model '%s' does not support %s content. Multimedia parts will be flattened "
            "to text placeholders. See %s for supported models and customization options.",
            getattr(model, "model_name", "unknown"),
            modalities_list,
            MODALITY_SUPPORT_DOC_URL,
        )

    def _prompt_evaluation_task(prompt_variables: Dict[str, Any]) -> Dict[str, Any]:
        template_type_override = prompt_variables.get("type")
        processed_messages = chat_prompt_template.format(
            variables=prompt_variables,
            supported_modalities=supported_modalities,
            template_type=template_type_override,
        )

        with base_model.get_provider_response(
            model_provider=model, messages=processed_messages
        ) as llm_output:
            return {
                "input": processed_messages,
                "output": llm_output.choices[0].message.content,
            }

    return _prompt_evaluation_task


def evaluate_prompt(
    dataset: dataset.Dataset,
    messages: List[Dict[str, Any]],
    model: Optional[Union[str, base_model.OpikBaseModel]] = None,
    scoring_metrics: Optional[List[base_metric.BaseMetric]] = None,
    scoring_functions: Optional[List[scorer_function.ScorerFunction]] = None,
    experiment_name: Optional[str] = None,
    project_name: Optional[str] = None,
    experiment_config: Optional[Dict[str, Any]] = None,
    verbose: int = 1,
    nb_samples: Optional[int] = None,
    task_threads: int = 16,
    prompt: Optional[Prompt] = None,
    dataset_item_ids: Optional[List[str]] = None,
    dataset_sampler: Optional[samplers.BaseDatasetSampler] = None,
    trial_count: int = 1,
    experiment_scoring_functions: Optional[List[ExperimentScoreFunction]] = None,
) -> evaluation_result.EvaluationResult:
    """
    Performs prompt evaluation on a given dataset.

    Args:
        dataset: An Opik dataset instance

        messages: A list of prompt messages to evaluate.

        model: The name of the model to use for evaluation. Defaults to "gpt-3.5-turbo".

        scoring_metrics: List of metrics to calculate during evaluation.
            The LLM input and output will be passed as arguments to each metric `score(...)` method.

        scoring_functions: List of scorer functions to be executed during evaluation.
            Each scorer function includes a scoring method that accepts predefined
            arguments supplied by the evaluation engine:
                • dataset_item — a dictionary containing the dataset item content,
                • task_outputs — a dictionary containing the LLM task output.
                • task_span - the data collected during the LLM task execution [optional].

        experiment_name: name of the experiment.

        project_name: The name of the project to log data

        experiment_config: configuration of the experiment.

        verbose: an integer value that controls evaluation output logs such as summary and tqdm progress bar.

        nb_samples: number of samples to evaluate.

        task_threads: amount of thread workers to run scoring metrics.

        prompt: Prompt object to link with experiment.

        dataset_item_ids: list of dataset item ids to evaluate. If not provided, all samples in the dataset will be evaluated.

        dataset_sampler: An instance of a dataset sampler that will be used to sample dataset items for evaluation.
            If not provided, all samples in the dataset will be evaluated.

        trial_count: number of times to execute the prompt and evaluate the LLM output for every dataset item.

        experiment_scoring_functions: List of callable functions that compute experiment-level scores.
            Each function takes a list of TestResult objects and returns a list of ScoreResult objects.
            These scores are computed after all test results are collected and represent aggregate
            metrics across the entire experiment.
    """
    experiment_scoring_functions = (
        [] if experiment_scoring_functions is None else experiment_scoring_functions
    )
    if isinstance(model, str):
        opik_model = models_factory.get(model_name=model)
    elif not isinstance(model, base_model.OpikBaseModel):
        raise ValueError("`model` must be either a string or an OpikBaseModel instance")
    else:
        opik_model = model

    if experiment_config is None:
        experiment_config = {
            "prompt_template": messages,
            "model": opik_model.model_name,
        }
    else:
        if "prompt_template" not in experiment_config:
            experiment_config["prompt_template"] = messages

        if "model" not in experiment_config:
            experiment_config["model"] = opik_model.model_name

    client = opik_client.get_client_cached()

    prompts = [prompt] if prompt else None

    experiment = client.create_experiment(
        name=experiment_name,
        dataset_name=dataset.name,
        experiment_config=experiment_config,
        prompts=prompts,
    )

    # wrap scoring functions if any
    scoring_metrics = _wrap_scoring_functions(
        scoring_functions=scoring_functions,
        scoring_metrics=scoring_metrics,
        project_name=project_name,
    )

    start_time = time.time()

    with asyncio_support.async_http_connections_expire_immediately():
        evaluation_engine = engine.EvaluationEngine(
            client=client,
            project_name=project_name,
            experiment_=experiment,
            scoring_metrics=scoring_metrics,
            workers=task_threads,
            verbose=verbose,
            scoring_key_mapping=None,
        )
        test_results = evaluation_engine.evaluate_llm_tasks(
            dataset_=dataset,
            task=_build_prompt_evaluation_task(model=opik_model, messages=messages),
            nb_samples=nb_samples,
            dataset_item_ids=dataset_item_ids,
            dataset_sampler=dataset_sampler,
            trial_count=trial_count,
        )

    total_time = time.time() - start_time

    # Compute experiment scores
    computed_experiment_scores = _compute_experiment_scores(
        experiment_scoring_functions=experiment_scoring_functions,
        test_results=test_results,
    )

    if verbose >= 1:
        report.display_experiment_results(
            dataset.name, total_time, test_results, computed_experiment_scores
        )

    experiment_url = url_helpers.get_experiment_url_by_id(
        experiment_id=experiment.id,
        dataset_id=dataset.id,
        url_override=client.config.url_override,
    )

    report.display_experiment_link(experiment_url=experiment_url)

    client.flush()

    _try_notifying_about_experiment_completion(experiment)

    # Log experiment scores to backend
    if computed_experiment_scores:
        experiment.log_experiment_scores(score_results=computed_experiment_scores)

    evaluation_result_ = evaluation_result.EvaluationResult(
        experiment_id=experiment.id,
        dataset_id=dataset.id,
        experiment_name=experiment.name,
        test_results=test_results,
        experiment_url=experiment_url,
        trial_count=trial_count,
        experiment_scores=computed_experiment_scores,
    )

    if verbose >= 2:
        report.display_evaluation_scores_statistics(
            dataset_name=dataset.name,
            evaluation_results=evaluation_result_,
        )

    return evaluation_result_


def evaluate_optimization_trial(
    optimization_id: str,
    dataset: dataset.Dataset,
    task: LLMTask,
    scoring_metrics: Optional[List[base_metric.BaseMetric]] = None,
    experiment_name: Optional[str] = None,
    project_name: Optional[str] = None,
    experiment_config: Optional[Dict[str, Any]] = None,
    verbose: int = 1,
    nb_samples: Optional[int] = None,
    task_threads: int = 16,
    prompt: Optional[Prompt] = None,
    prompts: Optional[List[Prompt]] = None,
    scoring_key_mapping: Optional[ScoringKeyMappingType] = None,
    dataset_item_ids: Optional[List[str]] = None,
    dataset_sampler: Optional[samplers.BaseDatasetSampler] = None,
    trial_count: int = 1,
    experiment_scoring_functions: Optional[List[ExperimentScoreFunction]] = None,
) -> evaluation_result.EvaluationResult:
    """
    Performs task evaluation on a given dataset.

    Args:
        optimization_id: The ID of the optimization associated with the experiment.

        dataset: An Opik dataset instance

        task: A callable object that takes dict with dataset item content
            as input and returns dict which will later be used for scoring.

        experiment_name: The name of the experiment associated with evaluation run.
            If None, a generated name will be used.

        project_name: The name of the project. If not provided, traces and spans will be logged to the `Default Project`

        experiment_config: The dictionary with parameters that describe experiment

        scoring_metrics: List of metrics to calculate during evaluation.
            Each metric has `score(...)` method, arguments for this method
            are taken from the `task` output, check the signature
            of the `score` method in metrics that you need to find out which keys
            are mandatory in `task`-returned dictionary.
            If no value provided, the experiment won't have any scoring metrics.

        verbose: an integer value that controls evaluation output logs such as summary and tqdm progress bar.
            0 - no outputs, 1 - outputs are enabled (default).

        nb_samples: number of samples to evaluate. If no value is provided, all samples in the dataset will be evaluated.

        task_threads: number of thread workers to run tasks. If set to 1, no additional
            threads are created, all tasks executed in the current thread sequentially.
            are executed sequentially in the current thread.
            Use more than 1 worker if your task object is compatible with sharing across threads.

        prompt: Prompt object to link with experiment. Deprecated, use `prompts` argument instead.

        prompts: A list of Prompt objects to link with experiment.

        scoring_key_mapping: A dictionary that allows you to rename keys present in either the dataset item or the task output
            so that they match the keys expected by the scoring metrics. For example if you have a dataset item with the following content:
            {"user_question": "What is Opik ?"} and a scoring metric that expects a key "input", you can use scoring_key_mapping
            `{"input": "user_question"}` to map the "user_question" key to "input".

        dataset_item_ids: list of dataset item ids to evaluate. If not provided, all samples in the dataset will be evaluated.

        dataset_sampler: An instance of a dataset sampler that will be used to sample dataset items for evaluation.
            If not provided, all samples in the dataset will be evaluated.

        trial_count: number of times to execute the prompt and evaluate the LLM output for every dataset item.

        experiment_scoring_functions: List of callable functions that compute experiment-level scores.
            Each function takes a list of TestResult objects and returns a list of ScoreResult objects.
            These scores are computed after all test results are collected and represent aggregate
            metrics across the entire experiment.
    """
    experiment_scoring_functions = (
        [] if experiment_scoring_functions is None else experiment_scoring_functions
    )

    if scoring_metrics is None:
        scoring_metrics = []

    checked_prompts = experiment_helpers.handle_prompt_args(
        prompt=prompt,
        prompts=prompts,
    )

    client = opik_client.get_client_cached()

    experiment = client.create_experiment(
        name=experiment_name,
        dataset_name=dataset.name,
        experiment_config=experiment_config,
        prompts=checked_prompts,
        type="trial",
        optimization_id=optimization_id,
    )

    return _evaluate_task(
        client=client,
        experiment=experiment,
        dataset=dataset,
        task=task,
        scoring_metrics=scoring_metrics,
        project_name=project_name,
        verbose=verbose,
        nb_samples=nb_samples,
        task_threads=task_threads,
        scoring_key_mapping=scoring_key_mapping,
        dataset_item_ids=dataset_item_ids,
        dataset_sampler=dataset_sampler,
        trial_count=trial_count,
        experiment_scoring_functions=experiment_scoring_functions,
    )


def _wrap_scoring_functions(
    scoring_metrics: Optional[List[base_metric.BaseMetric]] = None,
    scoring_functions: Optional[List[scorer_function.ScorerFunction]] = None,
    project_name: Optional[str] = None,
) -> List[base_metric.BaseMetric]:
    if scoring_functions:
        function_metrics = scorer_wrapper_metric.wrap_scorer_functions(
            scoring_functions, project_name=project_name
        )
        if scoring_metrics:
            scoring_metrics.extend(function_metrics)
        else:
            scoring_metrics = function_metrics

    return scoring_metrics if scoring_metrics else []<|MERGE_RESOLUTION|>--- conflicted
+++ resolved
@@ -380,16 +380,12 @@
     )
 
     if verbose >= 1:
-<<<<<<< HEAD
         report.display_experiment_results(
-            experiment.dataset_name,
+            dataset_.name,
             total_time,
             test_results,
             computed_experiment_scores,
         )
-=======
-        report.display_experiment_results(dataset_.name, total_time, test_results)
->>>>>>> 962a6f0a
 
     experiment_url = url_helpers.get_experiment_url_by_id(
         experiment_id=experiment.id,
