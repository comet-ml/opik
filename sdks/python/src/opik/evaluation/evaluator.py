--- conflicted
+++ resolved
@@ -707,10 +707,7 @@
         dataset_item_ids=dataset_item_ids,
         dataset_sampler=dataset_sampler,
         trial_count=trial_count,
-<<<<<<< HEAD
         experiment_metrics=None,
-    )
-=======
     )
 
 
@@ -728,5 +725,4 @@
         else:
             scoring_metrics = function_metrics
 
-    return scoring_metrics if scoring_metrics else []
->>>>>>> c3594737
+    return scoring_metrics if scoring_metrics else []