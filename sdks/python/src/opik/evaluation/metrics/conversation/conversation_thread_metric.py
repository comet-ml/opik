from typing import Union, List, Any

from . import types
from .. import base_metric, score_result


class ConversationThreadMetric(base_metric.BaseMetric):
    """
<<<<<<< HEAD
    Base class for metrics that evaluate an entire conversation thread.

    Subclasses receive the full sequence of conversation turns as a list of
    dictionaries shaped like ``{"role": str, "content": str}`` and should return a
    ``ScoreResult`` or list of ``ScoreResult`` objects. Implementors must override
    ``score`` (and optionally ``ascore``) to provide the actual evaluation logic.

    Args:
        name: Display name for the metric. Defaults to ``"conversation_metric"`` when
            defined in subclasses.
        track: Whether results should be automatically tracked in Opik.
        project_name: Optional project slug used for tracking.

    Example:
        >>> from opik.evaluation.metrics.conversation import conversation_thread_metric
        >>> from opik.evaluation.metrics import score_result
        >>> class DummyConversationMetric(conversation_thread_metric.ConversationThreadMetric):
        ...     def score(self, conversation, **_):
        ...         return score_result.ScoreResult(name=self.name, value=float(len(conversation) > 0))
        >>> metric = DummyConversationMetric(name="dummy_conversation_metric")
        >>> dialogue = [{"role": "user", "content": "Hi"}, {"role": "assistant", "content": "Hello"}]
        >>> metric.score(dialogue).value
        1.0
=======
    Abstract base class for all conversation thread metrics. When creating a custom
    conversation metric, you should inherit from this class and implement the abstract methods.

    Conversation metrics are designed to evaluate multi-turn conversations rather than
    single input-output pairs. They accept a conversation as a list of message dictionaries,
    where each message has a 'role' (either 'user' or 'assistant') and 'content'.

    Args:
        name: The name of the metric. If not provided, uses the class name as default.
        track: Whether to track the metric. Defaults to True.
        project_name: Optional project name to track the metric in for the cases when
            there is no parent span/trace to inherit project name from.

    Example:
        >>> from opik.evaluation.metrics.conversation import conversation_thread_metric, types
        >>> from opik.evaluation.metrics import score_result
        >>> from typing import Any
        >>>
        >>> class ConversationLengthMetric(conversation_thread_metric.ConversationThreadMetric):
        >>>     def __init__(self, name: str = "conversation_length_score"):
        >>>         super().__init__(name)
        >>>
        >>>     def score(self, conversation: types.Conversation, **kwargs: Any):
        >>>         num_turns = sum(1 for msg in conversation if msg["role"] == "assistant")
        >>>         return score_result.ScoreResult(
        >>>             name=self.name,
        >>>             value=num_turns,
        >>>             reason=f"Conversation has {num_turns} turns"
        >>>         )
>>>>>>> 0792d350
    """

    def score(
        self, conversation: types.Conversation, **kwargs: Any
    ) -> Union[score_result.ScoreResult, List[score_result.ScoreResult]]:
        """
        Evaluate a conversation and return a score.

        Args:
            conversation: A list of conversation messages. Each message is a dictionary
                with 'role' (either 'user' or 'assistant') and 'content' (the message text).
            **kwargs: Additional keyword arguments that may be used by specific metric implementations.

        Returns:
            A ScoreResult object or list of ScoreResult objects containing the evaluation score,
            metric name, and optional reasoning.
        """
        raise NotImplementedError(
            "Please use concrete metric classes instead of this one."
        )

    async def ascore(
        self, conversation: types.Conversation, **kwargs: Any
    ) -> Union[score_result.ScoreResult, List[score_result.ScoreResult]]:
        """
        Asynchronously evaluate a conversation and return a score.

        This is the async version of the score method. By default, it calls the
        synchronous score method, but can be overridden for true async implementations.

        Args:
            conversation: A list of conversation messages. Each message is a dictionary
                with 'role' (either 'user' or 'assistant') and 'content' (the message text).
            **kwargs: Additional keyword arguments that may be used by specific metric implementations.

        Returns:
            A ScoreResult object or list of ScoreResult objects containing the evaluation score,
            metric name, and optional reasoning.
        """
        raise NotImplementedError(
            "Please use concrete metric classes instead of this one."
        )<|MERGE_RESOLUTION|>--- conflicted
+++ resolved
@@ -6,31 +6,6 @@
 
 class ConversationThreadMetric(base_metric.BaseMetric):
     """
-<<<<<<< HEAD
-    Base class for metrics that evaluate an entire conversation thread.
-
-    Subclasses receive the full sequence of conversation turns as a list of
-    dictionaries shaped like ``{"role": str, "content": str}`` and should return a
-    ``ScoreResult`` or list of ``ScoreResult`` objects. Implementors must override
-    ``score`` (and optionally ``ascore``) to provide the actual evaluation logic.
-
-    Args:
-        name: Display name for the metric. Defaults to ``"conversation_metric"`` when
-            defined in subclasses.
-        track: Whether results should be automatically tracked in Opik.
-        project_name: Optional project slug used for tracking.
-
-    Example:
-        >>> from opik.evaluation.metrics.conversation import conversation_thread_metric
-        >>> from opik.evaluation.metrics import score_result
-        >>> class DummyConversationMetric(conversation_thread_metric.ConversationThreadMetric):
-        ...     def score(self, conversation, **_):
-        ...         return score_result.ScoreResult(name=self.name, value=float(len(conversation) > 0))
-        >>> metric = DummyConversationMetric(name="dummy_conversation_metric")
-        >>> dialogue = [{"role": "user", "content": "Hi"}, {"role": "assistant", "content": "Hello"}]
-        >>> metric.score(dialogue).value
-        1.0
-=======
     Abstract base class for all conversation thread metrics. When creating a custom
     conversation metric, you should inherit from this class and implement the abstract methods.
 
@@ -60,7 +35,6 @@
         >>>             value=num_turns,
         >>>             reason=f"Conversation has {num_turns} turns"
         >>>         )
->>>>>>> 0792d350
     """
 
     def score(
