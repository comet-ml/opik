--- conflicted
+++ resolved
@@ -132,14 +132,11 @@
     "Usefulness",
     "UserFrustrationMetric",
     "TrajectoryAccuracy",
-<<<<<<< HEAD
     "DialogueHelpfulnessJudge",
     "QARelevanceJudge",
     "SummarizationCoherenceJudge",
     "SummarizationConsistencyJudge",
     "LLMJuriesJudge",
-=======
     "ConversationThreadMetric",
->>>>>>> 0792d350
     # "Factuality",
 ]