import abc
from typing import Any


class OpikBaseModel(abc.ABC):
    """
    This class serves as an interface to LLMs.
    """

    def __init__(self, model_name: str):
        """
        Initializes the base model with a given model name.

        Args:
<<<<<<< HEAD
            model_name: The name of the LLM model to be used.
=======
            model_name: The name of the LLM to be used.
>>>>>>> eaeb9e8b
        """
        self.model_name = model_name

    @abc.abstractmethod
    def generate_string(self, input: str, **kwargs: Any) -> str:
        """
        Simplified interface to generate a string output from the model.

        Args:
            input: The input string based on which the model will generate the output.
            kwargs: Additional arguments that may be used by the model for string generation.

        Returns:
            str: The generated string output.
        """
        pass

    @abc.abstractmethod
    async def agenerate_string(self, input: str, **kwargs: Any) -> str:
        """
        Simplified interface to generate a string output from the model. Async version.

        Args:
            input: The input string based on which the model will generate the output.
            kwargs: Additional arguments that may be used by the model for string generation.

        Returns:
            str: The generated string output.
        """
        pass

    @abc.abstractmethod
    def generate_provider_response(self, **kwargs: Any) -> Any:
        """
        Generate a provider-specific response. Can be used to interface with
        the underlying model provider (e.g., OpenAI, Anthropic) and get raw output.

        Args:
            kwargs: arguments required by the provider to generate a response.

        Returns:
            Any: The response from the model provider, which can be of any type depending on the use case and LLM model.
        """
        pass

    @abc.abstractmethod
    async def agenerate_provider_response(self, **kwargs: Any) -> Any:
        """
        Generate a provider-specific response. Can be used to interface with
        the underlying model provider (e.g., OpenAI, Anthropic) and get raw output.
        Async version.

        Args:
            kwargs: arguments required by the provider to generate a response.

        Returns:
            Any: The response from the model provider, which can be of any type depending on the use case and LLM model.
        """
        pass<|MERGE_RESOLUTION|>--- conflicted
+++ resolved
@@ -12,11 +12,7 @@
         Initializes the base model with a given model name.
 
         Args:
-<<<<<<< HEAD
-            model_name: The name of the LLM model to be used.
-=======
             model_name: The name of the LLM to be used.
->>>>>>> eaeb9e8b
         """
         self.model_name = model_name
 
