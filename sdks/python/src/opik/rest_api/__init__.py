--- conflicted
+++ resolved
@@ -136,11 +136,6 @@
     FeedbackScoreBatchItemSource,
     FeedbackScoreBatchItemThread,
     FeedbackScoreBatchItemThreadSource,
-<<<<<<< HEAD
-    FeedbackScoreBatchItemTracing,
-    FeedbackScoreBatchItemTracingSource,
-=======
->>>>>>> 1c28ce13
     FeedbackScoreCompare,
     FeedbackScoreCompareSource,
     FeedbackScoreExperimentItemBulkWriteView,
@@ -509,11 +504,6 @@
     "FeedbackScoreBatchItemSource",
     "FeedbackScoreBatchItemThread",
     "FeedbackScoreBatchItemThreadSource",
-<<<<<<< HEAD
-    "FeedbackScoreBatchItemTracing",
-    "FeedbackScoreBatchItemTracingSource",
-=======
->>>>>>> 1c28ce13
     "FeedbackScoreCompare",
     "FeedbackScoreCompareSource",
     "FeedbackScoreExperimentItemBulkWriteView",
