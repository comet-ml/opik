import abc
import logging
<<<<<<< HEAD
from typing import Any, Callable, Dict, Type, List

=======
from typing import Callable, Dict, Type, List
>>>>>>> ffb549e7
import pydantic
import tenacity

from opik import logging_messages, exceptions
from . import messages
from ..jsonable_encoder import encode
from .. import dict_utils
from ..rate_limit import rate_limit
from ..rest_api.types import (
    feedback_score_batch_item,
    trace_write,
    guardrail,
)
from ..rest_api.types import span_write
from ..rest_api import core as rest_api_core
from ..rest_api import client as rest_api_client

from .batching import sequence_splitter

LOGGER = logging.getLogger(__name__)

BATCH_MEMORY_LIMIT_MB = 50


class BaseMessageProcessor(abc.ABC):
    @abc.abstractmethod
    def process(self, message: messages.BaseMessage) -> None:
        pass


class MessageSender(BaseMessageProcessor):
    def __init__(self, rest_client: rest_api_client.OpikApi):
        self._rest_client = rest_client

        self._handlers: Dict[Type, Callable[[messages.BaseMessage], None]] = {
            messages.CreateSpanMessage: self._process_create_span_message,  # type: ignore
            messages.CreateTraceMessage: self._process_create_trace_message,  # type: ignore
            messages.UpdateSpanMessage: self._process_update_span_message,  # type: ignore
            messages.UpdateTraceMessage: self._process_update_trace_message,  # type: ignore
            messages.AddTraceFeedbackScoresBatchMessage: self._process_add_trace_feedback_scores_batch_message,  # type: ignore
            messages.AddSpanFeedbackScoresBatchMessage: self._process_add_span_feedback_scores_batch_message,  # type: ignore
            messages.CreateSpansBatchMessage: self._process_create_span_batch_message,  # type: ignore
            messages.CreateTraceBatchMessage: self._process_create_trace_batch_message,  # type: ignore
            messages.GuardrailBatchMessage: self._process_guardrail_batch_message,  # type: ignore
        }

    def process(self, message: messages.BaseMessage) -> None:
        message_type = type(message)
        handler = self._handlers.get(message_type)
        if handler is None:
            LOGGER.debug("Unknown type of message - %s", message_type.__name__)
            return

        try:
            handler(message)
        except rest_api_core.ApiError as exception:
            if exception.status_code == 409:
                # sometimes a retry mechanism works in a way that it sends the same request 2 times.
                # the second request is rejected by the backend, we don't want users to an error.
                return
            elif exception.status_code == 429:
                if exception.headers is not None:
                    rate_limiter = rate_limit.parse_rate_limit(exception.headers)
                    if rate_limiter is not None:
                        raise exceptions.OpikCloudRequestsRateLimited(
                            headers=exception.headers,
                            retry_after=rate_limiter.retry_after(),
                        )

            error_tracking_extra = _generate_error_tracking_extra(exception, message)
            LOGGER.error(
                logging_messages.FAILED_TO_PROCESS_MESSAGE_IN_BACKGROUND_STREAMER,
                message_type.__name__,
                str(exception),
                extra={"error_tracking_extra": error_tracking_extra},
            )
        except tenacity.RetryError as retry_error:
            cause = retry_error.last_attempt.exception()
            error_tracking_extra = _generate_error_tracking_extra(cause, message)
            LOGGER.error(
                logging_messages.FAILED_TO_PROCESS_MESSAGE_IN_BACKGROUND_STREAMER,
                message_type.__name__,
                f"{cause.__class__.__name__} - {cause}",
                extra={"error_tracking_extra": error_tracking_extra},
            )
        except pydantic.ValidationError as validation_error:
            error_tracking_extra = _generate_error_tracking_extra(
                validation_error, message
            )
            LOGGER.error(
                "Failed to process message: '%s' due to input data validation error:\n%s\n",
                message_type.__name__,
                validation_error,
                exc_info=True,
                extra={"error_tracking_extra": error_tracking_extra},
            )
        except Exception as exception:
            error_tracking_extra = _generate_error_tracking_extra(exception, message)
            LOGGER.error(
                logging_messages.FAILED_TO_PROCESS_MESSAGE_IN_BACKGROUND_STREAMER,
                message_type.__name__,
                str(exception),
                exc_info=True,
                extra={"error_tracking_extra": error_tracking_extra},
            )

    def _process_create_span_message(self, message: messages.CreateSpanMessage) -> None:
        create_span_kwargs = message.as_payload_dict()
        cleaned_create_span_kwargs = dict_utils.remove_none_from_dict(
            create_span_kwargs
        )
        cleaned_create_span_kwargs = encode(cleaned_create_span_kwargs)
        LOGGER.debug("Create span request: %s", cleaned_create_span_kwargs)
        self._rest_client.spans.create_span(**cleaned_create_span_kwargs)

    def _process_create_trace_message(
        self, message: messages.CreateTraceMessage
    ) -> None:
        create_trace_kwargs = message.as_payload_dict()
        cleaned_create_trace_kwargs = dict_utils.remove_none_from_dict(
            create_trace_kwargs
        )
        cleaned_create_trace_kwargs = encode(cleaned_create_trace_kwargs)
        LOGGER.debug("Create trace request: %s", cleaned_create_trace_kwargs)
        self._rest_client.traces.create_trace(**cleaned_create_trace_kwargs)

    def _process_update_span_message(self, message: messages.UpdateSpanMessage) -> None:
        update_span_kwargs = message.as_payload_dict()

        cleaned_update_span_kwargs = dict_utils.remove_none_from_dict(
            update_span_kwargs
        )
        cleaned_update_span_kwargs = encode(cleaned_update_span_kwargs)
        LOGGER.debug("Update span request: %s", cleaned_update_span_kwargs)
        self._rest_client.spans.update_span(**cleaned_update_span_kwargs)

    def _process_update_trace_message(
        self, message: messages.UpdateTraceMessage
    ) -> None:
        update_trace_kwargs = message.as_payload_dict()

        cleaned_update_trace_kwargs = dict_utils.remove_none_from_dict(
            update_trace_kwargs
        )
        cleaned_update_trace_kwargs = encode(cleaned_update_trace_kwargs)
        LOGGER.debug("Update trace request: %s", cleaned_update_trace_kwargs)
        self._rest_client.traces.update_trace(**cleaned_update_trace_kwargs)
        LOGGER.debug("Sent trace %s", message.trace_id)

    def _process_add_span_feedback_scores_batch_message(
        self, message: messages.AddSpanFeedbackScoresBatchMessage
    ) -> None:
        scores = [
            feedback_score_batch_item.FeedbackScoreBatchItem(**score_message.__dict__)
            for score_message in message.batch
        ]

        LOGGER.debug("Add spans feedbacks scores request of size: %d", len(scores))

        self._rest_client.spans.score_batch_of_spans(
            scores=scores,
        )
        LOGGER.debug("Sent batch of spans feedback scores %d", len(scores))

    def _process_add_trace_feedback_scores_batch_message(
        self, message: messages.AddTraceFeedbackScoresBatchMessage
    ) -> None:
        scores = [
            feedback_score_batch_item.FeedbackScoreBatchItem(**score_message.__dict__)
            for score_message in message.batch
        ]

        LOGGER.debug("Add traces feedbacks scores request: %d", len(scores))

        self._rest_client.traces.score_batch_of_traces(
            scores=scores,
        )
        LOGGER.debug("Sent batch of traces feedbacks scores of size %d", len(scores))

    def _process_create_span_batch_message(
        self, message: messages.CreateSpansBatchMessage
    ) -> None:
        rest_spans: List[span_write.SpanWrite] = []

        for item in message.batch:
            span_write_kwargs = item.as_payload_dict()
            cleaned_span_write_kwargs = dict_utils.remove_none_from_dict(
                span_write_kwargs
            )
            cleaned_span_write_kwargs = encode(cleaned_span_write_kwargs)
            rest_spans.append(span_write.SpanWrite(**cleaned_span_write_kwargs))

        memory_limited_batches = sequence_splitter.split_into_batches(
            items=rest_spans,
            max_payload_size_MB=BATCH_MEMORY_LIMIT_MB,
        )

        for batch in memory_limited_batches:
            LOGGER.debug("Create spans batch request of size %d", len(batch))
            self._rest_client.spans.create_spans(spans=batch)
            LOGGER.debug("Sent spans batch of size %d", len(batch))

    def _process_create_trace_batch_message(
        self, message: messages.CreateTraceBatchMessage
    ) -> None:
        rest_traces: List[trace_write.TraceWrite] = []

        for item in message.batch:
            trace_write_kwargs = item.as_payload_dict()
            cleaned_trace_write_kwargs = dict_utils.remove_none_from_dict(
                trace_write_kwargs
            )
            cleaned_trace_write_kwargs = encode(cleaned_trace_write_kwargs)
            rest_traces.append(trace_write.TraceWrite(**cleaned_trace_write_kwargs))

        memory_limited_batches = sequence_splitter.split_into_batches(
            items=rest_traces,
            max_payload_size_MB=BATCH_MEMORY_LIMIT_MB,
        )

        for batch in memory_limited_batches:
            LOGGER.debug("Create trace batch request of size %d", len(batch))
            self._rest_client.traces.create_traces(traces=batch)
            LOGGER.debug("Sent trace batch of size %d", len(batch))

    def _process_guardrail_batch_message(
        self, message: messages.GuardrailBatchMessage
    ) -> None:
        batch = []

        for message_item in message.batch:
            guardrail_batch_item_message = guardrail.Guardrail(**message_item.__dict__)
            batch.append(guardrail_batch_item_message)

        self._rest_client.guardrails.create_guardrails(guardrails=batch)


def _generate_error_tracking_extra(
    exception: Exception, message: messages.BaseMessage
) -> Dict[str, Any]:
    result: Dict[str, Any] = {"exception": exception}

    if isinstance(exception, rest_api_core.ApiError):
        fingerprint = [type(message).__name__, type(exception).__name__]
        fingerprint.append(str(exception.status_code))
        result["fingerprint"] = fingerprint
        result["status_code"] = exception.status_code

    return result<|MERGE_RESOLUTION|>--- conflicted
+++ resolved
@@ -1,11 +1,6 @@
 import abc
 import logging
-<<<<<<< HEAD
 from typing import Any, Callable, Dict, Type, List
-
-=======
-from typing import Callable, Dict, Type, List
->>>>>>> ffb549e7
 import pydantic
 import tenacity
 
