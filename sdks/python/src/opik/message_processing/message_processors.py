--- conflicted
+++ resolved
@@ -202,9 +202,6 @@
         )
 
         for batch in memory_limited_batches:
-<<<<<<< HEAD
             LOGGER.debug("Create spans batch request of size %d", len(batch))
-=======
-            LOGGER.debug("Create spans batch request of size %d: %s", len(batch), batch)
->>>>>>> 2be2a97b
+
             self._rest_client.spans.create_spans(spans=batch)