--- conflicted
+++ resolved
@@ -485,13 +485,33 @@
         generators_trace_to_end: Optional[trace.TraceData] = None,
         flush: bool = False,
     ) -> None:
-<<<<<<< HEAD
+        try:
+            self.__after_call_unsafe(
+                output=output,
+                error_info=error_info,
+                capture_output=capture_output,
+                generators_span_to_end=generators_span_to_end,
+                generators_trace_to_end=generators_trace_to_end,
+                flush=flush,
+            )
+        except Exception as exception:
+            LOGGER.error(
+                logging_messages.UNEXPECTED_EXCEPTION_ON_SPAN_FINALIZATION_FOR_TRACKED_FUNCTION,
+                output,
+                str(exception),
+                exc_info=True,
+            )
+
+    def __after_call_unsafe(
+        self,
+        output: Optional[Any],
+        error_info: Optional[ErrorInfoDict],
+        capture_output: bool,
+        generators_span_to_end: Optional[span.SpanData] = None,
+        generators_trace_to_end: Optional[trace.TraceData] = None,
+        flush: bool = False,
+    ) -> None:
         # Always pop from context to keep it clean, even if tracing is disabled.
-=======
-        if self.disabled:
-            return
-
->>>>>>> 6ba61f43
         if generators_span_to_end is None:
             span_data_to_end, trace_data_to_end = pop_end_candidates()
         else:
@@ -499,13 +519,10 @@
                 generators_span_to_end,
                 generators_trace_to_end,
             )
-<<<<<<< HEAD
 
         # Now, check if we should actually submit the trace.
         if self.disabled or not is_tracing_active():
             return
-=======
->>>>>>> 6ba61f43
 
         if output is not None:
             try:
@@ -522,27 +539,50 @@
                     exc_info=True,
                 )
 
+            except Exception as e:
+                LOGGER.error(
+                    logging_messages.UNEXPECTED_EXCEPTION_ON_SPAN_FINALIZATION_FOR_TRACKED_FUNCTION,
+                    output,
+                    str(e),
+                    exc_info=True,
+                )
+
                 end_arguments = arguments_helpers.EndSpanParameters(
                     output={"output": output}
+                    output={"output": output}
                 )
         else:
             end_arguments = arguments_helpers.EndSpanParameters(error_info=error_info)
-
+        else:
+            end_arguments = arguments_helpers.EndSpanParameters(error_info=error_info)
+
+        client = opik_client.get_client_cached()
         client = opik_client.get_client_cached()
 
         span_data_to_end.init_end_time().update(
             **end_arguments.to_kwargs(),
         )
-
+        span_data_to_end.init_end_time().update(
+            **end_arguments.to_kwargs(),
+        )
+
+        client.span(**span_data_to_end.as_parameters)
         client.span(**span_data_to_end.as_parameters)
 
         if trace_data_to_end is not None:
             trace_data_to_end.init_end_time().update(
                 **end_arguments.to_kwargs(ignore_keys=["usage", "model", "provider"]),
             )
+        if trace_data_to_end is not None:
+            trace_data_to_end.init_end_time().update(
+                **end_arguments.to_kwargs(ignore_keys=["usage", "model", "provider"]),
+            )
 
             client.trace(**trace_data_to_end.as_parameters)
-
+            client.trace(**trace_data_to_end.as_parameters)
+
+        if flush:
+            client.flush()
         if flush:
             client.flush()
 
