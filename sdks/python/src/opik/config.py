--- conflicted
+++ resolved
@@ -196,7 +196,6 @@
     If set to True - Opik will compress the JSON request body.
     """
 
-<<<<<<< HEAD
     cloud_limiter_api_calls_rate: int = 2_000
     """
     There’s a global rate limit of 2,000 request/minute per user across all REST API endpoints
@@ -212,11 +211,11 @@
     cloud_limiter_ingestion_max_delay_ms: int = 3_000
     """
     The maximal delay in milliseconds to wait before applying data ingestion rate limit processing.
-=======
+    """
+
     guardrail_timeout: int = 30
     """
     Timeout for guardrail.validate calls in seconds. If response takes more than this, it will be considered failed and raises an Exception.
->>>>>>> 7992b085
     """
 
     @property
