--- conflicted
+++ resolved
@@ -25,11 +25,7 @@
     "Dataset",
     "llm_unit",
     "configure",
-<<<<<<< HEAD
+    "Prompt",
 ]
 
-sagemaker_auth.try_setup_aws_sagemaker_session_hook()
-=======
-    "Prompt",
-]
->>>>>>> ce7e2925
+sagemaker_auth.try_setup_aws_sagemaker_session_hook()