--- conflicted
+++ resolved
@@ -8,12 +8,8 @@
 from .configurator.configure import configure
 from . import package_version
 from .plugins.pytest.decorator import llm_unit
-<<<<<<< HEAD
-from .evaluation import evaluate
+from .evaluation import evaluate, evaluate_experiment
 from .integrations.sagemaker import auth as sagemaker_auth
-=======
-from .evaluation import evaluate, evaluate_experiment
->>>>>>> 571e90d2
 
 _logging.setup()
 
