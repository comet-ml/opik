--- conflicted
+++ resolved
@@ -1552,11 +1552,7 @@
 
     runner = _build_runner(root_agent)
 
-<<<<<<< HEAD
-    events = runner.run(
-=======
     events_generator = runner.run(
->>>>>>> efe636b5
         user_id=USER_ID,
         session_id=SESSION_ID,
         new_message=genai_types.Content(
@@ -1565,16 +1561,12 @@
         ),
     )
     with pytest.raises(Exception):
-<<<<<<< HEAD
-        _ = _extract_final_response_text(events)
-=======
         # `events_generator` generator will not produce a single event and finish immediately
         # because first llm call fails.
         # `_extract_final_response_text` will raise an exception because it is
         # programmed to do so when there are no events (we still have to try to exhaust the generator though,
         # because it is necessary for agent to actuallyexecute)
         _ = _extract_final_response_text(events_generator)
->>>>>>> efe636b5
 
     opik.flush_tracker()
 
