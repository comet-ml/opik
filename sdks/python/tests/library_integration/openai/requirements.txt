--- conflicted
+++ resolved
@@ -1,7 +1,4 @@
 openai
 openai-agents
-<<<<<<< HEAD
 respx
-=======
 eval-type-backport  # to support Python 3.9  TypeError: Unable to evaluate type annotation 'str | None'.
->>>>>>> b4fce880
