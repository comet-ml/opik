--- conflicted
+++ resolved
@@ -36,7 +36,6 @@
         """Test query generation with few-shot examples."""
         output = '{"name": "John", "age": 30}'
         few_shot_examples = [
-<<<<<<< HEAD
             FewShotExampleStructuredOutputCompliance(
                 title="Valid JSON",
                 output='{"name": "Alice", "age": 25}',
@@ -49,24 +48,8 @@
                 output='{"name": "Bob", age: 30}',
                 schema="User(name: str, age: int)",
                 score=False,
-                reason="Missing quotes around age value",
+                reason="Missing quotes around age key",
             ),
-=======
-            {
-                "title": "Valid JSON",
-                "output": '{"name": "Alice", "age": 25}',
-                "schema": "User(name: str, age: int)",
-                "score": True,
-                "reason": "Valid JSON format",
-            },
-            {
-                "title": "Invalid JSON",
-                "output": '{"name": "Bob", age: 30}',
-                "schema": "User(name: str, age: int)",
-                "score": False,
-                "reason": "Missing quotes around age key",
-            },
->>>>>>> 98ee57a4
         ]
 
         query = template.generate_query(
