--- conflicted
+++ resolved
@@ -9,134 +9,6 @@
     """Test parsing valid evaluation response using public parser API."""
     content = '{"score": 0.75, "explanation": "Decent trajectory with some issues"}'
 
-<<<<<<< HEAD
-    def test_trajectory_accuracy_score_out_of_range_high(self):
-        """Test trajectory accuracy score validation with score > 1.0."""
-        metric = TrajectoryAccuracy(track=False)
-        invalid_model_output = (
-            '{"score": 1.2, "explanation": "Score exceeds valid range."}'
-        )
-
-        # The parsing helper itself doesn't validate range - that's done in the metric
-        parsed_content = parsing_helpers.extract_json_content_or_raise(
-            invalid_model_output
-        )
-        assert parsed_content["score"] == 1.2
-        assert parsed_content["explanation"] == "Score exceeds valid range."
-
-    def test_trajectory_accuracy_score_out_of_range_low(self):
-        """Test trajectory accuracy score validation with score < 0.0."""
-        metric = TrajectoryAccuracy(track=False)
-        invalid_model_output = (
-            '{"score": -0.1, "explanation": "Score below valid range."}'
-        )
-
-        # The parsing helper itself doesn't validate range - that's done in the metric
-        parsed_content = parsing_helpers.extract_json_content_or_raise(
-            invalid_model_output
-        )
-        assert parsed_content["score"] == -0.1
-        assert parsed_content["explanation"] == "Score below valid range."
-
-    def test_trajectory_accuracy_missing_score_field(self):
-        """Test trajectory accuracy parsing with missing score field."""
-        metric = TrajectoryAccuracy(track=False)
-        invalid_model_output = '{"explanation": "Missing score field."}'
-
-        # This should parse successfully but missing fields will be caught in metric validation
-        parsed_content = parsing_helpers.extract_json_content_or_raise(
-            invalid_model_output
-        )
-        assert "score" not in parsed_content
-        assert parsed_content["explanation"] == "Missing score field."
-
-    def test_trajectory_accuracy_missing_explanation_field(self):
-        """Test trajectory accuracy parsing with missing explanation field."""
-        metric = TrajectoryAccuracy(track=False)
-        invalid_model_output = '{"score": 0.8}'
-
-        # This should parse successfully but missing fields will be caught in metric validation
-        parsed_content = parsing_helpers.extract_json_content_or_raise(
-            invalid_model_output
-        )
-        assert parsed_content["score"] == 0.8
-        assert "explanation" not in parsed_content
-
-    def test_trajectory_accuracy_invalid_json_format(self):
-        """Test trajectory accuracy parsing with invalid JSON format."""
-        metric = TrajectoryAccuracy(track=False)
-        invalid_model_output = "This is not valid JSON at all"
-
-        with pytest.raises(exceptions.JSONParsingError):
-            parsing_helpers.extract_json_content_or_raise(invalid_model_output)
-
-    def test_trajectory_accuracy_valid_json_parsing(self):
-        """Test trajectory accuracy parsing with valid JSON."""
-        metric = TrajectoryAccuracy(track=False)
-        valid_model_output = '{"score": 0.85, "explanation": "Good trajectory with logical reasoning and appropriate actions."}'
-
-        # This should parse successfully
-        parsed_content = parsing_helpers.extract_json_content_or_raise(
-            valid_model_output
-        )
-
-        assert parsed_content["score"] == 0.85
-        assert (
-            parsed_content["explanation"]
-            == "Good trajectory with logical reasoning and appropriate actions."
-        )
-
-    def test_trajectory_accuracy_json_with_extra_fields(self):
-        """Test trajectory accuracy parsing with extra fields in JSON."""
-        metric = TrajectoryAccuracy(track=False)
-        valid_model_output = '{"score": 0.7, "explanation": "Decent trajectory", "extra_field": "should be ignored"}'
-
-        # Should parse successfully and ignore extra fields
-        parsed_content = parsing_helpers.extract_json_content_or_raise(
-            valid_model_output
-        )
-
-        assert parsed_content["score"] == 0.7
-        assert parsed_content["explanation"] == "Decent trajectory"
-        assert "extra_field" in parsed_content  # Extra fields are preserved
-
-    @pytest.mark.parametrize("score_value", [0.0, 0.25, 0.5, 0.75, 1.0])
-    def test_trajectory_accuracy_valid_score_range(self, score_value):
-        """Test trajectory accuracy parsing with various valid scores."""
-        metric = TrajectoryAccuracy(track=False)
-        valid_model_output = f'{{"score": {score_value}, "explanation": "Test explanation for score {score_value}"}}'
-
-        parsed_content = parsing_helpers.extract_json_content_or_raise(
-            valid_model_output
-        )
-
-        assert parsed_content["score"] == score_value
-        assert f"score {score_value}" in parsed_content["explanation"]
-
-    def test_trajectory_accuracy_empty_explanation(self):
-        """Test trajectory accuracy parsing with empty explanation."""
-        metric = TrajectoryAccuracy(track=False)
-        invalid_model_output = '{"score": 0.8, "explanation": ""}'
-
-        # Empty explanation should be caught in validation
-        parsed_content = parsing_helpers.extract_json_content_or_raise(
-            invalid_model_output
-        )
-        assert parsed_content["explanation"] == ""
-        # The metric's _parse_evaluation_response would catch this as invalid
-
-    def test_trajectory_accuracy_non_numeric_score(self):
-        """Test trajectory accuracy parsing with non-numeric score."""
-        metric = TrajectoryAccuracy(track=False)
-        invalid_model_output = '{"score": "high", "explanation": "Non-numeric score"}'
-
-        # This should parse but fail validation in the metric
-        parsed_content = parsing_helpers.extract_json_content_or_raise(
-            invalid_model_output
-        )
-        assert parsed_content["score"] == "high"
-        # The metric's _parse_evaluation_response would catch this when converting to float
-=======
     result = parser.parse_evaluation_response(content, "test_metric")
 
     assert isinstance(result, score_result.ScoreResult)
@@ -152,5 +24,4 @@
     with pytest.raises(
         exceptions.MetricComputationError, match="Invalid response format"
     ):
-        parser.parse_evaluation_response(content, "test_metric")
->>>>>>> 575bacaf
+        parser.parse_evaluation_response(content, "test_metric")