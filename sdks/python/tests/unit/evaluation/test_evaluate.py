--- conflicted
+++ resolved
@@ -6,17 +6,13 @@
 from opik import evaluation, exceptions, url_helpers
 from opik.api_objects import opik_client
 from opik.api_objects.dataset import dataset_item
-<<<<<<< HEAD
 from opik.api_objects.experiment import experiment
-from opik.evaluation import evaluator as evaluator_module, metrics, samplers
-=======
 from opik.evaluation import (
     evaluator as evaluator_module,
     metrics,
     samplers,
     score_statistics,
 )
->>>>>>> 928930e3
 from opik.evaluation.metrics import score_result
 from opik.evaluation.models import models_factory
 from opik.evaluation.evaluator import _build_prompt_evaluation_task
@@ -1702,7 +1698,6 @@
         assert_equal(EXPECTED_TRACE_DATASET_ITEM_2, trace)
 
 
-<<<<<<< HEAD
 def test_evaluate__with_experiment_scores(fake_backend):
     """Test that experiment_scores are computed and stored correctly."""
     mock_dataset = mock.MagicMock(
@@ -1836,7 +1831,8 @@
 
     # Verify experiment scores are empty when no test results
     assert len(result.experiment_scores) == 0
-=======
+
+
 def test_evaluate_on_dict_items__happyflow(fake_backend):
     items = [
         {"input": "What is 2+2?", "expected_output": "4"},
@@ -2098,5 +2094,4 @@
             values=[1.0, 1.0],
             std=0.0,
         )
-    }
->>>>>>> 928930e3
+    }