import asyncio
import threading
from typing import Dict

from unittest import mock
import pytest

from opik import context_storage, opik_context
from opik.api_objects import opik_client, trace
from opik.decorator import tracker
from ...testlib import (
    ANY_BUT_NONE,
    ANY_STRING,
    FeedbackScoreModel,
    SpanModel,
    TraceModel,
    assert_equal,
)


def test_track__one_nested_function__happyflow(fake_backend):
    @tracker.track
    def f_inner(x):
        return "inner-output"

    @tracker.track
    def f_outer(x):
        f_inner("inner-input")
        return "outer-output"

    f_outer("outer-input")
    tracker.flush_tracker()

    EXPECTED_TRACE_TREE = TraceModel(
        id=ANY_BUT_NONE,
        name="f_outer",
        input={"x": "outer-input"},
        output={"output": "outer-output"},
        start_time=ANY_BUT_NONE,
        end_time=ANY_BUT_NONE,
        spans=[
            SpanModel(
                id=ANY_BUT_NONE,
                name="f_outer",
                input={"x": "outer-input"},
                output={"output": "outer-output"},
                start_time=ANY_BUT_NONE,
                end_time=ANY_BUT_NONE,
                spans=[
                    SpanModel(
                        id=ANY_BUT_NONE,
                        name="f_inner",
                        input={"x": "inner-input"},
                        output={"output": "inner-output"},
                        start_time=ANY_BUT_NONE,
                        end_time=ANY_BUT_NONE,
                        spans=[],
                    )
                ],
            )
        ],
    )

    assert len(fake_backend.trace_trees) == 1

    assert_equal(EXPECTED_TRACE_TREE, fake_backend.trace_trees[0])


def test_track__one_function_without_nesting__inputs_and_outputs_not_captured__inputs_and_outputs_initialized_with_Nones(
    fake_backend,
):
    @tracker.track(capture_output=False, capture_input=False)
    def f(x):
        return "the-output"

    f("the-input")
    tracker.flush_tracker()

    EXPECTED_TRACE_TREE = TraceModel(
        id=ANY_BUT_NONE,
        name="f",
        input=None,
        output=None,
        start_time=ANY_BUT_NONE,
        end_time=ANY_BUT_NONE,
        spans=[
            SpanModel(
                id=ANY_BUT_NONE,
                name="f",
                input=None,
                output=None,
                start_time=ANY_BUT_NONE,
                end_time=ANY_BUT_NONE,
                spans=[],
            )
        ],
    )

    assert len(fake_backend.trace_trees) == 1

    assert_equal(EXPECTED_TRACE_TREE, fake_backend.trace_trees[0])


def test_track__one_function_without_nesting__output_is_dict__output_is_wrapped_by_tracker(
    fake_backend,
):
    @tracker.track()
    def f(x):
        return {"some-key": "the-output-value"}

    f("the-input")
    tracker.flush_tracker()

    EXPECTED_TRACE_TREE = TraceModel(
        id=ANY_BUT_NONE,
        name="f",
        input={"x": "the-input"},
        output={"some-key": "the-output-value"},
        start_time=ANY_BUT_NONE,
        end_time=ANY_BUT_NONE,
        spans=[
            SpanModel(
                id=ANY_BUT_NONE,
                name="f",
                input={"x": "the-input"},
                output={"some-key": "the-output-value"},
                start_time=ANY_BUT_NONE,
                end_time=ANY_BUT_NONE,
                spans=[],
            )
        ],
    )

    assert len(fake_backend.trace_trees) == 1

    assert_equal(EXPECTED_TRACE_TREE, fake_backend.trace_trees[0])


def test_track__two_nested_functions__happyflow(fake_backend):
    @tracker.track
    def f_inner(z):
        return "inner-output"

    @tracker.track
    def f_middle(y):
        f_inner("inner-input")
        return "middle-output"

    @tracker.track
    def f_outer(x):
        f_middle("middle-input")
        return "outer-output"

    f_outer("outer-input")
    tracker.flush_tracker()

    EXPECTED_TRACE_TREE = TraceModel(
        id=ANY_BUT_NONE,
        name="f_outer",
        input={"x": "outer-input"},
        output={"output": "outer-output"},
        start_time=ANY_BUT_NONE,
        end_time=ANY_BUT_NONE,
        spans=[
            SpanModel(
                id=ANY_BUT_NONE,
                name="f_outer",
                input={"x": "outer-input"},
                output={"output": "outer-output"},
                start_time=ANY_BUT_NONE,
                end_time=ANY_BUT_NONE,
                spans=[
                    SpanModel(
                        id=ANY_BUT_NONE,
                        name="f_middle",
                        input={"y": "middle-input"},
                        output={"output": "middle-output"},
                        start_time=ANY_BUT_NONE,
                        end_time=ANY_BUT_NONE,
                        spans=[
                            SpanModel(
                                id=ANY_BUT_NONE,
                                name="f_inner",
                                input={"z": "inner-input"},
                                output={"output": "inner-output"},
                                start_time=ANY_BUT_NONE,
                                end_time=ANY_BUT_NONE,
                                spans=[],
                            )
                        ],
                    )
                ],
            )
        ],
    )

    assert len(fake_backend.trace_trees) == 1

    assert_equal(EXPECTED_TRACE_TREE, fake_backend.trace_trees[0])


def test_track__outer_function_has_two_separate_nested_function__happyflow(
    fake_backend,
):
    @tracker.track
    def f_inner_1(y):
        return "inner-output-1"

    @tracker.track
    def f_inner_2(y):
        return "inner-output-2"

    @tracker.track
    def f_outer(x):
        f_inner_1("inner-input-1")
        f_inner_2("inner-input-2")
        return "outer-output"

    f_outer("outer-input")
    tracker.flush_tracker()

    EXPECTED_TRACE_TREE = TraceModel(
        id=ANY_BUT_NONE,
        name="f_outer",
        input={"x": "outer-input"},
        output={"output": "outer-output"},
        start_time=ANY_BUT_NONE,
        end_time=ANY_BUT_NONE,
        spans=[
            SpanModel(
                id=ANY_BUT_NONE,
                name="f_outer",
                input={"x": "outer-input"},
                output={"output": "outer-output"},
                start_time=ANY_BUT_NONE,
                end_time=ANY_BUT_NONE,
                spans=[
                    SpanModel(
                        id=ANY_BUT_NONE,
                        name="f_inner_1",
                        input={"y": "inner-input-1"},
                        output={"output": "inner-output-1"},
                        start_time=ANY_BUT_NONE,
                        end_time=ANY_BUT_NONE,
                        spans=[],
                    ),
                    SpanModel(
                        id=ANY_BUT_NONE,
                        name="f_inner_2",
                        input={"y": "inner-input-2"},
                        output={"output": "inner-output-2"},
                        start_time=ANY_BUT_NONE,
                        end_time=ANY_BUT_NONE,
                        spans=[],
                    ),
                ],
            )
        ],
    )

    assert len(fake_backend.trace_trees) == 1

    assert_equal(EXPECTED_TRACE_TREE, fake_backend.trace_trees[0])


def test_track__two_traces__happyflow(fake_backend):
    @tracker.track
    def f_1(x):
        return "f1-output"

    @tracker.track
    def f_2(x):
        return "f2-output"

    f_1("f1-input")
    f_2("f2-input")

    tracker.flush_tracker()

    EXPECTED_TRACE_TREES = [
        TraceModel(
            id=ANY_BUT_NONE,
            name="f_1",
            input={"x": "f1-input"},
            output={"output": "f1-output"},
            start_time=ANY_BUT_NONE,
            end_time=ANY_BUT_NONE,
            spans=[
                SpanModel(
                    id=ANY_BUT_NONE,
                    name="f_1",
                    input={"x": "f1-input"},
                    output={"output": "f1-output"},
                    start_time=ANY_BUT_NONE,
                    end_time=ANY_BUT_NONE,
                    spans=[],
                )
            ],
        ),
        TraceModel(
            id=ANY_BUT_NONE,
            name="f_2",
            input={"x": "f2-input"},
            output={"output": "f2-output"},
            start_time=ANY_BUT_NONE,
            end_time=ANY_BUT_NONE,
            spans=[
                SpanModel(
                    id=ANY_BUT_NONE,
                    name="f_2",
                    input={"x": "f2-input"},
                    output={"output": "f2-output"},
                    start_time=ANY_BUT_NONE,
                    end_time=ANY_BUT_NONE,
                    spans=[],
                )
            ],
        ),
    ]

    assert len(fake_backend.trace_trees) == 2

    assert_equal(EXPECTED_TRACE_TREES[0], fake_backend.trace_trees[0])
    assert_equal(EXPECTED_TRACE_TREES[1], fake_backend.trace_trees[1])


def test_track__one_function__error_raised__trace_and_span_finished_correctly__outputs_are_None(
    fake_backend,
):
    @tracker.track
    def f(x):
        raise Exception("error message")

    with pytest.raises(Exception):
        f("the-input")

    tracker.flush_tracker()

    EXPECTED_TRACE_TREE = TraceModel(
        id=ANY_BUT_NONE,
        name="f",
        input={"x": "the-input"},
        output=None,
        start_time=ANY_BUT_NONE,
        end_time=ANY_BUT_NONE,
        error_info={
            "exception_type": "Exception",
            "message": "error message",
            "traceback": ANY_STRING(),
        },
        spans=[
            SpanModel(
                id=ANY_BUT_NONE,
                name="f",
                input={"x": "the-input"},
                output=None,
                start_time=ANY_BUT_NONE,
                end_time=ANY_BUT_NONE,
                error_info={
                    "exception_type": "Exception",
                    "message": "error message",
                    "traceback": ANY_STRING(),
                },
                spans=[],
            )
        ],
    )

    assert len(fake_backend.trace_trees) == 1

    assert_equal(EXPECTED_TRACE_TREE, fake_backend.trace_trees[0])


def test_track__nested_function__error_raised_in_inner_span_but_caught_in_outer_span__only_inner_span_has_error_info(
    fake_backend,
):
    @tracker.track
    def f(x):
        with pytest.raises(Exception):
            f_inner()

        return "the-output"

    @tracker.track
    def f_inner():
        raise Exception("error message")

    f("the-input")

    tracker.flush_tracker()

    EXPECTED_TRACE_TREE = TraceModel(
        id=ANY_BUT_NONE,
        name="f",
        input={"x": "the-input"},
        output={"output": "the-output"},
        start_time=ANY_BUT_NONE,
        end_time=ANY_BUT_NONE,
        spans=[
            SpanModel(
                id=ANY_BUT_NONE,
                name="f",
                input={"x": "the-input"},
                output={"output": "the-output"},
                start_time=ANY_BUT_NONE,
                end_time=ANY_BUT_NONE,
                spans=[
                    SpanModel(
                        id=ANY_BUT_NONE,
                        name="f_inner",
                        input={},
                        output=None,
                        start_time=ANY_BUT_NONE,
                        end_time=ANY_BUT_NONE,
                        error_info={
                            "exception_type": "Exception",
                            "message": "error message",
                            "traceback": ANY_STRING(),
                        },
                        spans=[],
                    )
                ],
            )
        ],
    )

    assert len(fake_backend.trace_trees) == 1

    assert_equal(EXPECTED_TRACE_TREE, fake_backend.trace_trees[0])


def test_track__one_async_function__error_raised__trace_and_span_finished_correctly__outputs_are_None__error_info_is_added(
    fake_backend,
):
    @tracker.track
    async def async_f(x):
        await asyncio.sleep(0.01)
        raise Exception("error message")

    with pytest.raises(Exception):
        asyncio.run(async_f("the-input"))

    tracker.flush_tracker()

    EXPECTED_TRACE_TREE = TraceModel(
        id=ANY_BUT_NONE,
        name="async_f",
        input={"x": "the-input"},
        output=None,
        start_time=ANY_BUT_NONE,
        end_time=ANY_BUT_NONE,
        error_info={
            "exception_type": "Exception",
            "message": "error message",
            "traceback": ANY_STRING(),
        },
        spans=[
            SpanModel(
                id=ANY_BUT_NONE,
                name="async_f",
                input={"x": "the-input"},
                output=None,
                start_time=ANY_BUT_NONE,
                end_time=ANY_BUT_NONE,
                error_info={
                    "exception_type": "Exception",
                    "message": "error message",
                    "traceback": ANY_STRING(),
                },
                spans=[],
            )
        ],
    )

    assert len(fake_backend.trace_trees) == 1

    assert_equal(EXPECTED_TRACE_TREE, fake_backend.trace_trees[0])


def test_track__nested_calls_in_separate_threads__3_traces_in_result(fake_backend):
    ID_STORAGE: Dict[str, str] = {}

    @tracker.track
    def f_inner(y, thread_id):
        ID_STORAGE[f"f_inner-trace-id-{thread_id}"] = (
            opik_context.get_current_trace_data().id
        )
        ID_STORAGE[f"f_inner-span-id-{thread_id}"] = (
            opik_context.get_current_span_data().id
        )
        return f"inner-output-from-{thread_id}"

    @tracker.track
    def f_outer(x):
        ID_STORAGE["f_outer-trace-id"] = opik_context.get_current_trace_data().id
        ID_STORAGE["f_outer-span-id"] = opik_context.get_current_span_data().id

        t1 = threading.Thread(target=f_inner, args=("inner-input-1", "thread-1"))
        t2 = threading.Thread(target=f_inner, args=("inner-input-2", "thread-2"))
        t1.start()
        t1.join()
        t2.start()
        t2.join()
        return "outer-output"

    f_outer("outer-input")

    tracker.flush_tracker()

    EXPECTED_TRACE_TREES = [
        TraceModel(
            id=ID_STORAGE["f_outer-trace-id"],
            name="f_outer",
            input={"x": "outer-input"},
            output={"output": "outer-output"},
            start_time=ANY_BUT_NONE,
            end_time=ANY_BUT_NONE,
            spans=[
                SpanModel(
                    id=ID_STORAGE["f_outer-span-id"],
                    name="f_outer",
                    input={"x": "outer-input"},
                    output={"output": "outer-output"},
                    start_time=ANY_BUT_NONE,
                    end_time=ANY_BUT_NONE,
                    spans=[],
                )
            ],
        ),
        TraceModel(
            id=ID_STORAGE["f_inner-trace-id-thread-1"],
            name="f_inner",
            input={"y": "inner-input-1", "thread_id": "thread-1"},
            output={"output": "inner-output-from-thread-1"},
            start_time=ANY_BUT_NONE,
            end_time=ANY_BUT_NONE,
            spans=[
                SpanModel(
                    id=ID_STORAGE["f_inner-span-id-thread-1"],
                    name="f_inner",
                    input={"y": "inner-input-1", "thread_id": "thread-1"},
                    output={"output": "inner-output-from-thread-1"},
                    start_time=ANY_BUT_NONE,
                    end_time=ANY_BUT_NONE,
                    spans=[],
                )
            ],
        ),
        TraceModel(
            id=ID_STORAGE["f_inner-trace-id-thread-2"],
            name="f_inner",
            input={"y": "inner-input-2", "thread_id": "thread-2"},
            output={"output": "inner-output-from-thread-2"},
            start_time=ANY_BUT_NONE,
            end_time=ANY_BUT_NONE,
            spans=[
                SpanModel(
                    id=ID_STORAGE["f_inner-span-id-thread-2"],
                    name="f_inner",
                    input={"y": "inner-input-2", "thread_id": "thread-2"},
                    output={"output": "inner-output-from-thread-2"},
                    start_time=ANY_BUT_NONE,
                    end_time=ANY_BUT_NONE,
                    spans=[],
                )
            ],
        ),
    ]

    assert len(fake_backend.trace_trees) == 3

    trace_outer = EXPECTED_TRACE_TREES[0]
    trace_inner_thread1 = EXPECTED_TRACE_TREES[1]
    trace_inner_thread2 = EXPECTED_TRACE_TREES[2]

    trace_backend_outer = [
        trace for trace in fake_backend.trace_trees if trace.id == trace_outer.id
    ][0]
    trace_backend_inner_thread1 = [
        trace
        for trace in fake_backend.trace_trees
        if trace.id == trace_inner_thread1.id
    ][0]
    trace_backend_inner_thread2 = [
        trace
        for trace in fake_backend.trace_trees
        if trace.id == trace_inner_thread2.id
    ][0]

    assert_equal(expected=trace_outer, actual=trace_backend_outer)
    assert_equal(expected=trace_inner_thread1, actual=trace_backend_inner_thread1)
    assert_equal(expected=trace_inner_thread2, actual=trace_backend_inner_thread2)


def test_track__single_generator_function_tracked__generator_exhausted__happyflow(
    fake_backend,
):
    @tracker.track
    def f(x):
        values = ["yielded-1", " yielded-2", " yielded-3"]
        for value in values:
            yield value

    generator = f("generator-input")
    for _ in generator:
        pass

    tracker.flush_tracker()

    EXPECTED_TRACE_TREE = TraceModel(
        id=ANY_BUT_NONE,
        name="f",
        input={"x": "generator-input"},
        output={"output": "yielded-1 yielded-2 yielded-3"},
        start_time=ANY_BUT_NONE,
        end_time=ANY_BUT_NONE,
        spans=[
            SpanModel(
                id=ANY_BUT_NONE,
                name="f",
                input={"x": "generator-input"},
                output={"output": "yielded-1 yielded-2 yielded-3"},
                start_time=ANY_BUT_NONE,
                end_time=ANY_BUT_NONE,
                spans=[],
            )
        ],
    )

    assert len(fake_backend.trace_trees) == 1

    assert_equal(EXPECTED_TRACE_TREE, fake_backend.trace_trees[0])


def test_track__single_generator_function_tracked__error_raised_during_the_generator_work__span_and_trace_finished_correctly__error_info_provided(
    fake_backend,
):
    @tracker.track
    def f(x):
        raise Exception("error message")
        yield

    generator = f("generator-input")

    with pytest.raises(Exception):
        for _ in generator:
            pass

    tracker.flush_tracker()

    EXPECTED_TRACE_TREE = TraceModel(
        id=ANY_BUT_NONE,
        name="f",
        input={"x": "generator-input"},
        output=None,
        start_time=ANY_BUT_NONE,
        end_time=ANY_BUT_NONE,
        error_info={
            "exception_type": "Exception",
            "message": "error message",
            "traceback": ANY_STRING(),
        },
        spans=[
            SpanModel(
                id=ANY_BUT_NONE,
                name="f",
                input={"x": "generator-input"},
                output=None,
                start_time=ANY_BUT_NONE,
                end_time=ANY_BUT_NONE,
                error_info={
                    "exception_type": "Exception",
                    "message": "error message",
                    "traceback": ANY_STRING(),
                },
                spans=[],
            )
        ],
    )

    assert len(fake_backend.trace_trees) == 1

    assert_equal(EXPECTED_TRACE_TREE, fake_backend.trace_trees[0])


def test_track__generator_function_tracked__generator_exhausted_in_another_tracked_function__generator_span_started_and_ended_with_generator_exhausting(
    fake_backend,
):
    @tracker.track
    def f_inner(z, generator):
        for _ in generator:
            pass

        return "inner-output"

    @tracker.track
    def gen_f(y):
        values = ["yielded-1", " yielded-2", " yielded-3"]
        for value in values:
            yield value

    @tracker.track
    def f_outer(x):
        generator = gen_f("generator-input")
        f_inner("inner-input", generator)
        return "outer-output"

    f_outer("outer-input")
    tracker.flush_tracker()

    EXPECTED_TRACE_TREE = TraceModel(
        id=ANY_BUT_NONE,
        name="f_outer",
        input={"x": "outer-input"},
        output={"output": "outer-output"},
        start_time=ANY_BUT_NONE,
        end_time=ANY_BUT_NONE,
        spans=[
            SpanModel(
                id=ANY_BUT_NONE,
                name="f_outer",
                input={"x": "outer-input"},
                output={"output": "outer-output"},
                start_time=ANY_BUT_NONE,
                end_time=ANY_BUT_NONE,
                spans=[
                    SpanModel(
                        id=ANY_BUT_NONE,
                        name="f_inner",
                        input={"z": "inner-input", "generator": ANY_BUT_NONE},
                        output={"output": "inner-output"},
                        start_time=ANY_BUT_NONE,
                        end_time=ANY_BUT_NONE,
                        spans=[
                            SpanModel(
                                id=ANY_BUT_NONE,
                                name="gen_f",
                                input={"y": "generator-input"},
                                output={"output": "yielded-1 yielded-2 yielded-3"},
                                start_time=ANY_BUT_NONE,
                                end_time=ANY_BUT_NONE,
                                spans=[],
                            ),
                        ],
                    ),
                ],
            ),
        ],
    )

    assert len(fake_backend.trace_trees) == 1

    assert_equal(EXPECTED_TRACE_TREE, fake_backend.trace_trees[0])


def test_track__generator_function_tracked__generator_exhausted_in_another_tracked_function__generator_span_started_and_ended_with_generator_exhausting__span_from_tracked_function_inside_generator_attached_to_generator_span(
    fake_backend,
):
    @tracker.track
    def f_inner(z, generator):
        for _ in generator:
            pass

        return "inner-output"

    @tracker.track
    def f_called_inside_generator():
        return "f-called-inside-generator-output"

    @tracker.track
    def gen_f(y):
        f_called_inside_generator()
        values = ["yielded-1", " yielded-2", " yielded-3"]
        for value in values:
            yield value

    @tracker.track
    def f_outer(x):
        generator = gen_f("generator-input")
        f_inner("inner-input", generator)
        return "outer-output"

    f_outer("outer-input")
    tracker.flush_tracker()

    EXPECTED_TRACE_TREE = TraceModel(
        id=ANY_BUT_NONE,
        name="f_outer",
        input={"x": "outer-input"},
        output={"output": "outer-output"},
        start_time=ANY_BUT_NONE,
        end_time=ANY_BUT_NONE,
        spans=[
            SpanModel(
                id=ANY_BUT_NONE,
                name="f_outer",
                input={"x": "outer-input"},
                output={"output": "outer-output"},
                start_time=ANY_BUT_NONE,
                end_time=ANY_BUT_NONE,
                spans=[
                    SpanModel(
                        id=ANY_BUT_NONE,
                        name="f_inner",
                        input={"z": "inner-input", "generator": ANY_BUT_NONE},
                        output={"output": "inner-output"},
                        start_time=ANY_BUT_NONE,
                        end_time=ANY_BUT_NONE,
                        spans=[
                            SpanModel(
                                id=ANY_BUT_NONE,
                                name="gen_f",
                                input={"y": "generator-input"},
                                output={"output": "yielded-1 yielded-2 yielded-3"},
                                start_time=ANY_BUT_NONE,
                                end_time=ANY_BUT_NONE,
                                spans=[
                                    SpanModel(
                                        id=ANY_BUT_NONE,
                                        name="f_called_inside_generator",
                                        input={},
                                        output={
                                            "output": "f-called-inside-generator-output"
                                        },
                                        start_time=ANY_BUT_NONE,
                                        end_time=ANY_BUT_NONE,
                                        spans=[],
                                    ),
                                ],
                            ),
                        ],
                    ),
                ],
            ),
        ],
    )

    assert len(fake_backend.trace_trees) == 1

    assert_equal(EXPECTED_TRACE_TREE, fake_backend.trace_trees[0])


def test_track__single_async_function_tracked__happyflow(
    fake_backend,
):
    @tracker.track
    async def async_f(x):
        await asyncio.sleep(0.01)
        return "the-output"

    assert asyncio.run(async_f("the-input")) == "the-output"

    tracker.flush_tracker()

    EXPECTED_TRACE_TREE = TraceModel(
        id=ANY_BUT_NONE,
        name="async_f",
        input={"x": "the-input"},
        output={"output": "the-output"},
        start_time=ANY_BUT_NONE,
        end_time=ANY_BUT_NONE,
        spans=[
            SpanModel(
                id=ANY_BUT_NONE,
                name="async_f",
                input={"x": "the-input"},
                output={"output": "the-output"},
                start_time=ANY_BUT_NONE,
                end_time=ANY_BUT_NONE,
                spans=[],
            )
        ],
    )

    assert len(fake_backend.trace_trees) == 1

    assert_equal(EXPECTED_TRACE_TREE, fake_backend.trace_trees[0])


def test_track__nested_async_function_tracked__happyflow(
    fake_backend,
):
    @tracker.track
    async def async_f_inner(y):
        await asyncio.sleep(0.01)
        return "inner-output"

    @tracker.track
    async def async_f_outer(x):
        await async_f_inner("inner-input")
        return "outer-output"

    assert asyncio.run(async_f_outer("outer-input")) == "outer-output"

    tracker.flush_tracker()

    EXPECTED_TRACE_TREE = TraceModel(
        id=ANY_BUT_NONE,
        name="async_f_outer",
        input={"x": "outer-input"},
        output={"output": "outer-output"},
        start_time=ANY_BUT_NONE,
        end_time=ANY_BUT_NONE,
        spans=[
            SpanModel(
                id=ANY_BUT_NONE,
                name="async_f_outer",
                input={"x": "outer-input"},
                output={"output": "outer-output"},
                start_time=ANY_BUT_NONE,
                end_time=ANY_BUT_NONE,
                spans=[
                    SpanModel(
                        id=ANY_BUT_NONE,
                        name="async_f_inner",
                        input={"y": "inner-input"},
                        output={"output": "inner-output"},
                        start_time=ANY_BUT_NONE,
                        end_time=ANY_BUT_NONE,
                        spans=[],
                    )
                ],
            )
        ],
    )

    assert len(fake_backend.trace_trees) == 1

    assert_equal(EXPECTED_TRACE_TREE, fake_backend.trace_trees[0])


def test_track__top_level_single_async_generator_function_tracked__generator_exhausted__happyflow(
    fake_backend,
):
    @tracker.track
    async def async_generator(x):
        await asyncio.sleep(0.01)

        for item in ["yielded-1", " yielded-2", " yielded-3"]:
            yield item

    async def async_generator_user():
        gen = async_generator("generator-input")
        async for _ in gen:
            pass

    asyncio.run(async_generator_user())

    tracker.flush_tracker()

    EXPECTED_TRACE_TREE = TraceModel(
        id=ANY_BUT_NONE,
        name="async_generator",
        input={"x": "generator-input"},
        output={"output": "yielded-1 yielded-2 yielded-3"},
        start_time=ANY_BUT_NONE,
        end_time=ANY_BUT_NONE,
        spans=[
            SpanModel(
                id=ANY_BUT_NONE,
                name="async_generator",
                input={"x": "generator-input"},
                output={"output": "yielded-1 yielded-2 yielded-3"},
                start_time=ANY_BUT_NONE,
                end_time=ANY_BUT_NONE,
                spans=[],
            )
        ],
    )

    assert len(fake_backend.trace_trees) == 1

    assert_equal(EXPECTED_TRACE_TREE, fake_backend.trace_trees[0])


def test_track__top_level_async_generator_function_tracked__generator_has_another_tracked_function_inside__nested_function_attached_to_generator_span_and_trace(
    fake_backend,
):
    @tracker.track
    async def some_async_work():
        await asyncio.sleep(0.001)

    @tracker.track
    async def async_generator(x):
        await some_async_work()

        for item in ["yielded-1", " yielded-2", " yielded-3"]:
            yield item

    async def async_generator_user():
        gen = async_generator("generator-input")
        async for _ in gen:
            pass

    asyncio.run(async_generator_user())

    tracker.flush_tracker()

    EXPECTED_TRACE_TREE = TraceModel(
        id=ANY_BUT_NONE,
        name="async_generator",
        input={"x": "generator-input"},
        output={"output": "yielded-1 yielded-2 yielded-3"},
        start_time=ANY_BUT_NONE,
        end_time=ANY_BUT_NONE,
        spans=[
            SpanModel(
                id=ANY_BUT_NONE,
                name="async_generator",
                input={"x": "generator-input"},
                output={"output": "yielded-1 yielded-2 yielded-3"},
                start_time=ANY_BUT_NONE,
                end_time=ANY_BUT_NONE,
                spans=[
                    SpanModel(
                        id=ANY_BUT_NONE,
                        name="some_async_work",
                        input={},
                        start_time=ANY_BUT_NONE,
                        end_time=ANY_BUT_NONE,
                        spans=[],
                    )
                ],
            )
        ],
    )

    assert len(fake_backend.trace_trees) == 1

    assert_equal(EXPECTED_TRACE_TREE, fake_backend.trace_trees[0])


def test_track__async_generator_inside_another_tracked_function__happyflow(
    fake_backend,
):
    @tracker.track
    async def async_generator(y):
        await asyncio.sleep(0.01)

        for item in ["yielded-1", " yielded-2", " yielded-3"]:
            yield item

    @tracker.track
    async def async_generator_user(x):
        async for _ in async_generator("generator-input"):
            pass

        return "generator-user-output"

    asyncio.run(async_generator_user("generator-user-input"))

    tracker.flush_tracker()

    EXPECTED_TRACE_TREE = TraceModel(
        id=ANY_BUT_NONE,
        name="async_generator_user",
        input={"x": "generator-user-input"},
        output={"output": "generator-user-output"},
        start_time=ANY_BUT_NONE,
        end_time=ANY_BUT_NONE,
        spans=[
            SpanModel(
                id=ANY_BUT_NONE,
                name="async_generator_user",
                input={"x": "generator-user-input"},
                output={"output": "generator-user-output"},
                start_time=ANY_BUT_NONE,
                end_time=ANY_BUT_NONE,
                spans=[
                    SpanModel(
                        id=ANY_BUT_NONE,
                        name="async_generator",
                        input={"y": "generator-input"},
                        output={"output": "yielded-1 yielded-2 yielded-3"},
                        start_time=ANY_BUT_NONE,
                        end_time=ANY_BUT_NONE,
                        spans=[],
                    )
                ],
            )
        ],
    )

    assert len(fake_backend.trace_trees) == 1

    assert_equal(EXPECTED_TRACE_TREE, fake_backend.trace_trees[0])


def test_track__async_generator_inside_another_tracked_function__another_tracked_function_called_inside_generator_and_attached_to_its_span(
    fake_backend,
):
    @tracker.track
    async def some_async_work():
        await asyncio.sleep(0.001)

    @tracker.track
    async def async_generator(y):
        await some_async_work()

        for item in ["yielded-1", " yielded-2", " yielded-3"]:
            yield item

    @tracker.track
    async def async_generator_user(x):
        async for _ in async_generator("generator-input"):
            pass

        return "generator-user-output"

    asyncio.run(async_generator_user("generator-user-input"))

    tracker.flush_tracker()

    EXPECTED_TRACE_TREE = TraceModel(
        id=ANY_BUT_NONE,
        name="async_generator_user",
        input={"x": "generator-user-input"},
        output={"output": "generator-user-output"},
        start_time=ANY_BUT_NONE,
        end_time=ANY_BUT_NONE,
        spans=[
            SpanModel(
                id=ANY_BUT_NONE,
                name="async_generator_user",
                input={"x": "generator-user-input"},
                output={"output": "generator-user-output"},
                start_time=ANY_BUT_NONE,
                end_time=ANY_BUT_NONE,
                spans=[
                    SpanModel(
                        id=ANY_BUT_NONE,
                        name="async_generator",
                        input={"y": "generator-input"},
                        output={"output": "yielded-1 yielded-2 yielded-3"},
                        start_time=ANY_BUT_NONE,
                        end_time=ANY_BUT_NONE,
                        spans=[
                            SpanModel(
                                id=ANY_BUT_NONE,
                                name="some_async_work",
                                input={},
                                output=None,
                                start_time=ANY_BUT_NONE,
                                end_time=ANY_BUT_NONE,
                                spans=[],
                            )
                        ],
                    )
                ],
            )
        ],
    )

    assert len(fake_backend.trace_trees) == 1

    assert_equal(EXPECTED_TRACE_TREE, fake_backend.trace_trees[0])


def test_track__distributed_tracing_with_headers__tracing_is_performed_in_2_threads__all_data_is_saved_in_1_trace_tree(
    fake_backend,
):
    @tracker.track
    def f_remote(y, thread_id):
        return f"f-remote-output-from-{thread_id}"

    def distributed_node_runner(y, thread_id, opik_headers):
        f_remote(y, thread_id, opik_distributed_trace_headers=opik_headers)
        return "result-from-node-runner"

    @tracker.track
    def f_outer(x):
        distributed_trace_headers = opik_context.get_distributed_trace_headers()
        t1 = threading.Thread(
            target=distributed_node_runner,
            args=("remote-input-1", "thread-1", distributed_trace_headers),
        )
        t1.start()
        t1.join()
        return "outer-output"

    f_outer("outer-input")

    tracker.flush_tracker()

    EXPECTED_TRACE_TREE = TraceModel(
        id=ANY_BUT_NONE,
        name="f_outer",
        input={"x": "outer-input"},
        output={"output": "outer-output"},
        start_time=ANY_BUT_NONE,
        end_time=ANY_BUT_NONE,
        spans=[
            SpanModel(
                id=ANY_BUT_NONE,
                name="f_outer",
                input={"x": "outer-input"},
                output={"output": "outer-output"},
                start_time=ANY_BUT_NONE,
                end_time=ANY_BUT_NONE,
                spans=[
                    SpanModel(
                        id=ANY_BUT_NONE,
                        name="f_remote",
                        input={"y": "remote-input-1", "thread_id": "thread-1"},
                        output={"output": "f-remote-output-from-thread-1"},
                        start_time=ANY_BUT_NONE,
                        end_time=ANY_BUT_NONE,
                        spans=[],
                    )
                ],
            )
        ],
    )

    assert len(fake_backend.trace_trees) == 1

    assert_equal(EXPECTED_TRACE_TREE, fake_backend.trace_trees[0])


def test_track__trace_already_created_not_by_decorator__decorator_just_attaches_new_span_to_it__trace_is_not_popped_from_context_in_the_end(
    fake_backend,
):
    @tracker.track
    def f(x):
        return "f-output"

    client = opik_client.get_client_cached()
    trace_data = trace.TraceData(
        id="manually-created-trace-id",
        name="manually-created-trace",
        input={"input": "input-of-manually-created-trace"},
    )
    context_storage.set_trace_data(trace_data)

    f("f-input")

    context_storage.pop_trace_data()

    # Send create-trace message manually
    client.trace(
        id="manually-created-trace-id",
        name="manually-created-trace",
        input={"input": "input-of-manually-created-trace"},
        output={"output": "output-of-manually-created-trace"},
    )

    tracker.flush_tracker()

    EXPECTED_TRACE_TREE = TraceModel(
        id=ANY_BUT_NONE,
        name="manually-created-trace",
        input={"input": "input-of-manually-created-trace"},
        output={"output": "output-of-manually-created-trace"},
        start_time=mock.ANY,  # not ANY_BUT_NONE because we created span manually in the test
        end_time=mock.ANY,
        spans=[
            SpanModel(
                id=ANY_BUT_NONE,
                name="f",
                input={"x": "f-input"},
                output={"output": "f-output"},
                start_time=ANY_BUT_NONE,
                end_time=ANY_BUT_NONE,
            )
        ],
    )

    assert len(fake_backend.trace_trees) == 1

    assert_equal(EXPECTED_TRACE_TREE, fake_backend.trace_trees[0])


def test_track__span_and_trace_updated_via_opik_context(fake_backend):
    @tracker.track
    def f(x):
        opik_context.update_current_span(
            name="span-name",
            metadata={"span-metadata-key": "span-metadata-value"},
            total_cost=0.42,
            model="gpt-3.5-turbo",
            provider="openai",
        )
        opik_context.update_current_trace(
            name="trace-name",
            metadata={"trace-metadata-key": "trace-metadata-value"},
            thread_id="some-thread-id",
        )

        return "f-output"

    f("f-input")
    tracker.flush_tracker()

    EXPECTED_TRACE_TREE = TraceModel(
        id=ANY_BUT_NONE,
        name="trace-name",
        input={"x": "f-input"},
        metadata={"trace-metadata-key": "trace-metadata-value"},
        output={"output": "f-output"},
        start_time=ANY_BUT_NONE,
        end_time=ANY_BUT_NONE,
        thread_id="some-thread-id",
        spans=[
            SpanModel(
                id=ANY_BUT_NONE,
                name="span-name",
                input={"x": "f-input"},
                metadata={"span-metadata-key": "span-metadata-value"},
                output={"output": "f-output"},
                start_time=ANY_BUT_NONE,
                end_time=ANY_BUT_NONE,
                total_cost=0.42,
                spans=[],
                model="gpt-3.5-turbo",
                provider="openai",
            )
        ],
    )

    assert len(fake_backend.trace_trees) == 1

    assert_equal(EXPECTED_TRACE_TREE, fake_backend.trace_trees[0])


def test_track__span_and_trace_input_output_updated_via_opik_context(fake_backend):
    @tracker.track
    def f(x):
        opik_context.update_current_span(
            input={"span-input-key": "span-input-value"},
            output={"span-output-key": "span-output-value"},
        )
        opik_context.update_current_trace(
            input={"trace-input-key": "trace-input-value"},
            output={"trace-output-key": "trace-output-value"},
        )

        return "f-output"

    f("f-input")
    tracker.flush_tracker()

    EXPECTED_TRACE_TREE = TraceModel(
        id=ANY_BUT_NONE,
        name="f",
        input={"x": "f-input", "trace-input-key": "trace-input-value"},
        output={"output": "f-output", "trace-output-key": "trace-output-value"},
        start_time=ANY_BUT_NONE,
        end_time=ANY_BUT_NONE,
        spans=[
            SpanModel(
                id=ANY_BUT_NONE,
                name="f",
                input={"x": "f-input", "span-input-key": "span-input-value"},
                output={"output": "f-output", "span-output-key": "span-output-value"},
                start_time=ANY_BUT_NONE,
                end_time=ANY_BUT_NONE,
                spans=[],
            )
        ],
    )

    assert len(fake_backend.trace_trees) == 1

    assert_equal(EXPECTED_TRACE_TREE, fake_backend.trace_trees[0])


def test_track__span_and_trace_updated_via_opik_context_with_feedback_scores__feedback_scores_are_also_logged(
    fake_backend,
):
    @tracker.track
    def f(x):
        opik_context.update_current_span(
            name="span-name",
            feedback_scores=[{"name": "span-score-name", "value": 0.5}],
        )
        opik_context.update_current_trace(
            name="trace-name",
            feedback_scores=[{"name": "trace-score-name", "value": 0.75}],
        )

        return "f-output"

    f("f-input")
    tracker.flush_tracker()

    EXPECTED_TRACE_TREE = TraceModel(
        id=ANY_BUT_NONE,
        name="trace-name",
        input={"x": "f-input"},
        output={"output": "f-output"},
        start_time=ANY_BUT_NONE,
        end_time=ANY_BUT_NONE,
        feedback_scores=[
            FeedbackScoreModel(id=ANY_BUT_NONE, name="trace-score-name", value=0.75)
        ],
        spans=[
            SpanModel(
                id=ANY_BUT_NONE,
                name="span-name",
                input={"x": "f-input"},
                output={"output": "f-output"},
                start_time=ANY_BUT_NONE,
                end_time=ANY_BUT_NONE,
                spans=[],
                feedback_scores=[
                    FeedbackScoreModel(
                        id=ANY_BUT_NONE, name="span-score-name", value=0.5
                    )
                ],
            )
        ],
    )

    assert len(fake_backend.trace_trees) == 1

    assert_equal(EXPECTED_TRACE_TREE, fake_backend.trace_trees[0])


def test_tracker__ignore_list_was_passed__ignored_inputs_are_not_logged(fake_backend):
    @tracker.track(ignore_arguments=["a", "c", "e", "unknown_argument"])
    def f(a, b, c=3, d=4, e=5):
        return {"some-key": "the-output-value"}

    f(1, 2)
    tracker.flush_tracker()

    EXPECTED_TRACE_TREE = TraceModel(
        id=ANY_BUT_NONE,
        name="f",
        input={"b": 2, "d": 4},
        output={"some-key": "the-output-value"},
        start_time=ANY_BUT_NONE,
        end_time=ANY_BUT_NONE,
        spans=[
            SpanModel(
                id=ANY_BUT_NONE,
                name="f",
                input={"b": 2, "d": 4},
                output={"some-key": "the-output-value"},
                start_time=ANY_BUT_NONE,
                end_time=ANY_BUT_NONE,
                spans=[],
            )
        ],
    )

    assert len(fake_backend.trace_trees) == 1
    assert_equal(EXPECTED_TRACE_TREE, fake_backend.trace_trees[0])


def test_tracker__ignore_list_was_passed__function_does_not_have_any_arguments__input_dicts_are_empty(
    fake_backend,
):
    @tracker.track(ignore_arguments=["a", "c", "e", "unknown_argument"])
    def f():
        return {"some-key": "the-output-value"}

    f()
    tracker.flush_tracker()

    EXPECTED_TRACE_TREE = TraceModel(
        id=ANY_BUT_NONE,
        name="f",
        input={},
        output={"some-key": "the-output-value"},
        start_time=ANY_BUT_NONE,
        end_time=ANY_BUT_NONE,
        spans=[
            SpanModel(
                id=ANY_BUT_NONE,
                name="f",
                input={},
                output={"some-key": "the-output-value"},
                start_time=ANY_BUT_NONE,
                end_time=ANY_BUT_NONE,
                spans=[],
            )
        ],
    )

    assert len(fake_backend.trace_trees) == 1
    assert_equal(EXPECTED_TRACE_TREE, fake_backend.trace_trees[0])


def test_track__function_called_with_wrong_arguments__trace_is_still_created_with_attached_type_error__inputs_captured_in_another_format(
    fake_backend,
):
    @tracker.track
    def f(x):
        return "the-output"

    with pytest.raises(TypeError):
        f(y=5)

    tracker.flush_tracker()

    EXPECTED_TRACE_TREE = TraceModel(
        id=ANY_BUT_NONE,
        name="f",
        input={"args": list(), "kwargs": {"y": 5}},
        output=None,
        start_time=ANY_BUT_NONE,
        end_time=ANY_BUT_NONE,
        error_info={
            "exception_type": "TypeError",
            "traceback": ANY_STRING(),
            "message": ANY_STRING(),
        },
        spans=[
            SpanModel(
                id=ANY_BUT_NONE,
                name="f",
                input={"args": list(), "kwargs": {"y": 5}},
                output=None,
                start_time=ANY_BUT_NONE,
                end_time=ANY_BUT_NONE,
                error_info={
                    "exception_type": "TypeError",
                    "traceback": ANY_STRING(),
                    "message": ANY_STRING(),
                },
                spans=[],
            )
        ],
    )

    assert len(fake_backend.trace_trees) == 1

    assert_equal(EXPECTED_TRACE_TREE, fake_backend.trace_trees[0])


def test_track__span_usage_updated__openai_format(fake_backend):
    @tracker.track
    def f(x):
        opik_context.update_current_span(
            usage={
                "completion_tokens": 10,
                "prompt_tokens": 20,
                "total_tokens": 30,
            },
            provider="openai",
        )

        return "f-output"

    f("f-input")
    tracker.flush_tracker()

    EXPECTED_TRACE_TREE = TraceModel(
        id=ANY_BUT_NONE,
        name="f",
        input={"x": "f-input"},
        output={"output": "f-output"},
        start_time=ANY_BUT_NONE,
        end_time=ANY_BUT_NONE,
        spans=[
            SpanModel(
                id=ANY_BUT_NONE,
                name="f",
                input={"x": "f-input"},
                output={"output": "f-output"},
                start_time=ANY_BUT_NONE,
                end_time=ANY_BUT_NONE,
                spans=[],
                provider="openai",
                usage={
                    "completion_tokens": 10,
                    "prompt_tokens": 20,
                    "total_tokens": 30,
                    "original_usage.completion_tokens": 10,
                    "original_usage.prompt_tokens": 20,
                    "original_usage.total_tokens": 30,
                },
            )
        ],
    )

    assert len(fake_backend.trace_trees) == 1

    assert_equal(EXPECTED_TRACE_TREE, fake_backend.trace_trees[0])


<<<<<<< HEAD
def test_track__using_distributed_headers__spans_are_created_correctly(fake_backend):
    @tracker.track
    def inner_thread(x):
        return "inner_thread-output"

    @tracker.track
    def top_thread(x):
        inner_thread(x)
        return "top_thread-output"

    @tracker.track
    def do_distributed_trace(x):
        headers = opik_context.get_distributed_trace_headers()

        t = threading.Thread(
            target=top_thread,
            kwargs={
                "x": "inner_thread-input",
                "opik_distributed_trace_headers": headers,
            },
        )
        t.start()
        t.join()

        return "do_distributed_trace-output"

    do_distributed_trace("do_distributed_trace-input")

    tracker.flush_tracker()

    EXPECTED_TRACE_TREE = TraceModel(
        id=ANY_BUT_NONE,
        start_time=ANY_BUT_NONE,
        name="do_distributed_trace",
        input={"x": "do_distributed_trace-input"},
        output={"output": "do_distributed_trace-output"},
        end_time=ANY_BUT_NONE,
        spans=[
            SpanModel(
                id=ANY_BUT_NONE,
                start_time=ANY_BUT_NONE,
                name="do_distributed_trace",
                input={"x": "do_distributed_trace-input"},
                output={"output": "do_distributed_trace-output"},
                end_time=ANY_BUT_NONE,
                spans=[
                    SpanModel(
                        id=ANY_BUT_NONE,
                        start_time=ANY_BUT_NONE,
                        name="top_thread",
                        input={"x": "inner_thread-input"},
                        output={"output": "top_thread-output"},
                        end_time=ANY_BUT_NONE,
                        spans=[
                            SpanModel(
                                id=ANY_BUT_NONE,
                                start_time=ANY_BUT_NONE,
                                name="inner_thread",
                                input={"x": "inner_thread-input"},
                                output={"output": "inner_thread-output"},
                                end_time=ANY_BUT_NONE,
                            )
                        ],
                    )
                ],
            )
        ],
    )

    assert len(fake_backend.trace_trees) == 1
    trace_tree = fake_backend.trace_trees[0]

    assert_equal(EXPECTED_TRACE_TREE, trace_tree)


def test_track__using_distributed_headers__through_node__spans_are_created_correctly(
    fake_backend,
):
    @tracker.track
    def inner_thread(x):
        return "inner_thread-output"

    def node(x, opik_headers):
        inner_thread(x, opik_distributed_trace_headers=opik_headers)
        return "node-output"

    @tracker.track
    def do_distributed_trace(x):
        headers = opik_context.get_distributed_trace_headers()

        t = threading.Thread(
            target=node,
            kwargs={
                "x": "inner_thread-input",
                "opik_headers": headers,
            },
        )
        t.start()
        t.join()

        return "do_distributed_trace-output"

    do_distributed_trace("do_distributed_trace-input")

=======
def test_track__function_called_with_mutable_input_which_changed_afterward__check_span_and_trace_inputs_are_not_affected(
    fake_backend,
):
    @tracker.track
    def f(x):
        return "the-output"

    messages = [
        {"role": "system", "content": "You are a helpful assistant."},
        {"role": "user", "content": "Hello"},
    ]
    f(messages)

    # mutate input data to see if it affects the trace and spans input's created
    messages.append(
        {
            "unrelated": "unrelated",
        }
    )
>>>>>>> 11da8911
    tracker.flush_tracker()

    EXPECTED_TRACE_TREE = TraceModel(
        id=ANY_BUT_NONE,
<<<<<<< HEAD
        start_time=ANY_BUT_NONE,
        name="do_distributed_trace",
        input={"x": "do_distributed_trace-input"},
        output={"output": "do_distributed_trace-output"},
=======
        name="f",
        input={
            "x": [
                {"content": "You are a helpful assistant.", "role": "system"},
                {"content": "Hello", "role": "user"},
            ]
        },
        output={"output": "the-output"},
        start_time=ANY_BUT_NONE,
>>>>>>> 11da8911
        end_time=ANY_BUT_NONE,
        spans=[
            SpanModel(
                id=ANY_BUT_NONE,
<<<<<<< HEAD
                start_time=ANY_BUT_NONE,
                name="do_distributed_trace",
                input={"x": "do_distributed_trace-input"},
                output={"output": "do_distributed_trace-output"},
                end_time=ANY_BUT_NONE,
                spans=[
                    SpanModel(
                        id=ANY_BUT_NONE,
                        start_time=ANY_BUT_NONE,
                        name="inner_thread",
                        input={"x": "inner_thread-input"},
                        output={"output": "inner_thread-output"},
                        end_time=ANY_BUT_NONE,
                    )
                ],
=======
                name="f",
                input={
                    "x": [
                        {"content": "You are a helpful assistant.", "role": "system"},
                        {"content": "Hello", "role": "user"},
                    ]
                },
                output={"output": "the-output"},
                start_time=ANY_BUT_NONE,
                end_time=ANY_BUT_NONE,
>>>>>>> 11da8911
            )
        ],
    )

    assert len(fake_backend.trace_trees) == 1
    trace_tree = fake_backend.trace_trees[0]

    assert_equal(EXPECTED_TRACE_TREE, trace_tree)<|MERGE_RESOLUTION|>--- conflicted
+++ resolved
@@ -1580,7 +1580,62 @@
     assert_equal(EXPECTED_TRACE_TREE, fake_backend.trace_trees[0])
 
 
-<<<<<<< HEAD
+def test_track__function_called_with_mutable_input_which_changed_afterward__check_span_and_trace_inputs_are_not_affected(
+    fake_backend,
+):
+    @tracker.track
+    def f(x):
+        return "the-output"
+
+    messages = [
+        {"role": "system", "content": "You are a helpful assistant."},
+        {"role": "user", "content": "Hello"},
+    ]
+    f(messages)
+
+    # mutate input data to see if it affects the trace and spans input's created
+    messages.append(
+        {
+            "unrelated": "unrelated",
+        }
+    )
+    tracker.flush_tracker()
+
+    EXPECTED_TRACE_TREE = TraceModel(
+        id=ANY_BUT_NONE,
+        name="f",
+        input={
+            "x": [
+                {"content": "You are a helpful assistant.", "role": "system"},
+                {"content": "Hello", "role": "user"},
+            ]
+        },
+        output={"output": "the-output"},
+        start_time=ANY_BUT_NONE,
+        end_time=ANY_BUT_NONE,
+        spans=[
+            SpanModel(
+                id=ANY_BUT_NONE,
+                name="f",
+                input={
+                    "x": [
+                        {"content": "You are a helpful assistant.", "role": "system"},
+                        {"content": "Hello", "role": "user"},
+                    ]
+                },
+                output={"output": "the-output"},
+                start_time=ANY_BUT_NONE,
+                end_time=ANY_BUT_NONE,
+            )
+        ],
+    )
+
+    assert len(fake_backend.trace_trees) == 1
+    trace_tree = fake_backend.trace_trees[0]
+
+    assert_equal(EXPECTED_TRACE_TREE, trace_tree)
+    
+    
 def test_track__using_distributed_headers__spans_are_created_correctly(fake_backend):
     @tracker.track
     def inner_thread(x):
@@ -1685,52 +1740,18 @@
 
     do_distributed_trace("do_distributed_trace-input")
 
-=======
-def test_track__function_called_with_mutable_input_which_changed_afterward__check_span_and_trace_inputs_are_not_affected(
-    fake_backend,
-):
-    @tracker.track
-    def f(x):
-        return "the-output"
-
-    messages = [
-        {"role": "system", "content": "You are a helpful assistant."},
-        {"role": "user", "content": "Hello"},
-    ]
-    f(messages)
-
-    # mutate input data to see if it affects the trace and spans input's created
-    messages.append(
-        {
-            "unrelated": "unrelated",
-        }
-    )
->>>>>>> 11da8911
-    tracker.flush_tracker()
-
-    EXPECTED_TRACE_TREE = TraceModel(
-        id=ANY_BUT_NONE,
-<<<<<<< HEAD
+    tracker.flush_tracker()
+
+    EXPECTED_TRACE_TREE = TraceModel(
+        id=ANY_BUT_NONE,
         start_time=ANY_BUT_NONE,
         name="do_distributed_trace",
         input={"x": "do_distributed_trace-input"},
         output={"output": "do_distributed_trace-output"},
-=======
-        name="f",
-        input={
-            "x": [
-                {"content": "You are a helpful assistant.", "role": "system"},
-                {"content": "Hello", "role": "user"},
-            ]
-        },
-        output={"output": "the-output"},
-        start_time=ANY_BUT_NONE,
->>>>>>> 11da8911
-        end_time=ANY_BUT_NONE,
-        spans=[
-            SpanModel(
-                id=ANY_BUT_NONE,
-<<<<<<< HEAD
+        end_time=ANY_BUT_NONE,
+        spans=[
+            SpanModel(
+                id=ANY_BUT_NONE,
                 start_time=ANY_BUT_NONE,
                 name="do_distributed_trace",
                 input={"x": "do_distributed_trace-input"},
@@ -1746,18 +1767,6 @@
                         end_time=ANY_BUT_NONE,
                     )
                 ],
-=======
-                name="f",
-                input={
-                    "x": [
-                        {"content": "You are a helpful assistant.", "role": "system"},
-                        {"content": "Hello", "role": "user"},
-                    ]
-                },
-                output={"output": "the-output"},
-                start_time=ANY_BUT_NONE,
-                end_time=ANY_BUT_NONE,
->>>>>>> 11da8911
             )
         ],
     )
@@ -1765,4 +1774,5 @@
     assert len(fake_backend.trace_trees) == 1
     trace_tree = fake_backend.trace_trees[0]
 
-    assert_equal(EXPECTED_TRACE_TREE, trace_tree)+    assert_equal(EXPECTED_TRACE_TREE, trace_tree)
+    