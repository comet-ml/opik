--- conflicted
+++ resolved
@@ -10,15 +10,10 @@
 from opik.decorator import tracker
 from ...testlib import (
     ANY_BUT_NONE,
+    ANY_STRING,
     FeedbackScoreModel,
     SpanModel,
     TraceModel,
-<<<<<<< HEAD
-=======
-    FeedbackScoreModel,
-    ANY_BUT_NONE,
-    ANY_STRING,
->>>>>>> 10b558ed
     assert_equal,
 )
 
