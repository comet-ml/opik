--- conflicted
+++ resolved
@@ -314,7 +314,6 @@
     assert names == set([prompt_name_1, prompt_name_2])
 
 
-<<<<<<< HEAD
 def test_prompt__template_structure_immutable__error(opik_client: opik.Opik):
     """Test that template_structure is immutable after prompt creation."""
     unique_identifier = str(uuid.uuid4())[-6:]
@@ -582,7 +581,8 @@
     """Test that get_prompt() returns None for non-existent prompts."""
     result = opik_client.get_prompt(name="nonexistent-prompt-12345")
     assert result is None
-=======
+
+
 def test_prompt__format_playground_chat_prompt__returns_json(opik_client: opik.Opik):
     unique_identifier = str(uuid.uuid4())[-6:]
 
@@ -710,5 +710,4 @@
 
     # Should return the formatted string (not parsed) because JSON is invalid
     assert isinstance(result, str)
-    assert result == '[{"role": "system", "content": "test content"}'
->>>>>>> 603b5616
+    assert result == '[{"role": "system", "content": "test content"}'