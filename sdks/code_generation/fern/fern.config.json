{
  "organization": "Opik",
<<<<<<< HEAD
  "version": "0.45.3"
=======
  "version": "0.46.17"
>>>>>>> 8f29976c
}<|MERGE_RESOLUTION|>--- conflicted
+++ resolved
@@ -1,8 +1,4 @@
 {
   "organization": "Opik",
-<<<<<<< HEAD
-  "version": "0.45.3"
-=======
   "version": "0.46.17"
->>>>>>> 8f29976c
 }