--- conflicted
+++ resolved
@@ -6389,17 +6389,14 @@
         last_updated_by:
           type: string
           readOnly: true
-<<<<<<< HEAD
         action:
           type: string
           enum:
           - evaluator
-=======
         filters:
           type: array
           items:
             type: object
->>>>>>> 234cfd91
         type:
           type: string
           enum:
@@ -6407,14 +6404,11 @@
           - user_defined_metric_python
           - trace_thread_llm_as_judge
           - trace_thread_user_defined_metric_python
-<<<<<<< HEAD
-=======
           - span_llm_as_judge
         action:
           type: string
           enum:
           - evaluator
->>>>>>> 234cfd91
       discriminator:
         propertyName: type
         mapping:
@@ -6876,15 +6870,12 @@
         filters:
           type: array
           items:
-<<<<<<< HEAD
             $ref: "#/components/schemas/TraceFilter_Write"
         action:
           type: string
           enum:
           - evaluator
-=======
             $ref: "#/components/schemas/Filter_Write"
->>>>>>> 234cfd91
         type:
           type: string
           enum:
@@ -6892,14 +6883,11 @@
           - user_defined_metric_python
           - trace_thread_llm_as_judge
           - trace_thread_user_defined_metric_python
-<<<<<<< HEAD
-=======
           - span_llm_as_judge
         action:
           type: string
           enum:
           - evaluator
->>>>>>> 234cfd91
       discriminator:
         propertyName: type
         mapping:
@@ -7232,17 +7220,14 @@
         last_updated_by:
           type: string
           readOnly: true
-<<<<<<< HEAD
         action:
           type: string
           enum:
           - evaluator
-=======
         filters:
           type: array
           items:
             type: object
->>>>>>> 234cfd91
         type:
           type: string
           enum:
@@ -7250,14 +7235,11 @@
           - user_defined_metric_python
           - trace_thread_llm_as_judge
           - trace_thread_user_defined_metric_python
-<<<<<<< HEAD
-=======
           - span_llm_as_judge
         action:
           type: string
           enum:
           - evaluator
->>>>>>> 234cfd91
       discriminator:
         propertyName: type
         mapping:
@@ -7643,17 +7625,14 @@
         last_updated_by:
           type: string
           readOnly: true
-<<<<<<< HEAD
         action:
           type: string
           enum:
           - evaluator
-=======
         filters:
           type: array
           items:
             $ref: "#/components/schemas/Filter_Public"
->>>>>>> 234cfd91
         type:
           type: string
           enum:
@@ -7661,14 +7640,11 @@
           - user_defined_metric_python
           - trace_thread_llm_as_judge
           - trace_thread_user_defined_metric_python
-<<<<<<< HEAD
-=======
           - span_llm_as_judge
         action:
           type: string
           enum:
           - evaluator
->>>>>>> 234cfd91
       discriminator:
         propertyName: type
         mapping:
@@ -7775,14 +7751,11 @@
           - user_defined_metric_python
           - trace_thread_llm_as_judge
           - trace_thread_user_defined_metric_python
-<<<<<<< HEAD
-=======
           - span_llm_as_judge
         action:
           type: string
           enum:
           - evaluator
->>>>>>> 234cfd91
       discriminator:
         propertyName: type
         mapping:
