name: opik

services:
  mysql:
    image: mysql:8.4.2
    hostname: mysql
    environment:
      MYSQL_ROOT_PASSWORD: opik
      MYSQL_DATABASE: opik
      MYSQL_USER: opik
      MYSQL_PASSWORD: opik
    healthcheck:
      test: [ "CMD", "mysqladmin", "ping", "-h", "127.0.0.1", "--silent" ]
      timeout: 1s
      interval: 1s
      retries: 300
    ports:
      - "3306"
    volumes:
      # Mounted on your $HOME folder
      - ~/opik/mysql:/var/lib/mysql/

  redis:
    image: redis:7.2.4-alpine3.19
    hostname: redis
    command: redis-server --requirepass opik
    ports:
      - '6379'
    healthcheck:
      test: [ "CMD", "nc", "-z", "localhost", "6379" ]
      interval: 2s
      timeout: 4s
      retries: 20
      start_period: 30s
    restart: always

  clickhouse:
    image: clickhouse/clickhouse-server:23.8.15.35-alpine
    hostname: clickhouse
    environment:
      CLICKHOUSE_DB: opik
      CLICKHOUSE_USER: opik
      CLICKHOUSE_PASSWORD: opik
      # Enables SQL-driven Access Control and Account Management:
      # https://clickhouse.com/docs/en/operations/access-rights#enabling-access-control
      CLICKHOUSE_DEFAULT_ACCESS_MANAGEMENT: 1
    ports:
      - "8123" # HTTP default port
      - "9000" # Native Protocol port
    volumes:
      # Mounted on your $HOME folder
      - ~/opik/clickhouse/data:/var/lib/clickhouse/
      - ~/opik/clickhouse/logs:/var/log/clickhouse-server/
    healthcheck:
      test: [ "CMD", "wget", "--spider", "-q", "http://127.0.0.1:8123/ping" ]
      interval: 1s
      timeout: 1s
      retries: 300

  backend:
    image: ghcr.io/comet-ml/opik/opik-backend:${OPIK_VERSION:-latest}
    build:
      context: ../../apps/opik-backend
      dockerfile: Dockerfile
    platform: linux/amd64
    hostname: backend
    command: [ "bash", "-c", "./run_db_migrations.sh && ./entrypoint.sh" ]
    environment:
<<<<<<< HEAD
        DOCKER_BUILDKIT: 1
        STATE_DB_URL: "jdbc:mysql://mysql:3306/opik?createDatabaseIfNotExist=true&rewriteBatchedStatements=true"
        STATE_DB_DATABASE_NAME: opik
        STATE_DB_USER: opik
        STATE_DB_PASS: opik
        ANALYTICS_DB_MIGRATIONS_URL: "jdbc:clickhouse://clickhouse:8123"
        ANALYTICS_DB_MIGRATIONS_USER: opik
        ANALYTICS_DB_MIGRATIONS_PASS: opik
        ANALYTICS_DB_PROTOCOL: "HTTP"
        ANALYTICS_DB_HOST: "clickhouse"
        ANALYTICS_DB_PORT: 8123
        ANALYTICS_DB_USERNAME: opik
        ANALYTICS_DB_DATABASE_NAME: opik
        JAVA_OPTS: "-Dliquibase.propertySubstitutionEnabled=true"
        REDIS_URL: redis://:opik@redis:6379/
        ANALYTICS_DB_PASS: opik
        OTEL_RESOURCE_ATTRIBUTES: "service.name=opik-backend,service.version=$OPIK_VERSION"
        OTEL_TRACES_EXPORTER: otlp
        OPIK_OTEL_SDK_ENABLED: false
        OTEL_VERSION: 2.8.0
=======
      DOCKER_BUILDKIT: 1
      STATE_DB_PROTOCOL: "jdbc:mysql://"
      STATE_DB_URL: "mysql:3306/opik?createDatabaseIfNotExist=true&rewriteBatchedStatements=true"
      STATE_DB_DATABASE_NAME: opik
      STATE_DB_USER: opik
      STATE_DB_PASS: opik
      ANALYTICS_DB_MIGRATIONS_URL: "jdbc:clickhouse://clickhouse:8123"
      ANALYTICS_DB_MIGRATIONS_USER: opik
      ANALYTICS_DB_MIGRATIONS_PASS: opik
      ANALYTICS_DB_PROTOCOL: "HTTP"
      ANALYTICS_DB_HOST: "clickhouse"
      ANALYTICS_DB_PORT: 8123
      ANALYTICS_DB_USERNAME: opik
      ANALYTICS_DB_DATABASE_NAME: opik
      JAVA_OPTS: "-Dliquibase.propertySubstitutionEnabled=true"
      REDIS_URL: redis://:opik@redis:6379/
      ANALYTICS_DB_PASS: opik
>>>>>>> 4fab35cd
    ports:
      - "8080"
      - "3003"
    depends_on:
      mysql:
        condition: service_healthy
      clickhouse:
        condition: service_healthy

  frontend:
    image: ghcr.io/comet-ml/opik/opik-frontend:${OPIK_VERSION:-latest}
    build:
      context: ../../apps/opik-frontend
      dockerfile: Dockerfile
    platform: linux/amd64
    hostname: frontend
    ports:
      - "5173:5173"
    extra_hosts:
      - "apihost:host-gateway"
    volumes:
      - ./nginx_default_local.conf:/etc/nginx/conf.d/default.conf
    depends_on:
      backend:
        condition: service_started

networks:
  default:<|MERGE_RESOLUTION|>--- conflicted
+++ resolved
@@ -66,28 +66,6 @@
     hostname: backend
     command: [ "bash", "-c", "./run_db_migrations.sh && ./entrypoint.sh" ]
     environment:
-<<<<<<< HEAD
-        DOCKER_BUILDKIT: 1
-        STATE_DB_URL: "jdbc:mysql://mysql:3306/opik?createDatabaseIfNotExist=true&rewriteBatchedStatements=true"
-        STATE_DB_DATABASE_NAME: opik
-        STATE_DB_USER: opik
-        STATE_DB_PASS: opik
-        ANALYTICS_DB_MIGRATIONS_URL: "jdbc:clickhouse://clickhouse:8123"
-        ANALYTICS_DB_MIGRATIONS_USER: opik
-        ANALYTICS_DB_MIGRATIONS_PASS: opik
-        ANALYTICS_DB_PROTOCOL: "HTTP"
-        ANALYTICS_DB_HOST: "clickhouse"
-        ANALYTICS_DB_PORT: 8123
-        ANALYTICS_DB_USERNAME: opik
-        ANALYTICS_DB_DATABASE_NAME: opik
-        JAVA_OPTS: "-Dliquibase.propertySubstitutionEnabled=true"
-        REDIS_URL: redis://:opik@redis:6379/
-        ANALYTICS_DB_PASS: opik
-        OTEL_RESOURCE_ATTRIBUTES: "service.name=opik-backend,service.version=$OPIK_VERSION"
-        OTEL_TRACES_EXPORTER: otlp
-        OPIK_OTEL_SDK_ENABLED: false
-        OTEL_VERSION: 2.8.0
-=======
       DOCKER_BUILDKIT: 1
       STATE_DB_PROTOCOL: "jdbc:mysql://"
       STATE_DB_URL: "mysql:3306/opik?createDatabaseIfNotExist=true&rewriteBatchedStatements=true"
@@ -105,7 +83,10 @@
       JAVA_OPTS: "-Dliquibase.propertySubstitutionEnabled=true"
       REDIS_URL: redis://:opik@redis:6379/
       ANALYTICS_DB_PASS: opik
->>>>>>> 4fab35cd
+      OTEL_RESOURCE_ATTRIBUTES: "service.name=opik-backend,service.version=$OPIK_VERSION"
+      OTEL_TRACES_EXPORTER: otlp
+      OPIK_OTEL_SDK_ENABLED: false
+      OTEL_VERSION: 2.8.0
     ports:
       - "8080"
       - "3003"
