--- conflicted
+++ resolved
@@ -319,13 +319,9 @@
       enabled: false
     username: opik
     password: opik
-<<<<<<< HEAD
   zookeeper:
       host: opik-zookeeper
   backup: 
-=======
-  backup:
->>>>>>> b7fa9862
     enabled: false
     successfulJobsHistoryLimit: 1
     # bucketURL: ""
