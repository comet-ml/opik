--- conflicted
+++ resolved
@@ -83,17 +83,12 @@
     global_chain.set_outputs(outputs=outputs, metadata=metadata)
     return log_chain(global_chain)
 
-<<<<<<< HEAD
-    experiment_info_ = global_chain.experiment_info
-    experiment_api_ = experiment_api.ExperimentAPI.create_new(
-=======
 
 def log_chain(chain: chain.Chain) -> llm_result.LLMResult:
     chain_data = chain.as_dict()
 
     experiment_info_ = chain.experiment_info
-    experiment_api_ = experiment_api.ExperimentAPI(
->>>>>>> fdb27e5d
+    experiment_api_ = experiment_api.ExperimentAPI.create_new(
         api_key=experiment_info_.api_key,
         workspace=experiment_info_.workspace,
         project_name=experiment_info_.project_name,
