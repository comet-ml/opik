--- conflicted
+++ resolved
@@ -48,9 +48,6 @@
         _LOG_ONCE_CACHE.add(message)
         logger.log(logging_level, message, *args, **kwargs)
     else:
-<<<<<<< HEAD
-        logger.debug(message, *args, **kwargs)
-=======
         logger.debug(message, *args, **kwargs)
 
 
@@ -79,5 +76,4 @@
 
         return wrapper
 
-    return decorator
->>>>>>> 47bbb1d2
+    return decorator