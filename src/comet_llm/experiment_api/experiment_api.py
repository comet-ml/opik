--- conflicted
+++ resolved
@@ -60,11 +60,7 @@
 
     @classmethod
     def from_existing_id(  # type: ignore
-<<<<<<< HEAD
-        cls, id: str, api_key: str, load_metadata: Optional[bool] = True
-=======
         cls, id: str, api_key: str, load_metadata: bool = True
->>>>>>> 5b9859b7
     ):
         client = comet_api_client.get(api_key)
         experiment_api = cls(id=id, comet_api_client=client)
