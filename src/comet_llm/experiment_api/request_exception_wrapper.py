# -*- coding: utf-8 -*-
# *******************************************************
#   ____                     _               _
#  / ___|___  _ __ ___   ___| |_   _ __ ___ | |
# | |   / _ \| '_ ` _ \ / _ \ __| | '_ ` _ \| |
# | |__| (_) | | | | | |  __/ |_ _| | | | | | |
#  \____\___/|_| |_| |_|\___|\__(_)_| |_| |_|_|
#
#  Sign up for free at https://www.comet.com
#  Copyright (C) 2015-2023 Comet ML INC
#  This source code is licensed under the MIT license found in the
#  LICENSE file in the root directory of this package.
# *******************************************************

import functools
<<<<<<< HEAD
import json
=======
>>>>>>> f4d3f3fc
import logging
import urllib.parse
from pprint import pformat
from typing import Any, Callable, List

import requests  # type: ignore

from .. import config, exceptions, logging_messages

LOGGER = logging.getLogger(__name__)

LOGGER = logging.getLogger(__name__)


def wrap(check_on_prem: bool = False) -> Callable:
    def inner_wrap(func: Callable) -> Callable:
        @functools.wraps(func)
        def wrapper(*args, **kwargs) -> Any:  # type: ignore
            try:
                return func(*args, **kwargs)
            except requests.RequestException as exception:
                exception_args: List[Any] = []

                if check_on_prem:
                    comet_url = config.comet_url()
                    if _is_on_prem(comet_url):
                        exception_args.append(
                            f"Failed to send prompt to your Comet installation at "
                            f"{comet_url}. Check that your Comet "
                            f"installation is up-to-date and check the traceback for more details."
                        )
                if exception.response is not None:
                    exception_args.append(_handle_response(exception.response))

                if (
                    exception.request is not None
                    and exception.response is not None
                    and 400 <= exception.response.status_code < 600
                ):
                    LOGGER.debug(f"Response:\n{pformat(vars(exception.response))}")
                    LOGGER.debug(f"Request:\n{pformat(vars(exception.request))}")

                raise exceptions.CometLLMException(*exception_args) from exception

        return wrapper

    return inner_wrap


def _is_on_prem(url: str) -> bool:
    parsed = urllib.parse.urlparse(url)
    root = f"{parsed.scheme}://{parsed.hostname}/"
    return root != "https://www.comet.com/"


def _handle_response(response: requests.Response):
    sdk_error_code = json.loads(response.text)["sdk_error_code"]
    return logging_messages.SDK_ERROR_CODES_LOGGING_MESSAGE.get(sdk_error_code)<|MERGE_RESOLUTION|>--- conflicted
+++ resolved
@@ -13,10 +13,7 @@
 # *******************************************************
 
 import functools
-<<<<<<< HEAD
 import json
-=======
->>>>>>> f4d3f3fc
 import logging
 import urllib.parse
 from pprint import pformat
