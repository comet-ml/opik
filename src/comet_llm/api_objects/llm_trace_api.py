# -*- coding: utf-8 -*-
# *******************************************************
#   ____                     _               _
#  / ___|___  _ __ ___   ___| |_   _ __ ___ | |
# | |   / _ \| '_ ` _ \ / _ \ __| | '_ ` _ \| |
# | |__| (_) | | | | | |  __/ |_ _| | | | | | |
#  \____\___/|_| |_| |_|\___|\__(_)_| |_| |_|_|
#
#  Sign up for free at https://www.comet.com
#  Copyright (C) 2015-2024 Comet ML INC
#  This source code is licensed under the MIT license found in the
#  LICENSE file in the root directory of this package.
# *******************************************************

import io
import json
from typing import Dict, Optional

import comet_ml

from .. import convert
from ..chains import deepmerge
from ..types import JSONEncodable


class LLMTraceAPI:
    _api_experiment: comet_ml.APIExperiment

    def __init__(self) -> None:
        raise NotImplementedError(
            "Please use API.get_llm_trace_by_id or API.get_llm_trace_by_name methods to get the instance"
        )

    @classmethod
    def __api__from_api_experiment__(
        cls, api_experiment: comet_ml.APIExperiment
    ) -> "LLMTraceAPI":
        instance = object.__new__(cls)
        instance._api_experiment = api_experiment

        return instance

    def get_name(self) -> Optional[str]:
        """
        Get the name of the trace
        """
        return self._api_experiment.get_name()  # type: ignore

    def get_key(self) -> str:
        """
        Get the unique identifier for this trace
        """
        return self._api_experiment.key  # type: ignore

    def log_user_feedback(self, score: float) -> None:
        """
        Log user feedback

        Args:
            score: The feedback score. Can be either 0, 0.0, 1 or 1.0
        """
        ALLOWED_SCORES = [0.0, 1.0]
        if score not in ALLOWED_SCORES:
            raise ValueError(
                f"Score it not valid, should be {ALLOWED_SCORES} but got {score}"
            )

        self._api_experiment.log_metric("user_feedback", score)

    def _get_trace_data(self) -> Dict[str, JSONEncodable]:
        try:
            asset_id = next(
                asset
                for asset in self._api_experiment.get_asset_list()
                if asset["fileName"] == "comet_llm_data.json"
            )["assetId"]
        except Exception as exception:
            raise ValueError(
                "Failed update metadata for this trace, metadata is not available"
            ) from exception

        trace_data = json.loads(self._api_experiment.get_asset(asset_id))

        return trace_data  # type: ignore

    def get_metadata(self) -> Dict[str, JSONEncodable]:
        """
        Get trace metadata
        """
        trace_data = self._get_trace_data()

        return trace_data["metadata"]  # type: ignore

    def log_metadata(
        self, metadata: Dict[str, JSONEncodable], override: bool = False
    ) -> None:
        """
        Update the metadata field for a trace, can be used to set or update metadata fields

        Args:
<<<<<<< HEAD
            metadata_dict: Dict in the form of {"metadata_name": value, ...}. Nested metadata is supported.
=======
            metadata: dict, dict in the form of {"metadata_name": value, ...}. Nested metadata is supported
            override: bool, if set to True, the supplied metadata dictionary will override the existing metadata field
>>>>>>> ce1c22a6
        """
        trace_data = self._get_trace_data()

        if override:
            old_params = self._api_experiment.get_parameters_summary()
            old_params = [p["name"] for p in old_params]
            self._api_experiment.delete_parameters(old_params)
            trace_data["metadata"] = metadata
        else:
            trace_metadata = trace_data.get("metadata", {})
            updated_trace_metadata = deepmerge.deepmerge(trace_metadata, metadata)
            trace_data["metadata"] = updated_trace_metadata

        stream = io.StringIO()
        json.dump(trace_data, stream)
        stream.seek(0)
        self._api_experiment.log_asset(
            stream, overwrite=True, name="comet_llm_data.json"
        )

        self._api_experiment.log_parameters(
            convert.chain_metadata_to_flat_parameters(metadata)
        )<|MERGE_RESOLUTION|>--- conflicted
+++ resolved
@@ -98,12 +98,8 @@
         Update the metadata field for a trace, can be used to set or update metadata fields
 
         Args:
-<<<<<<< HEAD
-            metadata_dict: Dict in the form of {"metadata_name": value, ...}. Nested metadata is supported.
-=======
-            metadata: dict, dict in the form of {"metadata_name": value, ...}. Nested metadata is supported
-            override: bool, if set to True, the supplied metadata dictionary will override the existing metadata field
->>>>>>> ce1c22a6
+            metadata: Dict in the form of {"metadata_name": value, ...}. Nested metadata is supported.
+            override: If set to True, the supplied metadata dictionary will override the existing metadata field
         """
         trace_data = self._get_trace_data()
 
