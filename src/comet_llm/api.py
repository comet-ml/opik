# -*- coding: utf-8 -*-
# *******************************************************
#   ____                     _               _
#  / ___|___  _ __ ___   ___| |_   _ __ ___ | |
# | |   / _ \| '_ ` _ \ / _ \ __| | '_ ` _ \| |
# | |__| (_) | | | | | |  __/ |_ _| | | | | | |
#  \____\___/|_| |_| |_|\___|\__(_)_| |_| |_|_|
#
#  Sign up for free at https://www.comet.com
#  Copyright (C) 2015-2023 Comet ML INC
#  This file can not be copied and/or distributed without the express
#  permission of Comet ML Inc.
# *******************************************************

import io
import json
from typing import Dict, List, Optional, Union

<<<<<<< HEAD
from . import convert, experiment_api, experiment_info, preprocess
from .chains import version
=======
from . import app, convert, experiment_api, experiment_info, preprocess

ASSET_FORMAT_VERSION = 3
>>>>>>> f689754b


def log_prompt(
    prompt: str,
    output: str,
    workspace: Optional[str] = None,
    project: Optional[str] = None,
    tags: Optional[List[str]] = None,
    api_key: Optional[str] = None,
    prompt_template: Optional[str] = None,
    prompt_template_variables: Optional[
        Dict[str, Union[str, bool, float, None]]
    ] = None,
    metadata: Optional[Dict[str, Union[str, bool, float, None]]] = None,
    timestamp: Optional[float] = None,
    duration: Optional[float] = None,
) -> None:
    """
    Logs a single prompt and output to Comet platform.

    Args:
        prompt: str (required) input prompt to LLM.
        output: str (required), output from LLM.
        workspace: str (optional) comet workspace to use for logging.
        project: str (optional) project name to create in comet workspace.
        tags: List[str] (optional), user-defined tags attached to a prompt call.
        api_key: str (optional) comet API key.
        prompt_template: str (optional) user-defined template used for creating a prompt.
        prompt_template_variables: Dict[str, str] (optional) dictionary with data used
            in prompt_template to build a prompt.
        metadata: Dict[str, Union[str, bool, float, None]] (optional) user-defined
            dictionary with additional metadata to the call.
        timestamp: float (optional) timestamp of prompt call in seconds
        duration: float (optional) duration of prompt call

    Example:

    ```python
    log_prompt(
        prompt="Answer the question and if the question can't be answered, say \"I don't know\"\n\n---\n\nQuestion: What is your name?\nAnswer:",
        metadata={
            "input.type": "completions",
            "input.model": "text-davinci-003",
            "input.provider": "openai",
            "output.index": 0,
            "output.logprobs": None,
            "output.finish_reason": "length",
            "usage.prompt_tokens": 5,
            "usage.completion_tokens": 7,
            "usage.total_tokens": 12,
        },
        prompt_template="Answer the question and if the question can't be answered, say \"I don't know\"\n\n---\n\nQuestion: {{question}}?\nAnswer:",
        prompt_template_variables={"question": "What is your name?"},
        output=" My name is [your name].",
        duration=16.598,
    )

    ```

    Returns: None.
    """
    LOG_PROMPT_API_KEY_NOT_FOUND_MESSAGE = """
    CometLLM requires an API key. Please provide it as the
    api_key argument to log_prompt or as an environment
    variable named COMET_API_KEY
    """
    timestamp = preprocess.timestamp(timestamp)

    info = experiment_info.get(
        api_key,
        workspace,
        project,
        api_key_not_found_message=LOG_PROMPT_API_KEY_NOT_FOUND_MESSAGE,
    )
    experiment_api_ = experiment_api.ExperimentAPI(
        api_key=info.api_key, workspace=info.workspace, project_name=info.project_name
    )

    call_data = convert.call_data_to_dict(
        prompt=prompt,
        outputs=output,
        metadata=metadata,
        prompt_template=prompt_template,
        prompt_template_variables=prompt_template_variables,
        start_timestamp=timestamp,
        end_timestamp=timestamp,
        duration=duration,
    )

    asset_data = {
        "version": version.ASSET_FORMAT_VERSION,
        "chain_nodes": [call_data],
        "chain_inputs": {
            "final_prompt": prompt,
            "prompt_template": prompt_template,
            "prompt_template_variables": prompt_template_variables,
        },
        "chain_outputs": {"output": output},
        "category": "single_prompt",
        "metadata": metadata,
        "start_timestamp": timestamp,
        "end_timestamp": timestamp,
        "chain_duration": duration,
    }

    experiment_api_.log_asset_with_io(
        name="comet_llm_data.json",
        file=io.StringIO(json.dumps(asset_data)),
        asset_type="llm_data",
    )

    if tags is not None:
        experiment_api_.log_tags(tags)

    if duration is not None:
        experiment_api_.log_metric("chain_duration", duration)

    parameters = convert.chain_metadata_to_flat_parameters(metadata)

    for name, value in parameters.items():
        experiment_api_.log_parameter(name, value)

    app.SUMMARY.add_log(experiment_api_.project_link)<|MERGE_RESOLUTION|>--- conflicted
+++ resolved
@@ -16,14 +16,8 @@
 import json
 from typing import Dict, List, Optional, Union
 
-<<<<<<< HEAD
-from . import convert, experiment_api, experiment_info, preprocess
+from . import app, convert, experiment_api, experiment_info, preprocess
 from .chains import version
-=======
-from . import app, convert, experiment_api, experiment_info, preprocess
-
-ASSET_FORMAT_VERSION = 3
->>>>>>> f689754b
 
 
 def log_prompt(
