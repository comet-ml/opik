# -*- coding: utf-8 -*-
# *******************************************************
#   ____                     _               _
#  / ___|___  _ __ ___   ___| |_   _ __ ___ | |
# | |   / _ \| '_ ` _ \ / _ \ __| | '_ ` _ \| |
# | |__| (_) | | | | | |  __/ |_ _| | | | | | |
#  \____\___/|_| |_| |_|\___|\__(_)_| |_| |_|_|
#
#  Sign up for free at https://www.comet.com
#  Copyright (C) 2015-2023 Comet ML INC
#  This file can not be copied and/or distributed without the express
#  permission of Comet ML Inc.
# *******************************************************

import io
import json
from typing import Dict, Optional, Union

<<<<<<< HEAD
from . import convert, experiment_api, experiment_info
from .chains import version
=======
from . import convert, experiment_api, experiment_info, preprocess

ASSET_FORMAT_VERSION = 3
>>>>>>> 06a13293


def log_prompt(
    prompt: str,
    output: str,
    workspace: Optional[str] = None,
    project: Optional[str] = None,
    api_key: Optional[str] = None,
    prompt_template: Optional[str] = None,
    prompt_template_variables: Optional[
        Dict[str, Union[str, bool, float, None]]
    ] = None,
    metadata: Optional[Dict[str, Union[str, bool, float, None]]] = None,
    timestamp: Optional[float] = None,
    duration: Optional[float] = None,
) -> None:
    """
    Logs a single prompt and output to Comet platform.

    Args:
        prompt: str (required) input prompt to LLM.
        output: str (required), output from LLM.
        workspace: str (optional) comet workspace to use for logging.
        project: str (optional) project name to create in comet workspace.
        api_key: str (optional) comet API key.
        prompt_template: str (optional) user-defined template used for creating a prompt.
        prompt_template_variables: Dict[str, str] (optional) dictionary with data used
            in prompt_template to build a prompt.
        metadata: Dict[str, Union[str, bool, float, None]] (optional) user-defined
            dictionary with additional metadata to the call.
        timestamp: float (optional) timestamp of prompt call in seconds
        duration: float (optional) duration of prompt call

    Example:

    ```python
    log_prompt(
        prompt="Answer the question and if the question can't be answered, say \"I don't know\"\n\n---\n\nQuestion: What is your name?\nAnswer:",
        metadata={
            "input.type": "completions",
            "input.model": "text-davinci-003",
            "input.provider": "openai",
            "output.index": 0,
            "output.logprobs": None,
            "output.finish_reason": "length",
            "usage.prompt_tokens": 5,
            "usage.completion_tokens": 7,
            "usage.total_tokens": 12,
        },
        prompt_template="Answer the question and if the question can't be answered, say \"I don't know\"\n\n---\n\nQuestion: {{question}}?\nAnswer:",
        prompt_template_variables={"question": "What is your name?"},
        output=" My name is [your name].",
        duration=16.598,
    )

    ```

    Returns: None.
    """
    LOG_PROMPT_API_KEY_NOT_FOUND_MESSAGE = """
    CometLLM requires an API key. Please provide it as the
    api_key argument to log_prompt or as an environment
    variable named COMET_API_KEY
    """
    timestamp = preprocess.timestamp(timestamp)

    info = experiment_info.get(
        api_key,
        workspace,
        project,
        api_key_not_found_message=LOG_PROMPT_API_KEY_NOT_FOUND_MESSAGE,
    )
    experiment_api_ = experiment_api.ExperimentAPI(
        api_key=info.api_key, workspace=info.workspace, project_name=info.project_name
    )

    call_data = convert.call_data_to_dict(
        prompt=prompt,
        outputs=output,
        metadata=metadata,
        prompt_template=prompt_template,
        prompt_template_variables=prompt_template_variables,
        start_timestamp=timestamp,
        end_timestamp=timestamp,
        duration=duration,
    )

    asset_data = {
        "version": version.ASSET_FORMAT_VERSION,
        "chain_nodes": [call_data],
        "chain_inputs": {
            "final_prompt": prompt,
            "prompt_template": prompt_template,
            "prompt_template_variables": prompt_template_variables,
        },
        "chain_outputs": {"output": output},
        "category": "single_prompt",
        "metadata": "the-metadata",
        "start_timestamp": timestamp,
        "end_timestamp": timestamp,
        "chain_duration": duration,
    }

    experiment_api_.log_asset_with_io(
        name="comet_llm_data.json",
        file=io.StringIO(json.dumps(asset_data)),
        asset_type="llm_data",
    )

    if duration is not None:
        experiment_api_.log_metric("chain_duration", duration)

    parameters = convert.chain_metadata_to_flat_parameters(metadata)

    for name, value in parameters.items():
        experiment_api_.log_parameter(name, value)<|MERGE_RESOLUTION|>--- conflicted
+++ resolved
@@ -16,15 +16,8 @@
 import json
 from typing import Dict, Optional, Union
 
-<<<<<<< HEAD
-from . import convert, experiment_api, experiment_info
+from . import convert, experiment_api, experiment_info, preprocess
 from .chains import version
-=======
-from . import convert, experiment_api, experiment_info, preprocess
-
-ASSET_FORMAT_VERSION = 3
->>>>>>> 06a13293
-
 
 def log_prompt(
     prompt: str,
