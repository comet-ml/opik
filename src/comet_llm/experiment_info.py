# -*- coding: utf-8 -*-
# *******************************************************
#   ____                     _               _
#  / ___|___  _ __ ___   ___| |_   _ __ ___ | |
# | |   / _ \| '_ ` _ \ / _ \ __| | '_ ` _ \| |
# | |__| (_) | | | | | |  __/ |_ _| | | | | | |
#  \____\___/|_| |_| |_|\___|\__(_)_| |_| |_|_|
#
#  Sign up for free at https://www.comet.com
#  Copyright (C) 2015-2023 Comet ML INC
#  This source code is licensed under the MIT license found in the
#  LICENSE file in the root directory of this package.
# *******************************************************

import dataclasses
from typing import Optional

from . import config, exceptions

DEFAULT_PROJECT_NAME = "llm-general"


@dataclasses.dataclass
class ExperimentInfo:
    api_key: Optional[str]
    workspace: Optional[str]
    project_name: Optional[str]


def get(
    api_key: Optional[str] = None,
    workspace: Optional[str] = None,
    project_name: Optional[str] = None,
    api_key_not_found_message: Optional[str] = None,
) -> ExperimentInfo:
    api_key = api_key if api_key else config.api_key()
<<<<<<< HEAD
    if api_key is None:
        raise exceptions.CometLLMException(
            api_key_not_found_message, log_message_once=True
        )
=======
    if api_key is None and api_key_not_found_message is not None:
        raise exceptions.CometLLMException(api_key_not_found_message)
>>>>>>> 47bbb1d2

    workspace = workspace if workspace else config.workspace()
    project_name = project_name if project_name else config.project_name()

    project_name = project_name if project_name else DEFAULT_PROJECT_NAME

    return ExperimentInfo(api_key, workspace, project_name)<|MERGE_RESOLUTION|>--- conflicted
+++ resolved
@@ -34,15 +34,9 @@
     api_key_not_found_message: Optional[str] = None,
 ) -> ExperimentInfo:
     api_key = api_key if api_key else config.api_key()
-<<<<<<< HEAD
-    if api_key is None:
-        raise exceptions.CometLLMException(
-            api_key_not_found_message, log_message_once=True
-        )
-=======
+
     if api_key is None and api_key_not_found_message is not None:
-        raise exceptions.CometLLMException(api_key_not_found_message)
->>>>>>> 47bbb1d2
+        raise exceptions.CometLLMException(api_key_not_found_message, log_message_once=True)
 
     workspace = workspace if workspace else config.workspace()
     project_name = project_name if project_name else config.project_name()
