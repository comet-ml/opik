# -*- coding: utf-8 -*-
# *******************************************************
#   ____                     _               _
#  / ___|___  _ __ ___   ___| |_   _ __ ___ | |
# | |   / _ \| '_ ` _ \ / _ \ __| | '_ ` _ \| |
# | |__| (_) | | | | | |  __/ |_ _| | | | | | |
#  \____\___/|_| |_| |_|\___|\__(_)_| |_| |_|_|
#
#  Sign up for free at https://www.comet.com
#  Copyright (C) 2015-2023 Comet ML INC
#  This file can not be copied and/or distributed without the express
#  permission of Comet ML Inc.
# *******************************************************

from typing import Any, Dict, Optional

from .types import JSONEncodable

CALL_DICT_VERSION = 1


def call_data_to_dict(
    prompt: JSONEncodable,
    outputs: JSONEncodable,
    id: int,
    metadata: Optional[Dict[str, Any]] = None,
    prompt_template: Optional[JSONEncodable] = None,
    prompt_template_variables: Optional[JSONEncodable] = None,
    category: Optional[str] = None,
    start_timestamp: Optional[float] = None,
    end_timestamp: Optional[float] = None,
    duration: Optional[float] = None,
) -> Dict[str, Any]:
    return {
        "id": id,
<<<<<<< HEAD
        "category": category,
=======
        "category": "llm-call",
        "name": "llm-call-0",
>>>>>>> 1ce01f5a
        "inputs": {
            "final_prompt": prompt,
            "prompt_template": prompt_template,
            "prompt_template_variables": prompt_template_variables,
        },
        "outputs": {"output": outputs},
        "duration": duration,
        "start_timestamp": start_timestamp,
        "end_timestamp": end_timestamp,
        "context": [],
        "metadata": metadata,
    }


def node_data_to_dict(
    inputs: JSONEncodable,
    outputs: JSONEncodable,
    id: int,
    metadata: Optional[Dict[str, Any]] = None,
    category: Optional[str] = None,
    start_timestamp: Optional[float] = None,
    end_timestamp: Optional[float] = None,
    duration: Optional[float] = None,
) -> Dict[str, Any]:

    inputs = inputs if isinstance(inputs, dict) else {"input": inputs}
    outputs = outputs if isinstance(outputs, dict) else {"output": outputs}

    return {
        "id": id,
        "category": category,
        "inputs": inputs,
        "outputs": outputs,
        "duration": duration,
        "start_timestamp": start_timestamp,
        "end_timestamp": end_timestamp,
        "context": [],
        "metadata": metadata,
    }<|MERGE_RESOLUTION|>--- conflicted
+++ resolved
@@ -26,6 +26,7 @@
     metadata: Optional[Dict[str, Any]] = None,
     prompt_template: Optional[JSONEncodable] = None,
     prompt_template_variables: Optional[JSONEncodable] = None,
+    name: Optional[str] = None,
     category: Optional[str] = None,
     start_timestamp: Optional[float] = None,
     end_timestamp: Optional[float] = None,
@@ -33,12 +34,8 @@
 ) -> Dict[str, Any]:
     return {
         "id": id,
-<<<<<<< HEAD
         "category": category,
-=======
-        "category": "llm-call",
-        "name": "llm-call-0",
->>>>>>> 1ce01f5a
+        "name": name,
         "inputs": {
             "final_prompt": prompt,
             "prompt_template": prompt_template,
