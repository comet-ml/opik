# -*- coding: utf-8 -*-
# *******************************************************
#   ____                     _               _
#  / ___|___  _ __ ___   ___| |_   _ __ ___ | |
# | |   / _ \| '_ ` _ \ / _ \ __| | '_ ` _ \| |
# | |__| (_) | | | | | |  __/ |_ _| | | | | | |
#  \____\___/|_| |_| |_|\___|\__(_)_| |_| |_|_|
#
#  Sign up for free at https://www.comet.com
#  Copyright (C) 2015-2023 Comet ML INC
#  This source code is licensed under the MIT license found in the
#  LICENSE file in the root directory of this package.
# *******************************************************

<<<<<<< HEAD
from . import app, autologgers, logging
from .chains.api import end_chain, start_chain
from .chains.span import Span
from .config import init
from .prompts.api import log_prompt
=======
from . import app, config, logging
from .config import init, is_ready
>>>>>>> c09c43c6

if config.comet_disabled():
    from .dummy_api import Span, end_chain, log_prompt, start_chain  # type: ignore
else:
    from .chains.api import end_chain, start_chain
    from .chains.span import Span
    from .prompts.api import log_prompt


__all__ = ["log_prompt", "start_chain", "end_chain", "Span", "init", "is_ready"]

logging.setup()
app.register_summary_print()
autologgers.patch()<|MERGE_RESOLUTION|>--- conflicted
+++ resolved
@@ -12,16 +12,8 @@
 #  LICENSE file in the root directory of this package.
 # *******************************************************
 
-<<<<<<< HEAD
-from . import app, autologgers, logging
-from .chains.api import end_chain, start_chain
-from .chains.span import Span
-from .config import init
-from .prompts.api import log_prompt
-=======
-from . import app, config, logging
+from . import app, autologgers, config, logging
 from .config import init, is_ready
->>>>>>> c09c43c6
 
 if config.comet_disabled():
     from .dummy_api import Span, end_chain, log_prompt, start_chain  # type: ignore
