# -*- coding: utf-8 -*-
# *******************************************************
#   ____                     _               _
#  / ___|___  _ __ ___   ___| |_   _ __ ___ | |
# | |   / _ \| '_ ` _ \ / _ \ __| | '_ ` _ \| |
# | |__| (_) | | | | | |  __/ |_ _| | | | | | |
#  \____\___/|_| |_| |_|\___|\__(_)_| |_| |_|_|
#
#  Sign up for free at https://www.comet.com
#  Copyright (C) 2015-2023 Comet ML INC
#  This source code is licensed under the MIT license found in the
#  LICENSE file in the root directory of this package.
# *******************************************************

<<<<<<< HEAD
from . import app, autologgers, config, logging
from .config import init, is_ready

if config.comet_disabled():
    from .dummy_api import Span, end_chain, log_prompt, start_chain  # type: ignore
else:
    from .chains.api import end_chain, start_chain
    from .chains.span import Span
    from .prompts.api import log_prompt


__all__ = ["log_prompt", "start_chain", "end_chain", "Span", "init", "is_ready"]
=======
from . import app, logging
from .api import log_user_feedback
from .chains.api import end_chain, start_chain
from .chains.span import Span
from .config import init
from .prompts.api import log_prompt

__all__ = [
    "log_prompt",
    "start_chain",
    "end_chain",
    "Span",
    "init",
    "log_user_feedback",
]
>>>>>>> b4f3f2c6

logging.setup()
app.register_summary_print()
autologgers.patch()<|MERGE_RESOLUTION|>--- conflicted
+++ resolved
@@ -12,7 +12,6 @@
 #  LICENSE file in the root directory of this package.
 # *******************************************************
 
-<<<<<<< HEAD
 from . import app, autologgers, config, logging
 from .config import init, is_ready
 
@@ -22,26 +21,10 @@
     from .chains.api import end_chain, start_chain
     from .chains.span import Span
     from .prompts.api import log_prompt
+    from .api import log_user_feedback
 
 
-__all__ = ["log_prompt", "start_chain", "end_chain", "Span", "init", "is_ready"]
-=======
-from . import app, logging
-from .api import log_user_feedback
-from .chains.api import end_chain, start_chain
-from .chains.span import Span
-from .config import init
-from .prompts.api import log_prompt
-
-__all__ = [
-    "log_prompt",
-    "start_chain",
-    "end_chain",
-    "Span",
-    "init",
-    "log_user_feedback",
-]
->>>>>>> b4f3f2c6
+__all__ = ["log_prompt", "start_chain", "end_chain", "Span", "init", "is_ready", "log_user_feedback"]
 
 logging.setup()
 app.register_summary_print()
