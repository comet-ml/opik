--- conflicted
+++ resolved
@@ -12,18 +12,12 @@
 #  permission of Comet ML Inc.
 # *******************************************************
 
-<<<<<<< HEAD
-=======
 from . import app, logging
->>>>>>> f689754b
+
 from .api import log_prompt
 from .chains.api import end_chain, start_chain
 from .chains.span import Span
 
-<<<<<<< HEAD
 __all__ = ["log_prompt", "start_chain", "end_chain", "Span"]
-=======
-__all__ = ["log_prompt"]
 
-logging.setup()
->>>>>>> f689754b
+logging.setup()