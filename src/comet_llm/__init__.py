# -*- coding: utf-8 -*-
# *******************************************************
#   ____                     _               _
#  / ___|___  _ __ ___   ___| |_   _ __ ___ | |
# | |   / _ \| '_ ` _ \ / _ \ __| | '_ ` _ \| |
# | |__| (_) | | | | | |  __/ |_ _| | | | | | |
#  \____\___/|_| |_| |_|\___|\__(_)_| |_| |_|_|
#
#  Sign up for free at https://www.comet.com
#  Copyright (C) 2015-2023 Comet ML INC
#  This file can not be copied and/or distributed without the express
#  permission of Comet ML Inc.
# *******************************************************

<<<<<<< HEAD
from . import app, autologgers, logging
from .api import log_prompt
=======
from . import app, logging
>>>>>>> c83e388b
from .chains.api import end_chain, start_chain
from .chains.span import Span
from .config import init
from .prompts.api import log_prompt

__all__ = ["log_prompt", "start_chain", "end_chain", "Span", "init"]

logging.setup()
<<<<<<< HEAD

autologgers.patch()
=======
app.register_summary_print()
>>>>>>> c83e388b
<|MERGE_RESOLUTION|>--- conflicted
+++ resolved
@@ -12,12 +12,7 @@
 #  permission of Comet ML Inc.
 # *******************************************************
 
-<<<<<<< HEAD
 from . import app, autologgers, logging
-from .api import log_prompt
-=======
-from . import app, logging
->>>>>>> c83e388b
 from .chains.api import end_chain, start_chain
 from .chains.span import Span
 from .config import init
@@ -26,9 +21,5 @@
 __all__ = ["log_prompt", "start_chain", "end_chain", "Span", "init"]
 
 logging.setup()
-<<<<<<< HEAD
-
-autologgers.patch()
-=======
 app.register_summary_print()
->>>>>>> c83e388b
+autologgers.patch()