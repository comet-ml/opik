--- conflicted
+++ resolved
@@ -13,12 +13,9 @@
 # *******************************************************
 
 import dataclasses
-<<<<<<< HEAD
-=======
 import uuid
->>>>>>> 3f16cb84
+
 from typing import Any, ClassVar, Dict, List, Optional, Union
-
 from comet_llm.types import JSONEncodable
 
 from .. import experiment_info, logging_messages
